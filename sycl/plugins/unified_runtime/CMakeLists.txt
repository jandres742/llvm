# PI Unified Runtime plugin library.
#

# Options to override the default behaviour of the FetchContent to include UR
# source code.
set(SYCL_PI_UR_OVERRIDE_FETCH_CONTENT_REPO
  "" CACHE STRING "Override the Unified Runtime FetchContent repository")
set(SYCL_PI_UR_OVERRIDE_FETCH_CONTENT_TAG
  "" CACHE STRING "Override the Unified Runtime FetchContent tag")

# Options to disable use of FetchContent to include Unified Runtime source code
# to improve developer workflow.
option(SYCL_PI_UR_USE_FETCH_CONTENT
  "Use FetchContent to acquire the Unified Runtime source code" ON)
set(SYCL_PI_UR_SOURCE_DIR
  "" CACHE PATH "Path to root of Unified Runtime repository")

# Override default to enable building tests from unified-runtime
set(UR_BUILD_TESTS OFF CACHE BOOL "Build unit tests.")
set(UMF_ENABLE_POOL_TRACKING ON)

if("level_zero" IN_LIST SYCL_ENABLE_PLUGINS)
  set(UR_BUILD_ADAPTER_L0 ON)
endif()
if("cuda" IN_LIST SYCL_ENABLE_PLUGINS)
  set(UR_BUILD_ADAPTER_CUDA ON)
endif()
if("hip" IN_LIST SYCL_ENABLE_PLUGINS)
  set(UR_BUILD_ADAPTER_HIP ON)
endif()
if("opencl" IN_LIST SYCL_ENABLE_PLUGINS)
  set(UR_BUILD_ADAPTER_OPENCL ON)
  set(UR_OPENCL_ICD_LOADER_LIBRARY OpenCL-ICD CACHE FILEPATH
    "Path of the OpenCL ICD Loader library" FORCE)
endif()
if("native_cpu" IN_LIST SYCL_ENABLE_PLUGINS)
  set(UR_BUILD_ADAPTER_NATIVE_CPU ON)
endif()

# Disable errors from warnings while building the UR.
# And remember origin flags before doing that.
set(CMAKE_CXX_FLAGS_BAK "${CMAKE_CXX_FLAGS}")
if(WIN32)
  set(CMAKE_CXX_FLAGS "${CMAKE_CXX_FLAGS} /WX-")
  set(CMAKE_C_FLAGS "${CMAKE_C_FLAGS} /WX-")
  # FIXME: Unified runtime build fails with /DUNICODE
  set(CMAKE_CXX_FLAGS "${CMAKE_CXX_FLAGS} /UUNICODE")
  set(CMAKE_C_FLAGS "${CMAKE_C_FLAGS} /UUNICODE")
  # USE_Z7 forces use of /Z7 instead of /Zi which is broken with sccache
  set(USE_Z7 ON)
else()
  set(CMAKE_CXX_FLAGS "${CMAKE_CXX_FLAGS} -Wno-error")
  set(CMAKE_C_FLAGS "${CMAKE_C_FLAGS} -Wno-error")
endif()

if(SYCL_PI_UR_USE_FETCH_CONTENT)
  include(FetchContent)

<<<<<<< HEAD
  set(UNIFIED_RUNTIME_REPO "https://github.com/jandres742/unified-runtime.git")
  # commit 71957e849435169b43e51a42025afeeb63d7508b
  # Merge: ce152a64 e001b98d
  # Author: Kenneth Benzie (Benie) <k.benzie@codeplay.com>
  # Date:   Tue Nov 21 16:41:08 2023 +0000
  #     Merge pull request #1100 from kbenzie/benie/fixup-multi-device-compile
  #     [CUDA][HIP][OpenCL][NATIVECPU] Fix multi-device compile
  set(UNIFIED_RUNTIME_TAG 87f560e4edbfe557cd85e34cc41008749466d916)
=======
  set(UNIFIED_RUNTIME_REPO "https://github.com/oneapi-src/unified-runtime.git")
  # commit f8fc936d9cf174ad455da84ea3904a8111a590dc
  # Merge: 20b9a83e 42104338
  # Author: Kenneth Benzie (Benie) <k.benzie@codeplay.com>
  # Date:   Wed Dec 13 12:06:14 2023 +0000
  #     Merge pull request #1179 from pbalcer/coverity-issues
  #     [L0] coverity fixes
  set(UNIFIED_RUNTIME_TAG f8fc936d9cf174ad455da84ea3904a8111a590dc)
>>>>>>> ba44e2e3

  if(SYCL_PI_UR_OVERRIDE_FETCH_CONTENT_REPO)
    set(UNIFIED_RUNTIME_REPO "${SYCL_PI_UR_OVERRIDE_FETCH_CONTENT_REPO}")
  endif()
  if(SYCL_PI_UR_OVERRIDE_FETCH_CONTENT_TAG)
    set(UNIFIED_RUNTIME_TAG "${SYCL_PI_UR_OVERRIDE_FETCH_CONTENT_TAG}")
  endif()

  message(STATUS "Will fetch Unified Runtime from ${UNIFIED_RUNTIME_REPO}")
  FetchContent_Declare(unified-runtime
    GIT_REPOSITORY    ${UNIFIED_RUNTIME_REPO}
    GIT_TAG           ${UNIFIED_RUNTIME_TAG}
  )

  FetchContent_GetProperties(unified-runtime)
  FetchContent_MakeAvailable(unified-runtime)

  set(UNIFIED_RUNTIME_SOURCE_DIR
    "${unified-runtime_SOURCE_DIR}" CACHE PATH
    "Path to Unified Runtime Headers" FORCE)
elseif(SYCL_PI_UR_SOURCE_DIR)
  # SYCL_PI_UR_USE_FETCH_CONTENT is OFF and SYCL_PI_UR_SOURCE_DIR has been set,
  # use the external Unified Runtime source directory.
  set(UNIFIED_RUNTIME_SOURCE_DIR
    "${SYCL_PI_UR_SOURCE_DIR}" CACHE PATH
    "Path to Unified Runtime Headers" FORCE)
  add_subdirectory(
    ${UNIFIED_RUNTIME_SOURCE_DIR}
    ${CMAKE_CURRENT_BINARY_DIR}/unified-runtime)
else()
  # SYCL_PI_UR_USE_FETCH_CONTENT is OFF and SYCL_PI_UR_SOURCE_DIR has not been
  # set, check if the fallback local directory exists.
  if(NOT ${CMAKE_CURRENT_SOURCE_DIR}/unified-runtime)
    message(FATAL_ERROR
      "SYCL_PI_UR_USE_FETCH_CONTENT is disabled but no alternative Unified
      Runtime source directory has be proivided, either:

      * Set -DSYCL_PI_UR_SOURCE_DIR=/path/to/unified-runtime
      * Clone the UR repo in ${CMAKE_CURRENT_SOURCE_DIR}/unified-runtime")
  endif()
  # The fallback local directory for the Unified Runtime repository has been
  # found, use it.
  set(UNIFIED_RUNTIME_SOURCE_DIR
    "${CMAKE_CURRENT_SOURCE_DIR}/unified-runtime" CACHE PATH
    "Path to Unified Runtime Headers" FORCE)
  add_subdirectory(${UNIFIED_RUNTIME_SOURCE_DIR})
endif()

# Restore original flags
set(CMAKE_CXX_FLAGS "${CMAKE_CXX_FLAGS_BAK}")

message(STATUS
  "Using Unified Runtime source directory: ${UNIFIED_RUNTIME_SOURCE_DIR}")

set(UNIFIED_RUNTIME_INCLUDE_DIR "${UNIFIED_RUNTIME_SOURCE_DIR}/include")

add_library(UnifiedRuntimeLoader ALIAS ur_loader)
add_library(UnifiedRuntimeCommon ALIAS ur_common)
add_library(UnifiedMallocFramework ALIAS unified_malloc_framework)

add_library(UnifiedRuntime-Headers INTERFACE)

target_include_directories(UnifiedRuntime-Headers
  INTERFACE
    "${UNIFIED_RUNTIME_INCLUDE_DIR}"
)

find_package(Threads REQUIRED)

set(UNIFIED_RUNTIME_PLUGIN_ARGS
  SOURCES
    # These are short-term shared with Unified Runtime
    # The two plugins define a few things differently so must
    # be built separately. This difference is spelled in
    # their "ur_bindings.hpp" files.
    "ur_bindings.hpp"
    "pi2ur.hpp"
    "pi2ur.cpp"
    # These below belong to Unified Runtime PI Plugin only
    "pi_unified_runtime.hpp"
    "pi_unified_runtime.cpp"
  LIBRARIES
    Threads::Threads
    UnifiedRuntimeLoader
    UnifiedRuntime-Headers
)

# We need for #include <ze_api.h> in common.h
if("level_zero" IN_LIST SYCL_ENABLE_PLUGINS)
  list(APPEND UNIFIED_RUNTIME_PLUGIN_ARGS LevelZeroLoader-Headers)
endif()

if("opencl" IN_LIST SYCL_ENABLE_PLUGINS)
  list(APPEND UNIFIED_RUNTIME_PLUGIN_ARGS OpenCL-ICD)
endif()

add_sycl_plugin(unified_runtime ${UNIFIED_RUNTIME_PLUGIN_ARGS})

if(TARGET UnifiedRuntimeLoader)
  set_target_properties(hello_world PROPERTIES EXCLUDE_FROM_ALL 1 EXCLUDE_FROM_DEFAULT_BUILD 1)
  # Install the UR loader.
  # TODO: this is piggy-backing on the existing target component level-zero-sycl-dev
  # When UR is moved to its separate repo perhaps we should introduce new component,
  # e.g. unified-runtime-sycl-dev.
  install(TARGETS ur_loader
    LIBRARY DESTINATION "lib${LLVM_LIBDIR_SUFFIX}" COMPONENT level-zero-sycl-dev
    ARCHIVE DESTINATION "lib${LLVM_LIBDIR_SUFFIX}" COMPONENT level-zero-sycl-dev
    RUNTIME DESTINATION "bin" COMPONENT level-zero-sycl-dev
  )
endif()

# Install the UR adapters too
if("level_zero" IN_LIST SYCL_ENABLE_PLUGINS)
  add_dependencies(sycl-runtime-libraries ur_adapter_level_zero)

  # Install the UR adapters too
  install(TARGETS ur_adapter_level_zero
    LIBRARY DESTINATION "lib${LLVM_LIBDIR_SUFFIX}" COMPONENT level-zero-sycl-dev
    ARCHIVE DESTINATION "lib${LLVM_LIBDIR_SUFFIX}" COMPONENT level-zero-sycl-dev
    RUNTIME DESTINATION "bin" COMPONENT level-zero-sycl-dev
  )
endif()

if("cuda" IN_LIST SYCL_ENABLE_PLUGINS)
  add_dependencies(sycl-runtime-libraries ur_adapter_cuda)
endif()

if("hip" IN_LIST SYCL_ENABLE_PLUGINS)
  add_dependencies(sycl-runtime-libraries ur_adapter_hip)
endif()

if ("opencl" IN_LIST SYCL_ENABLE_PLUGINS)
    add_dependencies(sycl-runtime-libraries ur_adapter_opencl)
endif()

if ("native_cpu" IN_LIST SYCL_ENABLE_PLUGINS)
    add_dependencies(sycl-runtime-libraries ur_adapter_native_cpu)
endif()<|MERGE_RESOLUTION|>--- conflicted
+++ resolved
@@ -56,7 +56,6 @@
 if(SYCL_PI_UR_USE_FETCH_CONTENT)
   include(FetchContent)
 
-<<<<<<< HEAD
   set(UNIFIED_RUNTIME_REPO "https://github.com/jandres742/unified-runtime.git")
   # commit 71957e849435169b43e51a42025afeeb63d7508b
   # Merge: ce152a64 e001b98d
@@ -65,16 +64,6 @@
   #     Merge pull request #1100 from kbenzie/benie/fixup-multi-device-compile
   #     [CUDA][HIP][OpenCL][NATIVECPU] Fix multi-device compile
   set(UNIFIED_RUNTIME_TAG 87f560e4edbfe557cd85e34cc41008749466d916)
-=======
-  set(UNIFIED_RUNTIME_REPO "https://github.com/oneapi-src/unified-runtime.git")
-  # commit f8fc936d9cf174ad455da84ea3904a8111a590dc
-  # Merge: 20b9a83e 42104338
-  # Author: Kenneth Benzie (Benie) <k.benzie@codeplay.com>
-  # Date:   Wed Dec 13 12:06:14 2023 +0000
-  #     Merge pull request #1179 from pbalcer/coverity-issues
-  #     [L0] coverity fixes
-  set(UNIFIED_RUNTIME_TAG f8fc936d9cf174ad455da84ea3904a8111a590dc)
->>>>>>> ba44e2e3
 
   if(SYCL_PI_UR_OVERRIDE_FETCH_CONTENT_REPO)
     set(UNIFIED_RUNTIME_REPO "${SYCL_PI_UR_OVERRIDE_FETCH_CONTENT_REPO}")
