--- conflicted
+++ resolved
@@ -1524,26 +1524,11 @@
   return submitCompositeNode(PlaceholderNode);
 }
 
-<<<<<<< HEAD
-static Value *replaceSymmetricNode(IRBuilderBase &B,
-                                   ComplexDeinterleavingGraph::RawNodePtr Node,
-                                   Value *InputA, Value *InputB) {
-  Instruction *I = Node->Real;
-  if (I->isUnaryOp())
-    assert(!InputB &&
-           "Unary symmetric operations need one input, but two were provided.");
-  else if (I->isBinaryOp())
-    assert(InputB && "Binary symmetric operations need two inputs, only one "
-                     "was provided.");
-
-  switch (I->getOpcode()) {
-=======
 static Value *replaceSymmetricNode(IRBuilderBase &B, unsigned Opcode,
                                    FastMathFlags Flags, Value *InputA,
                                    Value *InputB) {
   Value *I;
   switch (Opcode) {
->>>>>>> cd92bbcb
   case Instruction::FNeg:
     I = B.CreateFNeg(InputA);
     break;
@@ -1575,21 +1560,13 @@
   Value *Accumulator = Node->Operands.size() > 2
                            ? replaceNode(Builder, Node->Operands[2])
                            : nullptr;
-<<<<<<< HEAD
-
-=======
->>>>>>> cd92bbcb
   if (Input1)
     assert(Input0->getType() == Input1->getType() &&
            "Node inputs need to be of the same type");
 
   if (Node->Operation == ComplexDeinterleavingOperation::Symmetric)
-<<<<<<< HEAD
-    Node->ReplacementNode = replaceSymmetricNode(Builder, Node, Input0, Input1);
-=======
     Node->ReplacementNode = replaceSymmetricNode(Builder, Node->Opcode,
                                                  Node->Flags, Input0, Input1);
->>>>>>> cd92bbcb
   else
     Node->ReplacementNode = TL->createComplexDeinterleavingIR(
         Builder, Node->Operation, Node->Rotation, Input0, Input1, Accumulator);
