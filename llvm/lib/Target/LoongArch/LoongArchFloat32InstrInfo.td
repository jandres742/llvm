--- conflicted
+++ resolved
@@ -174,8 +174,6 @@
 def : PatFPSelectcc<SETUNE, FCMP_CUNE_S, FSEL_S, FPR32>;
 def : PatFPSelectcc<SETUO,  FCMP_CUN_S,  FSEL_S, FPR32>;
 
-<<<<<<< HEAD
-=======
 /// Loads
 
 defm : LdPat<load, FLD_S, f32>;
@@ -184,5 +182,4 @@
 
 defm : StPat<store, FST_S, FPR32, f32>;
 
->>>>>>> 3de04b6d
 } // Predicates = [HasBasicF]