--- conflicted
+++ resolved
@@ -231,12 +231,8 @@
                              TTI::ReductionFlags Flags) const;
 
   int getArithmeticReductionCost(unsigned Opcode, VectorType *Ty,
-<<<<<<< HEAD
-                                 bool IsPairwiseForm);
-=======
                                  bool IsPairwiseForm,
                                  TTI::TargetCostKind CostKind = TTI::TCK_RecipThroughput);
->>>>>>> 918d599f
 
   int getShuffleCost(TTI::ShuffleKind Kind, VectorType *Tp, int Index,
                      VectorType *SubTp);
