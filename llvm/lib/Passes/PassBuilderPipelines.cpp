--- conflicted
+++ resolved
@@ -636,13 +636,9 @@
 
   // Try vectorization/scalarization transforms that are both improvements
   // themselves and can allow further folds with GVN and InstCombine.
-<<<<<<< HEAD
-  FPM.addPass(VectorCombinePass(/*TryEarlyFoldsOnly=*/true));
-=======
   // Disable for SYCL until SPIR-V reader is updated for all drivers.
   if (!SYCLOptimizationMode)
     FPM.addPass(VectorCombinePass(/*TryEarlyFoldsOnly=*/true));
->>>>>>> 0fa7542b
 
   // Eliminate redundancies.
   FPM.addPass(MergedLoadStoreMotionPass());
