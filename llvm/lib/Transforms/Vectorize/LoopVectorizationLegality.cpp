//===- LoopVectorizationLegality.cpp --------------------------------------===//
//
// Part of the LLVM Project, under the Apache License v2.0 with LLVM Exceptions.
// See https://llvm.org/LICENSE.txt for license information.
// SPDX-License-Identifier: Apache-2.0 WITH LLVM-exception
//
//===----------------------------------------------------------------------===//
//
// This file provides loop vectorization legality analysis. Original code
// resided in LoopVectorize.cpp for a long time.
//
// At this point, it is implemented as a utility class, not as an analysis
// pass. It should be easy to create an analysis pass around it if there
// is a need (but D45420 needs to happen first).
//

#include "llvm/Transforms/Vectorize/LoopVectorizationLegality.h"
#include "llvm/Analysis/Loads.h"
#include "llvm/Analysis/LoopInfo.h"
#include "llvm/Analysis/OptimizationRemarkEmitter.h"
#include "llvm/Analysis/TargetLibraryInfo.h"
#include "llvm/Analysis/TargetTransformInfo.h"
#include "llvm/Analysis/ValueTracking.h"
#include "llvm/Analysis/VectorUtils.h"
#include "llvm/IR/IntrinsicInst.h"
#include "llvm/IR/PatternMatch.h"
#include "llvm/Transforms/Utils/SizeOpts.h"
#include "llvm/Transforms/Vectorize/LoopVectorize.h"

using namespace llvm;
using namespace PatternMatch;

#define LV_NAME "loop-vectorize"
#define DEBUG_TYPE LV_NAME

static cl::opt<bool>
    EnableIfConversion("enable-if-conversion", cl::init(true), cl::Hidden,
                       cl::desc("Enable if-conversion during vectorization."));

static cl::opt<bool>
AllowStridedPointerIVs("lv-strided-pointer-ivs", cl::init(false), cl::Hidden,
                       cl::desc("Enable recognition of non-constant strided "
                                "pointer induction variables."));

namespace llvm {
cl::opt<bool>
    HintsAllowReordering("hints-allow-reordering", cl::init(true), cl::Hidden,
                         cl::desc("Allow enabling loop hints to reorder "
                                  "FP operations during vectorization."));
}

// TODO: Move size-based thresholds out of legality checking, make cost based
// decisions instead of hard thresholds.
static cl::opt<unsigned> VectorizeSCEVCheckThreshold(
    "vectorize-scev-check-threshold", cl::init(16), cl::Hidden,
    cl::desc("The maximum number of SCEV checks allowed."));

static cl::opt<unsigned> PragmaVectorizeSCEVCheckThreshold(
    "pragma-vectorize-scev-check-threshold", cl::init(128), cl::Hidden,
    cl::desc("The maximum number of SCEV checks allowed with a "
             "vectorize(enable) pragma"));

static cl::opt<LoopVectorizeHints::ScalableForceKind>
    ForceScalableVectorization(
        "scalable-vectorization", cl::init(LoopVectorizeHints::SK_Unspecified),
        cl::Hidden,
        cl::desc("Control whether the compiler can use scalable vectors to "
                 "vectorize a loop"),
        cl::values(
            clEnumValN(LoopVectorizeHints::SK_FixedWidthOnly, "off",
                       "Scalable vectorization is disabled."),
            clEnumValN(
                LoopVectorizeHints::SK_PreferScalable, "preferred",
                "Scalable vectorization is available and favored when the "
                "cost is inconclusive."),
            clEnumValN(
                LoopVectorizeHints::SK_PreferScalable, "on",
                "Scalable vectorization is available and favored when the "
                "cost is inconclusive.")));

/// Maximum vectorization interleave count.
static const unsigned MaxInterleaveFactor = 16;

namespace llvm {

bool LoopVectorizeHints::Hint::validate(unsigned Val) {
  switch (Kind) {
  case HK_WIDTH:
    return isPowerOf2_32(Val) && Val <= VectorizerParams::MaxVectorWidth;
  case HK_INTERLEAVE:
    return isPowerOf2_32(Val) && Val <= MaxInterleaveFactor;
  case HK_FORCE:
    return (Val <= 1);
  case HK_ISVECTORIZED:
  case HK_PREDICATE:
  case HK_SCALABLE:
    return (Val == 0 || Val == 1);
  }
  return false;
}

LoopVectorizeHints::LoopVectorizeHints(const Loop *L,
                                       bool InterleaveOnlyWhenForced,
                                       OptimizationRemarkEmitter &ORE,
                                       const TargetTransformInfo *TTI)
    : Width("vectorize.width", VectorizerParams::VectorizationFactor, HK_WIDTH),
      Interleave("interleave.count", InterleaveOnlyWhenForced, HK_INTERLEAVE),
      Force("vectorize.enable", FK_Undefined, HK_FORCE),
      IsVectorized("isvectorized", 0, HK_ISVECTORIZED),
      Predicate("vectorize.predicate.enable", FK_Undefined, HK_PREDICATE),
      Scalable("vectorize.scalable.enable", SK_Unspecified, HK_SCALABLE),
      TheLoop(L), ORE(ORE) {
  // Populate values with existing loop metadata.
  getHintsFromMetadata();

  // force-vector-interleave overrides DisableInterleaving.
  if (VectorizerParams::isInterleaveForced())
    Interleave.Value = VectorizerParams::VectorizationInterleave;

  // If the metadata doesn't explicitly specify whether to enable scalable
  // vectorization, then decide based on the following criteria (increasing
  // level of priority):
  //  - Target default
  //  - Metadata width
  //  - Force option (always overrides)
  if ((LoopVectorizeHints::ScalableForceKind)Scalable.Value == SK_Unspecified) {
    if (TTI)
      Scalable.Value = TTI->enableScalableVectorization() ? SK_PreferScalable
                                                          : SK_FixedWidthOnly;

    if (Width.Value)
      // If the width is set, but the metadata says nothing about the scalable
      // property, then assume it concerns only a fixed-width UserVF.
      // If width is not set, the flag takes precedence.
      Scalable.Value = SK_FixedWidthOnly;
  }

  // If the flag is set to force any use of scalable vectors, override the loop
  // hints.
  if (ForceScalableVectorization.getValue() !=
      LoopVectorizeHints::SK_Unspecified)
    Scalable.Value = ForceScalableVectorization.getValue();

  // Scalable vectorization is disabled if no preference is specified.
  if ((LoopVectorizeHints::ScalableForceKind)Scalable.Value == SK_Unspecified)
    Scalable.Value = SK_FixedWidthOnly;

  if (IsVectorized.Value != 1)
    // If the vectorization width and interleaving count are both 1 then
    // consider the loop to have been already vectorized because there's
    // nothing more that we can do.
    IsVectorized.Value =
        getWidth() == ElementCount::getFixed(1) && getInterleave() == 1;
  LLVM_DEBUG(if (InterleaveOnlyWhenForced && getInterleave() == 1) dbgs()
             << "LV: Interleaving disabled by the pass manager\n");
}

void LoopVectorizeHints::setAlreadyVectorized() {
  LLVMContext &Context = TheLoop->getHeader()->getContext();

  MDNode *IsVectorizedMD = MDNode::get(
      Context,
      {MDString::get(Context, "llvm.loop.isvectorized"),
       ConstantAsMetadata::get(ConstantInt::get(Context, APInt(32, 1)))});
  MDNode *LoopID = TheLoop->getLoopID();
  MDNode *NewLoopID =
      makePostTransformationMetadata(Context, LoopID,
                                     {Twine(Prefix(), "vectorize.").str(),
                                      Twine(Prefix(), "interleave.").str()},
                                     {IsVectorizedMD});
  TheLoop->setLoopID(NewLoopID);

  // Update internal cache.
  IsVectorized.Value = 1;
}

bool LoopVectorizeHints::allowVectorization(
    Function *F, Loop *L, bool VectorizeOnlyWhenForced) const {
  if (getForce() == LoopVectorizeHints::FK_Disabled) {
    LLVM_DEBUG(dbgs() << "LV: Not vectorizing: #pragma vectorize disable.\n");
    emitRemarkWithHints();
    return false;
  }

  if (VectorizeOnlyWhenForced && getForce() != LoopVectorizeHints::FK_Enabled) {
    LLVM_DEBUG(dbgs() << "LV: Not vectorizing: No #pragma vectorize enable.\n");
    emitRemarkWithHints();
    return false;
  }

  if (getIsVectorized() == 1) {
    LLVM_DEBUG(dbgs() << "LV: Not vectorizing: Disabled/already vectorized.\n");
    // FIXME: Add interleave.disable metadata. This will allow
    // vectorize.disable to be used without disabling the pass and errors
    // to differentiate between disabled vectorization and a width of 1.
    ORE.emit([&]() {
      return OptimizationRemarkAnalysis(vectorizeAnalysisPassName(),
                                        "AllDisabled", L->getStartLoc(),
                                        L->getHeader())
             << "loop not vectorized: vectorization and interleaving are "
                "explicitly disabled, or the loop has already been "
                "vectorized";
    });
    return false;
  }

  return true;
}

void LoopVectorizeHints::emitRemarkWithHints() const {
  using namespace ore;

  ORE.emit([&]() {
    if (Force.Value == LoopVectorizeHints::FK_Disabled)
      return OptimizationRemarkMissed(LV_NAME, "MissedExplicitlyDisabled",
                                      TheLoop->getStartLoc(),
                                      TheLoop->getHeader())
             << "loop not vectorized: vectorization is explicitly disabled";
    else {
      OptimizationRemarkMissed R(LV_NAME, "MissedDetails",
                                 TheLoop->getStartLoc(), TheLoop->getHeader());
      R << "loop not vectorized";
      if (Force.Value == LoopVectorizeHints::FK_Enabled) {
        R << " (Force=" << NV("Force", true);
        if (Width.Value != 0)
          R << ", Vector Width=" << NV("VectorWidth", getWidth());
        if (getInterleave() != 0)
          R << ", Interleave Count=" << NV("InterleaveCount", getInterleave());
        R << ")";
      }
      return R;
    }
  });
}

const char *LoopVectorizeHints::vectorizeAnalysisPassName() const {
  if (getWidth() == ElementCount::getFixed(1))
    return LV_NAME;
  if (getForce() == LoopVectorizeHints::FK_Disabled)
    return LV_NAME;
  if (getForce() == LoopVectorizeHints::FK_Undefined && getWidth().isZero())
    return LV_NAME;
  return OptimizationRemarkAnalysis::AlwaysPrint;
}

bool LoopVectorizeHints::allowReordering() const {
  // Allow the vectorizer to change the order of operations if enabling
  // loop hints are provided
  ElementCount EC = getWidth();
  return HintsAllowReordering &&
         (getForce() == LoopVectorizeHints::FK_Enabled ||
          EC.getKnownMinValue() > 1);
}

void LoopVectorizeHints::getHintsFromMetadata() {
  MDNode *LoopID = TheLoop->getLoopID();
  if (!LoopID)
    return;

  // First operand should refer to the loop id itself.
  assert(LoopID->getNumOperands() > 0 && "requires at least one operand");
  assert(LoopID->getOperand(0) == LoopID && "invalid loop id");

  for (unsigned i = 1, ie = LoopID->getNumOperands(); i < ie; ++i) {
    const MDString *S = nullptr;
    SmallVector<Metadata *, 4> Args;

    // The expected hint is either a MDString or a MDNode with the first
    // operand a MDString.
    if (const MDNode *MD = dyn_cast<MDNode>(LoopID->getOperand(i))) {
      if (!MD || MD->getNumOperands() == 0)
        continue;
      S = dyn_cast<MDString>(MD->getOperand(0));
      for (unsigned i = 1, ie = MD->getNumOperands(); i < ie; ++i)
        Args.push_back(MD->getOperand(i));
    } else {
      S = dyn_cast<MDString>(LoopID->getOperand(i));
      assert(Args.size() == 0 && "too many arguments for MDString");
    }

    if (!S)
      continue;

    // Check if the hint starts with the loop metadata prefix.
    StringRef Name = S->getString();
    if (Args.size() == 1)
      setHint(Name, Args[0]);
  }
}

void LoopVectorizeHints::setHint(StringRef Name, Metadata *Arg) {
  if (!Name.startswith(Prefix()))
    return;
  Name = Name.substr(Prefix().size(), StringRef::npos);

  const ConstantInt *C = mdconst::dyn_extract<ConstantInt>(Arg);
  if (!C)
    return;
  unsigned Val = C->getZExtValue();

  Hint *Hints[] = {&Width,        &Interleave, &Force,
                   &IsVectorized, &Predicate,  &Scalable};
  for (auto *H : Hints) {
    if (Name == H->Name) {
      if (H->validate(Val))
        H->Value = Val;
      else
        LLVM_DEBUG(dbgs() << "LV: ignoring invalid hint '" << Name << "'\n");
      break;
    }
  }
}

// Return true if the inner loop \p Lp is uniform with regard to the outer loop
// \p OuterLp (i.e., if the outer loop is vectorized, all the vector lanes
// executing the inner loop will execute the same iterations). This check is
// very constrained for now but it will be relaxed in the future. \p Lp is
// considered uniform if it meets all the following conditions:
//   1) it has a canonical IV (starting from 0 and with stride 1),
//   2) its latch terminator is a conditional branch and,
//   3) its latch condition is a compare instruction whose operands are the
//      canonical IV and an OuterLp invariant.
// This check doesn't take into account the uniformity of other conditions not
// related to the loop latch because they don't affect the loop uniformity.
//
// NOTE: We decided to keep all these checks and its associated documentation
// together so that we can easily have a picture of the current supported loop
// nests. However, some of the current checks don't depend on \p OuterLp and
// would be redundantly executed for each \p Lp if we invoked this function for
// different candidate outer loops. This is not the case for now because we
// don't currently have the infrastructure to evaluate multiple candidate outer
// loops and \p OuterLp will be a fixed parameter while we only support explicit
// outer loop vectorization. It's also very likely that these checks go away
// before introducing the aforementioned infrastructure. However, if this is not
// the case, we should move the \p OuterLp independent checks to a separate
// function that is only executed once for each \p Lp.
static bool isUniformLoop(Loop *Lp, Loop *OuterLp) {
  assert(Lp->getLoopLatch() && "Expected loop with a single latch.");

  // If Lp is the outer loop, it's uniform by definition.
  if (Lp == OuterLp)
    return true;
  assert(OuterLp->contains(Lp) && "OuterLp must contain Lp.");

  // 1.
  PHINode *IV = Lp->getCanonicalInductionVariable();
  if (!IV) {
    LLVM_DEBUG(dbgs() << "LV: Canonical IV not found.\n");
    return false;
  }

  // 2.
  BasicBlock *Latch = Lp->getLoopLatch();
  auto *LatchBr = dyn_cast<BranchInst>(Latch->getTerminator());
  if (!LatchBr || LatchBr->isUnconditional()) {
    LLVM_DEBUG(dbgs() << "LV: Unsupported loop latch branch.\n");
    return false;
  }

  // 3.
  auto *LatchCmp = dyn_cast<CmpInst>(LatchBr->getCondition());
  if (!LatchCmp) {
    LLVM_DEBUG(
        dbgs() << "LV: Loop latch condition is not a compare instruction.\n");
    return false;
  }

  Value *CondOp0 = LatchCmp->getOperand(0);
  Value *CondOp1 = LatchCmp->getOperand(1);
  Value *IVUpdate = IV->getIncomingValueForBlock(Latch);
  if (!(CondOp0 == IVUpdate && OuterLp->isLoopInvariant(CondOp1)) &&
      !(CondOp1 == IVUpdate && OuterLp->isLoopInvariant(CondOp0))) {
    LLVM_DEBUG(dbgs() << "LV: Loop latch condition is not uniform.\n");
    return false;
  }

  return true;
}

// Return true if \p Lp and all its nested loops are uniform with regard to \p
// OuterLp.
static bool isUniformLoopNest(Loop *Lp, Loop *OuterLp) {
  if (!isUniformLoop(Lp, OuterLp))
    return false;

  // Check if nested loops are uniform.
  for (Loop *SubLp : *Lp)
    if (!isUniformLoopNest(SubLp, OuterLp))
      return false;

  return true;
}

static Type *convertPointerToIntegerType(const DataLayout &DL, Type *Ty) {
  if (Ty->isPointerTy())
    return DL.getIntPtrType(Ty);

  // It is possible that char's or short's overflow when we ask for the loop's
  // trip count, work around this by changing the type size.
  if (Ty->getScalarSizeInBits() < 32)
    return Type::getInt32Ty(Ty->getContext());

  return Ty;
}

static Type *getWiderType(const DataLayout &DL, Type *Ty0, Type *Ty1) {
  Ty0 = convertPointerToIntegerType(DL, Ty0);
  Ty1 = convertPointerToIntegerType(DL, Ty1);
  if (Ty0->getScalarSizeInBits() > Ty1->getScalarSizeInBits())
    return Ty0;
  return Ty1;
}

/// Check that the instruction has outside loop users and is not an
/// identified reduction variable.
static bool hasOutsideLoopUser(const Loop *TheLoop, Instruction *Inst,
                               SmallPtrSetImpl<Value *> &AllowedExit) {
  // Reductions, Inductions and non-header phis are allowed to have exit users. All
  // other instructions must not have external users.
  if (!AllowedExit.count(Inst))
    // Check that all of the users of the loop are inside the BB.
    for (User *U : Inst->users()) {
      Instruction *UI = cast<Instruction>(U);
      // This user may be a reduction exit value.
      if (!TheLoop->contains(UI)) {
        LLVM_DEBUG(dbgs() << "LV: Found an outside user for : " << *UI << '\n');
        return true;
      }
    }
  return false;
}

/// Returns true if A and B have same pointer operands or same SCEVs addresses
static bool storeToSameAddress(ScalarEvolution *SE, StoreInst *A,
                               StoreInst *B) {
  // Compare store
  if (A == B)
    return true;

  // Otherwise Compare pointers
  Value *APtr = A->getPointerOperand();
  Value *BPtr = B->getPointerOperand();
  if (APtr == BPtr)
    return true;

  // Otherwise compare address SCEVs
  if (SE->getSCEV(APtr) == SE->getSCEV(BPtr))
    return true;

  return false;
}

int LoopVectorizationLegality::isConsecutivePtr(Type *AccessTy,
                                                Value *Ptr) const {
  // FIXME: Currently, the set of symbolic strides is sometimes queried before
  // it's collected.  This happens from canVectorizeWithIfConvert, when the
  // pointer is checked to reference consecutive elements suitable for a
  // masked access.
  const auto &Strides =
    LAI ? LAI->getSymbolicStrides() : DenseMap<Value *, const SCEV *>();

  Function *F = TheLoop->getHeader()->getParent();
  bool OptForSize = F->hasOptSize() ||
                    llvm::shouldOptimizeForSize(TheLoop->getHeader(), PSI, BFI,
                                                PGSOQueryType::IRPass);
  bool CanAddPredicate = !OptForSize;
  int Stride = getPtrStride(PSE, AccessTy, Ptr, TheLoop, Strides,
                            CanAddPredicate, false).value_or(0);
  if (Stride == 1 || Stride == -1)
    return Stride;
  return 0;
}

<<<<<<< HEAD
bool LoopVectorizationLegality::isUniform(
    Value *V, std::optional<ElementCount> VF) const {
  return LAI->isUniform(V, VF);
}

bool LoopVectorizationLegality::isUniformMemOp(
    Instruction &I, std::optional<ElementCount> VF) const {
=======
bool LoopVectorizationLegality::isInvariant(Value *V) const {
  return LAI->isInvariant(V);
}

namespace {
/// A rewriter to build the SCEVs for each of the VF lanes in the expected
/// vectorized loop, which can then be compared to detect their uniformity. This
/// is done by replacing the AddRec SCEVs of the original scalar loop (TheLoop)
/// with new AddRecs where the step is multiplied by StepMultiplier and Offset *
/// Step is added. Also checks if all sub-expressions are analyzable w.r.t.
/// uniformity.
class SCEVAddRecForUniformityRewriter
    : public SCEVRewriteVisitor<SCEVAddRecForUniformityRewriter> {
  /// Multiplier to be applied to the step of AddRecs in TheLoop.
  unsigned StepMultiplier;

  /// Offset to be added to the AddRecs in TheLoop.
  unsigned Offset;

  /// Loop for which to rewrite AddRecsFor.
  Loop *TheLoop;

  /// Is any sub-expressions not analyzable w.r.t. uniformity?
  bool CannotAnalyze = false;

  bool canAnalyze() const { return !CannotAnalyze; }

public:
  SCEVAddRecForUniformityRewriter(ScalarEvolution &SE, unsigned StepMultiplier,
                                  unsigned Offset, Loop *TheLoop)
      : SCEVRewriteVisitor(SE), StepMultiplier(StepMultiplier), Offset(Offset),
        TheLoop(TheLoop) {}

  const SCEV *visitAddRecExpr(const SCEVAddRecExpr *Expr) {
    assert(Expr->getLoop() == TheLoop &&
           "addrec outside of TheLoop must be invariant and should have been "
           "handled earlier");
    // Build a new AddRec by multiplying the step by StepMultiplier and
    // incrementing the start by Offset * step.
    Type *Ty = Expr->getType();
    auto *Step = Expr->getStepRecurrence(SE);
    if (!SE.isLoopInvariant(Step, TheLoop)) {
      CannotAnalyze = true;
      return Expr;
    }
    auto *NewStep = SE.getMulExpr(Step, SE.getConstant(Ty, StepMultiplier));
    auto *ScaledOffset = SE.getMulExpr(Step, SE.getConstant(Ty, Offset));
    auto *NewStart = SE.getAddExpr(Expr->getStart(), ScaledOffset);
    return SE.getAddRecExpr(NewStart, NewStep, TheLoop, SCEV::FlagAnyWrap);
  }

  const SCEV *visit(const SCEV *S) {
    if (CannotAnalyze || SE.isLoopInvariant(S, TheLoop))
      return S;
    return SCEVRewriteVisitor<SCEVAddRecForUniformityRewriter>::visit(S);
  }

  const SCEV *visitUnknown(const SCEVUnknown *S) {
    if (SE.isLoopInvariant(S, TheLoop))
      return S;
    // The value could vary across iterations.
    CannotAnalyze = true;
    return S;
  }

  const SCEV *visitCouldNotCompute(const SCEVCouldNotCompute *S) {
    // Could not analyze the expression.
    CannotAnalyze = true;
    return S;
  }

  static const SCEV *rewrite(const SCEV *S, ScalarEvolution &SE,
                             unsigned StepMultiplier, unsigned Offset,
                             Loop *TheLoop) {
    /// Bail out if the expression does not contain an UDiv expression.
    /// Uniform values which are not loop invariant require operations to strip
    /// out the lowest bits. For now just look for UDivs and use it to avoid
    /// re-writing UDIV-free expressions for other lanes to limit compile time.
    if (!SCEVExprContains(S,
                          [](const SCEV *S) { return isa<SCEVUDivExpr>(S); }))
      return SE.getCouldNotCompute();

    SCEVAddRecForUniformityRewriter Rewriter(SE, StepMultiplier, Offset,
                                             TheLoop);
    const SCEV *Result = Rewriter.visit(S);

    if (Rewriter.canAnalyze())
      return Result;
    return SE.getCouldNotCompute();
  }
};

} // namespace

bool LoopVectorizationLegality::isUniform(Value *V, ElementCount VF) const {
  if (isInvariant(V))
    return true;
  if (VF.isScalable())
    return false;
  if (VF.isScalar())
    return true;

  // Since we rely on SCEV for uniformity, if the type is not SCEVable, it is
  // never considered uniform.
  auto *SE = PSE.getSE();
  if (!SE->isSCEVable(V->getType()))
    return false;
  const SCEV *S = SE->getSCEV(V);

  // Rewrite AddRecs in TheLoop to step by VF and check if the expression for
  // lane 0 matches the expressions for all other lanes.
  unsigned FixedVF = VF.getKnownMinValue();
  const SCEV *FirstLaneExpr =
      SCEVAddRecForUniformityRewriter::rewrite(S, *SE, FixedVF, 0, TheLoop);
  if (isa<SCEVCouldNotCompute>(FirstLaneExpr))
    return false;

  // Make sure the expressions for lanes FixedVF-1..1 match the expression for
  // lane 0. We check lanes in reverse order for compile-time, as frequently
  // checking the last lane is sufficient to rule out uniformity.
  return all_of(reverse(seq<unsigned>(1, FixedVF)), [&](unsigned I) {
    const SCEV *IthLaneExpr =
        SCEVAddRecForUniformityRewriter::rewrite(S, *SE, FixedVF, I, TheLoop);
    return FirstLaneExpr == IthLaneExpr;
  });
}

bool LoopVectorizationLegality::isUniformMemOp(Instruction &I,
                                               ElementCount VF) const {
>>>>>>> cd92bbcb
  Value *Ptr = getLoadStorePointerOperand(&I);
  if (!Ptr)
    return false;
  // Note: There's nothing inherent which prevents predicated loads and
  // stores from being uniform.  The current lowering simply doesn't handle
  // it; in particular, the cost model distinguishes scatter/gather from
  // scalar w/predication, and we currently rely on the scalar path.
  return isUniform(Ptr, VF) && !blockNeedsPredication(I.getParent());
}

bool LoopVectorizationLegality::canVectorizeOuterLoop() {
  assert(!TheLoop->isInnermost() && "We are not vectorizing an outer loop.");
  // Store the result and return it at the end instead of exiting early, in case
  // allowExtraAnalysis is used to report multiple reasons for not vectorizing.
  bool Result = true;
  bool DoExtraAnalysis = ORE->allowExtraAnalysis(DEBUG_TYPE);

  for (BasicBlock *BB : TheLoop->blocks()) {
    // Check whether the BB terminator is a BranchInst. Any other terminator is
    // not supported yet.
    auto *Br = dyn_cast<BranchInst>(BB->getTerminator());
    if (!Br) {
      reportVectorizationFailure("Unsupported basic block terminator",
          "loop control flow is not understood by vectorizer",
          "CFGNotUnderstood", ORE, TheLoop);
      if (DoExtraAnalysis)
        Result = false;
      else
        return false;
    }

    // Check whether the BranchInst is a supported one. Only unconditional
    // branches, conditional branches with an outer loop invariant condition or
    // backedges are supported.
    // FIXME: We skip these checks when VPlan predication is enabled as we
    // want to allow divergent branches. This whole check will be removed
    // once VPlan predication is on by default.
    if (Br && Br->isConditional() &&
        !TheLoop->isLoopInvariant(Br->getCondition()) &&
        !LI->isLoopHeader(Br->getSuccessor(0)) &&
        !LI->isLoopHeader(Br->getSuccessor(1))) {
      reportVectorizationFailure("Unsupported conditional branch",
          "loop control flow is not understood by vectorizer",
          "CFGNotUnderstood", ORE, TheLoop);
      if (DoExtraAnalysis)
        Result = false;
      else
        return false;
    }
  }

  // Check whether inner loops are uniform. At this point, we only support
  // simple outer loops scenarios with uniform nested loops.
  if (!isUniformLoopNest(TheLoop /*loop nest*/,
                         TheLoop /*context outer loop*/)) {
    reportVectorizationFailure("Outer loop contains divergent loops",
        "loop control flow is not understood by vectorizer",
        "CFGNotUnderstood", ORE, TheLoop);
    if (DoExtraAnalysis)
      Result = false;
    else
      return false;
  }

  // Check whether we are able to set up outer loop induction.
  if (!setupOuterLoopInductions()) {
    reportVectorizationFailure("Unsupported outer loop Phi(s)",
                               "Unsupported outer loop Phi(s)",
                               "UnsupportedPhi", ORE, TheLoop);
    if (DoExtraAnalysis)
      Result = false;
    else
      return false;
  }

  return Result;
}

void LoopVectorizationLegality::addInductionPhi(
    PHINode *Phi, const InductionDescriptor &ID,
    SmallPtrSetImpl<Value *> &AllowedExit) {
  Inductions[Phi] = ID;

  // In case this induction also comes with casts that we know we can ignore
  // in the vectorized loop body, record them here. All casts could be recorded
  // here for ignoring, but suffices to record only the first (as it is the
  // only one that may bw used outside the cast sequence).
  const SmallVectorImpl<Instruction *> &Casts = ID.getCastInsts();
  if (!Casts.empty())
    InductionCastsToIgnore.insert(*Casts.begin());

  Type *PhiTy = Phi->getType();
  const DataLayout &DL = Phi->getModule()->getDataLayout();

  // Get the widest type.
  if (!PhiTy->isFloatingPointTy()) {
    if (!WidestIndTy)
      WidestIndTy = convertPointerToIntegerType(DL, PhiTy);
    else
      WidestIndTy = getWiderType(DL, PhiTy, WidestIndTy);
  }

  // Int inductions are special because we only allow one IV.
  if (ID.getKind() == InductionDescriptor::IK_IntInduction &&
      ID.getConstIntStepValue() && ID.getConstIntStepValue()->isOne() &&
      isa<Constant>(ID.getStartValue()) &&
      cast<Constant>(ID.getStartValue())->isNullValue()) {

    // Use the phi node with the widest type as induction. Use the last
    // one if there are multiple (no good reason for doing this other
    // than it is expedient). We've checked that it begins at zero and
    // steps by one, so this is a canonical induction variable.
    if (!PrimaryInduction || PhiTy == WidestIndTy)
      PrimaryInduction = Phi;
  }

  // Both the PHI node itself, and the "post-increment" value feeding
  // back into the PHI node may have external users.
  // We can allow those uses, except if the SCEVs we have for them rely
  // on predicates that only hold within the loop, since allowing the exit
  // currently means re-using this SCEV outside the loop (see PR33706 for more
  // details).
  if (PSE.getPredicate().isAlwaysTrue()) {
    AllowedExit.insert(Phi);
    AllowedExit.insert(Phi->getIncomingValueForBlock(TheLoop->getLoopLatch()));
  }

  LLVM_DEBUG(dbgs() << "LV: Found an induction variable.\n");
}

bool LoopVectorizationLegality::setupOuterLoopInductions() {
  BasicBlock *Header = TheLoop->getHeader();

  // Returns true if a given Phi is a supported induction.
  auto isSupportedPhi = [&](PHINode &Phi) -> bool {
    InductionDescriptor ID;
    if (InductionDescriptor::isInductionPHI(&Phi, TheLoop, PSE, ID) &&
        ID.getKind() == InductionDescriptor::IK_IntInduction) {
      addInductionPhi(&Phi, ID, AllowedExit);
      return true;
    } else {
      // Bail out for any Phi in the outer loop header that is not a supported
      // induction.
      LLVM_DEBUG(
          dbgs()
          << "LV: Found unsupported PHI for outer loop vectorization.\n");
      return false;
    }
  };

  if (llvm::all_of(Header->phis(), isSupportedPhi))
    return true;
  else
    return false;
}

/// Checks if a function is scalarizable according to the TLI, in
/// the sense that it should be vectorized and then expanded in
/// multiple scalar calls. This is represented in the
/// TLI via mappings that do not specify a vector name, as in the
/// following example:
///
///    const VecDesc VecIntrinsics[] = {
///      {"llvm.phx.abs.i32", "", 4}
///    };
static bool isTLIScalarize(const TargetLibraryInfo &TLI, const CallInst &CI) {
  const StringRef ScalarName = CI.getCalledFunction()->getName();
  bool Scalarize = TLI.isFunctionVectorizable(ScalarName);
  // Check that all known VFs are not associated to a vector
  // function, i.e. the vector name is emty.
  if (Scalarize) {
    ElementCount WidestFixedVF, WidestScalableVF;
    TLI.getWidestVF(ScalarName, WidestFixedVF, WidestScalableVF);
    for (ElementCount VF = ElementCount::getFixed(2);
         ElementCount::isKnownLE(VF, WidestFixedVF); VF *= 2)
      Scalarize &= !TLI.isFunctionVectorizable(ScalarName, VF);
    for (ElementCount VF = ElementCount::getScalable(1);
         ElementCount::isKnownLE(VF, WidestScalableVF); VF *= 2)
      Scalarize &= !TLI.isFunctionVectorizable(ScalarName, VF);
    assert((WidestScalableVF.isZero() || !Scalarize) &&
           "Caller may decide to scalarize a variant using a scalable VF");
  }
  return Scalarize;
}

bool LoopVectorizationLegality::canVectorizeInstrs() {
  BasicBlock *Header = TheLoop->getHeader();

  // For each block in the loop.
  for (BasicBlock *BB : TheLoop->blocks()) {
    // Scan the instructions in the block and look for hazards.
    for (Instruction &I : *BB) {
      if (auto *Phi = dyn_cast<PHINode>(&I)) {
        Type *PhiTy = Phi->getType();
        // Check that this PHI type is allowed.
        if (!PhiTy->isIntegerTy() && !PhiTy->isFloatingPointTy() &&
            !PhiTy->isPointerTy()) {
          reportVectorizationFailure("Found a non-int non-pointer PHI",
                                     "loop control flow is not understood by vectorizer",
                                     "CFGNotUnderstood", ORE, TheLoop);
          return false;
        }

        // If this PHINode is not in the header block, then we know that we
        // can convert it to select during if-conversion. No need to check if
        // the PHIs in this block are induction or reduction variables.
        if (BB != Header) {
          // Non-header phi nodes that have outside uses can be vectorized. Add
          // them to the list of allowed exits.
          // Unsafe cyclic dependencies with header phis are identified during
          // legalization for reduction, induction and fixed order
          // recurrences.
          AllowedExit.insert(&I);
          continue;
        }

        // We only allow if-converted PHIs with exactly two incoming values.
        if (Phi->getNumIncomingValues() != 2) {
          reportVectorizationFailure("Found an invalid PHI",
              "loop control flow is not understood by vectorizer",
              "CFGNotUnderstood", ORE, TheLoop, Phi);
          return false;
        }

        RecurrenceDescriptor RedDes;
        if (RecurrenceDescriptor::isReductionPHI(Phi, TheLoop, RedDes, DB, AC,
                                                 DT, PSE.getSE())) {
          Requirements->addExactFPMathInst(RedDes.getExactFPMathInst());
          AllowedExit.insert(RedDes.getLoopExitInstr());
          Reductions[Phi] = RedDes;
          continue;
        }

        // We prevent matching non-constant strided pointer IVS to preserve
        // historical vectorizer behavior after a generalization of the
        // IVDescriptor code.  The intent is to remove this check, but we
        // have to fix issues around code quality for such loops first.
        auto isDisallowedStridedPointerInduction =
          [](const InductionDescriptor &ID) {
          if (AllowStridedPointerIVs)
            return false;
          return ID.getKind() == InductionDescriptor::IK_PtrInduction &&
            ID.getConstIntStepValue() == nullptr;
        };

        // TODO: Instead of recording the AllowedExit, it would be good to
        // record the complementary set: NotAllowedExit. These include (but may
        // not be limited to):
        // 1. Reduction phis as they represent the one-before-last value, which
        // is not available when vectorized
        // 2. Induction phis and increment when SCEV predicates cannot be used
        // outside the loop - see addInductionPhi
        // 3. Non-Phis with outside uses when SCEV predicates cannot be used
        // outside the loop - see call to hasOutsideLoopUser in the non-phi
        // handling below
        // 4. FixedOrderRecurrence phis that can possibly be handled by
        // extraction.
        // By recording these, we can then reason about ways to vectorize each
        // of these NotAllowedExit.
        InductionDescriptor ID;
        if (InductionDescriptor::isInductionPHI(Phi, TheLoop, PSE, ID) &&
            !isDisallowedStridedPointerInduction(ID)) {
          addInductionPhi(Phi, ID, AllowedExit);
          Requirements->addExactFPMathInst(ID.getExactFPMathInst());
          continue;
        }

        if (RecurrenceDescriptor::isFixedOrderRecurrence(Phi, TheLoop, DT)) {
          AllowedExit.insert(Phi);
          FixedOrderRecurrences.insert(Phi);
          continue;
        }

        // As a last resort, coerce the PHI to a AddRec expression
        // and re-try classifying it a an induction PHI.
        if (InductionDescriptor::isInductionPHI(Phi, TheLoop, PSE, ID, true) &&
            !isDisallowedStridedPointerInduction(ID)) {
          addInductionPhi(Phi, ID, AllowedExit);
          continue;
        }

        reportVectorizationFailure("Found an unidentified PHI",
            "value that could not be identified as "
            "reduction is used outside the loop",
            "NonReductionValueUsedOutsideLoop", ORE, TheLoop, Phi);
        return false;
      } // end of PHI handling

      // We handle calls that:
      //   * Are debug info intrinsics.
      //   * Have a mapping to an IR intrinsic.
      //   * Have a vector version available.
      auto *CI = dyn_cast<CallInst>(&I);

      if (CI && !getVectorIntrinsicIDForCall(CI, TLI) &&
          !isa<DbgInfoIntrinsic>(CI) &&
          !(CI->getCalledFunction() && TLI &&
            (!VFDatabase::getMappings(*CI).empty() ||
             isTLIScalarize(*TLI, *CI)))) {
        // If the call is a recognized math libary call, it is likely that
        // we can vectorize it given loosened floating-point constraints.
        LibFunc Func;
        bool IsMathLibCall =
            TLI && CI->getCalledFunction() &&
            CI->getType()->isFloatingPointTy() &&
            TLI->getLibFunc(CI->getCalledFunction()->getName(), Func) &&
            TLI->hasOptimizedCodeGen(Func);

        if (IsMathLibCall) {
          // TODO: Ideally, we should not use clang-specific language here,
          // but it's hard to provide meaningful yet generic advice.
          // Also, should this be guarded by allowExtraAnalysis() and/or be part
          // of the returned info from isFunctionVectorizable()?
          reportVectorizationFailure(
              "Found a non-intrinsic callsite",
              "library call cannot be vectorized. "
              "Try compiling with -fno-math-errno, -ffast-math, "
              "or similar flags",
              "CantVectorizeLibcall", ORE, TheLoop, CI);
        } else {
          reportVectorizationFailure("Found a non-intrinsic callsite",
                                     "call instruction cannot be vectorized",
                                     "CantVectorizeLibcall", ORE, TheLoop, CI);
        }
        return false;
      }

      // Some intrinsics have scalar arguments and should be same in order for
      // them to be vectorized (i.e. loop invariant).
      if (CI) {
        auto *SE = PSE.getSE();
        Intrinsic::ID IntrinID = getVectorIntrinsicIDForCall(CI, TLI);
        for (unsigned i = 0, e = CI->arg_size(); i != e; ++i)
          if (isVectorIntrinsicWithScalarOpAtArg(IntrinID, i)) {
            if (!SE->isLoopInvariant(PSE.getSCEV(CI->getOperand(i)), TheLoop)) {
              reportVectorizationFailure("Found unvectorizable intrinsic",
                  "intrinsic instruction cannot be vectorized",
                  "CantVectorizeIntrinsic", ORE, TheLoop, CI);
              return false;
            }
          }
      }

      // Check that the instruction return type is vectorizable.
      // Also, we can't vectorize extractelement instructions.
      if ((!VectorType::isValidElementType(I.getType()) &&
           !I.getType()->isVoidTy()) ||
          isa<ExtractElementInst>(I)) {
        reportVectorizationFailure("Found unvectorizable type",
            "instruction return type cannot be vectorized",
            "CantVectorizeInstructionReturnType", ORE, TheLoop, &I);
        return false;
      }

      // Check that the stored type is vectorizable.
      if (auto *ST = dyn_cast<StoreInst>(&I)) {
        Type *T = ST->getValueOperand()->getType();
        if (!VectorType::isValidElementType(T)) {
          reportVectorizationFailure("Store instruction cannot be vectorized",
                                     "store instruction cannot be vectorized",
                                     "CantVectorizeStore", ORE, TheLoop, ST);
          return false;
        }

        // For nontemporal stores, check that a nontemporal vector version is
        // supported on the target.
        if (ST->getMetadata(LLVMContext::MD_nontemporal)) {
          // Arbitrarily try a vector of 2 elements.
          auto *VecTy = FixedVectorType::get(T, /*NumElts=*/2);
          assert(VecTy && "did not find vectorized version of stored type");
          if (!TTI->isLegalNTStore(VecTy, ST->getAlign())) {
            reportVectorizationFailure(
                "nontemporal store instruction cannot be vectorized",
                "nontemporal store instruction cannot be vectorized",
                "CantVectorizeNontemporalStore", ORE, TheLoop, ST);
            return false;
          }
        }

      } else if (auto *LD = dyn_cast<LoadInst>(&I)) {
        if (LD->getMetadata(LLVMContext::MD_nontemporal)) {
          // For nontemporal loads, check that a nontemporal vector version is
          // supported on the target (arbitrarily try a vector of 2 elements).
          auto *VecTy = FixedVectorType::get(I.getType(), /*NumElts=*/2);
          assert(VecTy && "did not find vectorized version of load type");
          if (!TTI->isLegalNTLoad(VecTy, LD->getAlign())) {
            reportVectorizationFailure(
                "nontemporal load instruction cannot be vectorized",
                "nontemporal load instruction cannot be vectorized",
                "CantVectorizeNontemporalLoad", ORE, TheLoop, LD);
            return false;
          }
        }

        // FP instructions can allow unsafe algebra, thus vectorizable by
        // non-IEEE-754 compliant SIMD units.
        // This applies to floating-point math operations and calls, not memory
        // operations, shuffles, or casts, as they don't change precision or
        // semantics.
      } else if (I.getType()->isFloatingPointTy() && (CI || I.isBinaryOp()) &&
                 !I.isFast()) {
        LLVM_DEBUG(dbgs() << "LV: Found FP op with unsafe algebra.\n");
        Hints->setPotentiallyUnsafe();
      }

      // Reduction instructions are allowed to have exit users.
      // All other instructions must not have external users.
      if (hasOutsideLoopUser(TheLoop, &I, AllowedExit)) {
        // We can safely vectorize loops where instructions within the loop are
        // used outside the loop only if the SCEV predicates within the loop is
        // same as outside the loop. Allowing the exit means reusing the SCEV
        // outside the loop.
        if (PSE.getPredicate().isAlwaysTrue()) {
          AllowedExit.insert(&I);
          continue;
        }
        reportVectorizationFailure("Value cannot be used outside the loop",
                                   "value cannot be used outside the loop",
                                   "ValueUsedOutsideLoop", ORE, TheLoop, &I);
        return false;
      }
    } // next instr.
  }

  if (!PrimaryInduction) {
    if (Inductions.empty()) {
      reportVectorizationFailure("Did not find one integer induction var",
          "loop induction variable could not be identified",
          "NoInductionVariable", ORE, TheLoop);
      return false;
    } else if (!WidestIndTy) {
      reportVectorizationFailure("Did not find one integer induction var",
          "integer loop induction variable could not be identified",
          "NoIntegerInductionVariable", ORE, TheLoop);
      return false;
    } else {
      LLVM_DEBUG(dbgs() << "LV: Did not find one integer induction var.\n");
    }
  }

  // Now we know the widest induction type, check if our found induction
  // is the same size. If it's not, unset it here and InnerLoopVectorizer
  // will create another.
  if (PrimaryInduction && WidestIndTy != PrimaryInduction->getType())
    PrimaryInduction = nullptr;

  return true;
}

bool LoopVectorizationLegality::canVectorizeMemory() {
  LAI = &LAIs.getInfo(*TheLoop);
  const OptimizationRemarkAnalysis *LAR = LAI->getReport();
  if (LAR) {
    ORE->emit([&]() {
      return OptimizationRemarkAnalysis(Hints->vectorizeAnalysisPassName(),
                                        "loop not vectorized: ", *LAR);
    });
  }

  if (!LAI->canVectorizeMemory())
    return false;

  // We can vectorize stores to invariant address when final reduction value is
  // guaranteed to be stored at the end of the loop. Also, if decision to
  // vectorize loop is made, runtime checks are added so as to make sure that
  // invariant address won't alias with any other objects.
  if (!LAI->getStoresToInvariantAddresses().empty()) {
    // For each invariant address, check if last stored value is unconditional
    // and the address is not calculated inside the loop.
    for (StoreInst *SI : LAI->getStoresToInvariantAddresses()) {
      if (!isInvariantStoreOfReduction(SI))
        continue;

      if (blockNeedsPredication(SI->getParent())) {
        reportVectorizationFailure(
            "We don't allow storing to uniform addresses",
            "write of conditional recurring variant value to a loop "
            "invariant address could not be vectorized",
            "CantVectorizeStoreToLoopInvariantAddress", ORE, TheLoop);
        return false;
      }

      // Invariant address should be defined outside of loop. LICM pass usually
      // makes sure it happens, but in rare cases it does not, we do not want
      // to overcomplicate vectorization to support this case.
      if (Instruction *Ptr = dyn_cast<Instruction>(SI->getPointerOperand())) {
        if (TheLoop->contains(Ptr)) {
          reportVectorizationFailure(
              "Invariant address is calculated inside the loop",
              "write to a loop invariant address could not "
              "be vectorized",
              "CantVectorizeStoreToLoopInvariantAddress", ORE, TheLoop);
          return false;
        }
      }
    }

    if (LAI->hasDependenceInvolvingLoopInvariantAddress()) {
      // For each invariant address, check its last stored value is the result
      // of one of our reductions.
      //
      // We do not check if dependence with loads exists because they are
      // currently rejected earlier in LoopAccessInfo::analyzeLoop. In case this
      // behaviour changes we have to modify this code.
      ScalarEvolution *SE = PSE.getSE();
      SmallVector<StoreInst *, 4> UnhandledStores;
      for (StoreInst *SI : LAI->getStoresToInvariantAddresses()) {
        if (isInvariantStoreOfReduction(SI)) {
          // Earlier stores to this address are effectively deadcode.
          // With opaque pointers it is possible for one pointer to be used with
          // different sizes of stored values:
          //    store i32 0, ptr %x
          //    store i8 0, ptr %x
          // The latest store doesn't complitely overwrite the first one in the
          // example. That is why we have to make sure that types of stored
          // values are same.
          // TODO: Check that bitwidth of unhandled store is smaller then the
          // one that overwrites it and add a test.
          erase_if(UnhandledStores, [SE, SI](StoreInst *I) {
            return storeToSameAddress(SE, SI, I) &&
                   I->getValueOperand()->getType() ==
                       SI->getValueOperand()->getType();
          });
          continue;
        }
        UnhandledStores.push_back(SI);
      }

      bool IsOK = UnhandledStores.empty();
      // TODO: we should also validate against InvariantMemSets.
      if (!IsOK) {
        reportVectorizationFailure(
            "We don't allow storing to uniform addresses",
            "write to a loop invariant address could not "
            "be vectorized",
            "CantVectorizeStoreToLoopInvariantAddress", ORE, TheLoop);
        return false;
      }
    }
  }

  PSE.addPredicate(LAI->getPSE().getPredicate());
  return true;
}

bool LoopVectorizationLegality::canVectorizeFPMath(
    bool EnableStrictReductions) {

  // First check if there is any ExactFP math or if we allow reassociations
  if (!Requirements->getExactFPInst() || Hints->allowReordering())
    return true;

  // If the above is false, we have ExactFPMath & do not allow reordering.
  // If the EnableStrictReductions flag is set, first check if we have any
  // Exact FP induction vars, which we cannot vectorize.
  if (!EnableStrictReductions ||
      any_of(getInductionVars(), [&](auto &Induction) -> bool {
        InductionDescriptor IndDesc = Induction.second;
        return IndDesc.getExactFPMathInst();
      }))
    return false;

  // We can now only vectorize if all reductions with Exact FP math also
  // have the isOrdered flag set, which indicates that we can move the
  // reduction operations in-loop.
  return (all_of(getReductionVars(), [&](auto &Reduction) -> bool {
    const RecurrenceDescriptor &RdxDesc = Reduction.second;
    return !RdxDesc.hasExactFPMath() || RdxDesc.isOrdered();
  }));
}

bool LoopVectorizationLegality::isInvariantStoreOfReduction(StoreInst *SI) {
  return any_of(getReductionVars(), [&](auto &Reduction) -> bool {
    const RecurrenceDescriptor &RdxDesc = Reduction.second;
    return RdxDesc.IntermediateStore == SI;
  });
}

bool LoopVectorizationLegality::isInvariantAddressOfReduction(Value *V) {
  return any_of(getReductionVars(), [&](auto &Reduction) -> bool {
    const RecurrenceDescriptor &RdxDesc = Reduction.second;
    if (!RdxDesc.IntermediateStore)
      return false;

    ScalarEvolution *SE = PSE.getSE();
    Value *InvariantAddress = RdxDesc.IntermediateStore->getPointerOperand();
    return V == InvariantAddress ||
           SE->getSCEV(V) == SE->getSCEV(InvariantAddress);
  });
}

bool LoopVectorizationLegality::isInductionPhi(const Value *V) const {
  Value *In0 = const_cast<Value *>(V);
  PHINode *PN = dyn_cast_or_null<PHINode>(In0);
  if (!PN)
    return false;

  return Inductions.count(PN);
}

const InductionDescriptor *
LoopVectorizationLegality::getIntOrFpInductionDescriptor(PHINode *Phi) const {
  if (!isInductionPhi(Phi))
    return nullptr;
  auto &ID = getInductionVars().find(Phi)->second;
  if (ID.getKind() == InductionDescriptor::IK_IntInduction ||
      ID.getKind() == InductionDescriptor::IK_FpInduction)
    return &ID;
  return nullptr;
}

const InductionDescriptor *
LoopVectorizationLegality::getPointerInductionDescriptor(PHINode *Phi) const {
  if (!isInductionPhi(Phi))
    return nullptr;
  auto &ID = getInductionVars().find(Phi)->second;
  if (ID.getKind() == InductionDescriptor::IK_PtrInduction)
    return &ID;
  return nullptr;
}

bool LoopVectorizationLegality::isCastedInductionVariable(
    const Value *V) const {
  auto *Inst = dyn_cast<Instruction>(V);
  return (Inst && InductionCastsToIgnore.count(Inst));
}

bool LoopVectorizationLegality::isInductionVariable(const Value *V) const {
  return isInductionPhi(V) || isCastedInductionVariable(V);
}

bool LoopVectorizationLegality::isFixedOrderRecurrence(
    const PHINode *Phi) const {
  return FixedOrderRecurrences.count(Phi);
}

bool LoopVectorizationLegality::blockNeedsPredication(BasicBlock *BB) const {
  return LoopAccessInfo::blockNeedsPredication(BB, TheLoop, DT);
}

bool LoopVectorizationLegality::blockCanBePredicated(
    BasicBlock *BB, SmallPtrSetImpl<Value *> &SafePtrs,
    SmallPtrSetImpl<const Instruction *> &MaskedOp,
    SmallPtrSetImpl<Instruction *> &ConditionalAssumes) const {
  for (Instruction &I : *BB) {
    // We can predicate blocks with calls to assume, as long as we drop them in
    // case we flatten the CFG via predication.
    if (match(&I, m_Intrinsic<Intrinsic::assume>())) {
      ConditionalAssumes.insert(&I);
      continue;
    }

    // Do not let llvm.experimental.noalias.scope.decl block the vectorization.
    // TODO: there might be cases that it should block the vectorization. Let's
    // ignore those for now.
    if (isa<NoAliasScopeDeclInst>(&I))
      continue;

    // We can allow masked calls if there's at least one vector variant, even
    // if we end up scalarizing due to the cost model calculations.
    // TODO: Allow other calls if they have appropriate attributes... readonly
    // and argmemonly?
    if (CallInst *CI = dyn_cast<CallInst>(&I))
      if (VFDatabase::hasMaskedVariant(*CI)) {
        MaskedOp.insert(CI);
        continue;
      }

    // Loads are handled via masking (or speculated if safe to do so.)
    if (auto *LI = dyn_cast<LoadInst>(&I)) {
      if (!SafePtrs.count(LI->getPointerOperand()))
        MaskedOp.insert(LI);
      continue;
    }

    // Predicated store requires some form of masking:
    // 1) masked store HW instruction,
    // 2) emulation via load-blend-store (only if safe and legal to do so,
    //    be aware on the race conditions), or
    // 3) element-by-element predicate check and scalar store.
    if (auto *SI = dyn_cast<StoreInst>(&I)) {
      MaskedOp.insert(SI);
      continue;
    }

    if (I.mayReadFromMemory() || I.mayWriteToMemory() || I.mayThrow())
      return false;
  }

  return true;
}

bool LoopVectorizationLegality::canVectorizeWithIfConvert() {
  if (!EnableIfConversion) {
    reportVectorizationFailure("If-conversion is disabled",
                               "if-conversion is disabled",
                               "IfConversionDisabled",
                               ORE, TheLoop);
    return false;
  }

  assert(TheLoop->getNumBlocks() > 1 && "Single block loops are vectorizable");

  // A list of pointers which are known to be dereferenceable within scope of
  // the loop body for each iteration of the loop which executes.  That is,
  // the memory pointed to can be dereferenced (with the access size implied by
  // the value's type) unconditionally within the loop header without
  // introducing a new fault.
  SmallPtrSet<Value *, 8> SafePointers;

  // Collect safe addresses.
  for (BasicBlock *BB : TheLoop->blocks()) {
    if (!blockNeedsPredication(BB)) {
      for (Instruction &I : *BB)
        if (auto *Ptr = getLoadStorePointerOperand(&I))
          SafePointers.insert(Ptr);
      continue;
    }

    // For a block which requires predication, a address may be safe to access
    // in the loop w/o predication if we can prove dereferenceability facts
    // sufficient to ensure it'll never fault within the loop. For the moment,
    // we restrict this to loads; stores are more complicated due to
    // concurrency restrictions.
    ScalarEvolution &SE = *PSE.getSE();
    for (Instruction &I : *BB) {
      LoadInst *LI = dyn_cast<LoadInst>(&I);
      if (LI && !LI->getType()->isVectorTy() && !mustSuppressSpeculation(*LI) &&
          isDereferenceableAndAlignedInLoop(LI, TheLoop, SE, *DT, AC))
        SafePointers.insert(LI->getPointerOperand());
    }
  }

  // Collect the blocks that need predication.
  for (BasicBlock *BB : TheLoop->blocks()) {
    // We don't support switch statements inside loops.
    if (!isa<BranchInst>(BB->getTerminator())) {
      reportVectorizationFailure("Loop contains a switch statement",
                                 "loop contains a switch statement",
                                 "LoopContainsSwitch", ORE, TheLoop,
                                 BB->getTerminator());
      return false;
    }

    // We must be able to predicate all blocks that need to be predicated.
    if (blockNeedsPredication(BB)) {
      if (!blockCanBePredicated(BB, SafePointers, MaskedOp,
                                ConditionalAssumes)) {
        reportVectorizationFailure(
            "Control flow cannot be substituted for a select",
            "control flow cannot be substituted for a select",
            "NoCFGForSelect", ORE, TheLoop,
            BB->getTerminator());
        return false;
      }
    }
  }

  // We can if-convert this loop.
  return true;
}

// Helper function to canVectorizeLoopNestCFG.
bool LoopVectorizationLegality::canVectorizeLoopCFG(Loop *Lp,
                                                    bool UseVPlanNativePath) {
  assert((UseVPlanNativePath || Lp->isInnermost()) &&
         "VPlan-native path is not enabled.");

  // TODO: ORE should be improved to show more accurate information when an
  // outer loop can't be vectorized because a nested loop is not understood or
  // legal. Something like: "outer_loop_location: loop not vectorized:
  // (inner_loop_location) loop control flow is not understood by vectorizer".

  // Store the result and return it at the end instead of exiting early, in case
  // allowExtraAnalysis is used to report multiple reasons for not vectorizing.
  bool Result = true;
  bool DoExtraAnalysis = ORE->allowExtraAnalysis(DEBUG_TYPE);

  // We must have a loop in canonical form. Loops with indirectbr in them cannot
  // be canonicalized.
  if (!Lp->getLoopPreheader()) {
    reportVectorizationFailure("Loop doesn't have a legal pre-header",
        "loop control flow is not understood by vectorizer",
        "CFGNotUnderstood", ORE, TheLoop);
    if (DoExtraAnalysis)
      Result = false;
    else
      return false;
  }

  // We must have a single backedge.
  if (Lp->getNumBackEdges() != 1) {
    reportVectorizationFailure("The loop must have a single backedge",
        "loop control flow is not understood by vectorizer",
        "CFGNotUnderstood", ORE, TheLoop);
    if (DoExtraAnalysis)
      Result = false;
    else
      return false;
  }

  return Result;
}

bool LoopVectorizationLegality::canVectorizeLoopNestCFG(
    Loop *Lp, bool UseVPlanNativePath) {
  // Store the result and return it at the end instead of exiting early, in case
  // allowExtraAnalysis is used to report multiple reasons for not vectorizing.
  bool Result = true;
  bool DoExtraAnalysis = ORE->allowExtraAnalysis(DEBUG_TYPE);
  if (!canVectorizeLoopCFG(Lp, UseVPlanNativePath)) {
    if (DoExtraAnalysis)
      Result = false;
    else
      return false;
  }

  // Recursively check whether the loop control flow of nested loops is
  // understood.
  for (Loop *SubLp : *Lp)
    if (!canVectorizeLoopNestCFG(SubLp, UseVPlanNativePath)) {
      if (DoExtraAnalysis)
        Result = false;
      else
        return false;
    }

  return Result;
}

bool LoopVectorizationLegality::canVectorize(bool UseVPlanNativePath) {
  // Store the result and return it at the end instead of exiting early, in case
  // allowExtraAnalysis is used to report multiple reasons for not vectorizing.
  bool Result = true;

  bool DoExtraAnalysis = ORE->allowExtraAnalysis(DEBUG_TYPE);
  // Check whether the loop-related control flow in the loop nest is expected by
  // vectorizer.
  if (!canVectorizeLoopNestCFG(TheLoop, UseVPlanNativePath)) {
    if (DoExtraAnalysis)
      Result = false;
    else
      return false;
  }

  // We need to have a loop header.
  LLVM_DEBUG(dbgs() << "LV: Found a loop: " << TheLoop->getHeader()->getName()
                    << '\n');

  // Specific checks for outer loops. We skip the remaining legal checks at this
  // point because they don't support outer loops.
  if (!TheLoop->isInnermost()) {
    assert(UseVPlanNativePath && "VPlan-native path is not enabled.");

    if (!canVectorizeOuterLoop()) {
      reportVectorizationFailure("Unsupported outer loop",
                                 "unsupported outer loop",
                                 "UnsupportedOuterLoop",
                                 ORE, TheLoop);
      // TODO: Implement DoExtraAnalysis when subsequent legal checks support
      // outer loops.
      return false;
    }

    LLVM_DEBUG(dbgs() << "LV: We can vectorize this outer loop!\n");
    return Result;
  }

  assert(TheLoop->isInnermost() && "Inner loop expected.");
  // Check if we can if-convert non-single-bb loops.
  unsigned NumBlocks = TheLoop->getNumBlocks();
  if (NumBlocks != 1 && !canVectorizeWithIfConvert()) {
    LLVM_DEBUG(dbgs() << "LV: Can't if-convert the loop.\n");
    if (DoExtraAnalysis)
      Result = false;
    else
      return false;
  }

  // Check if we can vectorize the instructions and CFG in this loop.
  if (!canVectorizeInstrs()) {
    LLVM_DEBUG(dbgs() << "LV: Can't vectorize the instructions or CFG\n");
    if (DoExtraAnalysis)
      Result = false;
    else
      return false;
  }

  // Go over each instruction and look at memory deps.
  if (!canVectorizeMemory()) {
    LLVM_DEBUG(dbgs() << "LV: Can't vectorize due to memory conflicts\n");
    if (DoExtraAnalysis)
      Result = false;
    else
      return false;
  }

  LLVM_DEBUG(dbgs() << "LV: We can vectorize this loop"
                    << (LAI->getRuntimePointerChecking()->Need
                            ? " (with a runtime bound check)"
                            : "")
                    << "!\n");

  unsigned SCEVThreshold = VectorizeSCEVCheckThreshold;
  if (Hints->getForce() == LoopVectorizeHints::FK_Enabled)
    SCEVThreshold = PragmaVectorizeSCEVCheckThreshold;

  if (PSE.getPredicate().getComplexity() > SCEVThreshold) {
    reportVectorizationFailure("Too many SCEV checks needed",
        "Too many SCEV assumptions need to be made and checked at runtime",
        "TooManySCEVRunTimeChecks", ORE, TheLoop);
    if (DoExtraAnalysis)
      Result = false;
    else
      return false;
  }

  // Okay! We've done all the tests. If any have failed, return false. Otherwise
  // we can vectorize, and at this point we don't have any other mem analysis
  // which may limit our maximum vectorization factor, so just return true with
  // no restrictions.
  return Result;
}

bool LoopVectorizationLegality::prepareToFoldTailByMasking() {

  LLVM_DEBUG(dbgs() << "LV: checking if tail can be folded by masking.\n");

  SmallPtrSet<const Value *, 8> ReductionLiveOuts;

  for (const auto &Reduction : getReductionVars())
    ReductionLiveOuts.insert(Reduction.second.getLoopExitInstr());

  // TODO: handle non-reduction outside users when tail is folded by masking.
  for (auto *AE : AllowedExit) {
    // Check that all users of allowed exit values are inside the loop or
    // are the live-out of a reduction.
    if (ReductionLiveOuts.count(AE))
      continue;
    for (User *U : AE->users()) {
      Instruction *UI = cast<Instruction>(U);
      if (TheLoop->contains(UI))
        continue;
      LLVM_DEBUG(
          dbgs()
          << "LV: Cannot fold tail by masking, loop has an outside user for "
          << *UI << "\n");
      return false;
    }
  }

  // The list of pointers that we can safely read and write to remains empty.
  SmallPtrSet<Value *, 8> SafePointers;

  SmallPtrSet<const Instruction *, 8> TmpMaskedOp;
  SmallPtrSet<Instruction *, 8> TmpConditionalAssumes;

  // Check and mark all blocks for predication, including those that ordinarily
  // do not need predication such as the header block.
  for (BasicBlock *BB : TheLoop->blocks()) {
    if (!blockCanBePredicated(BB, SafePointers, TmpMaskedOp,
                              TmpConditionalAssumes)) {
      LLVM_DEBUG(dbgs() << "LV: Cannot fold tail by masking as requested.\n");
      return false;
    }
  }

  LLVM_DEBUG(dbgs() << "LV: can fold tail by masking.\n");

  MaskedOp.insert(TmpMaskedOp.begin(), TmpMaskedOp.end());
  ConditionalAssumes.insert(TmpConditionalAssumes.begin(),
                            TmpConditionalAssumes.end());

  return true;
}

} // namespace llvm<|MERGE_RESOLUTION|>--- conflicted
+++ resolved
@@ -471,15 +471,6 @@
   return 0;
 }
 
-<<<<<<< HEAD
-bool LoopVectorizationLegality::isUniform(
-    Value *V, std::optional<ElementCount> VF) const {
-  return LAI->isUniform(V, VF);
-}
-
-bool LoopVectorizationLegality::isUniformMemOp(
-    Instruction &I, std::optional<ElementCount> VF) const {
-=======
 bool LoopVectorizationLegality::isInvariant(Value *V) const {
   return LAI->isInvariant(V);
 }
@@ -609,7 +600,6 @@
 
 bool LoopVectorizationLegality::isUniformMemOp(Instruction &I,
                                                ElementCount VF) const {
->>>>>>> cd92bbcb
   Value *Ptr = getLoadStorePointerOperand(&I);
   if (!Ptr)
     return false;
