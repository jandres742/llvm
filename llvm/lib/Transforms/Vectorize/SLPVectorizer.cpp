//===- SLPVectorizer.cpp - A bottom up SLP Vectorizer ---------------------===//
//
// Part of the LLVM Project, under the Apache License v2.0 with LLVM Exceptions.
// See https://llvm.org/LICENSE.txt for license information.
// SPDX-License-Identifier: Apache-2.0 WITH LLVM-exception
//
//===----------------------------------------------------------------------===//
//
// This pass implements the Bottom Up SLP vectorizer. It detects consecutive
// stores that can be put together into vector-stores. Next, it attempts to
// construct vectorizable tree using the use-def chains. If a profitable tree
// was found, the SLP vectorizer performs vectorization on the tree.
//
// The pass is inspired by the work described in the paper:
//  "Loop-Aware SLP in GCC" by Ira Rosen, Dorit Nuzman, Ayal Zaks.
//
//===----------------------------------------------------------------------===//

#include "llvm/Transforms/Vectorize/SLPVectorizer.h"
#include "llvm/ADT/ArrayRef.h"
#include "llvm/ADT/DenseMap.h"
#include "llvm/ADT/DenseSet.h"
#include "llvm/ADT/MapVector.h"
#include "llvm/ADT/None.h"
#include "llvm/ADT/Optional.h"
#include "llvm/ADT/PostOrderIterator.h"
#include "llvm/ADT/STLExtras.h"
#include "llvm/ADT/SetVector.h"
#include "llvm/ADT/SmallBitVector.h"
#include "llvm/ADT/SmallPtrSet.h"
#include "llvm/ADT/SmallSet.h"
#include "llvm/ADT/SmallVector.h"
#include "llvm/ADT/Statistic.h"
#include "llvm/ADT/iterator.h"
#include "llvm/ADT/iterator_range.h"
#include "llvm/Analysis/AliasAnalysis.h"
#include "llvm/Analysis/CodeMetrics.h"
#include "llvm/Analysis/DemandedBits.h"
#include "llvm/Analysis/GlobalsModRef.h"
#include "llvm/Analysis/LoopAccessAnalysis.h"
#include "llvm/Analysis/LoopInfo.h"
#include "llvm/Analysis/MemoryLocation.h"
#include "llvm/Analysis/OptimizationRemarkEmitter.h"
#include "llvm/Analysis/ScalarEvolution.h"
#include "llvm/Analysis/ScalarEvolutionExpressions.h"
#include "llvm/Analysis/TargetLibraryInfo.h"
#include "llvm/Analysis/TargetTransformInfo.h"
#include "llvm/Analysis/ValueTracking.h"
#include "llvm/Analysis/VectorUtils.h"
#include "llvm/IR/Attributes.h"
#include "llvm/IR/BasicBlock.h"
#include "llvm/IR/Constant.h"
#include "llvm/IR/Constants.h"
#include "llvm/IR/DataLayout.h"
#include "llvm/IR/DebugLoc.h"
#include "llvm/IR/DerivedTypes.h"
#include "llvm/IR/Dominators.h"
#include "llvm/IR/Function.h"
#include "llvm/IR/IRBuilder.h"
#include "llvm/IR/InstrTypes.h"
#include "llvm/IR/Instruction.h"
#include "llvm/IR/Instructions.h"
#include "llvm/IR/IntrinsicInst.h"
#include "llvm/IR/Intrinsics.h"
#include "llvm/IR/Module.h"
#include "llvm/IR/NoFolder.h"
#include "llvm/IR/Operator.h"
#include "llvm/IR/PassManager.h"
#include "llvm/IR/PatternMatch.h"
#include "llvm/IR/Type.h"
#include "llvm/IR/Use.h"
#include "llvm/IR/User.h"
#include "llvm/IR/Value.h"
#include "llvm/IR/ValueHandle.h"
#include "llvm/IR/Verifier.h"
#include "llvm/InitializePasses.h"
#include "llvm/Pass.h"
#include "llvm/Support/Casting.h"
#include "llvm/Support/CommandLine.h"
#include "llvm/Support/Compiler.h"
#include "llvm/Support/DOTGraphTraits.h"
#include "llvm/Support/Debug.h"
#include "llvm/Support/ErrorHandling.h"
#include "llvm/Support/GraphWriter.h"
#include "llvm/Support/KnownBits.h"
#include "llvm/Support/MathExtras.h"
#include "llvm/Support/raw_ostream.h"
#include "llvm/Transforms/Utils/InjectTLIMappings.h"
#include "llvm/Transforms/Utils/LoopUtils.h"
#include "llvm/Transforms/Vectorize.h"
#include <algorithm>
#include <cassert>
#include <cstdint>
#include <iterator>
#include <memory>
#include <set>
#include <string>
#include <tuple>
#include <utility>
#include <vector>

using namespace llvm;
using namespace llvm::PatternMatch;
using namespace slpvectorizer;

#define SV_NAME "slp-vectorizer"
#define DEBUG_TYPE "SLP"

STATISTIC(NumVectorInstructions, "Number of vector instructions generated");

cl::opt<bool> RunSLPVectorization("vectorize-slp", cl::init(true), cl::Hidden,
                                  cl::desc("Run the SLP vectorization passes"));

static cl::opt<int>
    SLPCostThreshold("slp-threshold", cl::init(0), cl::Hidden,
                     cl::desc("Only vectorize if you gain more than this "
                              "number "));

static cl::opt<bool>
ShouldVectorizeHor("slp-vectorize-hor", cl::init(true), cl::Hidden,
                   cl::desc("Attempt to vectorize horizontal reductions"));

static cl::opt<bool> ShouldStartVectorizeHorAtStore(
    "slp-vectorize-hor-store", cl::init(false), cl::Hidden,
    cl::desc(
        "Attempt to vectorize horizontal reductions feeding into a store"));

static cl::opt<int>
MaxVectorRegSizeOption("slp-max-reg-size", cl::init(128), cl::Hidden,
    cl::desc("Attempt to vectorize for this register size in bits"));

static cl::opt<int>
MaxStoreLookup("slp-max-store-lookup", cl::init(32), cl::Hidden,
    cl::desc("Maximum depth of the lookup for consecutive stores."));

/// Limits the size of scheduling regions in a block.
/// It avoid long compile times for _very_ large blocks where vector
/// instructions are spread over a wide range.
/// This limit is way higher than needed by real-world functions.
static cl::opt<int>
ScheduleRegionSizeBudget("slp-schedule-budget", cl::init(100000), cl::Hidden,
    cl::desc("Limit the size of the SLP scheduling region per block"));

static cl::opt<int> MinVectorRegSizeOption(
    "slp-min-reg-size", cl::init(128), cl::Hidden,
    cl::desc("Attempt to vectorize for this register size in bits"));

static cl::opt<unsigned> RecursionMaxDepth(
    "slp-recursion-max-depth", cl::init(12), cl::Hidden,
    cl::desc("Limit the recursion depth when building a vectorizable tree"));

static cl::opt<unsigned> MinTreeSize(
    "slp-min-tree-size", cl::init(3), cl::Hidden,
    cl::desc("Only vectorize small trees if they are fully vectorizable"));

// The maximum depth that the look-ahead score heuristic will explore.
// The higher this value, the higher the compilation time overhead.
static cl::opt<int> LookAheadMaxDepth(
    "slp-max-look-ahead-depth", cl::init(2), cl::Hidden,
    cl::desc("The maximum look-ahead depth for operand reordering scores"));

// The Look-ahead heuristic goes through the users of the bundle to calculate
// the users cost in getExternalUsesCost(). To avoid compilation time increase
// we limit the number of users visited to this value.
static cl::opt<unsigned> LookAheadUsersBudget(
    "slp-look-ahead-users-budget", cl::init(2), cl::Hidden,
    cl::desc("The maximum number of users to visit while visiting the "
             "predecessors. This prevents compilation time increase."));

static cl::opt<bool>
    ViewSLPTree("view-slp-tree", cl::Hidden,
                cl::desc("Display the SLP trees with Graphviz"));

// Limit the number of alias checks. The limit is chosen so that
// it has no negative effect on the llvm benchmarks.
static const unsigned AliasedCheckLimit = 10;

// Another limit for the alias checks: The maximum distance between load/store
// instructions where alias checks are done.
// This limit is useful for very large basic blocks.
static const unsigned MaxMemDepDistance = 160;

/// If the ScheduleRegionSizeBudget is exhausted, we allow small scheduling
/// regions to be handled.
static const int MinScheduleRegionSize = 16;

/// Predicate for the element types that the SLP vectorizer supports.
///
/// The most important thing to filter here are types which are invalid in LLVM
/// vectors. We also filter target specific types which have absolutely no
/// meaningful vectorization path such as x86_fp80 and ppc_f128. This just
/// avoids spending time checking the cost model and realizing that they will
/// be inevitably scalarized.
static bool isValidElementType(Type *Ty) {
  return VectorType::isValidElementType(Ty) && !Ty->isX86_FP80Ty() &&
         !Ty->isPPC_FP128Ty();
}

/// \returns true if all of the instructions in \p VL are in the same block or
/// false otherwise.
static bool allSameBlock(ArrayRef<Value *> VL) {
  Instruction *I0 = dyn_cast<Instruction>(VL[0]);
  if (!I0)
    return false;
  BasicBlock *BB = I0->getParent();
  for (int i = 1, e = VL.size(); i < e; i++) {
    Instruction *I = dyn_cast<Instruction>(VL[i]);
    if (!I)
      return false;

    if (BB != I->getParent())
      return false;
  }
  return true;
}

/// \returns True if all of the values in \p VL are constants (but not
/// globals/constant expressions).
static bool allConstant(ArrayRef<Value *> VL) {
  // Constant expressions and globals can't be vectorized like normal integer/FP
  // constants.
  for (Value *i : VL)
    if (!isa<Constant>(i) || isa<ConstantExpr>(i) || isa<GlobalValue>(i))
      return false;
  return true;
}

/// \returns True if all of the values in \p VL are identical.
static bool isSplat(ArrayRef<Value *> VL) {
  for (unsigned i = 1, e = VL.size(); i < e; ++i)
    if (VL[i] != VL[0])
      return false;
  return true;
}

/// \returns True if \p I is commutative, handles CmpInst as well as Instruction.
static bool isCommutative(Instruction *I) {
  if (auto *IC = dyn_cast<CmpInst>(I))
    return IC->isCommutative();
  return I->isCommutative();
}

/// Checks if the vector of instructions can be represented as a shuffle, like:
/// %x0 = extractelement <4 x i8> %x, i32 0
/// %x3 = extractelement <4 x i8> %x, i32 3
/// %y1 = extractelement <4 x i8> %y, i32 1
/// %y2 = extractelement <4 x i8> %y, i32 2
/// %x0x0 = mul i8 %x0, %x0
/// %x3x3 = mul i8 %x3, %x3
/// %y1y1 = mul i8 %y1, %y1
/// %y2y2 = mul i8 %y2, %y2
/// %ins1 = insertelement <4 x i8> undef, i8 %x0x0, i32 0
/// %ins2 = insertelement <4 x i8> %ins1, i8 %x3x3, i32 1
/// %ins3 = insertelement <4 x i8> %ins2, i8 %y1y1, i32 2
/// %ins4 = insertelement <4 x i8> %ins3, i8 %y2y2, i32 3
/// ret <4 x i8> %ins4
/// can be transformed into:
/// %1 = shufflevector <4 x i8> %x, <4 x i8> %y, <4 x i32> <i32 0, i32 3, i32 5,
///                                                         i32 6>
/// %2 = mul <4 x i8> %1, %1
/// ret <4 x i8> %2
/// We convert this initially to something like:
/// %x0 = extractelement <4 x i8> %x, i32 0
/// %x3 = extractelement <4 x i8> %x, i32 3
/// %y1 = extractelement <4 x i8> %y, i32 1
/// %y2 = extractelement <4 x i8> %y, i32 2
/// %1 = insertelement <4 x i8> undef, i8 %x0, i32 0
/// %2 = insertelement <4 x i8> %1, i8 %x3, i32 1
/// %3 = insertelement <4 x i8> %2, i8 %y1, i32 2
/// %4 = insertelement <4 x i8> %3, i8 %y2, i32 3
/// %5 = mul <4 x i8> %4, %4
/// %6 = extractelement <4 x i8> %5, i32 0
/// %ins1 = insertelement <4 x i8> undef, i8 %6, i32 0
/// %7 = extractelement <4 x i8> %5, i32 1
/// %ins2 = insertelement <4 x i8> %ins1, i8 %7, i32 1
/// %8 = extractelement <4 x i8> %5, i32 2
/// %ins3 = insertelement <4 x i8> %ins2, i8 %8, i32 2
/// %9 = extractelement <4 x i8> %5, i32 3
/// %ins4 = insertelement <4 x i8> %ins3, i8 %9, i32 3
/// ret <4 x i8> %ins4
/// InstCombiner transforms this into a shuffle and vector mul
/// TODO: Can we split off and reuse the shuffle mask detection from
/// TargetTransformInfo::getInstructionThroughput?
static Optional<TargetTransformInfo::ShuffleKind>
isShuffle(ArrayRef<Value *> VL) {
  auto *EI0 = cast<ExtractElementInst>(VL[0]);
  unsigned Size = EI0->getVectorOperandType()->getNumElements();
  Value *Vec1 = nullptr;
  Value *Vec2 = nullptr;
  enum ShuffleMode { Unknown, Select, Permute };
  ShuffleMode CommonShuffleMode = Unknown;
  for (unsigned I = 0, E = VL.size(); I < E; ++I) {
    auto *EI = cast<ExtractElementInst>(VL[I]);
    auto *Vec = EI->getVectorOperand();
    // All vector operands must have the same number of vector elements.
    if (cast<VectorType>(Vec->getType())->getNumElements() != Size)
      return None;
    auto *Idx = dyn_cast<ConstantInt>(EI->getIndexOperand());
    if (!Idx)
      return None;
    // Undefined behavior if Idx is negative or >= Size.
    if (Idx->getValue().uge(Size))
      continue;
    unsigned IntIdx = Idx->getValue().getZExtValue();
    // We can extractelement from undef vector.
    if (isa<UndefValue>(Vec))
      continue;
    // For correct shuffling we have to have at most 2 different vector operands
    // in all extractelement instructions.
    if (!Vec1 || Vec1 == Vec)
      Vec1 = Vec;
    else if (!Vec2 || Vec2 == Vec)
      Vec2 = Vec;
    else
      return None;
    if (CommonShuffleMode == Permute)
      continue;
    // If the extract index is not the same as the operation number, it is a
    // permutation.
    if (IntIdx != I) {
      CommonShuffleMode = Permute;
      continue;
    }
    CommonShuffleMode = Select;
  }
  // If we're not crossing lanes in different vectors, consider it as blending.
  if (CommonShuffleMode == Select && Vec2)
    return TargetTransformInfo::SK_Select;
  // If Vec2 was never used, we have a permutation of a single vector, otherwise
  // we have permutation of 2 vectors.
  return Vec2 ? TargetTransformInfo::SK_PermuteTwoSrc
              : TargetTransformInfo::SK_PermuteSingleSrc;
}

namespace {

/// Main data required for vectorization of instructions.
struct InstructionsState {
  /// The very first instruction in the list with the main opcode.
  Value *OpValue = nullptr;

  /// The main/alternate instruction.
  Instruction *MainOp = nullptr;
  Instruction *AltOp = nullptr;

  /// The main/alternate opcodes for the list of instructions.
  unsigned getOpcode() const {
    return MainOp ? MainOp->getOpcode() : 0;
  }

  unsigned getAltOpcode() const {
    return AltOp ? AltOp->getOpcode() : 0;
  }

  /// Some of the instructions in the list have alternate opcodes.
  bool isAltShuffle() const { return getOpcode() != getAltOpcode(); }

  bool isOpcodeOrAlt(Instruction *I) const {
    unsigned CheckedOpcode = I->getOpcode();
    return getOpcode() == CheckedOpcode || getAltOpcode() == CheckedOpcode;
  }

  InstructionsState() = delete;
  InstructionsState(Value *OpValue, Instruction *MainOp, Instruction *AltOp)
      : OpValue(OpValue), MainOp(MainOp), AltOp(AltOp) {}
};

} // end anonymous namespace

/// Chooses the correct key for scheduling data. If \p Op has the same (or
/// alternate) opcode as \p OpValue, the key is \p Op. Otherwise the key is \p
/// OpValue.
static Value *isOneOf(const InstructionsState &S, Value *Op) {
  auto *I = dyn_cast<Instruction>(Op);
  if (I && S.isOpcodeOrAlt(I))
    return Op;
  return S.OpValue;
}

/// \returns true if \p Opcode is allowed as part of of the main/alternate
/// instruction for SLP vectorization.
///
/// Example of unsupported opcode is SDIV that can potentially cause UB if the
/// "shuffled out" lane would result in division by zero.
static bool isValidForAlternation(unsigned Opcode) {
  if (Instruction::isIntDivRem(Opcode))
    return false;

  return true;
}

/// \returns analysis of the Instructions in \p VL described in
/// InstructionsState, the Opcode that we suppose the whole list
/// could be vectorized even if its structure is diverse.
static InstructionsState getSameOpcode(ArrayRef<Value *> VL,
                                       unsigned BaseIndex = 0) {
  // Make sure these are all Instructions.
  if (llvm::any_of(VL, [](Value *V) { return !isa<Instruction>(V); }))
    return InstructionsState(VL[BaseIndex], nullptr, nullptr);

  bool IsCastOp = isa<CastInst>(VL[BaseIndex]);
  bool IsBinOp = isa<BinaryOperator>(VL[BaseIndex]);
  unsigned Opcode = cast<Instruction>(VL[BaseIndex])->getOpcode();
  unsigned AltOpcode = Opcode;
  unsigned AltIndex = BaseIndex;

  // Check for one alternate opcode from another BinaryOperator.
  // TODO - generalize to support all operators (types, calls etc.).
  for (int Cnt = 0, E = VL.size(); Cnt < E; Cnt++) {
    unsigned InstOpcode = cast<Instruction>(VL[Cnt])->getOpcode();
    if (IsBinOp && isa<BinaryOperator>(VL[Cnt])) {
      if (InstOpcode == Opcode || InstOpcode == AltOpcode)
        continue;
      if (Opcode == AltOpcode && isValidForAlternation(InstOpcode) &&
          isValidForAlternation(Opcode)) {
        AltOpcode = InstOpcode;
        AltIndex = Cnt;
        continue;
      }
    } else if (IsCastOp && isa<CastInst>(VL[Cnt])) {
      Type *Ty0 = cast<Instruction>(VL[BaseIndex])->getOperand(0)->getType();
      Type *Ty1 = cast<Instruction>(VL[Cnt])->getOperand(0)->getType();
      if (Ty0 == Ty1) {
        if (InstOpcode == Opcode || InstOpcode == AltOpcode)
          continue;
        if (Opcode == AltOpcode) {
          assert(isValidForAlternation(Opcode) &&
                 isValidForAlternation(InstOpcode) &&
                 "Cast isn't safe for alternation, logic needs to be updated!");
          AltOpcode = InstOpcode;
          AltIndex = Cnt;
          continue;
        }
      }
    } else if (InstOpcode == Opcode || InstOpcode == AltOpcode)
      continue;
    return InstructionsState(VL[BaseIndex], nullptr, nullptr);
  }

  return InstructionsState(VL[BaseIndex], cast<Instruction>(VL[BaseIndex]),
                           cast<Instruction>(VL[AltIndex]));
}

/// \returns true if all of the values in \p VL have the same type or false
/// otherwise.
static bool allSameType(ArrayRef<Value *> VL) {
  Type *Ty = VL[0]->getType();
  for (int i = 1, e = VL.size(); i < e; i++)
    if (VL[i]->getType() != Ty)
      return false;

  return true;
}

/// \returns True if Extract{Value,Element} instruction extracts element Idx.
static Optional<unsigned> getExtractIndex(Instruction *E) {
  unsigned Opcode = E->getOpcode();
  assert((Opcode == Instruction::ExtractElement ||
          Opcode == Instruction::ExtractValue) &&
         "Expected extractelement or extractvalue instruction.");
  if (Opcode == Instruction::ExtractElement) {
    auto *CI = dyn_cast<ConstantInt>(E->getOperand(1));
    if (!CI)
      return None;
    return CI->getZExtValue();
  }
  ExtractValueInst *EI = cast<ExtractValueInst>(E);
  if (EI->getNumIndices() != 1)
    return None;
  return *EI->idx_begin();
}

/// \returns True if in-tree use also needs extract. This refers to
/// possible scalar operand in vectorized instruction.
static bool InTreeUserNeedToExtract(Value *Scalar, Instruction *UserInst,
                                    TargetLibraryInfo *TLI) {
  unsigned Opcode = UserInst->getOpcode();
  switch (Opcode) {
  case Instruction::Load: {
    LoadInst *LI = cast<LoadInst>(UserInst);
    return (LI->getPointerOperand() == Scalar);
  }
  case Instruction::Store: {
    StoreInst *SI = cast<StoreInst>(UserInst);
    return (SI->getPointerOperand() == Scalar);
  }
  case Instruction::Call: {
    CallInst *CI = cast<CallInst>(UserInst);
    Intrinsic::ID ID = getVectorIntrinsicIDForCall(CI, TLI);
    for (unsigned i = 0, e = CI->getNumArgOperands(); i != e; ++i) {
      if (hasVectorInstrinsicScalarOpd(ID, i))
        return (CI->getArgOperand(i) == Scalar);
    }
    LLVM_FALLTHROUGH;
  }
  default:
    return false;
  }
}

/// \returns the AA location that is being access by the instruction.
static MemoryLocation getLocation(Instruction *I, AliasAnalysis *AA) {
  if (StoreInst *SI = dyn_cast<StoreInst>(I))
    return MemoryLocation::get(SI);
  if (LoadInst *LI = dyn_cast<LoadInst>(I))
    return MemoryLocation::get(LI);
  return MemoryLocation();
}

/// \returns True if the instruction is not a volatile or atomic load/store.
static bool isSimple(Instruction *I) {
  if (LoadInst *LI = dyn_cast<LoadInst>(I))
    return LI->isSimple();
  if (StoreInst *SI = dyn_cast<StoreInst>(I))
    return SI->isSimple();
  if (MemIntrinsic *MI = dyn_cast<MemIntrinsic>(I))
    return !MI->isVolatile();
  return true;
}

namespace llvm {

namespace slpvectorizer {

/// Bottom Up SLP Vectorizer.
class BoUpSLP {
  struct TreeEntry;
  struct ScheduleData;

public:
  using ValueList = SmallVector<Value *, 8>;
  using InstrList = SmallVector<Instruction *, 16>;
  using ValueSet = SmallPtrSet<Value *, 16>;
  using StoreList = SmallVector<StoreInst *, 8>;
  using ExtraValueToDebugLocsMap =
      MapVector<Value *, SmallVector<Instruction *, 2>>;

  BoUpSLP(Function *Func, ScalarEvolution *Se, TargetTransformInfo *Tti,
          TargetLibraryInfo *TLi, AliasAnalysis *Aa, LoopInfo *Li,
          DominatorTree *Dt, AssumptionCache *AC, DemandedBits *DB,
          const DataLayout *DL, OptimizationRemarkEmitter *ORE)
      : F(Func), SE(Se), TTI(Tti), TLI(TLi), AA(Aa), LI(Li), DT(Dt), AC(AC),
        DB(DB), DL(DL), ORE(ORE), Builder(Se->getContext()) {
    CodeMetrics::collectEphemeralValues(F, AC, EphValues);
    // Use the vector register size specified by the target unless overridden
    // by a command-line option.
    // TODO: It would be better to limit the vectorization factor based on
    //       data type rather than just register size. For example, x86 AVX has
    //       256-bit registers, but it does not support integer operations
    //       at that width (that requires AVX2).
    if (MaxVectorRegSizeOption.getNumOccurrences())
      MaxVecRegSize = MaxVectorRegSizeOption;
    else
      MaxVecRegSize = TTI->getRegisterBitWidth(true);

    if (MinVectorRegSizeOption.getNumOccurrences())
      MinVecRegSize = MinVectorRegSizeOption;
    else
      MinVecRegSize = TTI->getMinVectorRegisterBitWidth();
  }

  /// Vectorize the tree that starts with the elements in \p VL.
  /// Returns the vectorized root.
  Value *vectorizeTree();

  /// Vectorize the tree but with the list of externally used values \p
  /// ExternallyUsedValues. Values in this MapVector can be replaced but the
  /// generated extractvalue instructions.
  Value *vectorizeTree(ExtraValueToDebugLocsMap &ExternallyUsedValues);

  /// \returns the cost incurred by unwanted spills and fills, caused by
  /// holding live values over call sites.
  int getSpillCost() const;

  /// \returns the vectorization cost of the subtree that starts at \p VL.
  /// A negative number means that this is profitable.
  int getTreeCost();

  /// Construct a vectorizable tree that starts at \p Roots, ignoring users for
  /// the purpose of scheduling and extraction in the \p UserIgnoreLst.
  void buildTree(ArrayRef<Value *> Roots,
                 ArrayRef<Value *> UserIgnoreLst = None);

  /// Construct a vectorizable tree that starts at \p Roots, ignoring users for
  /// the purpose of scheduling and extraction in the \p UserIgnoreLst taking
  /// into account (and updating it, if required) list of externally used
  /// values stored in \p ExternallyUsedValues.
  void buildTree(ArrayRef<Value *> Roots,
                 ExtraValueToDebugLocsMap &ExternallyUsedValues,
                 ArrayRef<Value *> UserIgnoreLst = None);

  /// Clear the internal data structures that are created by 'buildTree'.
  void deleteTree() {
    VectorizableTree.clear();
    ScalarToTreeEntry.clear();
    MustGather.clear();
    ExternalUses.clear();
    NumOpsWantToKeepOrder.clear();
    NumOpsWantToKeepOriginalOrder = 0;
    for (auto &Iter : BlocksSchedules) {
      BlockScheduling *BS = Iter.second.get();
      BS->clear();
    }
    MinBWs.clear();
  }

  unsigned getTreeSize() const { return VectorizableTree.size(); }

  /// Perform LICM and CSE on the newly generated gather sequences.
  void optimizeGatherSequence();

  /// \returns The best order of instructions for vectorization.
  Optional<ArrayRef<unsigned>> bestOrder() const {
    auto I = std::max_element(
        NumOpsWantToKeepOrder.begin(), NumOpsWantToKeepOrder.end(),
        [](const decltype(NumOpsWantToKeepOrder)::value_type &D1,
           const decltype(NumOpsWantToKeepOrder)::value_type &D2) {
          return D1.second < D2.second;
        });
    if (I == NumOpsWantToKeepOrder.end() ||
        I->getSecond() <= NumOpsWantToKeepOriginalOrder)
      return None;

    return makeArrayRef(I->getFirst());
  }

  /// \return The vector element size in bits to use when vectorizing the
  /// expression tree ending at \p V. If V is a store, the size is the width of
  /// the stored value. Otherwise, the size is the width of the largest loaded
  /// value reaching V. This method is used by the vectorizer to calculate
  /// vectorization factors.
  unsigned getVectorElementSize(Value *V) const;

  /// Compute the minimum type sizes required to represent the entries in a
  /// vectorizable tree.
  void computeMinimumValueSizes();

  // \returns maximum vector register size as set by TTI or overridden by cl::opt.
  unsigned getMaxVecRegSize() const {
    return MaxVecRegSize;
  }

  // \returns minimum vector register size as set by cl::opt.
  unsigned getMinVecRegSize() const {
    return MinVecRegSize;
  }

  /// Check if homogeneous aggregate is isomorphic to some VectorType.
  /// Accepts homogeneous multidimensional aggregate of scalars/vectors like
  /// {[4 x i16], [4 x i16]}, { <2 x float>, <2 x float> },
  /// {{{i16, i16}, {i16, i16}}, {{i16, i16}, {i16, i16}}} and so on.
  ///
  /// \returns number of elements in vector if isomorphism exists, 0 otherwise.
  unsigned canMapToVector(Type *T, const DataLayout &DL) const;

  /// \returns True if the VectorizableTree is both tiny and not fully
  /// vectorizable. We do not vectorize such trees.
  bool isTreeTinyAndNotFullyVectorizable() const;

  /// Assume that a legal-sized 'or'-reduction of shifted/zexted loaded values
  /// can be load combined in the backend. Load combining may not be allowed in
  /// the IR optimizer, so we do not want to alter the pattern. For example,
  /// partially transforming a scalar bswap() pattern into vector code is
  /// effectively impossible for the backend to undo.
  /// TODO: If load combining is allowed in the IR optimizer, this analysis
  ///       may not be necessary.
  bool isLoadCombineReductionCandidate(unsigned ReductionOpcode) const;

  /// Assume that a vector of stores of bitwise-or/shifted/zexted loaded values
  /// can be load combined in the backend. Load combining may not be allowed in
  /// the IR optimizer, so we do not want to alter the pattern. For example,
  /// partially transforming a scalar bswap() pattern into vector code is
  /// effectively impossible for the backend to undo.
  /// TODO: If load combining is allowed in the IR optimizer, this analysis
  ///       may not be necessary.
  bool isLoadCombineCandidate() const;

  OptimizationRemarkEmitter *getORE() { return ORE; }

  /// This structure holds any data we need about the edges being traversed
  /// during buildTree_rec(). We keep track of:
  /// (i) the user TreeEntry index, and
  /// (ii) the index of the edge.
  struct EdgeInfo {
    EdgeInfo() = default;
    EdgeInfo(TreeEntry *UserTE, unsigned EdgeIdx)
        : UserTE(UserTE), EdgeIdx(EdgeIdx) {}
    /// The user TreeEntry.
    TreeEntry *UserTE = nullptr;
    /// The operand index of the use.
    unsigned EdgeIdx = UINT_MAX;
#ifndef NDEBUG
    friend inline raw_ostream &operator<<(raw_ostream &OS,
                                          const BoUpSLP::EdgeInfo &EI) {
      EI.dump(OS);
      return OS;
    }
    /// Debug print.
    void dump(raw_ostream &OS) const {
      OS << "{User:" << (UserTE ? std::to_string(UserTE->Idx) : "null")
         << " EdgeIdx:" << EdgeIdx << "}";
    }
    LLVM_DUMP_METHOD void dump() const { dump(dbgs()); }
#endif
  };

  /// A helper data structure to hold the operands of a vector of instructions.
  /// This supports a fixed vector length for all operand vectors.
  class VLOperands {
    /// For each operand we need (i) the value, and (ii) the opcode that it
    /// would be attached to if the expression was in a left-linearized form.
    /// This is required to avoid illegal operand reordering.
    /// For example:
    /// \verbatim
    ///                         0 Op1
    ///                         |/
    /// Op1 Op2   Linearized    + Op2
    ///   \ /     ---------->   |/
    ///    -                    -
    ///
    /// Op1 - Op2            (0 + Op1) - Op2
    /// \endverbatim
    ///
    /// Value Op1 is attached to a '+' operation, and Op2 to a '-'.
    ///
    /// Another way to think of this is to track all the operations across the
    /// path from the operand all the way to the root of the tree and to
    /// calculate the operation that corresponds to this path. For example, the
    /// path from Op2 to the root crosses the RHS of the '-', therefore the
    /// corresponding operation is a '-' (which matches the one in the
    /// linearized tree, as shown above).
    ///
    /// For lack of a better term, we refer to this operation as Accumulated
    /// Path Operation (APO).
    struct OperandData {
      OperandData() = default;
      OperandData(Value *V, bool APO, bool IsUsed)
          : V(V), APO(APO), IsUsed(IsUsed) {}
      /// The operand value.
      Value *V = nullptr;
      /// TreeEntries only allow a single opcode, or an alternate sequence of
      /// them (e.g, +, -). Therefore, we can safely use a boolean value for the
      /// APO. It is set to 'true' if 'V' is attached to an inverse operation
      /// in the left-linearized form (e.g., Sub/Div), and 'false' otherwise
      /// (e.g., Add/Mul)
      bool APO = false;
      /// Helper data for the reordering function.
      bool IsUsed = false;
    };

    /// During operand reordering, we are trying to select the operand at lane
    /// that matches best with the operand at the neighboring lane. Our
    /// selection is based on the type of value we are looking for. For example,
    /// if the neighboring lane has a load, we need to look for a load that is
    /// accessing a consecutive address. These strategies are summarized in the
    /// 'ReorderingMode' enumerator.
    enum class ReorderingMode {
      Load,     ///< Matching loads to consecutive memory addresses
      Opcode,   ///< Matching instructions based on opcode (same or alternate)
      Constant, ///< Matching constants
      Splat,    ///< Matching the same instruction multiple times (broadcast)
      Failed,   ///< We failed to create a vectorizable group
    };

    using OperandDataVec = SmallVector<OperandData, 2>;

    /// A vector of operand vectors.
    SmallVector<OperandDataVec, 4> OpsVec;

    const DataLayout &DL;
    ScalarEvolution &SE;
    const BoUpSLP &R;

    /// \returns the operand data at \p OpIdx and \p Lane.
    OperandData &getData(unsigned OpIdx, unsigned Lane) {
      return OpsVec[OpIdx][Lane];
    }

    /// \returns the operand data at \p OpIdx and \p Lane. Const version.
    const OperandData &getData(unsigned OpIdx, unsigned Lane) const {
      return OpsVec[OpIdx][Lane];
    }

    /// Clears the used flag for all entries.
    void clearUsed() {
      for (unsigned OpIdx = 0, NumOperands = getNumOperands();
           OpIdx != NumOperands; ++OpIdx)
        for (unsigned Lane = 0, NumLanes = getNumLanes(); Lane != NumLanes;
             ++Lane)
          OpsVec[OpIdx][Lane].IsUsed = false;
    }

    /// Swap the operand at \p OpIdx1 with that one at \p OpIdx2.
    void swap(unsigned OpIdx1, unsigned OpIdx2, unsigned Lane) {
      std::swap(OpsVec[OpIdx1][Lane], OpsVec[OpIdx2][Lane]);
    }

    // The hard-coded scores listed here are not very important. When computing
    // the scores of matching one sub-tree with another, we are basically
    // counting the number of values that are matching. So even if all scores
    // are set to 1, we would still get a decent matching result.
    // However, sometimes we have to break ties. For example we may have to
    // choose between matching loads vs matching opcodes. This is what these
    // scores are helping us with: they provide the order of preference.

    /// Loads from consecutive memory addresses, e.g. load(A[i]), load(A[i+1]).
    static const int ScoreConsecutiveLoads = 3;
    /// ExtractElementInst from same vector and consecutive indexes.
    static const int ScoreConsecutiveExtracts = 3;
    /// Constants.
    static const int ScoreConstants = 2;
    /// Instructions with the same opcode.
    static const int ScoreSameOpcode = 2;
    /// Instructions with alt opcodes (e.g, add + sub).
    static const int ScoreAltOpcodes = 1;
    /// Identical instructions (a.k.a. splat or broadcast).
    static const int ScoreSplat = 1;
    /// Matching with an undef is preferable to failing.
    static const int ScoreUndef = 1;
    /// Score for failing to find a decent match.
    static const int ScoreFail = 0;
    /// User exteranl to the vectorized code.
    static const int ExternalUseCost = 1;
    /// The user is internal but in a different lane.
    static const int UserInDiffLaneCost = ExternalUseCost;

    /// \returns the score of placing \p V1 and \p V2 in consecutive lanes.
    static int getShallowScore(Value *V1, Value *V2, const DataLayout &DL,
                               ScalarEvolution &SE) {
      auto *LI1 = dyn_cast<LoadInst>(V1);
      auto *LI2 = dyn_cast<LoadInst>(V2);
      if (LI1 && LI2)
        return isConsecutiveAccess(LI1, LI2, DL, SE)
                   ? VLOperands::ScoreConsecutiveLoads
                   : VLOperands::ScoreFail;

      auto *C1 = dyn_cast<Constant>(V1);
      auto *C2 = dyn_cast<Constant>(V2);
      if (C1 && C2)
        return VLOperands::ScoreConstants;

      // Extracts from consecutive indexes of the same vector better score as
      // the extracts could be optimized away.
      Value *EV;
      ConstantInt *Ex1Idx, *Ex2Idx;
      if (match(V1, m_ExtractElement(m_Value(EV), m_ConstantInt(Ex1Idx))) &&
          match(V2, m_ExtractElement(m_Deferred(EV), m_ConstantInt(Ex2Idx))) &&
          Ex1Idx->getZExtValue() + 1 == Ex2Idx->getZExtValue())
        return VLOperands::ScoreConsecutiveExtracts;

      auto *I1 = dyn_cast<Instruction>(V1);
      auto *I2 = dyn_cast<Instruction>(V2);
      if (I1 && I2) {
        if (I1 == I2)
          return VLOperands::ScoreSplat;
        InstructionsState S = getSameOpcode({I1, I2});
        // Note: Only consider instructions with <= 2 operands to avoid
        // complexity explosion.
        if (S.getOpcode() && S.MainOp->getNumOperands() <= 2)
          return S.isAltShuffle() ? VLOperands::ScoreAltOpcodes
                                  : VLOperands::ScoreSameOpcode;
      }

      if (isa<UndefValue>(V2))
        return VLOperands::ScoreUndef;

      return VLOperands::ScoreFail;
    }

    /// Holds the values and their lane that are taking part in the look-ahead
    /// score calculation. This is used in the external uses cost calculation.
    SmallDenseMap<Value *, int> InLookAheadValues;

    /// \Returns the additinal cost due to uses of \p LHS and \p RHS that are
    /// either external to the vectorized code, or require shuffling.
    int getExternalUsesCost(const std::pair<Value *, int> &LHS,
                            const std::pair<Value *, int> &RHS) {
      int Cost = 0;
      std::array<std::pair<Value *, int>, 2> Values = {{LHS, RHS}};
      for (int Idx = 0, IdxE = Values.size(); Idx != IdxE; ++Idx) {
        Value *V = Values[Idx].first;
        // Calculate the absolute lane, using the minimum relative lane of LHS
        // and RHS as base and Idx as the offset.
        int Ln = std::min(LHS.second, RHS.second) + Idx;
        assert(Ln >= 0 && "Bad lane calculation");
        unsigned UsersBudget = LookAheadUsersBudget;
        for (User *U : V->users()) {
          if (const TreeEntry *UserTE = R.getTreeEntry(U)) {
            // The user is in the VectorizableTree. Check if we need to insert.
            auto It = llvm::find(UserTE->Scalars, U);
            assert(It != UserTE->Scalars.end() && "U is in UserTE");
            int UserLn = std::distance(UserTE->Scalars.begin(), It);
            assert(UserLn >= 0 && "Bad lane");
            if (UserLn != Ln)
              Cost += UserInDiffLaneCost;
          } else {
            // Check if the user is in the look-ahead code.
            auto It2 = InLookAheadValues.find(U);
            if (It2 != InLookAheadValues.end()) {
              // The user is in the look-ahead code. Check the lane.
              if (It2->second != Ln)
                Cost += UserInDiffLaneCost;
            } else {
              // The user is neither in SLP tree nor in the look-ahead code.
              Cost += ExternalUseCost;
            }
          }
          // Limit the number of visited uses to cap compilation time.
          if (--UsersBudget == 0)
            break;
        }
      }
      return Cost;
    }

    /// Go through the operands of \p LHS and \p RHS recursively until \p
    /// MaxLevel, and return the cummulative score. For example:
    /// \verbatim
    ///  A[0]  B[0]  A[1]  B[1]  C[0] D[0]  B[1] A[1]
    ///     \ /         \ /         \ /        \ /
    ///      +           +           +          +
    ///     G1          G2          G3         G4
    /// \endverbatim
    /// The getScoreAtLevelRec(G1, G2) function will try to match the nodes at
    /// each level recursively, accumulating the score. It starts from matching
    /// the additions at level 0, then moves on to the loads (level 1). The
    /// score of G1 and G2 is higher than G1 and G3, because {A[0],A[1]} and
    /// {B[0],B[1]} match with VLOperands::ScoreConsecutiveLoads, while
    /// {A[0],C[0]} has a score of VLOperands::ScoreFail.
    /// Please note that the order of the operands does not matter, as we
    /// evaluate the score of all profitable combinations of operands. In
    /// other words the score of G1 and G4 is the same as G1 and G2. This
    /// heuristic is based on ideas described in:
    ///   Look-ahead SLP: Auto-vectorization in the presence of commutative
    ///   operations, CGO 2018 by Vasileios Porpodas, Rodrigo C. O. Rocha,
    ///   Luís F. W. Góes
    int getScoreAtLevelRec(const std::pair<Value *, int> &LHS,
                           const std::pair<Value *, int> &RHS, int CurrLevel,
                           int MaxLevel) {

      Value *V1 = LHS.first;
      Value *V2 = RHS.first;
      // Get the shallow score of V1 and V2.
      int ShallowScoreAtThisLevel =
          std::max((int)ScoreFail, getShallowScore(V1, V2, DL, SE) -
                                       getExternalUsesCost(LHS, RHS));
      int Lane1 = LHS.second;
      int Lane2 = RHS.second;

      // If reached MaxLevel,
      //  or if V1 and V2 are not instructions,
      //  or if they are SPLAT,
      //  or if they are not consecutive, early return the current cost.
      auto *I1 = dyn_cast<Instruction>(V1);
      auto *I2 = dyn_cast<Instruction>(V2);
      if (CurrLevel == MaxLevel || !(I1 && I2) || I1 == I2 ||
          ShallowScoreAtThisLevel == VLOperands::ScoreFail ||
          (isa<LoadInst>(I1) && isa<LoadInst>(I2) && ShallowScoreAtThisLevel))
        return ShallowScoreAtThisLevel;
      assert(I1 && I2 && "Should have early exited.");

      // Keep track of in-tree values for determining the external-use cost.
      InLookAheadValues[V1] = Lane1;
      InLookAheadValues[V2] = Lane2;

      // Contains the I2 operand indexes that got matched with I1 operands.
      SmallSet<unsigned, 4> Op2Used;

      // Recursion towards the operands of I1 and I2. We are trying all possbile
      // operand pairs, and keeping track of the best score.
      for (unsigned OpIdx1 = 0, NumOperands1 = I1->getNumOperands();
           OpIdx1 != NumOperands1; ++OpIdx1) {
        // Try to pair op1I with the best operand of I2.
        int MaxTmpScore = 0;
        unsigned MaxOpIdx2 = 0;
        bool FoundBest = false;
        // If I2 is commutative try all combinations.
        unsigned FromIdx = isCommutative(I2) ? 0 : OpIdx1;
        unsigned ToIdx = isCommutative(I2)
                             ? I2->getNumOperands()
                             : std::min(I2->getNumOperands(), OpIdx1 + 1);
        assert(FromIdx <= ToIdx && "Bad index");
        for (unsigned OpIdx2 = FromIdx; OpIdx2 != ToIdx; ++OpIdx2) {
          // Skip operands already paired with OpIdx1.
          if (Op2Used.count(OpIdx2))
            continue;
          // Recursively calculate the cost at each level
          int TmpScore = getScoreAtLevelRec({I1->getOperand(OpIdx1), Lane1},
                                            {I2->getOperand(OpIdx2), Lane2},
                                            CurrLevel + 1, MaxLevel);
          // Look for the best score.
          if (TmpScore > VLOperands::ScoreFail && TmpScore > MaxTmpScore) {
            MaxTmpScore = TmpScore;
            MaxOpIdx2 = OpIdx2;
            FoundBest = true;
          }
        }
        if (FoundBest) {
          // Pair {OpIdx1, MaxOpIdx2} was found to be best. Never revisit it.
          Op2Used.insert(MaxOpIdx2);
          ShallowScoreAtThisLevel += MaxTmpScore;
        }
      }
      return ShallowScoreAtThisLevel;
    }

    /// \Returns the look-ahead score, which tells us how much the sub-trees
    /// rooted at \p LHS and \p RHS match, the more they match the higher the
    /// score. This helps break ties in an informed way when we cannot decide on
    /// the order of the operands by just considering the immediate
    /// predecessors.
    int getLookAheadScore(const std::pair<Value *, int> &LHS,
                          const std::pair<Value *, int> &RHS) {
      InLookAheadValues.clear();
      return getScoreAtLevelRec(LHS, RHS, 1, LookAheadMaxDepth);
    }

    // Search all operands in Ops[*][Lane] for the one that matches best
    // Ops[OpIdx][LastLane] and return its opreand index.
    // If no good match can be found, return None.
    Optional<unsigned>
    getBestOperand(unsigned OpIdx, int Lane, int LastLane,
                   ArrayRef<ReorderingMode> ReorderingModes) {
      unsigned NumOperands = getNumOperands();

      // The operand of the previous lane at OpIdx.
      Value *OpLastLane = getData(OpIdx, LastLane).V;

      // Our strategy mode for OpIdx.
      ReorderingMode RMode = ReorderingModes[OpIdx];

      // The linearized opcode of the operand at OpIdx, Lane.
      bool OpIdxAPO = getData(OpIdx, Lane).APO;

      // The best operand index and its score.
      // Sometimes we have more than one option (e.g., Opcode and Undefs), so we
      // are using the score to differentiate between the two.
      struct BestOpData {
        Optional<unsigned> Idx = None;
        unsigned Score = 0;
      } BestOp;

      // Iterate through all unused operands and look for the best.
      for (unsigned Idx = 0; Idx != NumOperands; ++Idx) {
        // Get the operand at Idx and Lane.
        OperandData &OpData = getData(Idx, Lane);
        Value *Op = OpData.V;
        bool OpAPO = OpData.APO;

        // Skip already selected operands.
        if (OpData.IsUsed)
          continue;

        // Skip if we are trying to move the operand to a position with a
        // different opcode in the linearized tree form. This would break the
        // semantics.
        if (OpAPO != OpIdxAPO)
          continue;

        // Look for an operand that matches the current mode.
        switch (RMode) {
        case ReorderingMode::Load:
        case ReorderingMode::Constant:
        case ReorderingMode::Opcode: {
          bool LeftToRight = Lane > LastLane;
          Value *OpLeft = (LeftToRight) ? OpLastLane : Op;
          Value *OpRight = (LeftToRight) ? Op : OpLastLane;
          unsigned Score =
              getLookAheadScore({OpLeft, LastLane}, {OpRight, Lane});
          if (Score > BestOp.Score) {
            BestOp.Idx = Idx;
            BestOp.Score = Score;
          }
          break;
        }
        case ReorderingMode::Splat:
          if (Op == OpLastLane)
            BestOp.Idx = Idx;
          break;
        case ReorderingMode::Failed:
          return None;
        }
      }

      if (BestOp.Idx) {
        getData(BestOp.Idx.getValue(), Lane).IsUsed = true;
        return BestOp.Idx;
      }
      // If we could not find a good match return None.
      return None;
    }

    /// Helper for reorderOperandVecs. \Returns the lane that we should start
    /// reordering from. This is the one which has the least number of operands
    /// that can freely move about.
    unsigned getBestLaneToStartReordering() const {
      unsigned BestLane = 0;
      unsigned Min = UINT_MAX;
      for (unsigned Lane = 0, NumLanes = getNumLanes(); Lane != NumLanes;
           ++Lane) {
        unsigned NumFreeOps = getMaxNumOperandsThatCanBeReordered(Lane);
        if (NumFreeOps < Min) {
          Min = NumFreeOps;
          BestLane = Lane;
        }
      }
      return BestLane;
    }

    /// \Returns the maximum number of operands that are allowed to be reordered
    /// for \p Lane. This is used as a heuristic for selecting the first lane to
    /// start operand reordering.
    unsigned getMaxNumOperandsThatCanBeReordered(unsigned Lane) const {
      unsigned CntTrue = 0;
      unsigned NumOperands = getNumOperands();
      // Operands with the same APO can be reordered. We therefore need to count
      // how many of them we have for each APO, like this: Cnt[APO] = x.
      // Since we only have two APOs, namely true and false, we can avoid using
      // a map. Instead we can simply count the number of operands that
      // correspond to one of them (in this case the 'true' APO), and calculate
      // the other by subtracting it from the total number of operands.
      for (unsigned OpIdx = 0; OpIdx != NumOperands; ++OpIdx)
        if (getData(OpIdx, Lane).APO)
          ++CntTrue;
      unsigned CntFalse = NumOperands - CntTrue;
      return std::max(CntTrue, CntFalse);
    }

    /// Go through the instructions in VL and append their operands.
    void appendOperandsOfVL(ArrayRef<Value *> VL) {
      assert(!VL.empty() && "Bad VL");
      assert((empty() || VL.size() == getNumLanes()) &&
             "Expected same number of lanes");
      assert(isa<Instruction>(VL[0]) && "Expected instruction");
      unsigned NumOperands = cast<Instruction>(VL[0])->getNumOperands();
      OpsVec.resize(NumOperands);
      unsigned NumLanes = VL.size();
      for (unsigned OpIdx = 0; OpIdx != NumOperands; ++OpIdx) {
        OpsVec[OpIdx].resize(NumLanes);
        for (unsigned Lane = 0; Lane != NumLanes; ++Lane) {
          assert(isa<Instruction>(VL[Lane]) && "Expected instruction");
          // Our tree has just 3 nodes: the root and two operands.
          // It is therefore trivial to get the APO. We only need to check the
          // opcode of VL[Lane] and whether the operand at OpIdx is the LHS or
          // RHS operand. The LHS operand of both add and sub is never attached
          // to an inversese operation in the linearized form, therefore its APO
          // is false. The RHS is true only if VL[Lane] is an inverse operation.

          // Since operand reordering is performed on groups of commutative
          // operations or alternating sequences (e.g., +, -), we can safely
          // tell the inverse operations by checking commutativity.
          bool IsInverseOperation = !isCommutative(cast<Instruction>(VL[Lane]));
          bool APO = (OpIdx == 0) ? false : IsInverseOperation;
          OpsVec[OpIdx][Lane] = {cast<Instruction>(VL[Lane])->getOperand(OpIdx),
                                 APO, false};
        }
      }
    }

    /// \returns the number of operands.
    unsigned getNumOperands() const { return OpsVec.size(); }

    /// \returns the number of lanes.
    unsigned getNumLanes() const { return OpsVec[0].size(); }

    /// \returns the operand value at \p OpIdx and \p Lane.
    Value *getValue(unsigned OpIdx, unsigned Lane) const {
      return getData(OpIdx, Lane).V;
    }

    /// \returns true if the data structure is empty.
    bool empty() const { return OpsVec.empty(); }

    /// Clears the data.
    void clear() { OpsVec.clear(); }

    /// \Returns true if there are enough operands identical to \p Op to fill
    /// the whole vector.
    /// Note: This modifies the 'IsUsed' flag, so a cleanUsed() must follow.
    bool shouldBroadcast(Value *Op, unsigned OpIdx, unsigned Lane) {
      bool OpAPO = getData(OpIdx, Lane).APO;
      for (unsigned Ln = 0, Lns = getNumLanes(); Ln != Lns; ++Ln) {
        if (Ln == Lane)
          continue;
        // This is set to true if we found a candidate for broadcast at Lane.
        bool FoundCandidate = false;
        for (unsigned OpI = 0, OpE = getNumOperands(); OpI != OpE; ++OpI) {
          OperandData &Data = getData(OpI, Ln);
          if (Data.APO != OpAPO || Data.IsUsed)
            continue;
          if (Data.V == Op) {
            FoundCandidate = true;
            Data.IsUsed = true;
            break;
          }
        }
        if (!FoundCandidate)
          return false;
      }
      return true;
    }

  public:
    /// Initialize with all the operands of the instruction vector \p RootVL.
    VLOperands(ArrayRef<Value *> RootVL, const DataLayout &DL,
               ScalarEvolution &SE, const BoUpSLP &R)
        : DL(DL), SE(SE), R(R) {
      // Append all the operands of RootVL.
      appendOperandsOfVL(RootVL);
    }

    /// \Returns a value vector with the operands across all lanes for the
    /// opearnd at \p OpIdx.
    ValueList getVL(unsigned OpIdx) const {
      ValueList OpVL(OpsVec[OpIdx].size());
      assert(OpsVec[OpIdx].size() == getNumLanes() &&
             "Expected same num of lanes across all operands");
      for (unsigned Lane = 0, Lanes = getNumLanes(); Lane != Lanes; ++Lane)
        OpVL[Lane] = OpsVec[OpIdx][Lane].V;
      return OpVL;
    }

    // Performs operand reordering for 2 or more operands.
    // The original operands are in OrigOps[OpIdx][Lane].
    // The reordered operands are returned in 'SortedOps[OpIdx][Lane]'.
    void reorder() {
      unsigned NumOperands = getNumOperands();
      unsigned NumLanes = getNumLanes();
      // Each operand has its own mode. We are using this mode to help us select
      // the instructions for each lane, so that they match best with the ones
      // we have selected so far.
      SmallVector<ReorderingMode, 2> ReorderingModes(NumOperands);

      // This is a greedy single-pass algorithm. We are going over each lane
      // once and deciding on the best order right away with no back-tracking.
      // However, in order to increase its effectiveness, we start with the lane
      // that has operands that can move the least. For example, given the
      // following lanes:
      //  Lane 0 : A[0] = B[0] + C[0]   // Visited 3rd
      //  Lane 1 : A[1] = C[1] - B[1]   // Visited 1st
      //  Lane 2 : A[2] = B[2] + C[2]   // Visited 2nd
      //  Lane 3 : A[3] = C[3] - B[3]   // Visited 4th
      // we will start at Lane 1, since the operands of the subtraction cannot
      // be reordered. Then we will visit the rest of the lanes in a circular
      // fashion. That is, Lanes 2, then Lane 0, and finally Lane 3.

      // Find the first lane that we will start our search from.
      unsigned FirstLane = getBestLaneToStartReordering();

      // Initialize the modes.
      for (unsigned OpIdx = 0; OpIdx != NumOperands; ++OpIdx) {
        Value *OpLane0 = getValue(OpIdx, FirstLane);
        // Keep track if we have instructions with all the same opcode on one
        // side.
        if (isa<LoadInst>(OpLane0))
          ReorderingModes[OpIdx] = ReorderingMode::Load;
        else if (isa<Instruction>(OpLane0)) {
          // Check if OpLane0 should be broadcast.
          if (shouldBroadcast(OpLane0, OpIdx, FirstLane))
            ReorderingModes[OpIdx] = ReorderingMode::Splat;
          else
            ReorderingModes[OpIdx] = ReorderingMode::Opcode;
        }
        else if (isa<Constant>(OpLane0))
          ReorderingModes[OpIdx] = ReorderingMode::Constant;
        else if (isa<Argument>(OpLane0))
          // Our best hope is a Splat. It may save some cost in some cases.
          ReorderingModes[OpIdx] = ReorderingMode::Splat;
        else
          // NOTE: This should be unreachable.
          ReorderingModes[OpIdx] = ReorderingMode::Failed;
      }

      // If the initial strategy fails for any of the operand indexes, then we
      // perform reordering again in a second pass. This helps avoid assigning
      // high priority to the failed strategy, and should improve reordering for
      // the non-failed operand indexes.
      for (int Pass = 0; Pass != 2; ++Pass) {
        // Skip the second pass if the first pass did not fail.
        bool StrategyFailed = false;
        // Mark all operand data as free to use.
        clearUsed();
        // We keep the original operand order for the FirstLane, so reorder the
        // rest of the lanes. We are visiting the nodes in a circular fashion,
        // using FirstLane as the center point and increasing the radius
        // distance.
        for (unsigned Distance = 1; Distance != NumLanes; ++Distance) {
          // Visit the lane on the right and then the lane on the left.
          for (int Direction : {+1, -1}) {
            int Lane = FirstLane + Direction * Distance;
            if (Lane < 0 || Lane >= (int)NumLanes)
              continue;
            int LastLane = Lane - Direction;
            assert(LastLane >= 0 && LastLane < (int)NumLanes &&
                   "Out of bounds");
            // Look for a good match for each operand.
            for (unsigned OpIdx = 0; OpIdx != NumOperands; ++OpIdx) {
              // Search for the operand that matches SortedOps[OpIdx][Lane-1].
              Optional<unsigned> BestIdx =
                  getBestOperand(OpIdx, Lane, LastLane, ReorderingModes);
              // By not selecting a value, we allow the operands that follow to
              // select a better matching value. We will get a non-null value in
              // the next run of getBestOperand().
              if (BestIdx) {
                // Swap the current operand with the one returned by
                // getBestOperand().
                swap(OpIdx, BestIdx.getValue(), Lane);
              } else {
                // We failed to find a best operand, set mode to 'Failed'.
                ReorderingModes[OpIdx] = ReorderingMode::Failed;
                // Enable the second pass.
                StrategyFailed = true;
              }
            }
          }
        }
        // Skip second pass if the strategy did not fail.
        if (!StrategyFailed)
          break;
      }
    }

#if !defined(NDEBUG) || defined(LLVM_ENABLE_DUMP)
    LLVM_DUMP_METHOD static StringRef getModeStr(ReorderingMode RMode) {
      switch (RMode) {
      case ReorderingMode::Load:
        return "Load";
      case ReorderingMode::Opcode:
        return "Opcode";
      case ReorderingMode::Constant:
        return "Constant";
      case ReorderingMode::Splat:
        return "Splat";
      case ReorderingMode::Failed:
        return "Failed";
      }
      llvm_unreachable("Unimplemented Reordering Type");
    }

    LLVM_DUMP_METHOD static raw_ostream &printMode(ReorderingMode RMode,
                                                   raw_ostream &OS) {
      return OS << getModeStr(RMode);
    }

    /// Debug print.
    LLVM_DUMP_METHOD static void dumpMode(ReorderingMode RMode) {
      printMode(RMode, dbgs());
    }

    friend raw_ostream &operator<<(raw_ostream &OS, ReorderingMode RMode) {
      return printMode(RMode, OS);
    }

    LLVM_DUMP_METHOD raw_ostream &print(raw_ostream &OS) const {
      const unsigned Indent = 2;
      unsigned Cnt = 0;
      for (const OperandDataVec &OpDataVec : OpsVec) {
        OS << "Operand " << Cnt++ << "\n";
        for (const OperandData &OpData : OpDataVec) {
          OS.indent(Indent) << "{";
          if (Value *V = OpData.V)
            OS << *V;
          else
            OS << "null";
          OS << ", APO:" << OpData.APO << "}\n";
        }
        OS << "\n";
      }
      return OS;
    }

    /// Debug print.
    LLVM_DUMP_METHOD void dump() const { print(dbgs()); }
#endif
  };

  /// Checks if the instruction is marked for deletion.
  bool isDeleted(Instruction *I) const { return DeletedInstructions.count(I); }

  /// Marks values operands for later deletion by replacing them with Undefs.
  void eraseInstructions(ArrayRef<Value *> AV);

  ~BoUpSLP();

private:
  /// Checks if all users of \p I are the part of the vectorization tree.
  bool areAllUsersVectorized(Instruction *I) const;

  /// \returns the cost of the vectorizable entry.
  int getEntryCost(TreeEntry *E);

  /// This is the recursive part of buildTree.
  void buildTree_rec(ArrayRef<Value *> Roots, unsigned Depth,
                     const EdgeInfo &EI);

  /// \returns true if the ExtractElement/ExtractValue instructions in \p VL can
  /// be vectorized to use the original vector (or aggregate "bitcast" to a
  /// vector) and sets \p CurrentOrder to the identity permutation; otherwise
  /// returns false, setting \p CurrentOrder to either an empty vector or a
  /// non-identity permutation that allows to reuse extract instructions.
  bool canReuseExtract(ArrayRef<Value *> VL, Value *OpValue,
                       SmallVectorImpl<unsigned> &CurrentOrder) const;

  /// Vectorize a single entry in the tree.
  Value *vectorizeTree(TreeEntry *E);

  /// Vectorize a single entry in the tree, starting in \p VL.
  Value *vectorizeTree(ArrayRef<Value *> VL);

  /// \returns the scalarization cost for this type. Scalarization in this
  /// context means the creation of vectors from a group of scalars.
  int getGatherCost(VectorType *Ty,
                    const DenseSet<unsigned> &ShuffledIndices) const;

  /// \returns the scalarization cost for this list of values. Assuming that
  /// this subtree gets vectorized, we may need to extract the values from the
  /// roots. This method calculates the cost of extracting the values.
  int getGatherCost(ArrayRef<Value *> VL) const;

  /// Set the Builder insert point to one after the last instruction in
  /// the bundle
  void setInsertPointAfterBundle(TreeEntry *E);

  /// \returns a vector from a collection of scalars in \p VL.
  Value *Gather(ArrayRef<Value *> VL, VectorType *Ty);

  /// \returns whether the VectorizableTree is fully vectorizable and will
  /// be beneficial even the tree height is tiny.
  bool isFullyVectorizableTinyTree() const;

  /// Reorder commutative or alt operands to get better probability of
  /// generating vectorized code.
  static void reorderInputsAccordingToOpcode(ArrayRef<Value *> VL,
                                             SmallVectorImpl<Value *> &Left,
                                             SmallVectorImpl<Value *> &Right,
                                             const DataLayout &DL,
                                             ScalarEvolution &SE,
                                             const BoUpSLP &R);
  struct TreeEntry {
    using VecTreeTy = SmallVector<std::unique_ptr<TreeEntry>, 8>;
    TreeEntry(VecTreeTy &Container) : Container(Container) {}

    /// \returns true if the scalars in VL are equal to this entry.
    bool isSame(ArrayRef<Value *> VL) const {
      if (VL.size() == Scalars.size())
        return std::equal(VL.begin(), VL.end(), Scalars.begin());
      return VL.size() == ReuseShuffleIndices.size() &&
             std::equal(
                 VL.begin(), VL.end(), ReuseShuffleIndices.begin(),
                 [this](Value *V, int Idx) { return V == Scalars[Idx]; });
    }

    /// A vector of scalars.
    ValueList Scalars;

    /// The Scalars are vectorized into this value. It is initialized to Null.
    Value *VectorizedValue = nullptr;

    /// Do we need to gather this sequence ?
    enum EntryState { Vectorize, NeedToGather };
    EntryState State;

    /// Does this sequence require some shuffling?
    SmallVector<int, 4> ReuseShuffleIndices;

    /// Does this entry require reordering?
    ArrayRef<unsigned> ReorderIndices;

    /// Points back to the VectorizableTree.
    ///
    /// Only used for Graphviz right now.  Unfortunately GraphTrait::NodeRef has
    /// to be a pointer and needs to be able to initialize the child iterator.
    /// Thus we need a reference back to the container to translate the indices
    /// to entries.
    VecTreeTy &Container;

    /// The TreeEntry index containing the user of this entry.  We can actually
    /// have multiple users so the data structure is not truly a tree.
    SmallVector<EdgeInfo, 1> UserTreeIndices;

    /// The index of this treeEntry in VectorizableTree.
    int Idx = -1;

  private:
    /// The operands of each instruction in each lane Operands[op_index][lane].
    /// Note: This helps avoid the replication of the code that performs the
    /// reordering of operands during buildTree_rec() and vectorizeTree().
    SmallVector<ValueList, 2> Operands;

    /// The main/alternate instruction.
    Instruction *MainOp = nullptr;
    Instruction *AltOp = nullptr;

  public:
    /// Set this bundle's \p OpIdx'th operand to \p OpVL.
    void setOperand(unsigned OpIdx, ArrayRef<Value *> OpVL) {
      if (Operands.size() < OpIdx + 1)
        Operands.resize(OpIdx + 1);
      assert(Operands[OpIdx].size() == 0 && "Already resized?");
      Operands[OpIdx].resize(Scalars.size());
      for (unsigned Lane = 0, E = Scalars.size(); Lane != E; ++Lane)
        Operands[OpIdx][Lane] = OpVL[Lane];
    }

    /// Set the operands of this bundle in their original order.
    void setOperandsInOrder() {
      assert(Operands.empty() && "Already initialized?");
      auto *I0 = cast<Instruction>(Scalars[0]);
      Operands.resize(I0->getNumOperands());
      unsigned NumLanes = Scalars.size();
      for (unsigned OpIdx = 0, NumOperands = I0->getNumOperands();
           OpIdx != NumOperands; ++OpIdx) {
        Operands[OpIdx].resize(NumLanes);
        for (unsigned Lane = 0; Lane != NumLanes; ++Lane) {
          auto *I = cast<Instruction>(Scalars[Lane]);
          assert(I->getNumOperands() == NumOperands &&
                 "Expected same number of operands");
          Operands[OpIdx][Lane] = I->getOperand(OpIdx);
        }
      }
    }

    /// \returns the \p OpIdx operand of this TreeEntry.
    ValueList &getOperand(unsigned OpIdx) {
      assert(OpIdx < Operands.size() && "Off bounds");
      return Operands[OpIdx];
    }

    /// \returns the number of operands.
    unsigned getNumOperands() const { return Operands.size(); }

    /// \return the single \p OpIdx operand.
    Value *getSingleOperand(unsigned OpIdx) const {
      assert(OpIdx < Operands.size() && "Off bounds");
      assert(!Operands[OpIdx].empty() && "No operand available");
      return Operands[OpIdx][0];
    }

    /// Some of the instructions in the list have alternate opcodes.
    bool isAltShuffle() const {
      return getOpcode() != getAltOpcode();
    }

    bool isOpcodeOrAlt(Instruction *I) const {
      unsigned CheckedOpcode = I->getOpcode();
      return (getOpcode() == CheckedOpcode ||
              getAltOpcode() == CheckedOpcode);
    }

    /// Chooses the correct key for scheduling data. If \p Op has the same (or
    /// alternate) opcode as \p OpValue, the key is \p Op. Otherwise the key is
    /// \p OpValue.
    Value *isOneOf(Value *Op) const {
      auto *I = dyn_cast<Instruction>(Op);
      if (I && isOpcodeOrAlt(I))
        return Op;
      return MainOp;
    }

    void setOperations(const InstructionsState &S) {
      MainOp = S.MainOp;
      AltOp = S.AltOp;
    }

    Instruction *getMainOp() const {
      return MainOp;
    }

    Instruction *getAltOp() const {
      return AltOp;
    }

    /// The main/alternate opcodes for the list of instructions.
    unsigned getOpcode() const {
      return MainOp ? MainOp->getOpcode() : 0;
    }

    unsigned getAltOpcode() const {
      return AltOp ? AltOp->getOpcode() : 0;
    }

    /// Update operations state of this entry if reorder occurred.
    bool updateStateIfReorder() {
      if (ReorderIndices.empty())
        return false;
      InstructionsState S = getSameOpcode(Scalars, ReorderIndices.front());
      setOperations(S);
      return true;
    }

#ifndef NDEBUG
    /// Debug printer.
    LLVM_DUMP_METHOD void dump() const {
      dbgs() << Idx << ".\n";
      for (unsigned OpI = 0, OpE = Operands.size(); OpI != OpE; ++OpI) {
        dbgs() << "Operand " << OpI << ":\n";
        for (const Value *V : Operands[OpI])
          dbgs().indent(2) << *V << "\n";
      }
      dbgs() << "Scalars: \n";
      for (Value *V : Scalars)
        dbgs().indent(2) << *V << "\n";
      dbgs() << "State: ";
      switch (State) {
      case Vectorize:
        dbgs() << "Vectorize\n";
        break;
      case NeedToGather:
        dbgs() << "NeedToGather\n";
        break;
      }
      dbgs() << "MainOp: ";
      if (MainOp)
        dbgs() << *MainOp << "\n";
      else
        dbgs() << "NULL\n";
      dbgs() << "AltOp: ";
      if (AltOp)
        dbgs() << *AltOp << "\n";
      else
        dbgs() << "NULL\n";
      dbgs() << "VectorizedValue: ";
      if (VectorizedValue)
        dbgs() << *VectorizedValue << "\n";
      else
        dbgs() << "NULL\n";
      dbgs() << "ReuseShuffleIndices: ";
      if (ReuseShuffleIndices.empty())
        dbgs() << "Emtpy";
      else
        for (unsigned ReuseIdx : ReuseShuffleIndices)
          dbgs() << ReuseIdx << ", ";
      dbgs() << "\n";
      dbgs() << "ReorderIndices: ";
      for (unsigned ReorderIdx : ReorderIndices)
        dbgs() << ReorderIdx << ", ";
      dbgs() << "\n";
      dbgs() << "UserTreeIndices: ";
      for (const auto &EInfo : UserTreeIndices)
        dbgs() << EInfo << ", ";
      dbgs() << "\n";
    }
#endif
  };

  /// Create a new VectorizableTree entry.
  TreeEntry *newTreeEntry(ArrayRef<Value *> VL, Optional<ScheduleData *> Bundle,
                          const InstructionsState &S,
                          const EdgeInfo &UserTreeIdx,
                          ArrayRef<unsigned> ReuseShuffleIndices = None,
                          ArrayRef<unsigned> ReorderIndices = None) {
    bool Vectorized = (bool)Bundle;
    VectorizableTree.push_back(std::make_unique<TreeEntry>(VectorizableTree));
    TreeEntry *Last = VectorizableTree.back().get();
    Last->Idx = VectorizableTree.size() - 1;
    Last->Scalars.insert(Last->Scalars.begin(), VL.begin(), VL.end());
    Last->State = Vectorized ? TreeEntry::Vectorize : TreeEntry::NeedToGather;
    Last->ReuseShuffleIndices.append(ReuseShuffleIndices.begin(),
                                     ReuseShuffleIndices.end());
    Last->ReorderIndices = ReorderIndices;
    Last->setOperations(S);
    if (Vectorized) {
      for (int i = 0, e = VL.size(); i != e; ++i) {
        assert(!getTreeEntry(VL[i]) && "Scalar already in tree!");
        ScalarToTreeEntry[VL[i]] = Last;
      }
      // Update the scheduler bundle to point to this TreeEntry.
      unsigned Lane = 0;
      for (ScheduleData *BundleMember = Bundle.getValue(); BundleMember;
           BundleMember = BundleMember->NextInBundle) {
        BundleMember->TE = Last;
        BundleMember->Lane = Lane;
        ++Lane;
      }
      assert((!Bundle.getValue() || Lane == VL.size()) &&
             "Bundle and VL out of sync");
    } else {
      MustGather.insert(VL.begin(), VL.end());
    }

    if (UserTreeIdx.UserTE)
      Last->UserTreeIndices.push_back(UserTreeIdx);

    return Last;
  }

  /// -- Vectorization State --
  /// Holds all of the tree entries.
  TreeEntry::VecTreeTy VectorizableTree;

#ifndef NDEBUG
  /// Debug printer.
  LLVM_DUMP_METHOD void dumpVectorizableTree() const {
    for (unsigned Id = 0, IdE = VectorizableTree.size(); Id != IdE; ++Id) {
      VectorizableTree[Id]->dump();
      dbgs() << "\n";
    }
  }
#endif

  TreeEntry *getTreeEntry(Value *V) {
    auto I = ScalarToTreeEntry.find(V);
    if (I != ScalarToTreeEntry.end())
      return I->second;
    return nullptr;
  }

  const TreeEntry *getTreeEntry(Value *V) const {
    auto I = ScalarToTreeEntry.find(V);
    if (I != ScalarToTreeEntry.end())
      return I->second;
    return nullptr;
  }

  /// Maps a specific scalar to its tree entry.
  SmallDenseMap<Value*, TreeEntry *> ScalarToTreeEntry;

  /// A list of scalars that we found that we need to keep as scalars.
  ValueSet MustGather;

  /// This POD struct describes one external user in the vectorized tree.
  struct ExternalUser {
    ExternalUser(Value *S, llvm::User *U, int L)
        : Scalar(S), User(U), Lane(L) {}

    // Which scalar in our function.
    Value *Scalar;

    // Which user that uses the scalar.
    llvm::User *User;

    // Which lane does the scalar belong to.
    int Lane;
  };
  using UserList = SmallVector<ExternalUser, 16>;

  /// Checks if two instructions may access the same memory.
  ///
  /// \p Loc1 is the location of \p Inst1. It is passed explicitly because it
  /// is invariant in the calling loop.
  bool isAliased(const MemoryLocation &Loc1, Instruction *Inst1,
                 Instruction *Inst2) {
    // First check if the result is already in the cache.
    AliasCacheKey key = std::make_pair(Inst1, Inst2);
    Optional<bool> &result = AliasCache[key];
    if (result.hasValue()) {
      return result.getValue();
    }
    MemoryLocation Loc2 = getLocation(Inst2, AA);
    bool aliased = true;
    if (Loc1.Ptr && Loc2.Ptr && isSimple(Inst1) && isSimple(Inst2)) {
      // Do the alias check.
      aliased = AA->alias(Loc1, Loc2);
    }
    // Store the result in the cache.
    result = aliased;
    return aliased;
  }

  using AliasCacheKey = std::pair<Instruction *, Instruction *>;

  /// Cache for alias results.
  /// TODO: consider moving this to the AliasAnalysis itself.
  DenseMap<AliasCacheKey, Optional<bool>> AliasCache;

  /// Removes an instruction from its block and eventually deletes it.
  /// It's like Instruction::eraseFromParent() except that the actual deletion
  /// is delayed until BoUpSLP is destructed.
  /// This is required to ensure that there are no incorrect collisions in the
  /// AliasCache, which can happen if a new instruction is allocated at the
  /// same address as a previously deleted instruction.
  void eraseInstruction(Instruction *I, bool ReplaceOpsWithUndef = false) {
    auto It = DeletedInstructions.try_emplace(I, ReplaceOpsWithUndef).first;
    It->getSecond() = It->getSecond() && ReplaceOpsWithUndef;
  }

  /// Temporary store for deleted instructions. Instructions will be deleted
  /// eventually when the BoUpSLP is destructed.
  DenseMap<Instruction *, bool> DeletedInstructions;

  /// A list of values that need to extracted out of the tree.
  /// This list holds pairs of (Internal Scalar : External User). External User
  /// can be nullptr, it means that this Internal Scalar will be used later,
  /// after vectorization.
  UserList ExternalUses;

  /// Values used only by @llvm.assume calls.
  SmallPtrSet<const Value *, 32> EphValues;

  /// Holds all of the instructions that we gathered.
  SetVector<Instruction *> GatherSeq;

  /// A list of blocks that we are going to CSE.
  SetVector<BasicBlock *> CSEBlocks;

  /// Contains all scheduling relevant data for an instruction.
  /// A ScheduleData either represents a single instruction or a member of an
  /// instruction bundle (= a group of instructions which is combined into a
  /// vector instruction).
  struct ScheduleData {
    // The initial value for the dependency counters. It means that the
    // dependencies are not calculated yet.
    enum { InvalidDeps = -1 };

    ScheduleData() = default;

    void init(int BlockSchedulingRegionID, Value *OpVal) {
      FirstInBundle = this;
      NextInBundle = nullptr;
      NextLoadStore = nullptr;
      IsScheduled = false;
      SchedulingRegionID = BlockSchedulingRegionID;
      UnscheduledDepsInBundle = UnscheduledDeps;
      clearDependencies();
      OpValue = OpVal;
      TE = nullptr;
      Lane = -1;
    }

    /// Returns true if the dependency information has been calculated.
    bool hasValidDependencies() const { return Dependencies != InvalidDeps; }

    /// Returns true for single instructions and for bundle representatives
    /// (= the head of a bundle).
    bool isSchedulingEntity() const { return FirstInBundle == this; }

    /// Returns true if it represents an instruction bundle and not only a
    /// single instruction.
    bool isPartOfBundle() const {
      return NextInBundle != nullptr || FirstInBundle != this;
    }

    /// Returns true if it is ready for scheduling, i.e. it has no more
    /// unscheduled depending instructions/bundles.
    bool isReady() const {
      assert(isSchedulingEntity() &&
             "can't consider non-scheduling entity for ready list");
      return UnscheduledDepsInBundle == 0 && !IsScheduled;
    }

    /// Modifies the number of unscheduled dependencies, also updating it for
    /// the whole bundle.
    int incrementUnscheduledDeps(int Incr) {
      UnscheduledDeps += Incr;
      return FirstInBundle->UnscheduledDepsInBundle += Incr;
    }

    /// Sets the number of unscheduled dependencies to the number of
    /// dependencies.
    void resetUnscheduledDeps() {
      incrementUnscheduledDeps(Dependencies - UnscheduledDeps);
    }

    /// Clears all dependency information.
    void clearDependencies() {
      Dependencies = InvalidDeps;
      resetUnscheduledDeps();
      MemoryDependencies.clear();
    }

    void dump(raw_ostream &os) const {
      if (!isSchedulingEntity()) {
        os << "/ " << *Inst;
      } else if (NextInBundle) {
        os << '[' << *Inst;
        ScheduleData *SD = NextInBundle;
        while (SD) {
          os << ';' << *SD->Inst;
          SD = SD->NextInBundle;
        }
        os << ']';
      } else {
        os << *Inst;
      }
    }

    Instruction *Inst = nullptr;

    /// Points to the head in an instruction bundle (and always to this for
    /// single instructions).
    ScheduleData *FirstInBundle = nullptr;

    /// Single linked list of all instructions in a bundle. Null if it is a
    /// single instruction.
    ScheduleData *NextInBundle = nullptr;

    /// Single linked list of all memory instructions (e.g. load, store, call)
    /// in the block - until the end of the scheduling region.
    ScheduleData *NextLoadStore = nullptr;

    /// The dependent memory instructions.
    /// This list is derived on demand in calculateDependencies().
    SmallVector<ScheduleData *, 4> MemoryDependencies;

    /// This ScheduleData is in the current scheduling region if this matches
    /// the current SchedulingRegionID of BlockScheduling.
    int SchedulingRegionID = 0;

    /// Used for getting a "good" final ordering of instructions.
    int SchedulingPriority = 0;

    /// The number of dependencies. Constitutes of the number of users of the
    /// instruction plus the number of dependent memory instructions (if any).
    /// This value is calculated on demand.
    /// If InvalidDeps, the number of dependencies is not calculated yet.
    int Dependencies = InvalidDeps;

    /// The number of dependencies minus the number of dependencies of scheduled
    /// instructions. As soon as this is zero, the instruction/bundle gets ready
    /// for scheduling.
    /// Note that this is negative as long as Dependencies is not calculated.
    int UnscheduledDeps = InvalidDeps;

    /// The sum of UnscheduledDeps in a bundle. Equals to UnscheduledDeps for
    /// single instructions.
    int UnscheduledDepsInBundle = InvalidDeps;

    /// True if this instruction is scheduled (or considered as scheduled in the
    /// dry-run).
    bool IsScheduled = false;

    /// Opcode of the current instruction in the schedule data.
    Value *OpValue = nullptr;

    /// The TreeEntry that this instruction corresponds to.
    TreeEntry *TE = nullptr;

    /// The lane of this node in the TreeEntry.
    int Lane = -1;
  };

#ifndef NDEBUG
  friend inline raw_ostream &operator<<(raw_ostream &os,
                                        const BoUpSLP::ScheduleData &SD) {
    SD.dump(os);
    return os;
  }
#endif

  friend struct GraphTraits<BoUpSLP *>;
  friend struct DOTGraphTraits<BoUpSLP *>;

  /// Contains all scheduling data for a basic block.
  struct BlockScheduling {
    BlockScheduling(BasicBlock *BB)
        : BB(BB), ChunkSize(BB->size()), ChunkPos(ChunkSize) {}

    void clear() {
      ReadyInsts.clear();
      ScheduleStart = nullptr;
      ScheduleEnd = nullptr;
      FirstLoadStoreInRegion = nullptr;
      LastLoadStoreInRegion = nullptr;

      // Reduce the maximum schedule region size by the size of the
      // previous scheduling run.
      ScheduleRegionSizeLimit -= ScheduleRegionSize;
      if (ScheduleRegionSizeLimit < MinScheduleRegionSize)
        ScheduleRegionSizeLimit = MinScheduleRegionSize;
      ScheduleRegionSize = 0;

      // Make a new scheduling region, i.e. all existing ScheduleData is not
      // in the new region yet.
      ++SchedulingRegionID;
    }

    ScheduleData *getScheduleData(Value *V) {
      ScheduleData *SD = ScheduleDataMap[V];
      if (SD && SD->SchedulingRegionID == SchedulingRegionID)
        return SD;
      return nullptr;
    }

    ScheduleData *getScheduleData(Value *V, Value *Key) {
      if (V == Key)
        return getScheduleData(V);
      auto I = ExtraScheduleDataMap.find(V);
      if (I != ExtraScheduleDataMap.end()) {
        ScheduleData *SD = I->second[Key];
        if (SD && SD->SchedulingRegionID == SchedulingRegionID)
          return SD;
      }
      return nullptr;
    }

    bool isInSchedulingRegion(ScheduleData *SD) const {
      return SD->SchedulingRegionID == SchedulingRegionID;
    }

    /// Marks an instruction as scheduled and puts all dependent ready
    /// instructions into the ready-list.
    template <typename ReadyListType>
    void schedule(ScheduleData *SD, ReadyListType &ReadyList) {
      SD->IsScheduled = true;
      LLVM_DEBUG(dbgs() << "SLP:   schedule " << *SD << "\n");

      ScheduleData *BundleMember = SD;
      while (BundleMember) {
        if (BundleMember->Inst != BundleMember->OpValue) {
          BundleMember = BundleMember->NextInBundle;
          continue;
        }
        // Handle the def-use chain dependencies.

        // Decrement the unscheduled counter and insert to ready list if ready.
        auto &&DecrUnsched = [this, &ReadyList](Instruction *I) {
          doForAllOpcodes(I, [&ReadyList](ScheduleData *OpDef) {
            if (OpDef && OpDef->hasValidDependencies() &&
                OpDef->incrementUnscheduledDeps(-1) == 0) {
              // There are no more unscheduled dependencies after
              // decrementing, so we can put the dependent instruction
              // into the ready list.
              ScheduleData *DepBundle = OpDef->FirstInBundle;
              assert(!DepBundle->IsScheduled &&
                     "already scheduled bundle gets ready");
              ReadyList.insert(DepBundle);
              LLVM_DEBUG(dbgs()
                         << "SLP:    gets ready (def): " << *DepBundle << "\n");
            }
          });
        };

        // If BundleMember is a vector bundle, its operands may have been
        // reordered duiring buildTree(). We therefore need to get its operands
        // through the TreeEntry.
        if (TreeEntry *TE = BundleMember->TE) {
          int Lane = BundleMember->Lane;
          assert(Lane >= 0 && "Lane not set");

          // Since vectorization tree is being built recursively this assertion
          // ensures that the tree entry has all operands set before reaching
          // this code. Couple of exceptions known at the moment are extracts
          // where their second (immediate) operand is not added. Since
          // immediates do not affect scheduler behavior this is considered
          // okay.
          auto *In = TE->getMainOp();
          assert(In &&
                 (isa<ExtractValueInst>(In) || isa<ExtractElementInst>(In) ||
                  In->getNumOperands() == TE->getNumOperands()) &&
                 "Missed TreeEntry operands?");
          (void)In; // fake use to avoid build failure when assertions disabled

          for (unsigned OpIdx = 0, NumOperands = TE->getNumOperands();
               OpIdx != NumOperands; ++OpIdx)
            if (auto *I = dyn_cast<Instruction>(TE->getOperand(OpIdx)[Lane]))
              DecrUnsched(I);
        } else {
          // If BundleMember is a stand-alone instruction, no operand reordering
          // has taken place, so we directly access its operands.
          for (Use &U : BundleMember->Inst->operands())
            if (auto *I = dyn_cast<Instruction>(U.get()))
              DecrUnsched(I);
        }
        // Handle the memory dependencies.
        for (ScheduleData *MemoryDepSD : BundleMember->MemoryDependencies) {
          if (MemoryDepSD->incrementUnscheduledDeps(-1) == 0) {
            // There are no more unscheduled dependencies after decrementing,
            // so we can put the dependent instruction into the ready list.
            ScheduleData *DepBundle = MemoryDepSD->FirstInBundle;
            assert(!DepBundle->IsScheduled &&
                   "already scheduled bundle gets ready");
            ReadyList.insert(DepBundle);
            LLVM_DEBUG(dbgs()
                       << "SLP:    gets ready (mem): " << *DepBundle << "\n");
          }
        }
        BundleMember = BundleMember->NextInBundle;
      }
    }

    void doForAllOpcodes(Value *V,
                         function_ref<void(ScheduleData *SD)> Action) {
      if (ScheduleData *SD = getScheduleData(V))
        Action(SD);
      auto I = ExtraScheduleDataMap.find(V);
      if (I != ExtraScheduleDataMap.end())
        for (auto &P : I->second)
          if (P.second->SchedulingRegionID == SchedulingRegionID)
            Action(P.second);
    }

    /// Put all instructions into the ReadyList which are ready for scheduling.
    template <typename ReadyListType>
    void initialFillReadyList(ReadyListType &ReadyList) {
      for (auto *I = ScheduleStart; I != ScheduleEnd; I = I->getNextNode()) {
        doForAllOpcodes(I, [&](ScheduleData *SD) {
          if (SD->isSchedulingEntity() && SD->isReady()) {
            ReadyList.insert(SD);
            LLVM_DEBUG(dbgs()
                       << "SLP:    initially in ready list: " << *I << "\n");
          }
        });
      }
    }

    /// Checks if a bundle of instructions can be scheduled, i.e. has no
    /// cyclic dependencies. This is only a dry-run, no instructions are
    /// actually moved at this stage.
    /// \returns the scheduling bundle. The returned Optional value is non-None
    /// if \p VL is allowed to be scheduled.
    Optional<ScheduleData *>
    tryScheduleBundle(ArrayRef<Value *> VL, BoUpSLP *SLP,
                      const InstructionsState &S);

    /// Un-bundles a group of instructions.
    void cancelScheduling(ArrayRef<Value *> VL, Value *OpValue);

    /// Allocates schedule data chunk.
    ScheduleData *allocateScheduleDataChunks();

    /// Extends the scheduling region so that V is inside the region.
    /// \returns true if the region size is within the limit.
    bool extendSchedulingRegion(Value *V, const InstructionsState &S);

    /// Initialize the ScheduleData structures for new instructions in the
    /// scheduling region.
    void initScheduleData(Instruction *FromI, Instruction *ToI,
                          ScheduleData *PrevLoadStore,
                          ScheduleData *NextLoadStore);

    /// Updates the dependency information of a bundle and of all instructions/
    /// bundles which depend on the original bundle.
    void calculateDependencies(ScheduleData *SD, bool InsertInReadyList,
                               BoUpSLP *SLP);

    /// Sets all instruction in the scheduling region to un-scheduled.
    void resetSchedule();

    BasicBlock *BB;

    /// Simple memory allocation for ScheduleData.
    std::vector<std::unique_ptr<ScheduleData[]>> ScheduleDataChunks;

    /// The size of a ScheduleData array in ScheduleDataChunks.
    int ChunkSize;

    /// The allocator position in the current chunk, which is the last entry
    /// of ScheduleDataChunks.
    int ChunkPos;

    /// Attaches ScheduleData to Instruction.
    /// Note that the mapping survives during all vectorization iterations, i.e.
    /// ScheduleData structures are recycled.
    DenseMap<Value *, ScheduleData *> ScheduleDataMap;

    /// Attaches ScheduleData to Instruction with the leading key.
    DenseMap<Value *, SmallDenseMap<Value *, ScheduleData *>>
        ExtraScheduleDataMap;

    struct ReadyList : SmallVector<ScheduleData *, 8> {
      void insert(ScheduleData *SD) { push_back(SD); }
    };

    /// The ready-list for scheduling (only used for the dry-run).
    ReadyList ReadyInsts;

    /// The first instruction of the scheduling region.
    Instruction *ScheduleStart = nullptr;

    /// The first instruction _after_ the scheduling region.
    Instruction *ScheduleEnd = nullptr;

    /// The first memory accessing instruction in the scheduling region
    /// (can be null).
    ScheduleData *FirstLoadStoreInRegion = nullptr;

    /// The last memory accessing instruction in the scheduling region
    /// (can be null).
    ScheduleData *LastLoadStoreInRegion = nullptr;

    /// The current size of the scheduling region.
    int ScheduleRegionSize = 0;

    /// The maximum size allowed for the scheduling region.
    int ScheduleRegionSizeLimit = ScheduleRegionSizeBudget;

    /// The ID of the scheduling region. For a new vectorization iteration this
    /// is incremented which "removes" all ScheduleData from the region.
    // Make sure that the initial SchedulingRegionID is greater than the
    // initial SchedulingRegionID in ScheduleData (which is 0).
    int SchedulingRegionID = 1;
  };

  /// Attaches the BlockScheduling structures to basic blocks.
  MapVector<BasicBlock *, std::unique_ptr<BlockScheduling>> BlocksSchedules;

  /// Performs the "real" scheduling. Done before vectorization is actually
  /// performed in a basic block.
  void scheduleBlock(BlockScheduling *BS);

  /// List of users to ignore during scheduling and that don't need extracting.
  ArrayRef<Value *> UserIgnoreList;

  using OrdersType = SmallVector<unsigned, 4>;
  /// A DenseMapInfo implementation for holding DenseMaps and DenseSets of
  /// sorted SmallVectors of unsigned.
  struct OrdersTypeDenseMapInfo {
    static OrdersType getEmptyKey() {
      OrdersType V;
      V.push_back(~1U);
      return V;
    }

    static OrdersType getTombstoneKey() {
      OrdersType V;
      V.push_back(~2U);
      return V;
    }

    static unsigned getHashValue(const OrdersType &V) {
      return static_cast<unsigned>(hash_combine_range(V.begin(), V.end()));
    }

    static bool isEqual(const OrdersType &LHS, const OrdersType &RHS) {
      return LHS == RHS;
    }
  };

  /// Contains orders of operations along with the number of bundles that have
  /// operations in this order. It stores only those orders that require
  /// reordering, if reordering is not required it is counted using \a
  /// NumOpsWantToKeepOriginalOrder.
  DenseMap<OrdersType, unsigned, OrdersTypeDenseMapInfo> NumOpsWantToKeepOrder;
  /// Number of bundles that do not require reordering.
  unsigned NumOpsWantToKeepOriginalOrder = 0;

  // Analysis and block reference.
  Function *F;
  ScalarEvolution *SE;
  TargetTransformInfo *TTI;
  TargetLibraryInfo *TLI;
  AliasAnalysis *AA;
  LoopInfo *LI;
  DominatorTree *DT;
  AssumptionCache *AC;
  DemandedBits *DB;
  const DataLayout *DL;
  OptimizationRemarkEmitter *ORE;

  unsigned MaxVecRegSize; // This is set by TTI or overridden by cl::opt.
  unsigned MinVecRegSize; // Set by cl::opt (default: 128).

  /// Instruction builder to construct the vectorized tree.
  IRBuilder<> Builder;

  /// A map of scalar integer values to the smallest bit width with which they
  /// can legally be represented. The values map to (width, signed) pairs,
  /// where "width" indicates the minimum bit width and "signed" is True if the
  /// value must be signed-extended, rather than zero-extended, back to its
  /// original width.
  MapVector<Value *, std::pair<uint64_t, bool>> MinBWs;
};

} // end namespace slpvectorizer

template <> struct GraphTraits<BoUpSLP *> {
  using TreeEntry = BoUpSLP::TreeEntry;

  /// NodeRef has to be a pointer per the GraphWriter.
  using NodeRef = TreeEntry *;

  using ContainerTy = BoUpSLP::TreeEntry::VecTreeTy;

  /// Add the VectorizableTree to the index iterator to be able to return
  /// TreeEntry pointers.
  struct ChildIteratorType
      : public iterator_adaptor_base<
            ChildIteratorType, SmallVector<BoUpSLP::EdgeInfo, 1>::iterator> {
    ContainerTy &VectorizableTree;

    ChildIteratorType(SmallVector<BoUpSLP::EdgeInfo, 1>::iterator W,
                      ContainerTy &VT)
        : ChildIteratorType::iterator_adaptor_base(W), VectorizableTree(VT) {}

    NodeRef operator*() { return I->UserTE; }
  };

  static NodeRef getEntryNode(BoUpSLP &R) {
    return R.VectorizableTree[0].get();
  }

  static ChildIteratorType child_begin(NodeRef N) {
    return {N->UserTreeIndices.begin(), N->Container};
  }

  static ChildIteratorType child_end(NodeRef N) {
    return {N->UserTreeIndices.end(), N->Container};
  }

  /// For the node iterator we just need to turn the TreeEntry iterator into a
  /// TreeEntry* iterator so that it dereferences to NodeRef.
  class nodes_iterator {
    using ItTy = ContainerTy::iterator;
    ItTy It;

  public:
    nodes_iterator(const ItTy &It2) : It(It2) {}
    NodeRef operator*() { return It->get(); }
    nodes_iterator operator++() {
      ++It;
      return *this;
    }
    bool operator!=(const nodes_iterator &N2) const { return N2.It != It; }
  };

  static nodes_iterator nodes_begin(BoUpSLP *R) {
    return nodes_iterator(R->VectorizableTree.begin());
  }

  static nodes_iterator nodes_end(BoUpSLP *R) {
    return nodes_iterator(R->VectorizableTree.end());
  }

  static unsigned size(BoUpSLP *R) { return R->VectorizableTree.size(); }
};

template <> struct DOTGraphTraits<BoUpSLP *> : public DefaultDOTGraphTraits {
  using TreeEntry = BoUpSLP::TreeEntry;

  DOTGraphTraits(bool isSimple = false) : DefaultDOTGraphTraits(isSimple) {}

  std::string getNodeLabel(const TreeEntry *Entry, const BoUpSLP *R) {
    std::string Str;
    raw_string_ostream OS(Str);
    if (isSplat(Entry->Scalars)) {
      OS << "<splat> " << *Entry->Scalars[0];
      return Str;
    }
    for (auto V : Entry->Scalars) {
      OS << *V;
      if (std::any_of(
              R->ExternalUses.begin(), R->ExternalUses.end(),
              [&](const BoUpSLP::ExternalUser &EU) { return EU.Scalar == V; }))
        OS << " <extract>";
      OS << "\n";
    }
    return Str;
  }

  static std::string getNodeAttributes(const TreeEntry *Entry,
                                       const BoUpSLP *) {
    if (Entry->State == TreeEntry::NeedToGather)
      return "color=red";
    return "";
  }
};

} // end namespace llvm

BoUpSLP::~BoUpSLP() {
  for (const auto &Pair : DeletedInstructions) {
    // Replace operands of ignored instructions with Undefs in case if they were
    // marked for deletion.
    if (Pair.getSecond()) {
      Value *Undef = UndefValue::get(Pair.getFirst()->getType());
      Pair.getFirst()->replaceAllUsesWith(Undef);
    }
    Pair.getFirst()->dropAllReferences();
  }
  for (const auto &Pair : DeletedInstructions) {
    assert(Pair.getFirst()->use_empty() &&
           "trying to erase instruction with users.");
    Pair.getFirst()->eraseFromParent();
  }
}

void BoUpSLP::eraseInstructions(ArrayRef<Value *> AV) {
  for (auto *V : AV) {
    if (auto *I = dyn_cast<Instruction>(V))
      eraseInstruction(I, /*ReplaceWithUndef=*/true);
  };
}

void BoUpSLP::buildTree(ArrayRef<Value *> Roots,
                        ArrayRef<Value *> UserIgnoreLst) {
  ExtraValueToDebugLocsMap ExternallyUsedValues;
  buildTree(Roots, ExternallyUsedValues, UserIgnoreLst);
}

void BoUpSLP::buildTree(ArrayRef<Value *> Roots,
                        ExtraValueToDebugLocsMap &ExternallyUsedValues,
                        ArrayRef<Value *> UserIgnoreLst) {
  deleteTree();
  UserIgnoreList = UserIgnoreLst;
  if (!allSameType(Roots))
    return;
  buildTree_rec(Roots, 0, EdgeInfo());

  // Collect the values that we need to extract from the tree.
  for (auto &TEPtr : VectorizableTree) {
    TreeEntry *Entry = TEPtr.get();

    // No need to handle users of gathered values.
    if (Entry->State == TreeEntry::NeedToGather)
      continue;

    // For each lane:
    for (int Lane = 0, LE = Entry->Scalars.size(); Lane != LE; ++Lane) {
      Value *Scalar = Entry->Scalars[Lane];
      int FoundLane = Lane;
      if (!Entry->ReuseShuffleIndices.empty()) {
        FoundLane =
            std::distance(Entry->ReuseShuffleIndices.begin(),
                          llvm::find(Entry->ReuseShuffleIndices, FoundLane));
      }

      // Check if the scalar is externally used as an extra arg.
      auto ExtI = ExternallyUsedValues.find(Scalar);
      if (ExtI != ExternallyUsedValues.end()) {
        LLVM_DEBUG(dbgs() << "SLP: Need to extract: Extra arg from lane "
                          << Lane << " from " << *Scalar << ".\n");
        ExternalUses.emplace_back(Scalar, nullptr, FoundLane);
      }
      for (User *U : Scalar->users()) {
        LLVM_DEBUG(dbgs() << "SLP: Checking user:" << *U << ".\n");

        Instruction *UserInst = dyn_cast<Instruction>(U);
        if (!UserInst)
          continue;

        // Skip in-tree scalars that become vectors
        if (TreeEntry *UseEntry = getTreeEntry(U)) {
          Value *UseScalar = UseEntry->Scalars[0];
          // Some in-tree scalars will remain as scalar in vectorized
          // instructions. If that is the case, the one in Lane 0 will
          // be used.
          if (UseScalar != U ||
              !InTreeUserNeedToExtract(Scalar, UserInst, TLI)) {
            LLVM_DEBUG(dbgs() << "SLP: \tInternal user will be removed:" << *U
                              << ".\n");
            assert(UseEntry->State != TreeEntry::NeedToGather && "Bad state");
            continue;
          }
        }

        // Ignore users in the user ignore list.
        if (is_contained(UserIgnoreList, UserInst))
          continue;

        LLVM_DEBUG(dbgs() << "SLP: Need to extract:" << *U << " from lane "
                          << Lane << " from " << *Scalar << ".\n");
        ExternalUses.push_back(ExternalUser(Scalar, U, FoundLane));
      }
    }
  }
}

void BoUpSLP::buildTree_rec(ArrayRef<Value *> VL, unsigned Depth,
                            const EdgeInfo &UserTreeIdx) {
  assert((allConstant(VL) || allSameType(VL)) && "Invalid types!");

  InstructionsState S = getSameOpcode(VL);
  if (Depth == RecursionMaxDepth) {
    LLVM_DEBUG(dbgs() << "SLP: Gathering due to max recursion depth.\n");
    newTreeEntry(VL, None /*not vectorized*/, S, UserTreeIdx);
    return;
  }

  // Don't handle vectors.
  if (S.OpValue->getType()->isVectorTy()) {
    LLVM_DEBUG(dbgs() << "SLP: Gathering due to vector type.\n");
    newTreeEntry(VL, None /*not vectorized*/, S, UserTreeIdx);
    return;
  }

  if (StoreInst *SI = dyn_cast<StoreInst>(S.OpValue))
    if (SI->getValueOperand()->getType()->isVectorTy()) {
      LLVM_DEBUG(dbgs() << "SLP: Gathering due to store vector type.\n");
      newTreeEntry(VL, None /*not vectorized*/, S, UserTreeIdx);
      return;
    }

  // If all of the operands are identical or constant we have a simple solution.
  if (allConstant(VL) || isSplat(VL) || !allSameBlock(VL) || !S.getOpcode()) {
    LLVM_DEBUG(dbgs() << "SLP: Gathering due to C,S,B,O. \n");
    newTreeEntry(VL, None /*not vectorized*/, S, UserTreeIdx);
    return;
  }

  // We now know that this is a vector of instructions of the same type from
  // the same block.

  // Don't vectorize ephemeral values.
  for (Value *V : VL) {
    if (EphValues.count(V)) {
      LLVM_DEBUG(dbgs() << "SLP: The instruction (" << *V
                        << ") is ephemeral.\n");
      newTreeEntry(VL, None /*not vectorized*/, S, UserTreeIdx);
      return;
    }
  }

  // Check if this is a duplicate of another entry.
  if (TreeEntry *E = getTreeEntry(S.OpValue)) {
    LLVM_DEBUG(dbgs() << "SLP: \tChecking bundle: " << *S.OpValue << ".\n");
    if (!E->isSame(VL)) {
      LLVM_DEBUG(dbgs() << "SLP: Gathering due to partial overlap.\n");
      newTreeEntry(VL, None /*not vectorized*/, S, UserTreeIdx);
      return;
    }
    // Record the reuse of the tree node.  FIXME, currently this is only used to
    // properly draw the graph rather than for the actual vectorization.
    E->UserTreeIndices.push_back(UserTreeIdx);
    LLVM_DEBUG(dbgs() << "SLP: Perfect diamond merge at " << *S.OpValue
                      << ".\n");
    return;
  }

  // Check that none of the instructions in the bundle are already in the tree.
  for (Value *V : VL) {
    auto *I = dyn_cast<Instruction>(V);
    if (!I)
      continue;
    if (getTreeEntry(I)) {
      LLVM_DEBUG(dbgs() << "SLP: The instruction (" << *V
                        << ") is already in tree.\n");
      newTreeEntry(VL, None /*not vectorized*/, S, UserTreeIdx);
      return;
    }
  }

  // If any of the scalars is marked as a value that needs to stay scalar, then
  // we need to gather the scalars.
  // The reduction nodes (stored in UserIgnoreList) also should stay scalar.
  for (Value *V : VL) {
    if (MustGather.count(V) || is_contained(UserIgnoreList, V)) {
      LLVM_DEBUG(dbgs() << "SLP: Gathering due to gathered scalar.\n");
      newTreeEntry(VL, None /*not vectorized*/, S, UserTreeIdx);
      return;
    }
  }

  // Check that all of the users of the scalars that we want to vectorize are
  // schedulable.
  auto *VL0 = cast<Instruction>(S.OpValue);
  BasicBlock *BB = VL0->getParent();

  if (!DT->isReachableFromEntry(BB)) {
    // Don't go into unreachable blocks. They may contain instructions with
    // dependency cycles which confuse the final scheduling.
    LLVM_DEBUG(dbgs() << "SLP: bundle in unreachable block.\n");
    newTreeEntry(VL, None /*not vectorized*/, S, UserTreeIdx);
    return;
  }

  // Check that every instruction appears once in this bundle.
  SmallVector<unsigned, 4> ReuseShuffleIndicies;
  SmallVector<Value *, 4> UniqueValues;
  DenseMap<Value *, unsigned> UniquePositions;
  for (Value *V : VL) {
    auto Res = UniquePositions.try_emplace(V, UniqueValues.size());
    ReuseShuffleIndicies.emplace_back(Res.first->second);
    if (Res.second)
      UniqueValues.emplace_back(V);
  }
  size_t NumUniqueScalarValues = UniqueValues.size();
  if (NumUniqueScalarValues == VL.size()) {
    ReuseShuffleIndicies.clear();
  } else {
    LLVM_DEBUG(dbgs() << "SLP: Shuffle for reused scalars.\n");
    if (NumUniqueScalarValues <= 1 ||
        !llvm::isPowerOf2_32(NumUniqueScalarValues)) {
      LLVM_DEBUG(dbgs() << "SLP: Scalar used twice in bundle.\n");
      newTreeEntry(VL, None /*not vectorized*/, S, UserTreeIdx);
      return;
    }
    VL = UniqueValues;
  }

  auto &BSRef = BlocksSchedules[BB];
  if (!BSRef)
    BSRef = std::make_unique<BlockScheduling>(BB);

  BlockScheduling &BS = *BSRef.get();

  Optional<ScheduleData *> Bundle = BS.tryScheduleBundle(VL, this, S);
  if (!Bundle) {
    LLVM_DEBUG(dbgs() << "SLP: We are not able to schedule this bundle!\n");
    assert((!BS.getScheduleData(VL0) ||
            !BS.getScheduleData(VL0)->isPartOfBundle()) &&
           "tryScheduleBundle should cancelScheduling on failure");
    newTreeEntry(VL, None /*not vectorized*/, S, UserTreeIdx,
                 ReuseShuffleIndicies);
    return;
  }
  LLVM_DEBUG(dbgs() << "SLP: We are able to schedule this bundle.\n");

  unsigned ShuffleOrOp = S.isAltShuffle() ?
                (unsigned) Instruction::ShuffleVector : S.getOpcode();
  switch (ShuffleOrOp) {
    case Instruction::PHI: {
      auto *PH = cast<PHINode>(VL0);

      // Check for terminator values (e.g. invoke).
      for (unsigned j = 0; j < VL.size(); ++j)
        for (unsigned i = 0, e = PH->getNumIncomingValues(); i < e; ++i) {
          Instruction *Term = dyn_cast<Instruction>(
              cast<PHINode>(VL[j])->getIncomingValueForBlock(
                  PH->getIncomingBlock(i)));
          if (Term && Term->isTerminator()) {
            LLVM_DEBUG(dbgs()
                       << "SLP: Need to swizzle PHINodes (terminator use).\n");
            BS.cancelScheduling(VL, VL0);
            newTreeEntry(VL, None /*not vectorized*/, S, UserTreeIdx,
                         ReuseShuffleIndicies);
            return;
          }
        }

      TreeEntry *TE =
          newTreeEntry(VL, Bundle, S, UserTreeIdx, ReuseShuffleIndicies);
      LLVM_DEBUG(dbgs() << "SLP: added a vector of PHINodes.\n");

      // Keeps the reordered operands to avoid code duplication.
      SmallVector<ValueList, 2> OperandsVec;
      for (unsigned i = 0, e = PH->getNumIncomingValues(); i < e; ++i) {
        ValueList Operands;
        // Prepare the operand vector.
        for (Value *j : VL)
          Operands.push_back(cast<PHINode>(j)->getIncomingValueForBlock(
              PH->getIncomingBlock(i)));
        TE->setOperand(i, Operands);
        OperandsVec.push_back(Operands);
      }
      for (unsigned OpIdx = 0, OpE = OperandsVec.size(); OpIdx != OpE; ++OpIdx)
        buildTree_rec(OperandsVec[OpIdx], Depth + 1, {TE, OpIdx});
      return;
    }
    case Instruction::ExtractValue:
    case Instruction::ExtractElement: {
      OrdersType CurrentOrder;
      bool Reuse = canReuseExtract(VL, VL0, CurrentOrder);
      if (Reuse) {
        LLVM_DEBUG(dbgs() << "SLP: Reusing or shuffling extract sequence.\n");
        ++NumOpsWantToKeepOriginalOrder;
        newTreeEntry(VL, Bundle /*vectorized*/, S, UserTreeIdx,
                     ReuseShuffleIndicies);
        // This is a special case, as it does not gather, but at the same time
        // we are not extending buildTree_rec() towards the operands.
        ValueList Op0;
        Op0.assign(VL.size(), VL0->getOperand(0));
        VectorizableTree.back()->setOperand(0, Op0);
        return;
      }
      if (!CurrentOrder.empty()) {
        LLVM_DEBUG({
          dbgs() << "SLP: Reusing or shuffling of reordered extract sequence "
                    "with order";
          for (unsigned Idx : CurrentOrder)
            dbgs() << " " << Idx;
          dbgs() << "\n";
        });
        // Insert new order with initial value 0, if it does not exist,
        // otherwise return the iterator to the existing one.
        auto StoredCurrentOrderAndNum =
            NumOpsWantToKeepOrder.try_emplace(CurrentOrder).first;
        ++StoredCurrentOrderAndNum->getSecond();
        newTreeEntry(VL, Bundle /*vectorized*/, S, UserTreeIdx,
                     ReuseShuffleIndicies,
                     StoredCurrentOrderAndNum->getFirst());
        // This is a special case, as it does not gather, but at the same time
        // we are not extending buildTree_rec() towards the operands.
        ValueList Op0;
        Op0.assign(VL.size(), VL0->getOperand(0));
        VectorizableTree.back()->setOperand(0, Op0);
        return;
      }
      LLVM_DEBUG(dbgs() << "SLP: Gather extract sequence.\n");
      newTreeEntry(VL, None /*not vectorized*/, S, UserTreeIdx,
                   ReuseShuffleIndicies);
      BS.cancelScheduling(VL, VL0);
      return;
    }
    case Instruction::Load: {
      // Check that a vectorized load would load the same memory as a scalar
      // load. For example, we don't want to vectorize loads that are smaller
      // than 8-bit. Even though we have a packed struct {<i2, i2, i2, i2>} LLVM
      // treats loading/storing it as an i8 struct. If we vectorize loads/stores
      // from such a struct, we read/write packed bits disagreeing with the
      // unvectorized version.
      Type *ScalarTy = VL0->getType();

      if (DL->getTypeSizeInBits(ScalarTy) !=
          DL->getTypeAllocSizeInBits(ScalarTy)) {
        BS.cancelScheduling(VL, VL0);
        newTreeEntry(VL, None /*not vectorized*/, S, UserTreeIdx,
                     ReuseShuffleIndicies);
        LLVM_DEBUG(dbgs() << "SLP: Gathering loads of non-packed type.\n");
        return;
      }

      // Make sure all loads in the bundle are simple - we can't vectorize
      // atomic or volatile loads.
      SmallVector<Value *, 4> PointerOps(VL.size());
      auto POIter = PointerOps.begin();
      for (Value *V : VL) {
        auto *L = cast<LoadInst>(V);
        if (!L->isSimple()) {
          BS.cancelScheduling(VL, VL0);
          newTreeEntry(VL, None /*not vectorized*/, S, UserTreeIdx,
                       ReuseShuffleIndicies);
          LLVM_DEBUG(dbgs() << "SLP: Gathering non-simple loads.\n");
          return;
        }
        *POIter = L->getPointerOperand();
        ++POIter;
      }

      OrdersType CurrentOrder;
      // Check the order of pointer operands.
      if (llvm::sortPtrAccesses(PointerOps, *DL, *SE, CurrentOrder)) {
        Value *Ptr0;
        Value *PtrN;
        if (CurrentOrder.empty()) {
          Ptr0 = PointerOps.front();
          PtrN = PointerOps.back();
        } else {
          Ptr0 = PointerOps[CurrentOrder.front()];
          PtrN = PointerOps[CurrentOrder.back()];
        }
        const SCEV *Scev0 = SE->getSCEV(Ptr0);
        const SCEV *ScevN = SE->getSCEV(PtrN);
        const auto *Diff =
            dyn_cast<SCEVConstant>(SE->getMinusSCEV(ScevN, Scev0));
        uint64_t Size = DL->getTypeAllocSize(ScalarTy);
        // Check that the sorted loads are consecutive.
        if (Diff && Diff->getAPInt() == (VL.size() - 1) * Size) {
          if (CurrentOrder.empty()) {
            // Original loads are consecutive and does not require reordering.
            ++NumOpsWantToKeepOriginalOrder;
            TreeEntry *TE = newTreeEntry(VL, Bundle /*vectorized*/, S,
                                         UserTreeIdx, ReuseShuffleIndicies);
            TE->setOperandsInOrder();
            LLVM_DEBUG(dbgs() << "SLP: added a vector of loads.\n");
          } else {
            // Need to reorder.
            auto I = NumOpsWantToKeepOrder.try_emplace(CurrentOrder).first;
            ++I->getSecond();
            TreeEntry *TE =
                newTreeEntry(VL, Bundle /*vectorized*/, S, UserTreeIdx,
                             ReuseShuffleIndicies, I->getFirst());
            TE->setOperandsInOrder();
            LLVM_DEBUG(dbgs() << "SLP: added a vector of jumbled loads.\n");
          }
          return;
        }
      }

      LLVM_DEBUG(dbgs() << "SLP: Gathering non-consecutive loads.\n");
      BS.cancelScheduling(VL, VL0);
      newTreeEntry(VL, None /*not vectorized*/, S, UserTreeIdx,
                   ReuseShuffleIndicies);
      return;
    }
    case Instruction::ZExt:
    case Instruction::SExt:
    case Instruction::FPToUI:
    case Instruction::FPToSI:
    case Instruction::FPExt:
    case Instruction::PtrToInt:
    case Instruction::IntToPtr:
    case Instruction::SIToFP:
    case Instruction::UIToFP:
    case Instruction::Trunc:
    case Instruction::FPTrunc:
    case Instruction::BitCast: {
      Type *SrcTy = VL0->getOperand(0)->getType();
      for (Value *V : VL) {
        Type *Ty = cast<Instruction>(V)->getOperand(0)->getType();
        if (Ty != SrcTy || !isValidElementType(Ty)) {
          BS.cancelScheduling(VL, VL0);
          newTreeEntry(VL, None /*not vectorized*/, S, UserTreeIdx,
                       ReuseShuffleIndicies);
          LLVM_DEBUG(dbgs()
                     << "SLP: Gathering casts with different src types.\n");
          return;
        }
      }
      TreeEntry *TE = newTreeEntry(VL, Bundle /*vectorized*/, S, UserTreeIdx,
                                   ReuseShuffleIndicies);
      LLVM_DEBUG(dbgs() << "SLP: added a vector of casts.\n");

      TE->setOperandsInOrder();
      for (unsigned i = 0, e = VL0->getNumOperands(); i < e; ++i) {
        ValueList Operands;
        // Prepare the operand vector.
        for (Value *V : VL)
          Operands.push_back(cast<Instruction>(V)->getOperand(i));

        buildTree_rec(Operands, Depth + 1, {TE, i});
      }
      return;
    }
    case Instruction::ICmp:
    case Instruction::FCmp: {
      // Check that all of the compares have the same predicate.
      CmpInst::Predicate P0 = cast<CmpInst>(VL0)->getPredicate();
      CmpInst::Predicate SwapP0 = CmpInst::getSwappedPredicate(P0);
      Type *ComparedTy = VL0->getOperand(0)->getType();
      for (Value *V : VL) {
        CmpInst *Cmp = cast<CmpInst>(V);
        if ((Cmp->getPredicate() != P0 && Cmp->getPredicate() != SwapP0) ||
            Cmp->getOperand(0)->getType() != ComparedTy) {
          BS.cancelScheduling(VL, VL0);
          newTreeEntry(VL, None /*not vectorized*/, S, UserTreeIdx,
                       ReuseShuffleIndicies);
          LLVM_DEBUG(dbgs()
                     << "SLP: Gathering cmp with different predicate.\n");
          return;
        }
      }

      TreeEntry *TE = newTreeEntry(VL, Bundle /*vectorized*/, S, UserTreeIdx,
                                   ReuseShuffleIndicies);
      LLVM_DEBUG(dbgs() << "SLP: added a vector of compares.\n");

      ValueList Left, Right;
      if (cast<CmpInst>(VL0)->isCommutative()) {
        // Commutative predicate - collect + sort operands of the instructions
        // so that each side is more likely to have the same opcode.
        assert(P0 == SwapP0 && "Commutative Predicate mismatch");
        reorderInputsAccordingToOpcode(VL, Left, Right, *DL, *SE, *this);
      } else {
        // Collect operands - commute if it uses the swapped predicate.
        for (Value *V : VL) {
          auto *Cmp = cast<CmpInst>(V);
          Value *LHS = Cmp->getOperand(0);
          Value *RHS = Cmp->getOperand(1);
          if (Cmp->getPredicate() != P0)
            std::swap(LHS, RHS);
          Left.push_back(LHS);
          Right.push_back(RHS);
        }
      }
      TE->setOperand(0, Left);
      TE->setOperand(1, Right);
      buildTree_rec(Left, Depth + 1, {TE, 0});
      buildTree_rec(Right, Depth + 1, {TE, 1});
      return;
    }
    case Instruction::Select:
    case Instruction::FNeg:
    case Instruction::Add:
    case Instruction::FAdd:
    case Instruction::Sub:
    case Instruction::FSub:
    case Instruction::Mul:
    case Instruction::FMul:
    case Instruction::UDiv:
    case Instruction::SDiv:
    case Instruction::FDiv:
    case Instruction::URem:
    case Instruction::SRem:
    case Instruction::FRem:
    case Instruction::Shl:
    case Instruction::LShr:
    case Instruction::AShr:
    case Instruction::And:
    case Instruction::Or:
    case Instruction::Xor: {
      TreeEntry *TE = newTreeEntry(VL, Bundle /*vectorized*/, S, UserTreeIdx,
                                   ReuseShuffleIndicies);
      LLVM_DEBUG(dbgs() << "SLP: added a vector of un/bin op.\n");

      // Sort operands of the instructions so that each side is more likely to
      // have the same opcode.
      if (isa<BinaryOperator>(VL0) && VL0->isCommutative()) {
        ValueList Left, Right;
        reorderInputsAccordingToOpcode(VL, Left, Right, *DL, *SE, *this);
        TE->setOperand(0, Left);
        TE->setOperand(1, Right);
        buildTree_rec(Left, Depth + 1, {TE, 0});
        buildTree_rec(Right, Depth + 1, {TE, 1});
        return;
      }

      TE->setOperandsInOrder();
      for (unsigned i = 0, e = VL0->getNumOperands(); i < e; ++i) {
        ValueList Operands;
        // Prepare the operand vector.
        for (Value *j : VL)
          Operands.push_back(cast<Instruction>(j)->getOperand(i));

        buildTree_rec(Operands, Depth + 1, {TE, i});
      }
      return;
    }
    case Instruction::GetElementPtr: {
      // We don't combine GEPs with complicated (nested) indexing.
      for (Value *V : VL) {
        if (cast<Instruction>(V)->getNumOperands() != 2) {
          LLVM_DEBUG(dbgs() << "SLP: not-vectorizable GEP (nested indexes).\n");
          BS.cancelScheduling(VL, VL0);
          newTreeEntry(VL, None /*not vectorized*/, S, UserTreeIdx,
                       ReuseShuffleIndicies);
          return;
        }
      }

      // We can't combine several GEPs into one vector if they operate on
      // different types.
      Type *Ty0 = VL0->getOperand(0)->getType();
      for (Value *V : VL) {
        Type *CurTy = cast<Instruction>(V)->getOperand(0)->getType();
        if (Ty0 != CurTy) {
          LLVM_DEBUG(dbgs()
                     << "SLP: not-vectorizable GEP (different types).\n");
          BS.cancelScheduling(VL, VL0);
          newTreeEntry(VL, None /*not vectorized*/, S, UserTreeIdx,
                       ReuseShuffleIndicies);
          return;
        }
      }

      // We don't combine GEPs with non-constant indexes.
      Type *Ty1 = VL0->getOperand(1)->getType();
      for (Value *V : VL) {
        auto Op = cast<Instruction>(V)->getOperand(1);
        if (!isa<ConstantInt>(Op) ||
            (Op->getType() != Ty1 &&
             Op->getType()->getScalarSizeInBits() >
                 DL->getIndexSizeInBits(
                     V->getType()->getPointerAddressSpace()))) {
          LLVM_DEBUG(dbgs()
                     << "SLP: not-vectorizable GEP (non-constant indexes).\n");
          BS.cancelScheduling(VL, VL0);
          newTreeEntry(VL, None /*not vectorized*/, S, UserTreeIdx,
                       ReuseShuffleIndicies);
          return;
        }
      }

      TreeEntry *TE = newTreeEntry(VL, Bundle /*vectorized*/, S, UserTreeIdx,
                                   ReuseShuffleIndicies);
      LLVM_DEBUG(dbgs() << "SLP: added a vector of GEPs.\n");
      TE->setOperandsInOrder();
      for (unsigned i = 0, e = 2; i < e; ++i) {
        ValueList Operands;
        // Prepare the operand vector.
        for (Value *V : VL)
          Operands.push_back(cast<Instruction>(V)->getOperand(i));

        buildTree_rec(Operands, Depth + 1, {TE, i});
      }
      return;
    }
    case Instruction::Store: {
      // Check if the stores are consecutive or if we need to swizzle them.
      llvm::Type *ScalarTy = cast<StoreInst>(VL0)->getValueOperand()->getType();
      // Make sure all stores in the bundle are simple - we can't vectorize
      // atomic or volatile stores.
      SmallVector<Value *, 4> PointerOps(VL.size());
      ValueList Operands(VL.size());
      auto POIter = PointerOps.begin();
      auto OIter = Operands.begin();
      for (Value *V : VL) {
        auto *SI = cast<StoreInst>(V);
        if (!SI->isSimple()) {
          BS.cancelScheduling(VL, VL0);
          newTreeEntry(VL, None /*not vectorized*/, S, UserTreeIdx,
                       ReuseShuffleIndicies);
          LLVM_DEBUG(dbgs() << "SLP: Gathering non-simple stores.\n");
          return;
        }
        *POIter = SI->getPointerOperand();
        *OIter = SI->getValueOperand();
        ++POIter;
        ++OIter;
      }

      OrdersType CurrentOrder;
      // Check the order of pointer operands.
      if (llvm::sortPtrAccesses(PointerOps, *DL, *SE, CurrentOrder)) {
        Value *Ptr0;
        Value *PtrN;
        if (CurrentOrder.empty()) {
          Ptr0 = PointerOps.front();
          PtrN = PointerOps.back();
        } else {
          Ptr0 = PointerOps[CurrentOrder.front()];
          PtrN = PointerOps[CurrentOrder.back()];
        }
        const SCEV *Scev0 = SE->getSCEV(Ptr0);
        const SCEV *ScevN = SE->getSCEV(PtrN);
        const auto *Diff =
            dyn_cast<SCEVConstant>(SE->getMinusSCEV(ScevN, Scev0));
        uint64_t Size = DL->getTypeAllocSize(ScalarTy);
        // Check that the sorted pointer operands are consecutive.
        if (Diff && Diff->getAPInt() == (VL.size() - 1) * Size) {
          if (CurrentOrder.empty()) {
            // Original stores are consecutive and does not require reordering.
            ++NumOpsWantToKeepOriginalOrder;
            TreeEntry *TE = newTreeEntry(VL, Bundle /*vectorized*/, S,
                                         UserTreeIdx, ReuseShuffleIndicies);
            TE->setOperandsInOrder();
            buildTree_rec(Operands, Depth + 1, {TE, 0});
            LLVM_DEBUG(dbgs() << "SLP: added a vector of stores.\n");
          } else {
            // Need to reorder.
            auto I = NumOpsWantToKeepOrder.try_emplace(CurrentOrder).first;
            ++(I->getSecond());
            TreeEntry *TE =
                newTreeEntry(VL, Bundle /*vectorized*/, S, UserTreeIdx,
                             ReuseShuffleIndicies, I->getFirst());
            TE->setOperandsInOrder();
            buildTree_rec(Operands, Depth + 1, {TE, 0});
            LLVM_DEBUG(dbgs() << "SLP: added a vector of jumbled stores.\n");
          }
          return;
        }
      }

      BS.cancelScheduling(VL, VL0);
      newTreeEntry(VL, None /*not vectorized*/, S, UserTreeIdx,
                   ReuseShuffleIndicies);
      LLVM_DEBUG(dbgs() << "SLP: Non-consecutive store.\n");
      return;
    }
    case Instruction::Call: {
      // Check if the calls are all to the same vectorizable intrinsic.
      CallInst *CI = cast<CallInst>(VL0);
      // Check if this is an Intrinsic call or something that can be
      // represented by an intrinsic call
      Intrinsic::ID ID = getVectorIntrinsicIDForCall(CI, TLI);
      if (!isTriviallyVectorizable(ID)) {
        BS.cancelScheduling(VL, VL0);
        newTreeEntry(VL, None /*not vectorized*/, S, UserTreeIdx,
                     ReuseShuffleIndicies);
        LLVM_DEBUG(dbgs() << "SLP: Non-vectorizable call.\n");
        return;
      }
      Function *Int = CI->getCalledFunction();
      unsigned NumArgs = CI->getNumArgOperands();
      SmallVector<Value*, 4> ScalarArgs(NumArgs, nullptr);
      for (unsigned j = 0; j != NumArgs; ++j)
        if (hasVectorInstrinsicScalarOpd(ID, j))
          ScalarArgs[j] = CI->getArgOperand(j);
      for (Value *V : VL) {
        CallInst *CI2 = dyn_cast<CallInst>(V);
        if (!CI2 || CI2->getCalledFunction() != Int ||
            getVectorIntrinsicIDForCall(CI2, TLI) != ID ||
            !CI->hasIdenticalOperandBundleSchema(*CI2)) {
          BS.cancelScheduling(VL, VL0);
          newTreeEntry(VL, None /*not vectorized*/, S, UserTreeIdx,
                       ReuseShuffleIndicies);
          LLVM_DEBUG(dbgs() << "SLP: mismatched calls:" << *CI << "!=" << *V
                            << "\n");
          return;
        }
        // Some intrinsics have scalar arguments and should be same in order for
        // them to be vectorized.
        for (unsigned j = 0; j != NumArgs; ++j) {
          if (hasVectorInstrinsicScalarOpd(ID, j)) {
            Value *A1J = CI2->getArgOperand(j);
            if (ScalarArgs[j] != A1J) {
              BS.cancelScheduling(VL, VL0);
              newTreeEntry(VL, None /*not vectorized*/, S, UserTreeIdx,
                           ReuseShuffleIndicies);
              LLVM_DEBUG(dbgs() << "SLP: mismatched arguments in call:" << *CI
                                << " argument " << ScalarArgs[j] << "!=" << A1J
                                << "\n");
              return;
            }
          }
        }
        // Verify that the bundle operands are identical between the two calls.
        if (CI->hasOperandBundles() &&
            !std::equal(CI->op_begin() + CI->getBundleOperandsStartIndex(),
                        CI->op_begin() + CI->getBundleOperandsEndIndex(),
                        CI2->op_begin() + CI2->getBundleOperandsStartIndex())) {
          BS.cancelScheduling(VL, VL0);
          newTreeEntry(VL, None /*not vectorized*/, S, UserTreeIdx,
                       ReuseShuffleIndicies);
          LLVM_DEBUG(dbgs() << "SLP: mismatched bundle operands in calls:"
                            << *CI << "!=" << *V << '\n');
          return;
        }
      }

      TreeEntry *TE = newTreeEntry(VL, Bundle /*vectorized*/, S, UserTreeIdx,
                                   ReuseShuffleIndicies);
      TE->setOperandsInOrder();
      for (unsigned i = 0, e = CI->getNumArgOperands(); i != e; ++i) {
        ValueList Operands;
        // Prepare the operand vector.
        for (Value *V : VL) {
          auto *CI2 = cast<CallInst>(V);
          Operands.push_back(CI2->getArgOperand(i));
        }
        buildTree_rec(Operands, Depth + 1, {TE, i});
      }
      return;
    }
    case Instruction::ShuffleVector: {
      // If this is not an alternate sequence of opcode like add-sub
      // then do not vectorize this instruction.
      if (!S.isAltShuffle()) {
        BS.cancelScheduling(VL, VL0);
        newTreeEntry(VL, None /*not vectorized*/, S, UserTreeIdx,
                     ReuseShuffleIndicies);
        LLVM_DEBUG(dbgs() << "SLP: ShuffleVector are not vectorized.\n");
        return;
      }
      TreeEntry *TE = newTreeEntry(VL, Bundle /*vectorized*/, S, UserTreeIdx,
                                   ReuseShuffleIndicies);
      LLVM_DEBUG(dbgs() << "SLP: added a ShuffleVector op.\n");

      // Reorder operands if reordering would enable vectorization.
      if (isa<BinaryOperator>(VL0)) {
        ValueList Left, Right;
        reorderInputsAccordingToOpcode(VL, Left, Right, *DL, *SE, *this);
        TE->setOperand(0, Left);
        TE->setOperand(1, Right);
        buildTree_rec(Left, Depth + 1, {TE, 0});
        buildTree_rec(Right, Depth + 1, {TE, 1});
        return;
      }

      TE->setOperandsInOrder();
      for (unsigned i = 0, e = VL0->getNumOperands(); i < e; ++i) {
        ValueList Operands;
        // Prepare the operand vector.
        for (Value *V : VL)
          Operands.push_back(cast<Instruction>(V)->getOperand(i));

        buildTree_rec(Operands, Depth + 1, {TE, i});
      }
      return;
    }
    default:
      BS.cancelScheduling(VL, VL0);
      newTreeEntry(VL, None /*not vectorized*/, S, UserTreeIdx,
                   ReuseShuffleIndicies);
      LLVM_DEBUG(dbgs() << "SLP: Gathering unknown instruction.\n");
      return;
  }
}

unsigned BoUpSLP::canMapToVector(Type *T, const DataLayout &DL) const {
  unsigned N = 1;
  Type *EltTy = T;

  while (isa<StructType>(EltTy) || isa<ArrayType>(EltTy) ||
         isa<VectorType>(EltTy)) {
    if (auto *ST = dyn_cast<StructType>(EltTy)) {
      // Check that struct is homogeneous.
      for (const auto *Ty : ST->elements())
        if (Ty != *ST->element_begin())
          return 0;
      N *= ST->getNumElements();
      EltTy = *ST->element_begin();
    } else if (auto *AT = dyn_cast<ArrayType>(EltTy)) {
      N *= AT->getNumElements();
      EltTy = AT->getElementType();
    } else {
      auto *VT = cast<VectorType>(EltTy);
      N *= VT->getNumElements();
      EltTy = VT->getElementType();
    }
  }

  if (!isValidElementType(EltTy))
    return 0;
  uint64_t VTSize = DL.getTypeStoreSizeInBits(VectorType::get(EltTy, N));
  if (VTSize < MinVecRegSize || VTSize > MaxVecRegSize || VTSize != DL.getTypeStoreSizeInBits(T))
    return 0;
  return N;
}

bool BoUpSLP::canReuseExtract(ArrayRef<Value *> VL, Value *OpValue,
                              SmallVectorImpl<unsigned> &CurrentOrder) const {
  Instruction *E0 = cast<Instruction>(OpValue);
  assert(E0->getOpcode() == Instruction::ExtractElement ||
         E0->getOpcode() == Instruction::ExtractValue);
  assert(E0->getOpcode() == getSameOpcode(VL).getOpcode() && "Invalid opcode");
  // Check if all of the extracts come from the same vector and from the
  // correct offset.
  Value *Vec = E0->getOperand(0);

  CurrentOrder.clear();

  // We have to extract from a vector/aggregate with the same number of elements.
  unsigned NElts;
  if (E0->getOpcode() == Instruction::ExtractValue) {
    const DataLayout &DL = E0->getModule()->getDataLayout();
    NElts = canMapToVector(Vec->getType(), DL);
    if (!NElts)
      return false;
    // Check if load can be rewritten as load of vector.
    LoadInst *LI = dyn_cast<LoadInst>(Vec);
    if (!LI || !LI->isSimple() || !LI->hasNUses(VL.size()))
      return false;
  } else {
    NElts = cast<VectorType>(Vec->getType())->getNumElements();
  }

  if (NElts != VL.size())
    return false;

  // Check that all of the indices extract from the correct offset.
  bool ShouldKeepOrder = true;
  unsigned E = VL.size();
  // Assign to all items the initial value E + 1 so we can check if the extract
  // instruction index was used already.
  // Also, later we can check that all the indices are used and we have a
  // consecutive access in the extract instructions, by checking that no
  // element of CurrentOrder still has value E + 1.
  CurrentOrder.assign(E, E + 1);
  unsigned I = 0;
  for (; I < E; ++I) {
    auto *Inst = cast<Instruction>(VL[I]);
    if (Inst->getOperand(0) != Vec)
      break;
    Optional<unsigned> Idx = getExtractIndex(Inst);
    if (!Idx)
      break;
    const unsigned ExtIdx = *Idx;
    if (ExtIdx != I) {
      if (ExtIdx >= E || CurrentOrder[ExtIdx] != E + 1)
        break;
      ShouldKeepOrder = false;
      CurrentOrder[ExtIdx] = I;
    } else {
      if (CurrentOrder[I] != E + 1)
        break;
      CurrentOrder[I] = I;
    }
  }
  if (I < E) {
    CurrentOrder.clear();
    return false;
  }

  return ShouldKeepOrder;
}

bool BoUpSLP::areAllUsersVectorized(Instruction *I) const {
  return I->hasOneUse() ||
         std::all_of(I->user_begin(), I->user_end(), [this](User *U) {
           return ScalarToTreeEntry.count(U) > 0;
         });
}

static std::pair<unsigned, unsigned>
getVectorCallCosts(CallInst *CI, VectorType *VecTy, TargetTransformInfo *TTI,
                   TargetLibraryInfo *TLI) {
  Intrinsic::ID ID = getVectorIntrinsicIDForCall(CI, TLI);

  // Calculate the cost of the scalar and vector calls.
  FastMathFlags FMF;
  if (auto *FPMO = dyn_cast<FPMathOperator>(CI))
    FMF = FPMO->getFastMathFlags();

  SmallVector<Value *, 4> Args(CI->arg_operands());
  int IntrinsicCost = TTI->getIntrinsicInstrCost(ID, CI->getType(), Args, FMF,
                                                 VecTy->getNumElements());

  auto Shape =
      VFShape::get(*CI, {static_cast<unsigned>(VecTy->getNumElements()), false},
                   false /*HasGlobalPred*/);
  Function *VecFunc = VFDatabase(*CI).getVectorizedFunction(Shape);
  int LibCost = IntrinsicCost;
  if (!CI->isNoBuiltin() && VecFunc) {
    // Calculate the cost of the vector library call.
    SmallVector<Type *, 4> VecTys;
    for (Use &Arg : CI->args())
      VecTys.push_back(
          VectorType::get(Arg->getType(), VecTy->getNumElements()));

    // If the corresponding vector call is cheaper, return its cost.
    LibCost = TTI->getCallInstrCost(nullptr, VecTy, VecTys,
                                    TTI::TCK_RecipThroughput);
  }
  return {IntrinsicCost, LibCost};
}

int BoUpSLP::getEntryCost(TreeEntry *E) {
  ArrayRef<Value*> VL = E->Scalars;

  Type *ScalarTy = VL[0]->getType();
  if (StoreInst *SI = dyn_cast<StoreInst>(VL[0]))
    ScalarTy = SI->getValueOperand()->getType();
  else if (CmpInst *CI = dyn_cast<CmpInst>(VL[0]))
    ScalarTy = CI->getOperand(0)->getType();
  VectorType *VecTy = VectorType::get(ScalarTy, VL.size());
  TTI::TargetCostKind CostKind = TTI::TCK_RecipThroughput;

  // If we have computed a smaller type for the expression, update VecTy so
  // that the costs will be accurate.
  if (MinBWs.count(VL[0]))
    VecTy = VectorType::get(
        IntegerType::get(F->getContext(), MinBWs[VL[0]].first), VL.size());

  unsigned ReuseShuffleNumbers = E->ReuseShuffleIndices.size();
  bool NeedToShuffleReuses = !E->ReuseShuffleIndices.empty();
  int ReuseShuffleCost = 0;
  if (NeedToShuffleReuses) {
    ReuseShuffleCost =
        TTI->getShuffleCost(TargetTransformInfo::SK_PermuteSingleSrc, VecTy);
  }
  if (E->State == TreeEntry::NeedToGather) {
    if (allConstant(VL))
      return 0;
    if (isSplat(VL)) {
      return ReuseShuffleCost +
             TTI->getShuffleCost(TargetTransformInfo::SK_Broadcast, VecTy, 0);
    }
    if (E->getOpcode() == Instruction::ExtractElement &&
        allSameType(VL) && allSameBlock(VL)) {
      Optional<TargetTransformInfo::ShuffleKind> ShuffleKind = isShuffle(VL);
      if (ShuffleKind.hasValue()) {
        int Cost = TTI->getShuffleCost(ShuffleKind.getValue(), VecTy);
        for (auto *V : VL) {
          // If all users of instruction are going to be vectorized and this
          // instruction itself is not going to be vectorized, consider this
          // instruction as dead and remove its cost from the final cost of the
          // vectorized tree.
          if (areAllUsersVectorized(cast<Instruction>(V)) &&
              !ScalarToTreeEntry.count(V)) {
            auto *IO = cast<ConstantInt>(
                cast<ExtractElementInst>(V)->getIndexOperand());
            Cost -= TTI->getVectorInstrCost(Instruction::ExtractElement, VecTy,
                                            IO->getZExtValue());
          }
        }
        return ReuseShuffleCost + Cost;
      }
    }
    return ReuseShuffleCost + getGatherCost(VL);
  }
  assert(E->State == TreeEntry::Vectorize && "Unhandled state");
  assert(E->getOpcode() && allSameType(VL) && allSameBlock(VL) && "Invalid VL");
  Instruction *VL0 = E->getMainOp();
  unsigned ShuffleOrOp =
      E->isAltShuffle() ? (unsigned)Instruction::ShuffleVector : E->getOpcode();
  switch (ShuffleOrOp) {
    case Instruction::PHI:
      return 0;

    case Instruction::ExtractValue:
    case Instruction::ExtractElement: {
      if (NeedToShuffleReuses) {
        unsigned Idx = 0;
        for (unsigned I : E->ReuseShuffleIndices) {
          if (ShuffleOrOp == Instruction::ExtractElement) {
            auto *IO = cast<ConstantInt>(
                cast<ExtractElementInst>(VL[I])->getIndexOperand());
            Idx = IO->getZExtValue();
            ReuseShuffleCost -= TTI->getVectorInstrCost(
                Instruction::ExtractElement, VecTy, Idx);
          } else {
            ReuseShuffleCost -= TTI->getVectorInstrCost(
                Instruction::ExtractElement, VecTy, Idx);
            ++Idx;
          }
        }
        Idx = ReuseShuffleNumbers;
        for (Value *V : VL) {
          if (ShuffleOrOp == Instruction::ExtractElement) {
            auto *IO = cast<ConstantInt>(
                cast<ExtractElementInst>(V)->getIndexOperand());
            Idx = IO->getZExtValue();
          } else {
            --Idx;
          }
          ReuseShuffleCost +=
              TTI->getVectorInstrCost(Instruction::ExtractElement, VecTy, Idx);
        }
      }
      int DeadCost = ReuseShuffleCost;
      if (!E->ReorderIndices.empty()) {
        // TODO: Merge this shuffle with the ReuseShuffleCost.
        DeadCost += TTI->getShuffleCost(
            TargetTransformInfo::SK_PermuteSingleSrc, VecTy);
      }
      for (unsigned i = 0, e = VL.size(); i < e; ++i) {
        Instruction *E = cast<Instruction>(VL[i]);
        // If all users are going to be vectorized, instruction can be
        // considered as dead.
        // The same, if have only one user, it will be vectorized for sure.
        if (areAllUsersVectorized(E)) {
          // Take credit for instruction that will become dead.
          if (E->hasOneUse()) {
            Instruction *Ext = E->user_back();
            if ((isa<SExtInst>(Ext) || isa<ZExtInst>(Ext)) &&
                all_of(Ext->users(),
                       [](User *U) { return isa<GetElementPtrInst>(U); })) {
              // Use getExtractWithExtendCost() to calculate the cost of
              // extractelement/ext pair.
              DeadCost -= TTI->getExtractWithExtendCost(
                  Ext->getOpcode(), Ext->getType(), VecTy, i);
              // Add back the cost of s|zext which is subtracted separately.
              DeadCost += TTI->getCastInstrCost(
                  Ext->getOpcode(), Ext->getType(), E->getType(), CostKind,
                  Ext);
              continue;
            }
          }
          DeadCost -=
              TTI->getVectorInstrCost(Instruction::ExtractElement, VecTy, i);
        }
      }
      return DeadCost;
    }
    case Instruction::ZExt:
    case Instruction::SExt:
    case Instruction::FPToUI:
    case Instruction::FPToSI:
    case Instruction::FPExt:
    case Instruction::PtrToInt:
    case Instruction::IntToPtr:
    case Instruction::SIToFP:
    case Instruction::UIToFP:
    case Instruction::Trunc:
    case Instruction::FPTrunc:
    case Instruction::BitCast: {
      Type *SrcTy = VL0->getOperand(0)->getType();
      int ScalarEltCost =
          TTI->getCastInstrCost(E->getOpcode(), ScalarTy, SrcTy, CostKind,
                                VL0);
      if (NeedToShuffleReuses) {
        ReuseShuffleCost -= (ReuseShuffleNumbers - VL.size()) * ScalarEltCost;
      }

      // Calculate the cost of this instruction.
      int ScalarCost = VL.size() * ScalarEltCost;

      VectorType *SrcVecTy = VectorType::get(SrcTy, VL.size());
      int VecCost = 0;
      // Check if the values are candidates to demote.
      if (!MinBWs.count(VL0) || VecTy != SrcVecTy) {
        VecCost = ReuseShuffleCost +
                  TTI->getCastInstrCost(E->getOpcode(), VecTy, SrcVecTy,
                                        CostKind, VL0);
      }
      return VecCost - ScalarCost;
    }
    case Instruction::FCmp:
    case Instruction::ICmp:
    case Instruction::Select: {
      // Calculate the cost of this instruction.
      int ScalarEltCost = TTI->getCmpSelInstrCost(E->getOpcode(), ScalarTy,
                                                  Builder.getInt1Ty(),
                                                  CostKind, VL0);
      if (NeedToShuffleReuses) {
        ReuseShuffleCost -= (ReuseShuffleNumbers - VL.size()) * ScalarEltCost;
      }
      VectorType *MaskTy = VectorType::get(Builder.getInt1Ty(), VL.size());
      int ScalarCost = VecTy->getNumElements() * ScalarEltCost;
      int VecCost = TTI->getCmpSelInstrCost(E->getOpcode(), VecTy, MaskTy,
                                            CostKind, VL0);
      return ReuseShuffleCost + VecCost - ScalarCost;
    }
    case Instruction::FNeg:
    case Instruction::Add:
    case Instruction::FAdd:
    case Instruction::Sub:
    case Instruction::FSub:
    case Instruction::Mul:
    case Instruction::FMul:
    case Instruction::UDiv:
    case Instruction::SDiv:
    case Instruction::FDiv:
    case Instruction::URem:
    case Instruction::SRem:
    case Instruction::FRem:
    case Instruction::Shl:
    case Instruction::LShr:
    case Instruction::AShr:
    case Instruction::And:
    case Instruction::Or:
    case Instruction::Xor: {
      // Certain instructions can be cheaper to vectorize if they have a
      // constant second vector operand.
      TargetTransformInfo::OperandValueKind Op1VK =
          TargetTransformInfo::OK_AnyValue;
      TargetTransformInfo::OperandValueKind Op2VK =
          TargetTransformInfo::OK_UniformConstantValue;
      TargetTransformInfo::OperandValueProperties Op1VP =
          TargetTransformInfo::OP_None;
      TargetTransformInfo::OperandValueProperties Op2VP =
          TargetTransformInfo::OP_PowerOf2;

      // If all operands are exactly the same ConstantInt then set the
      // operand kind to OK_UniformConstantValue.
      // If instead not all operands are constants, then set the operand kind
      // to OK_AnyValue. If all operands are constants but not the same,
      // then set the operand kind to OK_NonUniformConstantValue.
      ConstantInt *CInt0 = nullptr;
      for (unsigned i = 0, e = VL.size(); i < e; ++i) {
        const Instruction *I = cast<Instruction>(VL[i]);
        unsigned OpIdx = isa<BinaryOperator>(I) ? 1 : 0;
        ConstantInt *CInt = dyn_cast<ConstantInt>(I->getOperand(OpIdx));
        if (!CInt) {
          Op2VK = TargetTransformInfo::OK_AnyValue;
          Op2VP = TargetTransformInfo::OP_None;
          break;
        }
        if (Op2VP == TargetTransformInfo::OP_PowerOf2 &&
            !CInt->getValue().isPowerOf2())
          Op2VP = TargetTransformInfo::OP_None;
        if (i == 0) {
          CInt0 = CInt;
          continue;
        }
        if (CInt0 != CInt)
          Op2VK = TargetTransformInfo::OK_NonUniformConstantValue;
      }

      SmallVector<const Value *, 4> Operands(VL0->operand_values());
      int ScalarEltCost = TTI->getArithmeticInstrCost(
          E->getOpcode(), ScalarTy, CostKind, Op1VK, Op2VK, Op1VP, Op2VP,
          Operands, VL0);
      if (NeedToShuffleReuses) {
        ReuseShuffleCost -= (ReuseShuffleNumbers - VL.size()) * ScalarEltCost;
      }
      int ScalarCost = VecTy->getNumElements() * ScalarEltCost;
      int VecCost = TTI->getArithmeticInstrCost(
          E->getOpcode(), VecTy, CostKind, Op1VK, Op2VK, Op1VP, Op2VP,
          Operands, VL0);
      return ReuseShuffleCost + VecCost - ScalarCost;
    }
    case Instruction::GetElementPtr: {
      TargetTransformInfo::OperandValueKind Op1VK =
          TargetTransformInfo::OK_AnyValue;
      TargetTransformInfo::OperandValueKind Op2VK =
          TargetTransformInfo::OK_UniformConstantValue;

      int ScalarEltCost =
          TTI->getArithmeticInstrCost(Instruction::Add, ScalarTy, CostKind,
                                      Op1VK, Op2VK);
      if (NeedToShuffleReuses) {
        ReuseShuffleCost -= (ReuseShuffleNumbers - VL.size()) * ScalarEltCost;
      }
      int ScalarCost = VecTy->getNumElements() * ScalarEltCost;
      int VecCost =
          TTI->getArithmeticInstrCost(Instruction::Add, VecTy, CostKind,
                                      Op1VK, Op2VK);
      return ReuseShuffleCost + VecCost - ScalarCost;
    }
    case Instruction::Load: {
      // Cost of wide load - cost of scalar loads.
      MaybeAlign alignment(cast<LoadInst>(VL0)->getAlignment());
      int ScalarEltCost =
          TTI->getMemoryOpCost(Instruction::Load, ScalarTy, alignment, 0,
                               CostKind, VL0);
      if (NeedToShuffleReuses) {
        ReuseShuffleCost -= (ReuseShuffleNumbers - VL.size()) * ScalarEltCost;
      }
      int ScalarLdCost = VecTy->getNumElements() * ScalarEltCost;
      int VecLdCost =
          TTI->getMemoryOpCost(Instruction::Load, VecTy, alignment, 0,
                               CostKind, VL0);
      if (!E->ReorderIndices.empty()) {
        // TODO: Merge this shuffle with the ReuseShuffleCost.
        VecLdCost += TTI->getShuffleCost(
            TargetTransformInfo::SK_PermuteSingleSrc, VecTy);
      }
      return ReuseShuffleCost + VecLdCost - ScalarLdCost;
    }
    case Instruction::Store: {
      // We know that we can merge the stores. Calculate the cost.
      bool IsReorder = !E->ReorderIndices.empty();
      auto *SI =
          cast<StoreInst>(IsReorder ? VL[E->ReorderIndices.front()] : VL0);
      MaybeAlign Alignment(SI->getAlignment());
      int ScalarEltCost =
          TTI->getMemoryOpCost(Instruction::Store, ScalarTy, Alignment, 0,
                               CostKind, VL0);
      if (NeedToShuffleReuses)
        ReuseShuffleCost = -(ReuseShuffleNumbers - VL.size()) * ScalarEltCost;
      int ScalarStCost = VecTy->getNumElements() * ScalarEltCost;
      int VecStCost = TTI->getMemoryOpCost(Instruction::Store,
                                           VecTy, Alignment, 0, CostKind, VL0);
      if (IsReorder) {
        // TODO: Merge this shuffle with the ReuseShuffleCost.
        VecStCost += TTI->getShuffleCost(
            TargetTransformInfo::SK_PermuteSingleSrc, VecTy);
      }
      return ReuseShuffleCost + VecStCost - ScalarStCost;
    }
    case Instruction::Call: {
      CallInst *CI = cast<CallInst>(VL0);
      Intrinsic::ID ID = getVectorIntrinsicIDForCall(CI, TLI);

      // Calculate the cost of the scalar and vector calls.
      SmallVector<Type *, 4> ScalarTys;
      for (unsigned op = 0, opc = CI->getNumArgOperands(); op != opc; ++op)
        ScalarTys.push_back(CI->getArgOperand(op)->getType());

      FastMathFlags FMF;
      if (auto *FPMO = dyn_cast<FPMathOperator>(CI))
        FMF = FPMO->getFastMathFlags();

      int ScalarEltCost =
          TTI->getIntrinsicInstrCost(ID, ScalarTy, ScalarTys, FMF, 1, CostKind);
      if (NeedToShuffleReuses) {
        ReuseShuffleCost -= (ReuseShuffleNumbers - VL.size()) * ScalarEltCost;
      }
      int ScalarCallCost = VecTy->getNumElements() * ScalarEltCost;

      auto VecCallCosts = getVectorCallCosts(CI, VecTy, TTI, TLI);
      int VecCallCost = std::min(VecCallCosts.first, VecCallCosts.second);

      LLVM_DEBUG(dbgs() << "SLP: Call cost " << VecCallCost - ScalarCallCost
                        << " (" << VecCallCost << "-" << ScalarCallCost << ")"
                        << " for " << *CI << "\n");

      return ReuseShuffleCost + VecCallCost - ScalarCallCost;
    }
    case Instruction::ShuffleVector: {
      assert(E->isAltShuffle() &&
             ((Instruction::isBinaryOp(E->getOpcode()) &&
               Instruction::isBinaryOp(E->getAltOpcode())) ||
              (Instruction::isCast(E->getOpcode()) &&
               Instruction::isCast(E->getAltOpcode()))) &&
             "Invalid Shuffle Vector Operand");
      int ScalarCost = 0;
      if (NeedToShuffleReuses) {
        for (unsigned Idx : E->ReuseShuffleIndices) {
          Instruction *I = cast<Instruction>(VL[Idx]);
          ReuseShuffleCost -= TTI->getInstructionCost(I, CostKind);
        }
        for (Value *V : VL) {
          Instruction *I = cast<Instruction>(V);
          ReuseShuffleCost += TTI->getInstructionCost(I, CostKind);
        }
      }
      for (Value *V : VL) {
        Instruction *I = cast<Instruction>(V);
        assert(E->isOpcodeOrAlt(I) && "Unexpected main/alternate opcode");
        ScalarCost += TTI->getInstructionCost(I, CostKind);
      }
      // VecCost is equal to sum of the cost of creating 2 vectors
      // and the cost of creating shuffle.
      int VecCost = 0;
      if (Instruction::isBinaryOp(E->getOpcode())) {
        VecCost = TTI->getArithmeticInstrCost(E->getOpcode(), VecTy, CostKind);
        VecCost += TTI->getArithmeticInstrCost(E->getAltOpcode(), VecTy,
                                               CostKind);
      } else {
        Type *Src0SclTy = E->getMainOp()->getOperand(0)->getType();
        Type *Src1SclTy = E->getAltOp()->getOperand(0)->getType();
        VectorType *Src0Ty = VectorType::get(Src0SclTy, VL.size());
        VectorType *Src1Ty = VectorType::get(Src1SclTy, VL.size());
        VecCost = TTI->getCastInstrCost(E->getOpcode(), VecTy, Src0Ty,
                                        CostKind);
        VecCost += TTI->getCastInstrCost(E->getAltOpcode(), VecTy, Src1Ty,
                                         CostKind);
      }
      VecCost += TTI->getShuffleCost(TargetTransformInfo::SK_Select, VecTy, 0);
      return ReuseShuffleCost + VecCost - ScalarCost;
    }
    default:
      llvm_unreachable("Unknown instruction");
  }
}

bool BoUpSLP::isFullyVectorizableTinyTree() const {
  LLVM_DEBUG(dbgs() << "SLP: Check whether the tree with height "
                    << VectorizableTree.size() << " is fully vectorizable .\n");

  // We only handle trees of heights 1 and 2.
  if (VectorizableTree.size() == 1 &&
      VectorizableTree[0]->State == TreeEntry::Vectorize)
    return true;

  if (VectorizableTree.size() != 2)
    return false;

  // Handle splat and all-constants stores.
  if (VectorizableTree[0]->State == TreeEntry::Vectorize &&
      (allConstant(VectorizableTree[1]->Scalars) ||
       isSplat(VectorizableTree[1]->Scalars)))
    return true;

  // Gathering cost would be too much for tiny trees.
  if (VectorizableTree[0]->State == TreeEntry::NeedToGather ||
      VectorizableTree[1]->State == TreeEntry::NeedToGather)
    return false;

  return true;
}

static bool isLoadCombineCandidateImpl(Value *Root, unsigned NumElts,
                                       TargetTransformInfo *TTI) {
  // Look past the root to find a source value. Arbitrarily follow the
  // path through operand 0 of any 'or'. Also, peek through optional
  // shift-left-by-constant.
  Value *ZextLoad = Root;
  while (match(ZextLoad, m_Or(m_Value(), m_Value())) ||
         match(ZextLoad, m_Shl(m_Value(), m_Constant())))
    ZextLoad = cast<BinaryOperator>(ZextLoad)->getOperand(0);

  // Check if the input is an extended load of the required or/shift expression.
  Value *LoadPtr;
  if (ZextLoad == Root || !match(ZextLoad, m_ZExt(m_Load(m_Value(LoadPtr)))))
    return false;

  // Require that the total load bit width is a legal integer type.
  // For example, <8 x i8> --> i64 is a legal integer on a 64-bit target.
  // But <16 x i8> --> i128 is not, so the backend probably can't reduce it.
  Type *SrcTy = LoadPtr->getType()->getPointerElementType();
  unsigned LoadBitWidth = SrcTy->getIntegerBitWidth() * NumElts;
  if (!TTI->isTypeLegal(IntegerType::get(Root->getContext(), LoadBitWidth)))
    return false;

  // Everything matched - assume that we can fold the whole sequence using
  // load combining.
  LLVM_DEBUG(dbgs() << "SLP: Assume load combining for tree starting at "
             << *(cast<Instruction>(Root)) << "\n");

  return true;
}

bool BoUpSLP::isLoadCombineReductionCandidate(unsigned RdxOpcode) const {
  if (RdxOpcode != Instruction::Or)
    return false;

  unsigned NumElts = VectorizableTree[0]->Scalars.size();
  Value *FirstReduced = VectorizableTree[0]->Scalars[0];
  return isLoadCombineCandidateImpl(FirstReduced, NumElts, TTI);
}

bool BoUpSLP::isLoadCombineCandidate() const {
  // Peek through a final sequence of stores and check if all operations are
  // likely to be load-combined.
  unsigned NumElts = VectorizableTree[0]->Scalars.size();
  for (Value *Scalar : VectorizableTree[0]->Scalars) {
    Value *X;
    if (!match(Scalar, m_Store(m_Value(X), m_Value())) ||
        !isLoadCombineCandidateImpl(X, NumElts, TTI))
      return false;
  }
  return true;
}

bool BoUpSLP::isTreeTinyAndNotFullyVectorizable() const {
  // We can vectorize the tree if its size is greater than or equal to the
  // minimum size specified by the MinTreeSize command line option.
  if (VectorizableTree.size() >= MinTreeSize)
    return false;

  // If we have a tiny tree (a tree whose size is less than MinTreeSize), we
  // can vectorize it if we can prove it fully vectorizable.
  if (isFullyVectorizableTinyTree())
    return false;

  assert(VectorizableTree.empty()
             ? ExternalUses.empty()
             : true && "We shouldn't have any external users");

  // Otherwise, we can't vectorize the tree. It is both tiny and not fully
  // vectorizable.
  return true;
}

int BoUpSLP::getSpillCost() const {
  // Walk from the bottom of the tree to the top, tracking which values are
  // live. When we see a call instruction that is not part of our tree,
  // query TTI to see if there is a cost to keeping values live over it
  // (for example, if spills and fills are required).
  unsigned BundleWidth = VectorizableTree.front()->Scalars.size();
  int Cost = 0;

  SmallPtrSet<Instruction*, 4> LiveValues;
  Instruction *PrevInst = nullptr;

  for (const auto &TEPtr : VectorizableTree) {
    Instruction *Inst = dyn_cast<Instruction>(TEPtr->Scalars[0]);
    if (!Inst)
      continue;

    if (!PrevInst) {
      PrevInst = Inst;
      continue;
    }

    // Update LiveValues.
    LiveValues.erase(PrevInst);
    for (auto &J : PrevInst->operands()) {
      if (isa<Instruction>(&*J) && getTreeEntry(&*J))
        LiveValues.insert(cast<Instruction>(&*J));
    }

    LLVM_DEBUG({
      dbgs() << "SLP: #LV: " << LiveValues.size();
      for (auto *X : LiveValues)
        dbgs() << " " << X->getName();
      dbgs() << ", Looking at ";
      Inst->dump();
    });

    // Now find the sequence of instructions between PrevInst and Inst.
    unsigned NumCalls = 0;
    BasicBlock::reverse_iterator InstIt = ++Inst->getIterator().getReverse(),
                                 PrevInstIt =
                                     PrevInst->getIterator().getReverse();
    while (InstIt != PrevInstIt) {
      if (PrevInstIt == PrevInst->getParent()->rend()) {
        PrevInstIt = Inst->getParent()->rbegin();
        continue;
      }

      // Debug information does not impact spill cost.
      if ((isa<CallInst>(&*PrevInstIt) &&
           !isa<DbgInfoIntrinsic>(&*PrevInstIt)) &&
          &*PrevInstIt != PrevInst)
        NumCalls++;

      ++PrevInstIt;
    }

    if (NumCalls) {
      SmallVector<Type*, 4> V;
      for (auto *II : LiveValues)
        V.push_back(VectorType::get(II->getType(), BundleWidth));
      Cost += NumCalls * TTI->getCostOfKeepingLiveOverCall(V);
    }

    PrevInst = Inst;
  }

  return Cost;
}

int BoUpSLP::getTreeCost() {
  int Cost = 0;
  LLVM_DEBUG(dbgs() << "SLP: Calculating cost for tree of size "
                    << VectorizableTree.size() << ".\n");

  unsigned BundleWidth = VectorizableTree[0]->Scalars.size();

  for (unsigned I = 0, E = VectorizableTree.size(); I < E; ++I) {
    TreeEntry &TE = *VectorizableTree[I].get();

    // We create duplicate tree entries for gather sequences that have multiple
    // uses. However, we should not compute the cost of duplicate sequences.
    // For example, if we have a build vector (i.e., insertelement sequence)
    // that is used by more than one vector instruction, we only need to
    // compute the cost of the insertelement instructions once. The redundant
    // instructions will be eliminated by CSE.
    //
    // We should consider not creating duplicate tree entries for gather
    // sequences, and instead add additional edges to the tree representing
    // their uses. Since such an approach results in fewer total entries,
    // existing heuristics based on tree size may yield different results.
    //
    if (TE.State == TreeEntry::NeedToGather &&
        std::any_of(std::next(VectorizableTree.begin(), I + 1),
                    VectorizableTree.end(),
                    [TE](const std::unique_ptr<TreeEntry> &EntryPtr) {
                      return EntryPtr->State == TreeEntry::NeedToGather &&
                             EntryPtr->isSame(TE.Scalars);
                    }))
      continue;

    int C = getEntryCost(&TE);
    LLVM_DEBUG(dbgs() << "SLP: Adding cost " << C
                      << " for bundle that starts with " << *TE.Scalars[0]
                      << ".\n");
    Cost += C;
  }

  SmallPtrSet<Value *, 16> ExtractCostCalculated;
  int ExtractCost = 0;
  for (ExternalUser &EU : ExternalUses) {
    // We only add extract cost once for the same scalar.
    if (!ExtractCostCalculated.insert(EU.Scalar).second)
      continue;

    // Uses by ephemeral values are free (because the ephemeral value will be
    // removed prior to code generation, and so the extraction will be
    // removed as well).
    if (EphValues.count(EU.User))
      continue;

    // If we plan to rewrite the tree in a smaller type, we will need to sign
    // extend the extracted value back to the original type. Here, we account
    // for the extract and the added cost of the sign extend if needed.
    auto *VecTy = VectorType::get(EU.Scalar->getType(), BundleWidth);
    auto *ScalarRoot = VectorizableTree[0]->Scalars[0];
    if (MinBWs.count(ScalarRoot)) {
      auto *MinTy = IntegerType::get(F->getContext(), MinBWs[ScalarRoot].first);
      auto Extend =
          MinBWs[ScalarRoot].second ? Instruction::SExt : Instruction::ZExt;
      VecTy = VectorType::get(MinTy, BundleWidth);
      ExtractCost += TTI->getExtractWithExtendCost(Extend, EU.Scalar->getType(),
                                                   VecTy, EU.Lane);
    } else {
      ExtractCost +=
          TTI->getVectorInstrCost(Instruction::ExtractElement, VecTy, EU.Lane);
    }
  }

  int SpillCost = getSpillCost();
  Cost += SpillCost + ExtractCost;

  std::string Str;
  {
    raw_string_ostream OS(Str);
    OS << "SLP: Spill Cost = " << SpillCost << ".\n"
       << "SLP: Extract Cost = " << ExtractCost << ".\n"
       << "SLP: Total Cost = " << Cost << ".\n";
  }
  LLVM_DEBUG(dbgs() << Str);

  if (ViewSLPTree)
    ViewGraph(this, "SLP" + F->getName(), false, Str);

  return Cost;
}

int BoUpSLP::getGatherCost(VectorType *Ty,
                           const DenseSet<unsigned> &ShuffledIndices) const {
<<<<<<< HEAD
  int Cost = 0;
  for (unsigned i = 0, e = Ty->getNumElements(); i < e; ++i)
=======
  unsigned NumElts = Ty->getNumElements();
  APInt DemandedElts = APInt::getNullValue(NumElts);
  for (unsigned i = 0; i < NumElts; ++i)
>>>>>>> 918d599f
    if (!ShuffledIndices.count(i))
      DemandedElts.setBit(i);
  int Cost = TTI->getScalarizationOverhead(Ty, DemandedElts, /*Insert*/ true,
                                           /*Extract*/ false);
  if (!ShuffledIndices.empty())
    Cost += TTI->getShuffleCost(TargetTransformInfo::SK_PermuteSingleSrc, Ty);
  return Cost;
}

int BoUpSLP::getGatherCost(ArrayRef<Value *> VL) const {
  // Find the type of the operands in VL.
  Type *ScalarTy = VL[0]->getType();
  if (StoreInst *SI = dyn_cast<StoreInst>(VL[0]))
    ScalarTy = SI->getValueOperand()->getType();
  VectorType *VecTy = VectorType::get(ScalarTy, VL.size());
  // Find the cost of inserting/extracting values from the vector.
  // Check if the same elements are inserted several times and count them as
  // shuffle candidates.
  DenseSet<unsigned> ShuffledElements;
  DenseSet<Value *> UniqueElements;
  // Iterate in reverse order to consider insert elements with the high cost.
  for (unsigned I = VL.size(); I > 0; --I) {
    unsigned Idx = I - 1;
    if (!UniqueElements.insert(VL[Idx]).second)
      ShuffledElements.insert(Idx);
  }
  return getGatherCost(VecTy, ShuffledElements);
}

// Perform operand reordering on the instructions in VL and return the reordered
// operands in Left and Right.
void BoUpSLP::reorderInputsAccordingToOpcode(ArrayRef<Value *> VL,
                                             SmallVectorImpl<Value *> &Left,
                                             SmallVectorImpl<Value *> &Right,
                                             const DataLayout &DL,
                                             ScalarEvolution &SE,
                                             const BoUpSLP &R) {
  if (VL.empty())
    return;
  VLOperands Ops(VL, DL, SE, R);
  // Reorder the operands in place.
  Ops.reorder();
  Left = Ops.getVL(0);
  Right = Ops.getVL(1);
}

void BoUpSLP::setInsertPointAfterBundle(TreeEntry *E) {
  // Get the basic block this bundle is in. All instructions in the bundle
  // should be in this block.
  auto *Front = E->getMainOp();
  auto *BB = Front->getParent();
  assert(llvm::all_of(make_range(E->Scalars.begin(), E->Scalars.end()),
                      [=](Value *V) -> bool {
                        auto *I = cast<Instruction>(V);
                        return !E->isOpcodeOrAlt(I) || I->getParent() == BB;
                      }));

  // The last instruction in the bundle in program order.
  Instruction *LastInst = nullptr;

  // Find the last instruction. The common case should be that BB has been
  // scheduled, and the last instruction is VL.back(). So we start with
  // VL.back() and iterate over schedule data until we reach the end of the
  // bundle. The end of the bundle is marked by null ScheduleData.
  if (BlocksSchedules.count(BB)) {
    auto *Bundle =
        BlocksSchedules[BB]->getScheduleData(E->isOneOf(E->Scalars.back()));
    if (Bundle && Bundle->isPartOfBundle())
      for (; Bundle; Bundle = Bundle->NextInBundle)
        if (Bundle->OpValue == Bundle->Inst)
          LastInst = Bundle->Inst;
  }

  // LastInst can still be null at this point if there's either not an entry
  // for BB in BlocksSchedules or there's no ScheduleData available for
  // VL.back(). This can be the case if buildTree_rec aborts for various
  // reasons (e.g., the maximum recursion depth is reached, the maximum region
  // size is reached, etc.). ScheduleData is initialized in the scheduling
  // "dry-run".
  //
  // If this happens, we can still find the last instruction by brute force. We
  // iterate forwards from Front (inclusive) until we either see all
  // instructions in the bundle or reach the end of the block. If Front is the
  // last instruction in program order, LastInst will be set to Front, and we
  // will visit all the remaining instructions in the block.
  //
  // One of the reasons we exit early from buildTree_rec is to place an upper
  // bound on compile-time. Thus, taking an additional compile-time hit here is
  // not ideal. However, this should be exceedingly rare since it requires that
  // we both exit early from buildTree_rec and that the bundle be out-of-order
  // (causing us to iterate all the way to the end of the block).
  if (!LastInst) {
    SmallPtrSet<Value *, 16> Bundle(E->Scalars.begin(), E->Scalars.end());
    for (auto &I : make_range(BasicBlock::iterator(Front), BB->end())) {
      if (Bundle.erase(&I) && E->isOpcodeOrAlt(&I))
        LastInst = &I;
      if (Bundle.empty())
        break;
    }
  }
  assert(LastInst && "Failed to find last instruction in bundle");

  // Set the insertion point after the last instruction in the bundle. Set the
  // debug location to Front.
  Builder.SetInsertPoint(BB, ++LastInst->getIterator());
  Builder.SetCurrentDebugLocation(Front->getDebugLoc());
}

Value *BoUpSLP::Gather(ArrayRef<Value *> VL, VectorType *Ty) {
  Value *Vec = UndefValue::get(Ty);
  // Generate the 'InsertElement' instruction.
  for (unsigned i = 0; i < Ty->getNumElements(); ++i) {
    Vec = Builder.CreateInsertElement(Vec, VL[i], Builder.getInt32(i));
    if (auto *Insrt = dyn_cast<InsertElementInst>(Vec)) {
      GatherSeq.insert(Insrt);
      CSEBlocks.insert(Insrt->getParent());

      // Add to our 'need-to-extract' list.
      if (TreeEntry *E = getTreeEntry(VL[i])) {
        // Find which lane we need to extract.
        int FoundLane = -1;
        for (unsigned Lane = 0, LE = E->Scalars.size(); Lane != LE; ++Lane) {
          // Is this the lane of the scalar that we are looking for ?
          if (E->Scalars[Lane] == VL[i]) {
            FoundLane = Lane;
            break;
          }
        }
        assert(FoundLane >= 0 && "Could not find the correct lane");
        if (!E->ReuseShuffleIndices.empty()) {
          FoundLane =
              std::distance(E->ReuseShuffleIndices.begin(),
                            llvm::find(E->ReuseShuffleIndices, FoundLane));
        }
        ExternalUses.push_back(ExternalUser(VL[i], Insrt, FoundLane));
      }
    }
  }

  return Vec;
}

Value *BoUpSLP::vectorizeTree(ArrayRef<Value *> VL) {
  InstructionsState S = getSameOpcode(VL);
  if (S.getOpcode()) {
    if (TreeEntry *E = getTreeEntry(S.OpValue)) {
      if (E->isSame(VL)) {
        Value *V = vectorizeTree(E);
        if (VL.size() == E->Scalars.size() && !E->ReuseShuffleIndices.empty()) {
          // We need to get the vectorized value but without shuffle.
          if (auto *SV = dyn_cast<ShuffleVectorInst>(V)) {
            V = SV->getOperand(0);
          } else {
            // Reshuffle to get only unique values.
            SmallVector<int, 4> UniqueIdxs;
            SmallSet<int, 4> UsedIdxs;
            for (int Idx : E->ReuseShuffleIndices)
              if (UsedIdxs.insert(Idx).second)
                UniqueIdxs.emplace_back(Idx);
            V = Builder.CreateShuffleVector(V, UndefValue::get(V->getType()),
                                            UniqueIdxs);
          }
        }
        return V;
      }
    }
  }

  Type *ScalarTy = S.OpValue->getType();
  if (StoreInst *SI = dyn_cast<StoreInst>(S.OpValue))
    ScalarTy = SI->getValueOperand()->getType();

  // Check that every instruction appears once in this bundle.
  SmallVector<int, 4> ReuseShuffleIndicies;
  SmallVector<Value *, 4> UniqueValues;
  if (VL.size() > 2) {
    DenseMap<Value *, unsigned> UniquePositions;
    for (Value *V : VL) {
      auto Res = UniquePositions.try_emplace(V, UniqueValues.size());
      ReuseShuffleIndicies.emplace_back(Res.first->second);
      if (Res.second || isa<Constant>(V))
        UniqueValues.emplace_back(V);
    }
    // Do not shuffle single element or if number of unique values is not power
    // of 2.
    if (UniqueValues.size() == VL.size() || UniqueValues.size() <= 1 ||
        !llvm::isPowerOf2_32(UniqueValues.size()))
      ReuseShuffleIndicies.clear();
    else
      VL = UniqueValues;
  }
  VectorType *VecTy = VectorType::get(ScalarTy, VL.size());

  Value *V = Gather(VL, VecTy);
  if (!ReuseShuffleIndicies.empty()) {
    V = Builder.CreateShuffleVector(V, UndefValue::get(VecTy),
                                    ReuseShuffleIndicies, "shuffle");
    if (auto *I = dyn_cast<Instruction>(V)) {
      GatherSeq.insert(I);
      CSEBlocks.insert(I->getParent());
    }
  }
  return V;
}

static void inversePermutation(ArrayRef<unsigned> Indices,
                               SmallVectorImpl<int> &Mask) {
  Mask.clear();
  const unsigned E = Indices.size();
  Mask.resize(E);
  for (unsigned I = 0; I < E; ++I)
    Mask[Indices[I]] = I;
}

Value *BoUpSLP::vectorizeTree(TreeEntry *E) {
  IRBuilder<>::InsertPointGuard Guard(Builder);

  if (E->VectorizedValue) {
    LLVM_DEBUG(dbgs() << "SLP: Diamond merged for " << *E->Scalars[0] << ".\n");
    return E->VectorizedValue;
  }

  Instruction *VL0 = E->getMainOp();
  Type *ScalarTy = VL0->getType();
  if (StoreInst *SI = dyn_cast<StoreInst>(VL0))
    ScalarTy = SI->getValueOperand()->getType();
  VectorType *VecTy = VectorType::get(ScalarTy, E->Scalars.size());

  bool NeedToShuffleReuses = !E->ReuseShuffleIndices.empty();

  if (E->State == TreeEntry::NeedToGather) {
    setInsertPointAfterBundle(E);
    auto *V = Gather(E->Scalars, VecTy);
    if (NeedToShuffleReuses) {
      V = Builder.CreateShuffleVector(V, UndefValue::get(VecTy),
                                      E->ReuseShuffleIndices, "shuffle");
      if (auto *I = dyn_cast<Instruction>(V)) {
        GatherSeq.insert(I);
        CSEBlocks.insert(I->getParent());
      }
    }
    E->VectorizedValue = V;
    return V;
  }

  assert(E->State == TreeEntry::Vectorize && "Unhandled state");
  unsigned ShuffleOrOp =
      E->isAltShuffle() ? (unsigned)Instruction::ShuffleVector : E->getOpcode();
  switch (ShuffleOrOp) {
    case Instruction::PHI: {
      auto *PH = cast<PHINode>(VL0);
      Builder.SetInsertPoint(PH->getParent()->getFirstNonPHI());
      Builder.SetCurrentDebugLocation(PH->getDebugLoc());
      PHINode *NewPhi = Builder.CreatePHI(VecTy, PH->getNumIncomingValues());
      Value *V = NewPhi;
      if (NeedToShuffleReuses) {
        V = Builder.CreateShuffleVector(V, UndefValue::get(VecTy),
                                        E->ReuseShuffleIndices, "shuffle");
      }
      E->VectorizedValue = V;

      // PHINodes may have multiple entries from the same block. We want to
      // visit every block once.
      SmallPtrSet<BasicBlock*, 4> VisitedBBs;

      for (unsigned i = 0, e = PH->getNumIncomingValues(); i < e; ++i) {
        ValueList Operands;
        BasicBlock *IBB = PH->getIncomingBlock(i);

        if (!VisitedBBs.insert(IBB).second) {
          NewPhi->addIncoming(NewPhi->getIncomingValueForBlock(IBB), IBB);
          continue;
        }

        Builder.SetInsertPoint(IBB->getTerminator());
        Builder.SetCurrentDebugLocation(PH->getDebugLoc());
        Value *Vec = vectorizeTree(E->getOperand(i));
        NewPhi->addIncoming(Vec, IBB);
      }

      assert(NewPhi->getNumIncomingValues() == PH->getNumIncomingValues() &&
             "Invalid number of incoming values");
      return V;
    }

    case Instruction::ExtractElement: {
      Value *V = E->getSingleOperand(0);
      if (!E->ReorderIndices.empty()) {
        SmallVector<int, 4> Mask;
        inversePermutation(E->ReorderIndices, Mask);
        Builder.SetInsertPoint(VL0);
        V = Builder.CreateShuffleVector(V, UndefValue::get(VecTy), Mask,
                                        "reorder_shuffle");
      }
      if (NeedToShuffleReuses) {
        // TODO: Merge this shuffle with the ReorderShuffleMask.
        if (E->ReorderIndices.empty())
          Builder.SetInsertPoint(VL0);
        V = Builder.CreateShuffleVector(V, UndefValue::get(VecTy),
                                        E->ReuseShuffleIndices, "shuffle");
      }
      E->VectorizedValue = V;
      return V;
    }
    case Instruction::ExtractValue: {
      LoadInst *LI = cast<LoadInst>(E->getSingleOperand(0));
      Builder.SetInsertPoint(LI);
      PointerType *PtrTy =
          PointerType::get(VecTy, LI->getPointerAddressSpace());
      Value *Ptr = Builder.CreateBitCast(LI->getOperand(0), PtrTy);
      LoadInst *V = Builder.CreateAlignedLoad(VecTy, Ptr, LI->getAlign());
      Value *NewV = propagateMetadata(V, E->Scalars);
      if (!E->ReorderIndices.empty()) {
        SmallVector<int, 4> Mask;
        inversePermutation(E->ReorderIndices, Mask);
        NewV = Builder.CreateShuffleVector(NewV, UndefValue::get(VecTy), Mask,
                                           "reorder_shuffle");
      }
      if (NeedToShuffleReuses) {
        // TODO: Merge this shuffle with the ReorderShuffleMask.
        NewV = Builder.CreateShuffleVector(NewV, UndefValue::get(VecTy),
                                           E->ReuseShuffleIndices, "shuffle");
      }
      E->VectorizedValue = NewV;
      return NewV;
    }
    case Instruction::ZExt:
    case Instruction::SExt:
    case Instruction::FPToUI:
    case Instruction::FPToSI:
    case Instruction::FPExt:
    case Instruction::PtrToInt:
    case Instruction::IntToPtr:
    case Instruction::SIToFP:
    case Instruction::UIToFP:
    case Instruction::Trunc:
    case Instruction::FPTrunc:
    case Instruction::BitCast: {
      setInsertPointAfterBundle(E);

      Value *InVec = vectorizeTree(E->getOperand(0));

      if (E->VectorizedValue) {
        LLVM_DEBUG(dbgs() << "SLP: Diamond merged for " << *VL0 << ".\n");
        return E->VectorizedValue;
      }

      auto *CI = cast<CastInst>(VL0);
      Value *V = Builder.CreateCast(CI->getOpcode(), InVec, VecTy);
      if (NeedToShuffleReuses) {
        V = Builder.CreateShuffleVector(V, UndefValue::get(VecTy),
                                        E->ReuseShuffleIndices, "shuffle");
      }
      E->VectorizedValue = V;
      ++NumVectorInstructions;
      return V;
    }
    case Instruction::FCmp:
    case Instruction::ICmp: {
      setInsertPointAfterBundle(E);

      Value *L = vectorizeTree(E->getOperand(0));
      Value *R = vectorizeTree(E->getOperand(1));

      if (E->VectorizedValue) {
        LLVM_DEBUG(dbgs() << "SLP: Diamond merged for " << *VL0 << ".\n");
        return E->VectorizedValue;
      }

      CmpInst::Predicate P0 = cast<CmpInst>(VL0)->getPredicate();
      Value *V;
      if (E->getOpcode() == Instruction::FCmp)
        V = Builder.CreateFCmp(P0, L, R);
      else
        V = Builder.CreateICmp(P0, L, R);

      propagateIRFlags(V, E->Scalars, VL0);
      if (NeedToShuffleReuses) {
        V = Builder.CreateShuffleVector(V, UndefValue::get(VecTy),
                                        E->ReuseShuffleIndices, "shuffle");
      }
      E->VectorizedValue = V;
      ++NumVectorInstructions;
      return V;
    }
    case Instruction::Select: {
      setInsertPointAfterBundle(E);

      Value *Cond = vectorizeTree(E->getOperand(0));
      Value *True = vectorizeTree(E->getOperand(1));
      Value *False = vectorizeTree(E->getOperand(2));

      if (E->VectorizedValue) {
        LLVM_DEBUG(dbgs() << "SLP: Diamond merged for " << *VL0 << ".\n");
        return E->VectorizedValue;
      }

      Value *V = Builder.CreateSelect(Cond, True, False);
      if (NeedToShuffleReuses) {
        V = Builder.CreateShuffleVector(V, UndefValue::get(VecTy),
                                        E->ReuseShuffleIndices, "shuffle");
      }
      E->VectorizedValue = V;
      ++NumVectorInstructions;
      return V;
    }
    case Instruction::FNeg: {
      setInsertPointAfterBundle(E);

      Value *Op = vectorizeTree(E->getOperand(0));

      if (E->VectorizedValue) {
        LLVM_DEBUG(dbgs() << "SLP: Diamond merged for " << *VL0 << ".\n");
        return E->VectorizedValue;
      }

      Value *V = Builder.CreateUnOp(
          static_cast<Instruction::UnaryOps>(E->getOpcode()), Op);
      propagateIRFlags(V, E->Scalars, VL0);
      if (auto *I = dyn_cast<Instruction>(V))
        V = propagateMetadata(I, E->Scalars);

      if (NeedToShuffleReuses) {
        V = Builder.CreateShuffleVector(V, UndefValue::get(VecTy),
                                        E->ReuseShuffleIndices, "shuffle");
      }
      E->VectorizedValue = V;
      ++NumVectorInstructions;

      return V;
    }
    case Instruction::Add:
    case Instruction::FAdd:
    case Instruction::Sub:
    case Instruction::FSub:
    case Instruction::Mul:
    case Instruction::FMul:
    case Instruction::UDiv:
    case Instruction::SDiv:
    case Instruction::FDiv:
    case Instruction::URem:
    case Instruction::SRem:
    case Instruction::FRem:
    case Instruction::Shl:
    case Instruction::LShr:
    case Instruction::AShr:
    case Instruction::And:
    case Instruction::Or:
    case Instruction::Xor: {
      setInsertPointAfterBundle(E);

      Value *LHS = vectorizeTree(E->getOperand(0));
      Value *RHS = vectorizeTree(E->getOperand(1));

      if (E->VectorizedValue) {
        LLVM_DEBUG(dbgs() << "SLP: Diamond merged for " << *VL0 << ".\n");
        return E->VectorizedValue;
      }

      Value *V = Builder.CreateBinOp(
          static_cast<Instruction::BinaryOps>(E->getOpcode()), LHS,
          RHS);
      propagateIRFlags(V, E->Scalars, VL0);
      if (auto *I = dyn_cast<Instruction>(V))
        V = propagateMetadata(I, E->Scalars);

      if (NeedToShuffleReuses) {
        V = Builder.CreateShuffleVector(V, UndefValue::get(VecTy),
                                        E->ReuseShuffleIndices, "shuffle");
      }
      E->VectorizedValue = V;
      ++NumVectorInstructions;

      return V;
    }
    case Instruction::Load: {
      // Loads are inserted at the head of the tree because we don't want to
      // sink them all the way down past store instructions.
      bool IsReorder = E->updateStateIfReorder();
      if (IsReorder)
        VL0 = E->getMainOp();
      setInsertPointAfterBundle(E);

      LoadInst *LI = cast<LoadInst>(VL0);
      Type *ScalarLoadTy = LI->getType();
      unsigned AS = LI->getPointerAddressSpace();

      Value *VecPtr = Builder.CreateBitCast(LI->getPointerOperand(),
                                            VecTy->getPointerTo(AS));

      // The pointer operand uses an in-tree scalar so we add the new BitCast to
      // ExternalUses list to make sure that an extract will be generated in the
      // future.
      Value *PO = LI->getPointerOperand();
      if (getTreeEntry(PO))
        ExternalUses.push_back(ExternalUser(PO, cast<User>(VecPtr), 0));

      Align Alignment = DL->getValueOrABITypeAlignment(LI->getAlign(),
                                                       ScalarLoadTy);
      LI = Builder.CreateAlignedLoad(VecTy, VecPtr, Alignment);
      Value *V = propagateMetadata(LI, E->Scalars);
      if (IsReorder) {
        SmallVector<int, 4> Mask;
        inversePermutation(E->ReorderIndices, Mask);
        V = Builder.CreateShuffleVector(V, UndefValue::get(V->getType()),
                                        Mask, "reorder_shuffle");
      }
      if (NeedToShuffleReuses) {
        // TODO: Merge this shuffle with the ReorderShuffleMask.
        V = Builder.CreateShuffleVector(V, UndefValue::get(VecTy),
                                        E->ReuseShuffleIndices, "shuffle");
      }
      E->VectorizedValue = V;
      ++NumVectorInstructions;
      return V;
    }
    case Instruction::Store: {
      bool IsReorder = !E->ReorderIndices.empty();
      auto *SI = cast<StoreInst>(
          IsReorder ? E->Scalars[E->ReorderIndices.front()] : VL0);
      unsigned Alignment = SI->getAlignment();
      unsigned AS = SI->getPointerAddressSpace();

      setInsertPointAfterBundle(E);

      Value *VecValue = vectorizeTree(E->getOperand(0));
      if (IsReorder) {
        SmallVector<int, 4> Mask(E->ReorderIndices.begin(),
                                 E->ReorderIndices.end());
        VecValue = Builder.CreateShuffleVector(
            VecValue, UndefValue::get(VecValue->getType()), Mask,
            "reorder_shuffle");
      }
      Value *ScalarPtr = SI->getPointerOperand();
      Value *VecPtr = Builder.CreateBitCast(
          ScalarPtr, VecValue->getType()->getPointerTo(AS));
      StoreInst *ST = Builder.CreateStore(VecValue, VecPtr);

      // The pointer operand uses an in-tree scalar, so add the new BitCast to
      // ExternalUses to make sure that an extract will be generated in the
      // future.
      if (getTreeEntry(ScalarPtr))
        ExternalUses.push_back(ExternalUser(ScalarPtr, cast<User>(VecPtr), 0));

      if (!Alignment)
        Alignment = DL->getABITypeAlignment(SI->getValueOperand()->getType());

      ST->setAlignment(Align(Alignment));
      Value *V = propagateMetadata(ST, E->Scalars);
      if (NeedToShuffleReuses) {
        V = Builder.CreateShuffleVector(V, UndefValue::get(VecTy),
                                        E->ReuseShuffleIndices, "shuffle");
      }
      E->VectorizedValue = V;
      ++NumVectorInstructions;
      return V;
    }
    case Instruction::GetElementPtr: {
      setInsertPointAfterBundle(E);

      Value *Op0 = vectorizeTree(E->getOperand(0));

      std::vector<Value *> OpVecs;
      for (int j = 1, e = cast<GetElementPtrInst>(VL0)->getNumOperands(); j < e;
           ++j) {
        ValueList &VL = E->getOperand(j);
        // Need to cast all elements to the same type before vectorization to
        // avoid crash.
        Type *VL0Ty = VL0->getOperand(j)->getType();
        Type *Ty = llvm::all_of(
                       VL, [VL0Ty](Value *V) { return VL0Ty == V->getType(); })
                       ? VL0Ty
                       : DL->getIndexType(cast<GetElementPtrInst>(VL0)
                                              ->getPointerOperandType()
                                              ->getScalarType());
        for (Value *&V : VL) {
          auto *CI = cast<ConstantInt>(V);
          V = ConstantExpr::getIntegerCast(CI, Ty,
                                           CI->getValue().isSignBitSet());
        }
        Value *OpVec = vectorizeTree(VL);
        OpVecs.push_back(OpVec);
      }

      Value *V = Builder.CreateGEP(
          cast<GetElementPtrInst>(VL0)->getSourceElementType(), Op0, OpVecs);
      if (Instruction *I = dyn_cast<Instruction>(V))
        V = propagateMetadata(I, E->Scalars);

      if (NeedToShuffleReuses) {
        V = Builder.CreateShuffleVector(V, UndefValue::get(VecTy),
                                        E->ReuseShuffleIndices, "shuffle");
      }
      E->VectorizedValue = V;
      ++NumVectorInstructions;

      return V;
    }
    case Instruction::Call: {
      CallInst *CI = cast<CallInst>(VL0);
      setInsertPointAfterBundle(E);

      Intrinsic::ID IID  = Intrinsic::not_intrinsic;
      if (Function *FI = CI->getCalledFunction())
        IID = FI->getIntrinsicID();

      Intrinsic::ID ID = getVectorIntrinsicIDForCall(CI, TLI);

      auto VecCallCosts = getVectorCallCosts(CI, VecTy, TTI, TLI);
      bool UseIntrinsic = VecCallCosts.first <= VecCallCosts.second;

      Value *ScalarArg = nullptr;
      std::vector<Value *> OpVecs;
      for (int j = 0, e = CI->getNumArgOperands(); j < e; ++j) {
        ValueList OpVL;
        // Some intrinsics have scalar arguments. This argument should not be
        // vectorized.
        if (UseIntrinsic && hasVectorInstrinsicScalarOpd(IID, j)) {
          CallInst *CEI = cast<CallInst>(VL0);
          ScalarArg = CEI->getArgOperand(j);
          OpVecs.push_back(CEI->getArgOperand(j));
          continue;
        }

        Value *OpVec = vectorizeTree(E->getOperand(j));
        LLVM_DEBUG(dbgs() << "SLP: OpVec[" << j << "]: " << *OpVec << "\n");
        OpVecs.push_back(OpVec);
      }

      Module *M = F->getParent();
      Type *Tys[] = { VectorType::get(CI->getType(), E->Scalars.size()) };
      Function *CF = Intrinsic::getDeclaration(M, ID, Tys);

      if (!UseIntrinsic) {
        VFShape Shape = VFShape::get(
            *CI, {static_cast<unsigned>(VecTy->getNumElements()), false},
            false /*HasGlobalPred*/);
        CF = VFDatabase(*CI).getVectorizedFunction(Shape);
      }

      SmallVector<OperandBundleDef, 1> OpBundles;
      CI->getOperandBundlesAsDefs(OpBundles);
      Value *V = Builder.CreateCall(CF, OpVecs, OpBundles);

      // The scalar argument uses an in-tree scalar so we add the new vectorized
      // call to ExternalUses list to make sure that an extract will be
      // generated in the future.
      if (ScalarArg && getTreeEntry(ScalarArg))
        ExternalUses.push_back(ExternalUser(ScalarArg, cast<User>(V), 0));

      propagateIRFlags(V, E->Scalars, VL0);
      if (NeedToShuffleReuses) {
        V = Builder.CreateShuffleVector(V, UndefValue::get(VecTy),
                                        E->ReuseShuffleIndices, "shuffle");
      }
      E->VectorizedValue = V;
      ++NumVectorInstructions;
      return V;
    }
    case Instruction::ShuffleVector: {
      assert(E->isAltShuffle() &&
             ((Instruction::isBinaryOp(E->getOpcode()) &&
               Instruction::isBinaryOp(E->getAltOpcode())) ||
              (Instruction::isCast(E->getOpcode()) &&
               Instruction::isCast(E->getAltOpcode()))) &&
             "Invalid Shuffle Vector Operand");

      Value *LHS = nullptr, *RHS = nullptr;
      if (Instruction::isBinaryOp(E->getOpcode())) {
        setInsertPointAfterBundle(E);
        LHS = vectorizeTree(E->getOperand(0));
        RHS = vectorizeTree(E->getOperand(1));
      } else {
        setInsertPointAfterBundle(E);
        LHS = vectorizeTree(E->getOperand(0));
      }

      if (E->VectorizedValue) {
        LLVM_DEBUG(dbgs() << "SLP: Diamond merged for " << *VL0 << ".\n");
        return E->VectorizedValue;
      }

      Value *V0, *V1;
      if (Instruction::isBinaryOp(E->getOpcode())) {
        V0 = Builder.CreateBinOp(
            static_cast<Instruction::BinaryOps>(E->getOpcode()), LHS, RHS);
        V1 = Builder.CreateBinOp(
            static_cast<Instruction::BinaryOps>(E->getAltOpcode()), LHS, RHS);
      } else {
        V0 = Builder.CreateCast(
            static_cast<Instruction::CastOps>(E->getOpcode()), LHS, VecTy);
        V1 = Builder.CreateCast(
            static_cast<Instruction::CastOps>(E->getAltOpcode()), LHS, VecTy);
      }

      // Create shuffle to take alternate operations from the vector.
      // Also, gather up main and alt scalar ops to propagate IR flags to
      // each vector operation.
      ValueList OpScalars, AltScalars;
      unsigned e = E->Scalars.size();
      SmallVector<int, 8> Mask(e);
      for (unsigned i = 0; i < e; ++i) {
        auto *OpInst = cast<Instruction>(E->Scalars[i]);
        assert(E->isOpcodeOrAlt(OpInst) && "Unexpected main/alternate opcode");
        if (OpInst->getOpcode() == E->getAltOpcode()) {
          Mask[i] = e + i;
          AltScalars.push_back(E->Scalars[i]);
        } else {
          Mask[i] = i;
          OpScalars.push_back(E->Scalars[i]);
        }
      }

      propagateIRFlags(V0, OpScalars);
      propagateIRFlags(V1, AltScalars);

      Value *V = Builder.CreateShuffleVector(V0, V1, Mask);
      if (Instruction *I = dyn_cast<Instruction>(V))
        V = propagateMetadata(I, E->Scalars);
      if (NeedToShuffleReuses) {
        V = Builder.CreateShuffleVector(V, UndefValue::get(VecTy),
                                        E->ReuseShuffleIndices, "shuffle");
      }
      E->VectorizedValue = V;
      ++NumVectorInstructions;

      return V;
    }
    default:
    llvm_unreachable("unknown inst");
  }
  return nullptr;
}

Value *BoUpSLP::vectorizeTree() {
  ExtraValueToDebugLocsMap ExternallyUsedValues;
  return vectorizeTree(ExternallyUsedValues);
}

Value *
BoUpSLP::vectorizeTree(ExtraValueToDebugLocsMap &ExternallyUsedValues) {
  // All blocks must be scheduled before any instructions are inserted.
  for (auto &BSIter : BlocksSchedules) {
    scheduleBlock(BSIter.second.get());
  }

  Builder.SetInsertPoint(&F->getEntryBlock().front());
  auto *VectorRoot = vectorizeTree(VectorizableTree[0].get());

  // If the vectorized tree can be rewritten in a smaller type, we truncate the
  // vectorized root. InstCombine will then rewrite the entire expression. We
  // sign extend the extracted values below.
  auto *ScalarRoot = VectorizableTree[0]->Scalars[0];
  if (MinBWs.count(ScalarRoot)) {
    if (auto *I = dyn_cast<Instruction>(VectorRoot))
      Builder.SetInsertPoint(&*++BasicBlock::iterator(I));
    auto BundleWidth = VectorizableTree[0]->Scalars.size();
    auto *MinTy = IntegerType::get(F->getContext(), MinBWs[ScalarRoot].first);
    auto *VecTy = VectorType::get(MinTy, BundleWidth);
    auto *Trunc = Builder.CreateTrunc(VectorRoot, VecTy);
    VectorizableTree[0]->VectorizedValue = Trunc;
  }

  LLVM_DEBUG(dbgs() << "SLP: Extracting " << ExternalUses.size()
                    << " values .\n");

  // If necessary, sign-extend or zero-extend ScalarRoot to the larger type
  // specified by ScalarType.
  auto extend = [&](Value *ScalarRoot, Value *Ex, Type *ScalarType) {
    if (!MinBWs.count(ScalarRoot))
      return Ex;
    if (MinBWs[ScalarRoot].second)
      return Builder.CreateSExt(Ex, ScalarType);
    return Builder.CreateZExt(Ex, ScalarType);
  };

  // Extract all of the elements with the external uses.
  for (const auto &ExternalUse : ExternalUses) {
    Value *Scalar = ExternalUse.Scalar;
    llvm::User *User = ExternalUse.User;

    // Skip users that we already RAUW. This happens when one instruction
    // has multiple uses of the same value.
    if (User && !is_contained(Scalar->users(), User))
      continue;
    TreeEntry *E = getTreeEntry(Scalar);
    assert(E && "Invalid scalar");
    assert(E->State == TreeEntry::Vectorize && "Extracting from a gather list");

    Value *Vec = E->VectorizedValue;
    assert(Vec && "Can't find vectorizable value");

    Value *Lane = Builder.getInt32(ExternalUse.Lane);
    // If User == nullptr, the Scalar is used as extra arg. Generate
    // ExtractElement instruction and update the record for this scalar in
    // ExternallyUsedValues.
    if (!User) {
      assert(ExternallyUsedValues.count(Scalar) &&
             "Scalar with nullptr as an external user must be registered in "
             "ExternallyUsedValues map");
      if (auto *VecI = dyn_cast<Instruction>(Vec)) {
        Builder.SetInsertPoint(VecI->getParent(),
                               std::next(VecI->getIterator()));
      } else {
        Builder.SetInsertPoint(&F->getEntryBlock().front());
      }
      Value *Ex = Builder.CreateExtractElement(Vec, Lane);
      Ex = extend(ScalarRoot, Ex, Scalar->getType());
      CSEBlocks.insert(cast<Instruction>(Scalar)->getParent());
      auto &Locs = ExternallyUsedValues[Scalar];
      ExternallyUsedValues.insert({Ex, Locs});
      ExternallyUsedValues.erase(Scalar);
      // Required to update internally referenced instructions.
      Scalar->replaceAllUsesWith(Ex);
      continue;
    }

    // Generate extracts for out-of-tree users.
    // Find the insertion point for the extractelement lane.
    if (auto *VecI = dyn_cast<Instruction>(Vec)) {
      if (PHINode *PH = dyn_cast<PHINode>(User)) {
        for (int i = 0, e = PH->getNumIncomingValues(); i != e; ++i) {
          if (PH->getIncomingValue(i) == Scalar) {
            Instruction *IncomingTerminator =
                PH->getIncomingBlock(i)->getTerminator();
            if (isa<CatchSwitchInst>(IncomingTerminator)) {
              Builder.SetInsertPoint(VecI->getParent(),
                                     std::next(VecI->getIterator()));
            } else {
              Builder.SetInsertPoint(PH->getIncomingBlock(i)->getTerminator());
            }
            Value *Ex = Builder.CreateExtractElement(Vec, Lane);
            Ex = extend(ScalarRoot, Ex, Scalar->getType());
            CSEBlocks.insert(PH->getIncomingBlock(i));
            PH->setOperand(i, Ex);
          }
        }
      } else {
        Builder.SetInsertPoint(cast<Instruction>(User));
        Value *Ex = Builder.CreateExtractElement(Vec, Lane);
        Ex = extend(ScalarRoot, Ex, Scalar->getType());
        CSEBlocks.insert(cast<Instruction>(User)->getParent());
        User->replaceUsesOfWith(Scalar, Ex);
      }
    } else {
      Builder.SetInsertPoint(&F->getEntryBlock().front());
      Value *Ex = Builder.CreateExtractElement(Vec, Lane);
      Ex = extend(ScalarRoot, Ex, Scalar->getType());
      CSEBlocks.insert(&F->getEntryBlock());
      User->replaceUsesOfWith(Scalar, Ex);
    }

    LLVM_DEBUG(dbgs() << "SLP: Replaced:" << *User << ".\n");
  }

  // For each vectorized value:
  for (auto &TEPtr : VectorizableTree) {
    TreeEntry *Entry = TEPtr.get();

    // No need to handle users of gathered values.
    if (Entry->State == TreeEntry::NeedToGather)
      continue;

    assert(Entry->VectorizedValue && "Can't find vectorizable value");

    // For each lane:
    for (int Lane = 0, LE = Entry->Scalars.size(); Lane != LE; ++Lane) {
      Value *Scalar = Entry->Scalars[Lane];

#ifndef NDEBUG
      Type *Ty = Scalar->getType();
      if (!Ty->isVoidTy()) {
        for (User *U : Scalar->users()) {
          LLVM_DEBUG(dbgs() << "SLP: \tvalidating user:" << *U << ".\n");

          // It is legal to delete users in the ignorelist.
          assert((getTreeEntry(U) || is_contained(UserIgnoreList, U)) &&
                 "Deleting out-of-tree value");
        }
      }
#endif
      LLVM_DEBUG(dbgs() << "SLP: \tErasing scalar:" << *Scalar << ".\n");
      eraseInstruction(cast<Instruction>(Scalar));
    }
  }

  Builder.ClearInsertionPoint();

  return VectorizableTree[0]->VectorizedValue;
}

void BoUpSLP::optimizeGatherSequence() {
  LLVM_DEBUG(dbgs() << "SLP: Optimizing " << GatherSeq.size()
                    << " gather sequences instructions.\n");
  // LICM InsertElementInst sequences.
  for (Instruction *I : GatherSeq) {
    if (isDeleted(I))
      continue;

    // Check if this block is inside a loop.
    Loop *L = LI->getLoopFor(I->getParent());
    if (!L)
      continue;

    // Check if it has a preheader.
    BasicBlock *PreHeader = L->getLoopPreheader();
    if (!PreHeader)
      continue;

    // If the vector or the element that we insert into it are
    // instructions that are defined in this basic block then we can't
    // hoist this instruction.
    auto *Op0 = dyn_cast<Instruction>(I->getOperand(0));
    auto *Op1 = dyn_cast<Instruction>(I->getOperand(1));
    if (Op0 && L->contains(Op0))
      continue;
    if (Op1 && L->contains(Op1))
      continue;

    // We can hoist this instruction. Move it to the pre-header.
    I->moveBefore(PreHeader->getTerminator());
  }

  // Make a list of all reachable blocks in our CSE queue.
  SmallVector<const DomTreeNode *, 8> CSEWorkList;
  CSEWorkList.reserve(CSEBlocks.size());
  for (BasicBlock *BB : CSEBlocks)
    if (DomTreeNode *N = DT->getNode(BB)) {
      assert(DT->isReachableFromEntry(N));
      CSEWorkList.push_back(N);
    }

  // Sort blocks by domination. This ensures we visit a block after all blocks
  // dominating it are visited.
  llvm::stable_sort(CSEWorkList,
                    [this](const DomTreeNode *A, const DomTreeNode *B) {
                      return DT->properlyDominates(A, B);
                    });

  // Perform O(N^2) search over the gather sequences and merge identical
  // instructions. TODO: We can further optimize this scan if we split the
  // instructions into different buckets based on the insert lane.
  SmallVector<Instruction *, 16> Visited;
  for (auto I = CSEWorkList.begin(), E = CSEWorkList.end(); I != E; ++I) {
    assert((I == CSEWorkList.begin() || !DT->dominates(*I, *std::prev(I))) &&
           "Worklist not sorted properly!");
    BasicBlock *BB = (*I)->getBlock();
    // For all instructions in blocks containing gather sequences:
    for (BasicBlock::iterator it = BB->begin(), e = BB->end(); it != e;) {
      Instruction *In = &*it++;
      if (isDeleted(In))
        continue;
      if (!isa<InsertElementInst>(In) && !isa<ExtractElementInst>(In))
        continue;

      // Check if we can replace this instruction with any of the
      // visited instructions.
      for (Instruction *v : Visited) {
        if (In->isIdenticalTo(v) &&
            DT->dominates(v->getParent(), In->getParent())) {
          In->replaceAllUsesWith(v);
          eraseInstruction(In);
          In = nullptr;
          break;
        }
      }
      if (In) {
        assert(!is_contained(Visited, In));
        Visited.push_back(In);
      }
    }
  }
  CSEBlocks.clear();
  GatherSeq.clear();
}

// Groups the instructions to a bundle (which is then a single scheduling entity)
// and schedules instructions until the bundle gets ready.
Optional<BoUpSLP::ScheduleData *>
BoUpSLP::BlockScheduling::tryScheduleBundle(ArrayRef<Value *> VL, BoUpSLP *SLP,
                                            const InstructionsState &S) {
  if (isa<PHINode>(S.OpValue))
    return nullptr;

  // Initialize the instruction bundle.
  Instruction *OldScheduleEnd = ScheduleEnd;
  ScheduleData *PrevInBundle = nullptr;
  ScheduleData *Bundle = nullptr;
  bool ReSchedule = false;
  LLVM_DEBUG(dbgs() << "SLP:  bundle: " << *S.OpValue << "\n");

  // Make sure that the scheduling region contains all
  // instructions of the bundle.
  for (Value *V : VL) {
    if (!extendSchedulingRegion(V, S))
      return None;
  }

  for (Value *V : VL) {
    ScheduleData *BundleMember = getScheduleData(V);
    assert(BundleMember &&
           "no ScheduleData for bundle member (maybe not in same basic block)");
    if (BundleMember->IsScheduled) {
      // A bundle member was scheduled as single instruction before and now
      // needs to be scheduled as part of the bundle. We just get rid of the
      // existing schedule.
      LLVM_DEBUG(dbgs() << "SLP:  reset schedule because " << *BundleMember
                        << " was already scheduled\n");
      ReSchedule = true;
    }
    assert(BundleMember->isSchedulingEntity() &&
           "bundle member already part of other bundle");
    if (PrevInBundle) {
      PrevInBundle->NextInBundle = BundleMember;
    } else {
      Bundle = BundleMember;
    }
    BundleMember->UnscheduledDepsInBundle = 0;
    Bundle->UnscheduledDepsInBundle += BundleMember->UnscheduledDeps;

    // Group the instructions to a bundle.
    BundleMember->FirstInBundle = Bundle;
    PrevInBundle = BundleMember;
  }
  if (ScheduleEnd != OldScheduleEnd) {
    // The scheduling region got new instructions at the lower end (or it is a
    // new region for the first bundle). This makes it necessary to
    // recalculate all dependencies.
    // It is seldom that this needs to be done a second time after adding the
    // initial bundle to the region.
    for (auto *I = ScheduleStart; I != ScheduleEnd; I = I->getNextNode()) {
      doForAllOpcodes(I, [](ScheduleData *SD) {
        SD->clearDependencies();
      });
    }
    ReSchedule = true;
  }
  if (ReSchedule) {
    resetSchedule();
    initialFillReadyList(ReadyInsts);
  }
  assert(Bundle && "Failed to find schedule bundle");

  LLVM_DEBUG(dbgs() << "SLP: try schedule bundle " << *Bundle << " in block "
                    << BB->getName() << "\n");

  calculateDependencies(Bundle, true, SLP);

  // Now try to schedule the new bundle. As soon as the bundle is "ready" it
  // means that there are no cyclic dependencies and we can schedule it.
  // Note that's important that we don't "schedule" the bundle yet (see
  // cancelScheduling).
  while (!Bundle->isReady() && !ReadyInsts.empty()) {

    ScheduleData *pickedSD = ReadyInsts.back();
    ReadyInsts.pop_back();

    if (pickedSD->isSchedulingEntity() && pickedSD->isReady()) {
      schedule(pickedSD, ReadyInsts);
    }
  }
  if (!Bundle->isReady()) {
    cancelScheduling(VL, S.OpValue);
    return None;
  }
  return Bundle;
}

void BoUpSLP::BlockScheduling::cancelScheduling(ArrayRef<Value *> VL,
                                                Value *OpValue) {
  if (isa<PHINode>(OpValue))
    return;

  ScheduleData *Bundle = getScheduleData(OpValue);
  LLVM_DEBUG(dbgs() << "SLP:  cancel scheduling of " << *Bundle << "\n");
  assert(!Bundle->IsScheduled &&
         "Can't cancel bundle which is already scheduled");
  assert(Bundle->isSchedulingEntity() && Bundle->isPartOfBundle() &&
         "tried to unbundle something which is not a bundle");

  // Un-bundle: make single instructions out of the bundle.
  ScheduleData *BundleMember = Bundle;
  while (BundleMember) {
    assert(BundleMember->FirstInBundle == Bundle && "corrupt bundle links");
    BundleMember->FirstInBundle = BundleMember;
    ScheduleData *Next = BundleMember->NextInBundle;
    BundleMember->NextInBundle = nullptr;
    BundleMember->UnscheduledDepsInBundle = BundleMember->UnscheduledDeps;
    if (BundleMember->UnscheduledDepsInBundle == 0) {
      ReadyInsts.insert(BundleMember);
    }
    BundleMember = Next;
  }
}

BoUpSLP::ScheduleData *BoUpSLP::BlockScheduling::allocateScheduleDataChunks() {
  // Allocate a new ScheduleData for the instruction.
  if (ChunkPos >= ChunkSize) {
    ScheduleDataChunks.push_back(std::make_unique<ScheduleData[]>(ChunkSize));
    ChunkPos = 0;
  }
  return &(ScheduleDataChunks.back()[ChunkPos++]);
}

bool BoUpSLP::BlockScheduling::extendSchedulingRegion(Value *V,
                                                      const InstructionsState &S) {
  if (getScheduleData(V, isOneOf(S, V)))
    return true;
  Instruction *I = dyn_cast<Instruction>(V);
  assert(I && "bundle member must be an instruction");
  assert(!isa<PHINode>(I) && "phi nodes don't need to be scheduled");
  auto &&CheckSheduleForI = [this, &S](Instruction *I) -> bool {
    ScheduleData *ISD = getScheduleData(I);
    if (!ISD)
      return false;
    assert(isInSchedulingRegion(ISD) &&
           "ScheduleData not in scheduling region");
    ScheduleData *SD = allocateScheduleDataChunks();
    SD->Inst = I;
    SD->init(SchedulingRegionID, S.OpValue);
    ExtraScheduleDataMap[I][S.OpValue] = SD;
    return true;
  };
  if (CheckSheduleForI(I))
    return true;
  if (!ScheduleStart) {
    // It's the first instruction in the new region.
    initScheduleData(I, I->getNextNode(), nullptr, nullptr);
    ScheduleStart = I;
    ScheduleEnd = I->getNextNode();
    if (isOneOf(S, I) != I)
      CheckSheduleForI(I);
    assert(ScheduleEnd && "tried to vectorize a terminator?");
    LLVM_DEBUG(dbgs() << "SLP:  initialize schedule region to " << *I << "\n");
    return true;
  }
  // Search up and down at the same time, because we don't know if the new
  // instruction is above or below the existing scheduling region.
  BasicBlock::reverse_iterator UpIter =
      ++ScheduleStart->getIterator().getReverse();
  BasicBlock::reverse_iterator UpperEnd = BB->rend();
  BasicBlock::iterator DownIter = ScheduleEnd->getIterator();
  BasicBlock::iterator LowerEnd = BB->end();
  while (true) {
    if (++ScheduleRegionSize > ScheduleRegionSizeLimit) {
      LLVM_DEBUG(dbgs() << "SLP:  exceeded schedule region size limit\n");
      return false;
    }

    if (UpIter != UpperEnd) {
      if (&*UpIter == I) {
        initScheduleData(I, ScheduleStart, nullptr, FirstLoadStoreInRegion);
        ScheduleStart = I;
        if (isOneOf(S, I) != I)
          CheckSheduleForI(I);
        LLVM_DEBUG(dbgs() << "SLP:  extend schedule region start to " << *I
                          << "\n");
        return true;
      }
      ++UpIter;
    }
    if (DownIter != LowerEnd) {
      if (&*DownIter == I) {
        initScheduleData(ScheduleEnd, I->getNextNode(), LastLoadStoreInRegion,
                         nullptr);
        ScheduleEnd = I->getNextNode();
        if (isOneOf(S, I) != I)
          CheckSheduleForI(I);
        assert(ScheduleEnd && "tried to vectorize a terminator?");
        LLVM_DEBUG(dbgs() << "SLP:  extend schedule region end to " << *I
                          << "\n");
        return true;
      }
      ++DownIter;
    }
    assert((UpIter != UpperEnd || DownIter != LowerEnd) &&
           "instruction not found in block");
  }
  return true;
}

void BoUpSLP::BlockScheduling::initScheduleData(Instruction *FromI,
                                                Instruction *ToI,
                                                ScheduleData *PrevLoadStore,
                                                ScheduleData *NextLoadStore) {
  ScheduleData *CurrentLoadStore = PrevLoadStore;
  for (Instruction *I = FromI; I != ToI; I = I->getNextNode()) {
    ScheduleData *SD = ScheduleDataMap[I];
    if (!SD) {
      SD = allocateScheduleDataChunks();
      ScheduleDataMap[I] = SD;
      SD->Inst = I;
    }
    assert(!isInSchedulingRegion(SD) &&
           "new ScheduleData already in scheduling region");
    SD->init(SchedulingRegionID, I);

    if (I->mayReadOrWriteMemory() &&
        (!isa<IntrinsicInst>(I) ||
         cast<IntrinsicInst>(I)->getIntrinsicID() != Intrinsic::sideeffect)) {
      // Update the linked list of memory accessing instructions.
      if (CurrentLoadStore) {
        CurrentLoadStore->NextLoadStore = SD;
      } else {
        FirstLoadStoreInRegion = SD;
      }
      CurrentLoadStore = SD;
    }
  }
  if (NextLoadStore) {
    if (CurrentLoadStore)
      CurrentLoadStore->NextLoadStore = NextLoadStore;
  } else {
    LastLoadStoreInRegion = CurrentLoadStore;
  }
}

void BoUpSLP::BlockScheduling::calculateDependencies(ScheduleData *SD,
                                                     bool InsertInReadyList,
                                                     BoUpSLP *SLP) {
  assert(SD->isSchedulingEntity());

  SmallVector<ScheduleData *, 10> WorkList;
  WorkList.push_back(SD);

  while (!WorkList.empty()) {
    ScheduleData *SD = WorkList.back();
    WorkList.pop_back();

    ScheduleData *BundleMember = SD;
    while (BundleMember) {
      assert(isInSchedulingRegion(BundleMember));
      if (!BundleMember->hasValidDependencies()) {

        LLVM_DEBUG(dbgs() << "SLP:       update deps of " << *BundleMember
                          << "\n");
        BundleMember->Dependencies = 0;
        BundleMember->resetUnscheduledDeps();

        // Handle def-use chain dependencies.
        if (BundleMember->OpValue != BundleMember->Inst) {
          ScheduleData *UseSD = getScheduleData(BundleMember->Inst);
          if (UseSD && isInSchedulingRegion(UseSD->FirstInBundle)) {
            BundleMember->Dependencies++;
            ScheduleData *DestBundle = UseSD->FirstInBundle;
            if (!DestBundle->IsScheduled)
              BundleMember->incrementUnscheduledDeps(1);
            if (!DestBundle->hasValidDependencies())
              WorkList.push_back(DestBundle);
          }
        } else {
          for (User *U : BundleMember->Inst->users()) {
            if (isa<Instruction>(U)) {
              ScheduleData *UseSD = getScheduleData(U);
              if (UseSD && isInSchedulingRegion(UseSD->FirstInBundle)) {
                BundleMember->Dependencies++;
                ScheduleData *DestBundle = UseSD->FirstInBundle;
                if (!DestBundle->IsScheduled)
                  BundleMember->incrementUnscheduledDeps(1);
                if (!DestBundle->hasValidDependencies())
                  WorkList.push_back(DestBundle);
              }
            } else {
              // I'm not sure if this can ever happen. But we need to be safe.
              // This lets the instruction/bundle never be scheduled and
              // eventually disable vectorization.
              BundleMember->Dependencies++;
              BundleMember->incrementUnscheduledDeps(1);
            }
          }
        }

        // Handle the memory dependencies.
        ScheduleData *DepDest = BundleMember->NextLoadStore;
        if (DepDest) {
          Instruction *SrcInst = BundleMember->Inst;
          MemoryLocation SrcLoc = getLocation(SrcInst, SLP->AA);
          bool SrcMayWrite = BundleMember->Inst->mayWriteToMemory();
          unsigned numAliased = 0;
          unsigned DistToSrc = 1;

          while (DepDest) {
            assert(isInSchedulingRegion(DepDest));

            // We have two limits to reduce the complexity:
            // 1) AliasedCheckLimit: It's a small limit to reduce calls to
            //    SLP->isAliased (which is the expensive part in this loop).
            // 2) MaxMemDepDistance: It's for very large blocks and it aborts
            //    the whole loop (even if the loop is fast, it's quadratic).
            //    It's important for the loop break condition (see below) to
            //    check this limit even between two read-only instructions.
            if (DistToSrc >= MaxMemDepDistance ||
                    ((SrcMayWrite || DepDest->Inst->mayWriteToMemory()) &&
                     (numAliased >= AliasedCheckLimit ||
                      SLP->isAliased(SrcLoc, SrcInst, DepDest->Inst)))) {

              // We increment the counter only if the locations are aliased
              // (instead of counting all alias checks). This gives a better
              // balance between reduced runtime and accurate dependencies.
              numAliased++;

              DepDest->MemoryDependencies.push_back(BundleMember);
              BundleMember->Dependencies++;
              ScheduleData *DestBundle = DepDest->FirstInBundle;
              if (!DestBundle->IsScheduled) {
                BundleMember->incrementUnscheduledDeps(1);
              }
              if (!DestBundle->hasValidDependencies()) {
                WorkList.push_back(DestBundle);
              }
            }
            DepDest = DepDest->NextLoadStore;

            // Example, explaining the loop break condition: Let's assume our
            // starting instruction is i0 and MaxMemDepDistance = 3.
            //
            //                      +--------v--v--v
            //             i0,i1,i2,i3,i4,i5,i6,i7,i8
            //             +--------^--^--^
            //
            // MaxMemDepDistance let us stop alias-checking at i3 and we add
            // dependencies from i0 to i3,i4,.. (even if they are not aliased).
            // Previously we already added dependencies from i3 to i6,i7,i8
            // (because of MaxMemDepDistance). As we added a dependency from
            // i0 to i3, we have transitive dependencies from i0 to i6,i7,i8
            // and we can abort this loop at i6.
            if (DistToSrc >= 2 * MaxMemDepDistance)
              break;
            DistToSrc++;
          }
        }
      }
      BundleMember = BundleMember->NextInBundle;
    }
    if (InsertInReadyList && SD->isReady()) {
      ReadyInsts.push_back(SD);
      LLVM_DEBUG(dbgs() << "SLP:     gets ready on update: " << *SD->Inst
                        << "\n");
    }
  }
}

void BoUpSLP::BlockScheduling::resetSchedule() {
  assert(ScheduleStart &&
         "tried to reset schedule on block which has not been scheduled");
  for (Instruction *I = ScheduleStart; I != ScheduleEnd; I = I->getNextNode()) {
    doForAllOpcodes(I, [&](ScheduleData *SD) {
      assert(isInSchedulingRegion(SD) &&
             "ScheduleData not in scheduling region");
      SD->IsScheduled = false;
      SD->resetUnscheduledDeps();
    });
  }
  ReadyInsts.clear();
}

void BoUpSLP::scheduleBlock(BlockScheduling *BS) {
  if (!BS->ScheduleStart)
    return;

  LLVM_DEBUG(dbgs() << "SLP: schedule block " << BS->BB->getName() << "\n");

  BS->resetSchedule();

  // For the real scheduling we use a more sophisticated ready-list: it is
  // sorted by the original instruction location. This lets the final schedule
  // be as  close as possible to the original instruction order.
  struct ScheduleDataCompare {
    bool operator()(ScheduleData *SD1, ScheduleData *SD2) const {
      return SD2->SchedulingPriority < SD1->SchedulingPriority;
    }
  };
  std::set<ScheduleData *, ScheduleDataCompare> ReadyInsts;

  // Ensure that all dependency data is updated and fill the ready-list with
  // initial instructions.
  int Idx = 0;
  int NumToSchedule = 0;
  for (auto *I = BS->ScheduleStart; I != BS->ScheduleEnd;
       I = I->getNextNode()) {
    BS->doForAllOpcodes(I, [this, &Idx, &NumToSchedule, BS](ScheduleData *SD) {
      assert(SD->isPartOfBundle() ==
                 (getTreeEntry(SD->Inst) != nullptr) &&
             "scheduler and vectorizer bundle mismatch");
      SD->FirstInBundle->SchedulingPriority = Idx++;
      if (SD->isSchedulingEntity()) {
        BS->calculateDependencies(SD, false, this);
        NumToSchedule++;
      }
    });
  }
  BS->initialFillReadyList(ReadyInsts);

  Instruction *LastScheduledInst = BS->ScheduleEnd;

  // Do the "real" scheduling.
  while (!ReadyInsts.empty()) {
    ScheduleData *picked = *ReadyInsts.begin();
    ReadyInsts.erase(ReadyInsts.begin());

    // Move the scheduled instruction(s) to their dedicated places, if not
    // there yet.
    ScheduleData *BundleMember = picked;
    while (BundleMember) {
      Instruction *pickedInst = BundleMember->Inst;
      if (LastScheduledInst->getNextNode() != pickedInst) {
        BS->BB->getInstList().remove(pickedInst);
        BS->BB->getInstList().insert(LastScheduledInst->getIterator(),
                                     pickedInst);
      }
      LastScheduledInst = pickedInst;
      BundleMember = BundleMember->NextInBundle;
    }

    BS->schedule(picked, ReadyInsts);
    NumToSchedule--;
  }
  assert(NumToSchedule == 0 && "could not schedule all instructions");

  // Avoid duplicate scheduling of the block.
  BS->ScheduleStart = nullptr;
}

unsigned BoUpSLP::getVectorElementSize(Value *V) const {
  // If V is a store, just return the width of the stored value without
  // traversing the expression tree. This is the common case.
  if (auto *Store = dyn_cast<StoreInst>(V))
    return DL->getTypeSizeInBits(Store->getValueOperand()->getType());

  // If V is not a store, we can traverse the expression tree to find loads
  // that feed it. The type of the loaded value may indicate a more suitable
  // width than V's type. We want to base the vector element size on the width
  // of memory operations where possible.
  SmallVector<Instruction *, 16> Worklist;
  SmallPtrSet<Instruction *, 16> Visited;
  if (auto *I = dyn_cast<Instruction>(V)) {
    Worklist.push_back(I);
    Visited.insert(I);
  }

  // Traverse the expression tree in bottom-up order looking for loads. If we
  // encounter an instruction we don't yet handle, we give up.
  auto MaxWidth = 0u;
  auto FoundUnknownInst = false;
  while (!Worklist.empty() && !FoundUnknownInst) {
    auto *I = Worklist.pop_back_val();

    // We should only be looking at scalar instructions here. If the current
    // instruction has a vector type, give up.
    auto *Ty = I->getType();
    if (isa<VectorType>(Ty))
      FoundUnknownInst = true;

    // If the current instruction is a load, update MaxWidth to reflect the
    // width of the loaded value.
    else if (isa<LoadInst>(I))
      MaxWidth = std::max<unsigned>(MaxWidth, DL->getTypeSizeInBits(Ty));

    // Otherwise, we need to visit the operands of the instruction. We only
    // handle the interesting cases from buildTree here. If an operand is an
    // instruction we haven't yet visited, we add it to the worklist.
    else if (isa<PHINode>(I) || isa<CastInst>(I) || isa<GetElementPtrInst>(I) ||
             isa<CmpInst>(I) || isa<SelectInst>(I) || isa<BinaryOperator>(I)) {
      for (Use &U : I->operands())
        if (auto *J = dyn_cast<Instruction>(U.get()))
          if (Visited.insert(J).second)
            Worklist.push_back(J);
    }

    // If we don't yet handle the instruction, give up.
    else
      FoundUnknownInst = true;
  }

  // If we didn't encounter a memory access in the expression tree, or if we
  // gave up for some reason, just return the width of V.
  if (!MaxWidth || FoundUnknownInst)
    return DL->getTypeSizeInBits(V->getType());

  // Otherwise, return the maximum width we found.
  return MaxWidth;
}

// Determine if a value V in a vectorizable expression Expr can be demoted to a
// smaller type with a truncation. We collect the values that will be demoted
// in ToDemote and additional roots that require investigating in Roots.
static bool collectValuesToDemote(Value *V, SmallPtrSetImpl<Value *> &Expr,
                                  SmallVectorImpl<Value *> &ToDemote,
                                  SmallVectorImpl<Value *> &Roots) {
  // We can always demote constants.
  if (isa<Constant>(V)) {
    ToDemote.push_back(V);
    return true;
  }

  // If the value is not an instruction in the expression with only one use, it
  // cannot be demoted.
  auto *I = dyn_cast<Instruction>(V);
  if (!I || !I->hasOneUse() || !Expr.count(I))
    return false;

  switch (I->getOpcode()) {

  // We can always demote truncations and extensions. Since truncations can
  // seed additional demotion, we save the truncated value.
  case Instruction::Trunc:
    Roots.push_back(I->getOperand(0));
    break;
  case Instruction::ZExt:
  case Instruction::SExt:
    break;

  // We can demote certain binary operations if we can demote both of their
  // operands.
  case Instruction::Add:
  case Instruction::Sub:
  case Instruction::Mul:
  case Instruction::And:
  case Instruction::Or:
  case Instruction::Xor:
    if (!collectValuesToDemote(I->getOperand(0), Expr, ToDemote, Roots) ||
        !collectValuesToDemote(I->getOperand(1), Expr, ToDemote, Roots))
      return false;
    break;

  // We can demote selects if we can demote their true and false values.
  case Instruction::Select: {
    SelectInst *SI = cast<SelectInst>(I);
    if (!collectValuesToDemote(SI->getTrueValue(), Expr, ToDemote, Roots) ||
        !collectValuesToDemote(SI->getFalseValue(), Expr, ToDemote, Roots))
      return false;
    break;
  }

  // We can demote phis if we can demote all their incoming operands. Note that
  // we don't need to worry about cycles since we ensure single use above.
  case Instruction::PHI: {
    PHINode *PN = cast<PHINode>(I);
    for (Value *IncValue : PN->incoming_values())
      if (!collectValuesToDemote(IncValue, Expr, ToDemote, Roots))
        return false;
    break;
  }

  // Otherwise, conservatively give up.
  default:
    return false;
  }

  // Record the value that we can demote.
  ToDemote.push_back(V);
  return true;
}

void BoUpSLP::computeMinimumValueSizes() {
  // If there are no external uses, the expression tree must be rooted by a
  // store. We can't demote in-memory values, so there is nothing to do here.
  if (ExternalUses.empty())
    return;

  // We only attempt to truncate integer expressions.
  auto &TreeRoot = VectorizableTree[0]->Scalars;
  auto *TreeRootIT = dyn_cast<IntegerType>(TreeRoot[0]->getType());
  if (!TreeRootIT)
    return;

  // If the expression is not rooted by a store, these roots should have
  // external uses. We will rely on InstCombine to rewrite the expression in
  // the narrower type. However, InstCombine only rewrites single-use values.
  // This means that if a tree entry other than a root is used externally, it
  // must have multiple uses and InstCombine will not rewrite it. The code
  // below ensures that only the roots are used externally.
  SmallPtrSet<Value *, 32> Expr(TreeRoot.begin(), TreeRoot.end());
  for (auto &EU : ExternalUses)
    if (!Expr.erase(EU.Scalar))
      return;
  if (!Expr.empty())
    return;

  // Collect the scalar values of the vectorizable expression. We will use this
  // context to determine which values can be demoted. If we see a truncation,
  // we mark it as seeding another demotion.
  for (auto &EntryPtr : VectorizableTree)
    Expr.insert(EntryPtr->Scalars.begin(), EntryPtr->Scalars.end());

  // Ensure the roots of the vectorizable tree don't form a cycle. They must
  // have a single external user that is not in the vectorizable tree.
  for (auto *Root : TreeRoot)
    if (!Root->hasOneUse() || Expr.count(*Root->user_begin()))
      return;

  // Conservatively determine if we can actually truncate the roots of the
  // expression. Collect the values that can be demoted in ToDemote and
  // additional roots that require investigating in Roots.
  SmallVector<Value *, 32> ToDemote;
  SmallVector<Value *, 4> Roots;
  for (auto *Root : TreeRoot)
    if (!collectValuesToDemote(Root, Expr, ToDemote, Roots))
      return;

  // The maximum bit width required to represent all the values that can be
  // demoted without loss of precision. It would be safe to truncate the roots
  // of the expression to this width.
  auto MaxBitWidth = 8u;

  // We first check if all the bits of the roots are demanded. If they're not,
  // we can truncate the roots to this narrower type.
  for (auto *Root : TreeRoot) {
    auto Mask = DB->getDemandedBits(cast<Instruction>(Root));
    MaxBitWidth = std::max<unsigned>(
        Mask.getBitWidth() - Mask.countLeadingZeros(), MaxBitWidth);
  }

  // True if the roots can be zero-extended back to their original type, rather
  // than sign-extended. We know that if the leading bits are not demanded, we
  // can safely zero-extend. So we initialize IsKnownPositive to True.
  bool IsKnownPositive = true;

  // If all the bits of the roots are demanded, we can try a little harder to
  // compute a narrower type. This can happen, for example, if the roots are
  // getelementptr indices. InstCombine promotes these indices to the pointer
  // width. Thus, all their bits are technically demanded even though the
  // address computation might be vectorized in a smaller type.
  //
  // We start by looking at each entry that can be demoted. We compute the
  // maximum bit width required to store the scalar by using ValueTracking to
  // compute the number of high-order bits we can truncate.
  if (MaxBitWidth == DL->getTypeSizeInBits(TreeRoot[0]->getType()) &&
      llvm::all_of(TreeRoot, [](Value *R) {
        assert(R->hasOneUse() && "Root should have only one use!");
        return isa<GetElementPtrInst>(R->user_back());
      })) {
    MaxBitWidth = 8u;

    // Determine if the sign bit of all the roots is known to be zero. If not,
    // IsKnownPositive is set to False.
    IsKnownPositive = llvm::all_of(TreeRoot, [&](Value *R) {
      KnownBits Known = computeKnownBits(R, *DL);
      return Known.isNonNegative();
    });

    // Determine the maximum number of bits required to store the scalar
    // values.
    for (auto *Scalar : ToDemote) {
      auto NumSignBits = ComputeNumSignBits(Scalar, *DL, 0, AC, nullptr, DT);
      auto NumTypeBits = DL->getTypeSizeInBits(Scalar->getType());
      MaxBitWidth = std::max<unsigned>(NumTypeBits - NumSignBits, MaxBitWidth);
    }

    // If we can't prove that the sign bit is zero, we must add one to the
    // maximum bit width to account for the unknown sign bit. This preserves
    // the existing sign bit so we can safely sign-extend the root back to the
    // original type. Otherwise, if we know the sign bit is zero, we will
    // zero-extend the root instead.
    //
    // FIXME: This is somewhat suboptimal, as there will be cases where adding
    //        one to the maximum bit width will yield a larger-than-necessary
    //        type. In general, we need to add an extra bit only if we can't
    //        prove that the upper bit of the original type is equal to the
    //        upper bit of the proposed smaller type. If these two bits are the
    //        same (either zero or one) we know that sign-extending from the
    //        smaller type will result in the same value. Here, since we can't
    //        yet prove this, we are just making the proposed smaller type
    //        larger to ensure correctness.
    if (!IsKnownPositive)
      ++MaxBitWidth;
  }

  // Round MaxBitWidth up to the next power-of-two.
  if (!isPowerOf2_64(MaxBitWidth))
    MaxBitWidth = NextPowerOf2(MaxBitWidth);

  // If the maximum bit width we compute is less than the with of the roots'
  // type, we can proceed with the narrowing. Otherwise, do nothing.
  if (MaxBitWidth >= TreeRootIT->getBitWidth())
    return;

  // If we can truncate the root, we must collect additional values that might
  // be demoted as a result. That is, those seeded by truncations we will
  // modify.
  while (!Roots.empty())
    collectValuesToDemote(Roots.pop_back_val(), Expr, ToDemote, Roots);

  // Finally, map the values we can demote to the maximum bit with we computed.
  for (auto *Scalar : ToDemote)
    MinBWs[Scalar] = std::make_pair(MaxBitWidth, !IsKnownPositive);
}

namespace {

/// The SLPVectorizer Pass.
struct SLPVectorizer : public FunctionPass {
  SLPVectorizerPass Impl;

  /// Pass identification, replacement for typeid
  static char ID;

  explicit SLPVectorizer() : FunctionPass(ID) {
    initializeSLPVectorizerPass(*PassRegistry::getPassRegistry());
  }

  bool doInitialization(Module &M) override {
    return false;
  }

  bool runOnFunction(Function &F) override {
    if (skipFunction(F))
      return false;

    auto *SE = &getAnalysis<ScalarEvolutionWrapperPass>().getSE();
    auto *TTI = &getAnalysis<TargetTransformInfoWrapperPass>().getTTI(F);
    auto *TLIP = getAnalysisIfAvailable<TargetLibraryInfoWrapperPass>();
    auto *TLI = TLIP ? &TLIP->getTLI(F) : nullptr;
    auto *AA = &getAnalysis<AAResultsWrapperPass>().getAAResults();
    auto *LI = &getAnalysis<LoopInfoWrapperPass>().getLoopInfo();
    auto *DT = &getAnalysis<DominatorTreeWrapperPass>().getDomTree();
    auto *AC = &getAnalysis<AssumptionCacheTracker>().getAssumptionCache(F);
    auto *DB = &getAnalysis<DemandedBitsWrapperPass>().getDemandedBits();
    auto *ORE = &getAnalysis<OptimizationRemarkEmitterWrapperPass>().getORE();

    return Impl.runImpl(F, SE, TTI, TLI, AA, LI, DT, AC, DB, ORE);
  }

  void getAnalysisUsage(AnalysisUsage &AU) const override {
    FunctionPass::getAnalysisUsage(AU);
    AU.addRequired<AssumptionCacheTracker>();
    AU.addRequired<ScalarEvolutionWrapperPass>();
    AU.addRequired<AAResultsWrapperPass>();
    AU.addRequired<TargetTransformInfoWrapperPass>();
    AU.addRequired<LoopInfoWrapperPass>();
    AU.addRequired<DominatorTreeWrapperPass>();
    AU.addRequired<DemandedBitsWrapperPass>();
    AU.addRequired<OptimizationRemarkEmitterWrapperPass>();
    AU.addRequired<InjectTLIMappingsLegacy>();
    AU.addPreserved<LoopInfoWrapperPass>();
    AU.addPreserved<DominatorTreeWrapperPass>();
    AU.addPreserved<AAResultsWrapperPass>();
    AU.addPreserved<GlobalsAAWrapperPass>();
    AU.setPreservesCFG();
  }
};

} // end anonymous namespace

PreservedAnalyses SLPVectorizerPass::run(Function &F, FunctionAnalysisManager &AM) {
  auto *SE = &AM.getResult<ScalarEvolutionAnalysis>(F);
  auto *TTI = &AM.getResult<TargetIRAnalysis>(F);
  auto *TLI = AM.getCachedResult<TargetLibraryAnalysis>(F);
  auto *AA = &AM.getResult<AAManager>(F);
  auto *LI = &AM.getResult<LoopAnalysis>(F);
  auto *DT = &AM.getResult<DominatorTreeAnalysis>(F);
  auto *AC = &AM.getResult<AssumptionAnalysis>(F);
  auto *DB = &AM.getResult<DemandedBitsAnalysis>(F);
  auto *ORE = &AM.getResult<OptimizationRemarkEmitterAnalysis>(F);

  bool Changed = runImpl(F, SE, TTI, TLI, AA, LI, DT, AC, DB, ORE);
  if (!Changed)
    return PreservedAnalyses::all();

  PreservedAnalyses PA;
  PA.preserveSet<CFGAnalyses>();
  PA.preserve<AAManager>();
  PA.preserve<GlobalsAA>();
  return PA;
}

bool SLPVectorizerPass::runImpl(Function &F, ScalarEvolution *SE_,
                                TargetTransformInfo *TTI_,
                                TargetLibraryInfo *TLI_, AliasAnalysis *AA_,
                                LoopInfo *LI_, DominatorTree *DT_,
                                AssumptionCache *AC_, DemandedBits *DB_,
                                OptimizationRemarkEmitter *ORE_) {
  if (!RunSLPVectorization)
    return false;
  SE = SE_;
  TTI = TTI_;
  TLI = TLI_;
  AA = AA_;
  LI = LI_;
  DT = DT_;
  AC = AC_;
  DB = DB_;
  DL = &F.getParent()->getDataLayout();

  Stores.clear();
  GEPs.clear();
  bool Changed = false;

  // If the target claims to have no vector registers don't attempt
  // vectorization.
  if (!TTI->getNumberOfRegisters(TTI->getRegisterClassForType(true)))
    return false;

  // Don't vectorize when the attribute NoImplicitFloat is used.
  if (F.hasFnAttribute(Attribute::NoImplicitFloat))
    return false;

  LLVM_DEBUG(dbgs() << "SLP: Analyzing blocks in " << F.getName() << ".\n");

  // Use the bottom up slp vectorizer to construct chains that start with
  // store instructions.
  BoUpSLP R(&F, SE, TTI, TLI, AA, LI, DT, AC, DB, DL, ORE_);

  // A general note: the vectorizer must use BoUpSLP::eraseInstruction() to
  // delete instructions.

  // Scan the blocks in the function in post order.
  for (auto BB : post_order(&F.getEntryBlock())) {
    collectSeedInstructions(BB);

    // Vectorize trees that end at stores.
    if (!Stores.empty()) {
      LLVM_DEBUG(dbgs() << "SLP: Found stores for " << Stores.size()
                        << " underlying objects.\n");
      Changed |= vectorizeStoreChains(R);
    }

    // Vectorize trees that end at reductions.
    Changed |= vectorizeChainsInBlock(BB, R);

    // Vectorize the index computations of getelementptr instructions. This
    // is primarily intended to catch gather-like idioms ending at
    // non-consecutive loads.
    if (!GEPs.empty()) {
      LLVM_DEBUG(dbgs() << "SLP: Found GEPs for " << GEPs.size()
                        << " underlying objects.\n");
      Changed |= vectorizeGEPIndices(BB, R);
    }
  }

  if (Changed) {
    R.optimizeGatherSequence();
    LLVM_DEBUG(dbgs() << "SLP: vectorized \"" << F.getName() << "\"\n");
    LLVM_DEBUG(verifyFunction(F));
  }
  return Changed;
}

bool SLPVectorizerPass::vectorizeStoreChain(ArrayRef<Value *> Chain, BoUpSLP &R,
                                            unsigned Idx) {
  LLVM_DEBUG(dbgs() << "SLP: Analyzing a store chain of length " << Chain.size()
                    << "\n");
  const unsigned Sz = R.getVectorElementSize(Chain[0]);
  const unsigned MinVF = R.getMinVecRegSize() / Sz;
  unsigned VF = Chain.size();

  if (!isPowerOf2_32(Sz) || !isPowerOf2_32(VF) || VF < 2 || VF < MinVF)
    return false;

  LLVM_DEBUG(dbgs() << "SLP: Analyzing " << VF << " stores at offset " << Idx
                    << "\n");

  R.buildTree(Chain);
  Optional<ArrayRef<unsigned>> Order = R.bestOrder();
  // TODO: Handle orders of size less than number of elements in the vector.
  if (Order && Order->size() == Chain.size()) {
    // TODO: reorder tree nodes without tree rebuilding.
    SmallVector<Value *, 4> ReorderedOps(Chain.rbegin(), Chain.rend());
    llvm::transform(*Order, ReorderedOps.begin(),
                    [Chain](const unsigned Idx) { return Chain[Idx]; });
    R.buildTree(ReorderedOps);
  }
  if (R.isTreeTinyAndNotFullyVectorizable())
    return false;
  if (R.isLoadCombineCandidate())
    return false;

  R.computeMinimumValueSizes();

  int Cost = R.getTreeCost();

  LLVM_DEBUG(dbgs() << "SLP: Found cost=" << Cost << " for VF=" << VF << "\n");
  if (Cost < -SLPCostThreshold) {
    LLVM_DEBUG(dbgs() << "SLP: Decided to vectorize cost=" << Cost << "\n");

    using namespace ore;

    R.getORE()->emit(OptimizationRemark(SV_NAME, "StoresVectorized",
                                        cast<StoreInst>(Chain[0]))
                     << "Stores SLP vectorized with cost " << NV("Cost", Cost)
                     << " and with tree size "
                     << NV("TreeSize", R.getTreeSize()));

    R.vectorizeTree();
    return true;
  }

  return false;
}

bool SLPVectorizerPass::vectorizeStores(ArrayRef<StoreInst *> Stores,
                                        BoUpSLP &R) {
  // We may run into multiple chains that merge into a single chain. We mark the
  // stores that we vectorized so that we don't visit the same store twice.
  BoUpSLP::ValueSet VectorizedStores;
  bool Changed = false;

  int E = Stores.size();
  SmallBitVector Tails(E, false);
  SmallVector<int, 16> ConsecutiveChain(E, E + 1);
  int MaxIter = MaxStoreLookup.getValue();
  int IterCnt;
  auto &&FindConsecutiveAccess = [this, &Stores, &Tails, &IterCnt, MaxIter,
                                  &ConsecutiveChain](int K, int Idx) {
    if (IterCnt >= MaxIter)
      return true;
    ++IterCnt;
    if (!isConsecutiveAccess(Stores[K], Stores[Idx], *DL, *SE))
      return false;

    Tails.set(Idx);
    ConsecutiveChain[K] = Idx;
    return true;
  };
  // Do a quadratic search on all of the given stores in reverse order and find
  // all of the pairs of stores that follow each other.
  for (int Idx = E - 1; Idx >= 0; --Idx) {
    // If a store has multiple consecutive store candidates, search according
    // to the sequence: Idx-1, Idx+1, Idx-2, Idx+2, ...
    // This is because usually pairing with immediate succeeding or preceding
    // candidate create the best chance to find slp vectorization opportunity.
    const int MaxLookDepth = std::max(E - Idx, Idx + 1);
    IterCnt = 0;
    for (int Offset = 1, F = MaxLookDepth; Offset < F; ++Offset)
      if ((Idx >= Offset && FindConsecutiveAccess(Idx - Offset, Idx)) ||
          (Idx + Offset < E && FindConsecutiveAccess(Idx + Offset, Idx)))
        break;
  }

  // For stores that start but don't end a link in the chain:
  for (int Cnt = E; Cnt > 0; --Cnt) {
    int I = Cnt - 1;
    if (ConsecutiveChain[I] == E + 1 || Tails.test(I))
      continue;
    // We found a store instr that starts a chain. Now follow the chain and try
    // to vectorize it.
    BoUpSLP::ValueList Operands;
    // Collect the chain into a list.
    while (I != E + 1 && !VectorizedStores.count(Stores[I])) {
      Operands.push_back(Stores[I]);
      // Move to the next value in the chain.
      I = ConsecutiveChain[I];
    }

    // If a vector register can't hold 1 element, we are done.
    unsigned MaxVecRegSize = R.getMaxVecRegSize();
    unsigned EltSize = R.getVectorElementSize(Stores[0]);
    if (MaxVecRegSize % EltSize != 0)
      continue;

    unsigned MaxElts = MaxVecRegSize / EltSize;
    // FIXME: Is division-by-2 the correct step? Should we assert that the
    // register size is a power-of-2?
    unsigned StartIdx = 0;
    for (unsigned Size = llvm::PowerOf2Ceil(MaxElts); Size >= 2; Size /= 2) {
      for (unsigned Cnt = StartIdx, E = Operands.size(); Cnt + Size <= E;) {
        ArrayRef<Value *> Slice = makeArrayRef(Operands).slice(Cnt, Size);
        if (!VectorizedStores.count(Slice.front()) &&
            !VectorizedStores.count(Slice.back()) &&
            vectorizeStoreChain(Slice, R, Cnt)) {
          // Mark the vectorized stores so that we don't vectorize them again.
          VectorizedStores.insert(Slice.begin(), Slice.end());
          Changed = true;
          // If we vectorized initial block, no need to try to vectorize it
          // again.
          if (Cnt == StartIdx)
            StartIdx += Size;
          Cnt += Size;
          continue;
        }
        ++Cnt;
      }
      // Check if the whole array was vectorized already - exit.
      if (StartIdx >= Operands.size())
        break;
    }
  }

  return Changed;
}

void SLPVectorizerPass::collectSeedInstructions(BasicBlock *BB) {
  // Initialize the collections. We will make a single pass over the block.
  Stores.clear();
  GEPs.clear();

  // Visit the store and getelementptr instructions in BB and organize them in
  // Stores and GEPs according to the underlying objects of their pointer
  // operands.
  for (Instruction &I : *BB) {
    // Ignore store instructions that are volatile or have a pointer operand
    // that doesn't point to a scalar type.
    if (auto *SI = dyn_cast<StoreInst>(&I)) {
      if (!SI->isSimple())
        continue;
      if (!isValidElementType(SI->getValueOperand()->getType()))
        continue;
      Stores[GetUnderlyingObject(SI->getPointerOperand(), *DL)].push_back(SI);
    }

    // Ignore getelementptr instructions that have more than one index, a
    // constant index, or a pointer operand that doesn't point to a scalar
    // type.
    else if (auto *GEP = dyn_cast<GetElementPtrInst>(&I)) {
      auto Idx = GEP->idx_begin()->get();
      if (GEP->getNumIndices() > 1 || isa<Constant>(Idx))
        continue;
      if (!isValidElementType(Idx->getType()))
        continue;
      if (GEP->getType()->isVectorTy())
        continue;
      GEPs[GEP->getPointerOperand()].push_back(GEP);
    }
  }
}

bool SLPVectorizerPass::tryToVectorizePair(Value *A, Value *B, BoUpSLP &R) {
  if (!A || !B)
    return false;
  Value *VL[] = { A, B };
  return tryToVectorizeList(VL, R, /*UserCost=*/0, true);
}

bool SLPVectorizerPass::tryToVectorizeList(ArrayRef<Value *> VL, BoUpSLP &R,
                                           int UserCost, bool AllowReorder) {
  if (VL.size() < 2)
    return false;

  LLVM_DEBUG(dbgs() << "SLP: Trying to vectorize a list of length = "
                    << VL.size() << ".\n");

  // Check that all of the parts are instructions of the same type,
  // we permit an alternate opcode via InstructionsState.
  InstructionsState S = getSameOpcode(VL);
  if (!S.getOpcode())
    return false;

  Instruction *I0 = cast<Instruction>(S.OpValue);
  // Make sure invalid types (including vector type) are rejected before
  // determining vectorization factor for scalar instructions.
  for (Value *V : VL) {
    Type *Ty = V->getType();
    if (!isValidElementType(Ty)) {
      // NOTE: the following will give user internal llvm type name, which may
      // not be useful.
      R.getORE()->emit([&]() {
        std::string type_str;
        llvm::raw_string_ostream rso(type_str);
        Ty->print(rso);
        return OptimizationRemarkMissed(SV_NAME, "UnsupportedType", I0)
               << "Cannot SLP vectorize list: type "
               << rso.str() + " is unsupported by vectorizer";
      });
      return false;
    }
  }

  unsigned Sz = R.getVectorElementSize(I0);
  unsigned MinVF = std::max(2U, R.getMinVecRegSize() / Sz);
  unsigned MaxVF = std::max<unsigned>(PowerOf2Floor(VL.size()), MinVF);
  if (MaxVF < 2) {
    R.getORE()->emit([&]() {
      return OptimizationRemarkMissed(SV_NAME, "SmallVF", I0)
             << "Cannot SLP vectorize list: vectorization factor "
             << "less than 2 is not supported";
    });
    return false;
  }

  bool Changed = false;
  bool CandidateFound = false;
  int MinCost = SLPCostThreshold;

  unsigned NextInst = 0, MaxInst = VL.size();
  for (unsigned VF = MaxVF; NextInst + 1 < MaxInst && VF >= MinVF; VF /= 2) {
    // No actual vectorization should happen, if number of parts is the same as
    // provided vectorization factor (i.e. the scalar type is used for vector
    // code during codegen).
    auto *VecTy = VectorType::get(VL[0]->getType(), VF);
    if (TTI->getNumberOfParts(VecTy) == VF)
      continue;
    for (unsigned I = NextInst; I < MaxInst; ++I) {
      unsigned OpsWidth = 0;

      if (I + VF > MaxInst)
        OpsWidth = MaxInst - I;
      else
        OpsWidth = VF;

      if (!isPowerOf2_32(OpsWidth) || OpsWidth < 2)
        break;

      ArrayRef<Value *> Ops = VL.slice(I, OpsWidth);
      // Check that a previous iteration of this loop did not delete the Value.
      if (llvm::any_of(Ops, [&R](Value *V) {
            auto *I = dyn_cast<Instruction>(V);
            return I && R.isDeleted(I);
          }))
        continue;

      LLVM_DEBUG(dbgs() << "SLP: Analyzing " << OpsWidth << " operations "
                        << "\n");

      R.buildTree(Ops);
      Optional<ArrayRef<unsigned>> Order = R.bestOrder();
      // TODO: check if we can allow reordering for more cases.
      if (AllowReorder && Order) {
        // TODO: reorder tree nodes without tree rebuilding.
        // Conceptually, there is nothing actually preventing us from trying to
        // reorder a larger list. In fact, we do exactly this when vectorizing
        // reductions. However, at this point, we only expect to get here when
        // there are exactly two operations.
        assert(Ops.size() == 2);
        Value *ReorderedOps[] = {Ops[1], Ops[0]};
        R.buildTree(ReorderedOps, None);
      }
      if (R.isTreeTinyAndNotFullyVectorizable())
        continue;
      if (R.isLoadCombineCandidate())
        return false;

      R.computeMinimumValueSizes();
      int Cost = R.getTreeCost() - UserCost;
      CandidateFound = true;
      MinCost = std::min(MinCost, Cost);

      if (Cost < -SLPCostThreshold) {
        LLVM_DEBUG(dbgs() << "SLP: Vectorizing list at cost:" << Cost << ".\n");
        R.getORE()->emit(OptimizationRemark(SV_NAME, "VectorizedList",
                                                    cast<Instruction>(Ops[0]))
                                 << "SLP vectorized with cost " << ore::NV("Cost", Cost)
                                 << " and with tree size "
                                 << ore::NV("TreeSize", R.getTreeSize()));

        R.vectorizeTree();
        // Move to the next bundle.
        I += VF - 1;
        NextInst = I + 1;
        Changed = true;
      }
    }
  }

  if (!Changed && CandidateFound) {
    R.getORE()->emit([&]() {
      return OptimizationRemarkMissed(SV_NAME, "NotBeneficial", I0)
             << "List vectorization was possible but not beneficial with cost "
             << ore::NV("Cost", MinCost) << " >= "
             << ore::NV("Treshold", -SLPCostThreshold);
    });
  } else if (!Changed) {
    R.getORE()->emit([&]() {
      return OptimizationRemarkMissed(SV_NAME, "NotPossible", I0)
             << "Cannot SLP vectorize list: vectorization was impossible"
             << " with available vectorization factors";
    });
  }
  return Changed;
}

bool SLPVectorizerPass::tryToVectorize(Instruction *I, BoUpSLP &R) {
  if (!I)
    return false;

  if (!isa<BinaryOperator>(I) && !isa<CmpInst>(I))
    return false;

  Value *P = I->getParent();

  // Vectorize in current basic block only.
  auto *Op0 = dyn_cast<Instruction>(I->getOperand(0));
  auto *Op1 = dyn_cast<Instruction>(I->getOperand(1));
  if (!Op0 || !Op1 || Op0->getParent() != P || Op1->getParent() != P)
    return false;

  // Try to vectorize V.
  if (tryToVectorizePair(Op0, Op1, R))
    return true;

  auto *A = dyn_cast<BinaryOperator>(Op0);
  auto *B = dyn_cast<BinaryOperator>(Op1);
  // Try to skip B.
  if (B && B->hasOneUse()) {
    auto *B0 = dyn_cast<BinaryOperator>(B->getOperand(0));
    auto *B1 = dyn_cast<BinaryOperator>(B->getOperand(1));
    if (B0 && B0->getParent() == P && tryToVectorizePair(A, B0, R))
      return true;
    if (B1 && B1->getParent() == P && tryToVectorizePair(A, B1, R))
      return true;
  }

  // Try to skip A.
  if (A && A->hasOneUse()) {
    auto *A0 = dyn_cast<BinaryOperator>(A->getOperand(0));
    auto *A1 = dyn_cast<BinaryOperator>(A->getOperand(1));
    if (A0 && A0->getParent() == P && tryToVectorizePair(A0, B, R))
      return true;
    if (A1 && A1->getParent() == P && tryToVectorizePair(A1, B, R))
      return true;
  }
  return false;
}

/// Generate a shuffle mask to be used in a reduction tree.
///
/// \param VecLen The length of the vector to be reduced.
/// \param NumEltsToRdx The number of elements that should be reduced in the
///        vector.
/// \param IsPairwise Whether the reduction is a pairwise or splitting
///        reduction. A pairwise reduction will generate a mask of
///        <0,2,...> or <1,3,..> while a splitting reduction will generate
///        <2,3, undef,undef> for a vector of 4 and NumElts = 2.
/// \param IsLeft True will generate a mask of even elements, odd otherwise.
static SmallVector<int, 32> createRdxShuffleMask(unsigned VecLen,
                                                 unsigned NumEltsToRdx,
                                                 bool IsPairwise, bool IsLeft) {
  assert((IsPairwise || !IsLeft) && "Don't support a <0,1,undef,...> mask");

  SmallVector<int, 32> ShuffleMask(VecLen, -1);

  if (IsPairwise)
    // Build a mask of 0, 2, ... (left) or 1, 3, ... (right).
    for (unsigned i = 0; i != NumEltsToRdx; ++i)
      ShuffleMask[i] = 2 * i + !IsLeft;
  else
    // Move the upper half of the vector to the lower half.
    for (unsigned i = 0; i != NumEltsToRdx; ++i)
      ShuffleMask[i] = NumEltsToRdx + i;

  return ShuffleMask;
}

namespace {

/// Model horizontal reductions.
///
/// A horizontal reduction is a tree of reduction operations (currently add and
/// fadd) that has operations that can be put into a vector as its leaf.
/// For example, this tree:
///
/// mul mul mul mul
///  \  /    \  /
///   +       +
///    \     /
///       +
/// This tree has "mul" as its reduced values and "+" as its reduction
/// operations. A reduction might be feeding into a store or a binary operation
/// feeding a phi.
///    ...
///    \  /
///     +
///     |
///  phi +=
///
///  Or:
///    ...
///    \  /
///     +
///     |
///   *p =
///
class HorizontalReduction {
  using ReductionOpsType = SmallVector<Value *, 16>;
  using ReductionOpsListType = SmallVector<ReductionOpsType, 2>;
  ReductionOpsListType  ReductionOps;
  SmallVector<Value *, 32> ReducedVals;
  // Use map vector to make stable output.
  MapVector<Instruction *, Value *> ExtraArgs;

  /// Kind of the reduction data.
  enum ReductionKind {
    RK_None,       /// Not a reduction.
    RK_Arithmetic, /// Binary reduction data.
    RK_Min,        /// Minimum reduction data.
    RK_UMin,       /// Unsigned minimum reduction data.
    RK_Max,        /// Maximum reduction data.
    RK_UMax,       /// Unsigned maximum reduction data.
  };

  /// Contains info about operation, like its opcode, left and right operands.
  class OperationData {
    /// Opcode of the instruction.
    unsigned Opcode = 0;

    /// Left operand of the reduction operation.
    Value *LHS = nullptr;

    /// Right operand of the reduction operation.
    Value *RHS = nullptr;

    /// Kind of the reduction operation.
    ReductionKind Kind = RK_None;

    /// True if float point min/max reduction has no NaNs.
    bool NoNaN = false;

    /// Checks if the reduction operation can be vectorized.
    bool isVectorizable() const {
      return LHS && RHS &&
             // We currently only support add/mul/logical && min/max reductions.
             ((Kind == RK_Arithmetic &&
               (Opcode == Instruction::Add || Opcode == Instruction::FAdd ||
                Opcode == Instruction::Mul || Opcode == Instruction::FMul ||
                Opcode == Instruction::And || Opcode == Instruction::Or ||
                Opcode == Instruction::Xor)) ||
              ((Opcode == Instruction::ICmp || Opcode == Instruction::FCmp) &&
               (Kind == RK_Min || Kind == RK_Max)) ||
              (Opcode == Instruction::ICmp &&
               (Kind == RK_UMin || Kind == RK_UMax)));
    }

    /// Creates reduction operation with the current opcode.
    Value *createOp(IRBuilder<> &Builder, const Twine &Name) const {
      assert(isVectorizable() &&
             "Expected add|fadd or min/max reduction operation.");
      Value *Cmp = nullptr;
      switch (Kind) {
      case RK_Arithmetic:
        return Builder.CreateBinOp((Instruction::BinaryOps)Opcode, LHS, RHS,
                                   Name);
      case RK_Min:
        Cmp = Opcode == Instruction::ICmp ? Builder.CreateICmpSLT(LHS, RHS)
                                          : Builder.CreateFCmpOLT(LHS, RHS);
        return Builder.CreateSelect(Cmp, LHS, RHS, Name);
      case RK_Max:
        Cmp = Opcode == Instruction::ICmp ? Builder.CreateICmpSGT(LHS, RHS)
                                          : Builder.CreateFCmpOGT(LHS, RHS);
        return Builder.CreateSelect(Cmp, LHS, RHS, Name);
      case RK_UMin:
        assert(Opcode == Instruction::ICmp && "Expected integer types.");
        Cmp = Builder.CreateICmpULT(LHS, RHS);
        return Builder.CreateSelect(Cmp, LHS, RHS, Name);
      case RK_UMax:
        assert(Opcode == Instruction::ICmp && "Expected integer types.");
        Cmp = Builder.CreateICmpUGT(LHS, RHS);
        return Builder.CreateSelect(Cmp, LHS, RHS, Name);
      case RK_None:
        break;
      }
      llvm_unreachable("Unknown reduction operation.");
    }

  public:
    explicit OperationData() = default;

    /// Construction for reduced values. They are identified by opcode only and
    /// don't have associated LHS/RHS values.
    explicit OperationData(Value *V) {
      if (auto *I = dyn_cast<Instruction>(V))
        Opcode = I->getOpcode();
    }

    /// Constructor for reduction operations with opcode and its left and
    /// right operands.
    OperationData(unsigned Opcode, Value *LHS, Value *RHS, ReductionKind Kind,
                  bool NoNaN = false)
        : Opcode(Opcode), LHS(LHS), RHS(RHS), Kind(Kind), NoNaN(NoNaN) {
      assert(Kind != RK_None && "One of the reduction operations is expected.");
    }

    explicit operator bool() const { return Opcode; }

    /// Return true if this operation is any kind of minimum or maximum.
    bool isMinMax() const {
      switch (Kind) {
      case RK_Arithmetic:
        return false;
      case RK_Min:
      case RK_Max:
      case RK_UMin:
      case RK_UMax:
        return true;
      case RK_None:
        break;
      }
      llvm_unreachable("Reduction kind is not set");
    }

    /// Get the index of the first operand.
    unsigned getFirstOperandIndex() const {
      assert(!!*this && "The opcode is not set.");
      // We allow calling this before 'Kind' is set, so handle that specially.
      if (Kind == RK_None)
        return 0;
      return isMinMax() ? 1 : 0;
    }

    /// Total number of operands in the reduction operation.
    unsigned getNumberOfOperands() const {
      assert(Kind != RK_None && !!*this && LHS && RHS &&
             "Expected reduction operation.");
      return isMinMax() ? 3 : 2;
    }

    /// Checks if the operation has the same parent as \p P.
    bool hasSameParent(Instruction *I, Value *P, bool IsRedOp) const {
      assert(Kind != RK_None && !!*this && LHS && RHS &&
             "Expected reduction operation.");
      if (!IsRedOp)
        return I->getParent() == P;
      if (isMinMax()) {
        // SelectInst must be used twice while the condition op must have single
        // use only.
        auto *Cmp = cast<Instruction>(cast<SelectInst>(I)->getCondition());
        return I->getParent() == P && Cmp && Cmp->getParent() == P;
      }
      // Arithmetic reduction operation must be used once only.
      return I->getParent() == P;
    }

    /// Expected number of uses for reduction operations/reduced values.
    bool hasRequiredNumberOfUses(Instruction *I, bool IsReductionOp) const {
      assert(Kind != RK_None && !!*this && LHS && RHS &&
             "Expected reduction operation.");
      if (isMinMax())
        return I->hasNUses(2) &&
               (!IsReductionOp ||
                cast<SelectInst>(I)->getCondition()->hasOneUse());
      return I->hasOneUse();
    }

    /// Initializes the list of reduction operations.
    void initReductionOps(ReductionOpsListType &ReductionOps) {
      assert(Kind != RK_None && !!*this && LHS && RHS &&
             "Expected reduction operation.");
      if (isMinMax())
        ReductionOps.assign(2, ReductionOpsType());
      else
        ReductionOps.assign(1, ReductionOpsType());
    }

    /// Add all reduction operations for the reduction instruction \p I.
    void addReductionOps(Instruction *I, ReductionOpsListType &ReductionOps) {
      assert(Kind != RK_None && !!*this && LHS && RHS &&
             "Expected reduction operation.");
      if (isMinMax()) {
        ReductionOps[0].emplace_back(cast<SelectInst>(I)->getCondition());
        ReductionOps[1].emplace_back(I);
      } else {
        ReductionOps[0].emplace_back(I);
      }
    }

    /// Checks if instruction is associative and can be vectorized.
    bool isAssociative(Instruction *I) const {
      assert(Kind != RK_None && *this && LHS && RHS &&
             "Expected reduction operation.");
      switch (Kind) {
      case RK_Arithmetic:
        return I->isAssociative();
      case RK_Min:
      case RK_Max:
        return Opcode == Instruction::ICmp ||
               cast<Instruction>(I->getOperand(0))->isFast();
      case RK_UMin:
      case RK_UMax:
        assert(Opcode == Instruction::ICmp &&
               "Only integer compare operation is expected.");
        return true;
      case RK_None:
        break;
      }
      llvm_unreachable("Reduction kind is not set");
    }

    /// Checks if the reduction operation can be vectorized.
    bool isVectorizable(Instruction *I) const {
      return isVectorizable() && isAssociative(I);
    }

    /// Checks if two operation data are both a reduction op or both a reduced
    /// value.
    bool operator==(const OperationData &OD) const {
      assert(((Kind != OD.Kind) || ((!LHS == !OD.LHS) && (!RHS == !OD.RHS))) &&
             "One of the comparing operations is incorrect.");
      return this == &OD || (Kind == OD.Kind && Opcode == OD.Opcode);
    }
    bool operator!=(const OperationData &OD) const { return !(*this == OD); }
    void clear() {
      Opcode = 0;
      LHS = nullptr;
      RHS = nullptr;
      Kind = RK_None;
      NoNaN = false;
    }

    /// Get the opcode of the reduction operation.
    unsigned getOpcode() const {
      assert(isVectorizable() && "Expected vectorizable operation.");
      return Opcode;
    }

    /// Get kind of reduction data.
    ReductionKind getKind() const { return Kind; }
    Value *getLHS() const { return LHS; }
    Value *getRHS() const { return RHS; }
    Type *getConditionType() const {
      return isMinMax() ? CmpInst::makeCmpResultType(LHS->getType()) : nullptr;
    }

    /// Creates reduction operation with the current opcode with the IR flags
    /// from \p ReductionOps.
    Value *createOp(IRBuilder<> &Builder, const Twine &Name,
                    const ReductionOpsListType &ReductionOps) const {
      assert(isVectorizable() &&
             "Expected add|fadd or min/max reduction operation.");
      auto *Op = createOp(Builder, Name);
      switch (Kind) {
      case RK_Arithmetic:
        propagateIRFlags(Op, ReductionOps[0]);
        return Op;
      case RK_Min:
      case RK_Max:
      case RK_UMin:
      case RK_UMax:
        if (auto *SI = dyn_cast<SelectInst>(Op))
          propagateIRFlags(SI->getCondition(), ReductionOps[0]);
        propagateIRFlags(Op, ReductionOps[1]);
        return Op;
      case RK_None:
        break;
      }
      llvm_unreachable("Unknown reduction operation.");
    }
    /// Creates reduction operation with the current opcode with the IR flags
    /// from \p I.
    Value *createOp(IRBuilder<> &Builder, const Twine &Name,
                    Instruction *I) const {
      assert(isVectorizable() &&
             "Expected add|fadd or min/max reduction operation.");
      auto *Op = createOp(Builder, Name);
      switch (Kind) {
      case RK_Arithmetic:
        propagateIRFlags(Op, I);
        return Op;
      case RK_Min:
      case RK_Max:
      case RK_UMin:
      case RK_UMax:
        if (auto *SI = dyn_cast<SelectInst>(Op)) {
          propagateIRFlags(SI->getCondition(),
                           cast<SelectInst>(I)->getCondition());
        }
        propagateIRFlags(Op, I);
        return Op;
      case RK_None:
        break;
      }
      llvm_unreachable("Unknown reduction operation.");
    }

    TargetTransformInfo::ReductionFlags getFlags() const {
      TargetTransformInfo::ReductionFlags Flags;
      Flags.NoNaN = NoNaN;
      switch (Kind) {
      case RK_Arithmetic:
        break;
      case RK_Min:
        Flags.IsSigned = Opcode == Instruction::ICmp;
        Flags.IsMaxOp = false;
        break;
      case RK_Max:
        Flags.IsSigned = Opcode == Instruction::ICmp;
        Flags.IsMaxOp = true;
        break;
      case RK_UMin:
        Flags.IsSigned = false;
        Flags.IsMaxOp = false;
        break;
      case RK_UMax:
        Flags.IsSigned = false;
        Flags.IsMaxOp = true;
        break;
      case RK_None:
        llvm_unreachable("Reduction kind is not set");
      }
      return Flags;
    }
  };

  WeakTrackingVH ReductionRoot;

  /// The operation data of the reduction operation.
  OperationData ReductionData;

  /// The operation data of the values we perform a reduction on.
  OperationData ReducedValueData;

  /// Should we model this reduction as a pairwise reduction tree or a tree that
  /// splits the vector in halves and adds those halves.
  bool IsPairwiseReduction = false;

  /// Checks if the ParentStackElem.first should be marked as a reduction
  /// operation with an extra argument or as extra argument itself.
  void markExtraArg(std::pair<Instruction *, unsigned> &ParentStackElem,
                    Value *ExtraArg) {
    if (ExtraArgs.count(ParentStackElem.first)) {
      ExtraArgs[ParentStackElem.first] = nullptr;
      // We ran into something like:
      // ParentStackElem.first = ExtraArgs[ParentStackElem.first] + ExtraArg.
      // The whole ParentStackElem.first should be considered as an extra value
      // in this case.
      // Do not perform analysis of remaining operands of ParentStackElem.first
      // instruction, this whole instruction is an extra argument.
      ParentStackElem.second = ParentStackElem.first->getNumOperands();
    } else {
      // We ran into something like:
      // ParentStackElem.first += ... + ExtraArg + ...
      ExtraArgs[ParentStackElem.first] = ExtraArg;
    }
  }

  static OperationData getOperationData(Value *V) {
    if (!V)
      return OperationData();

    Value *LHS;
    Value *RHS;
    if (m_BinOp(m_Value(LHS), m_Value(RHS)).match(V)) {
      return OperationData(cast<BinaryOperator>(V)->getOpcode(), LHS, RHS,
                           RK_Arithmetic);
    }
    if (auto *Select = dyn_cast<SelectInst>(V)) {
      // Look for a min/max pattern.
      if (m_UMin(m_Value(LHS), m_Value(RHS)).match(Select)) {
        return OperationData(Instruction::ICmp, LHS, RHS, RK_UMin);
      } else if (m_SMin(m_Value(LHS), m_Value(RHS)).match(Select)) {
        return OperationData(Instruction::ICmp, LHS, RHS, RK_Min);
      } else if (m_OrdFMin(m_Value(LHS), m_Value(RHS)).match(Select) ||
                 m_UnordFMin(m_Value(LHS), m_Value(RHS)).match(Select)) {
        return OperationData(
            Instruction::FCmp, LHS, RHS, RK_Min,
            cast<Instruction>(Select->getCondition())->hasNoNaNs());
      } else if (m_UMax(m_Value(LHS), m_Value(RHS)).match(Select)) {
        return OperationData(Instruction::ICmp, LHS, RHS, RK_UMax);
      } else if (m_SMax(m_Value(LHS), m_Value(RHS)).match(Select)) {
        return OperationData(Instruction::ICmp, LHS, RHS, RK_Max);
      } else if (m_OrdFMax(m_Value(LHS), m_Value(RHS)).match(Select) ||
                 m_UnordFMax(m_Value(LHS), m_Value(RHS)).match(Select)) {
        return OperationData(
            Instruction::FCmp, LHS, RHS, RK_Max,
            cast<Instruction>(Select->getCondition())->hasNoNaNs());
      } else {
        // Try harder: look for min/max pattern based on instructions producing
        // same values such as: select ((cmp Inst1, Inst2), Inst1, Inst2).
        // During the intermediate stages of SLP, it's very common to have
        // pattern like this (since optimizeGatherSequence is run only once
        // at the end):
        // %1 = extractelement <2 x i32> %a, i32 0
        // %2 = extractelement <2 x i32> %a, i32 1
        // %cond = icmp sgt i32 %1, %2
        // %3 = extractelement <2 x i32> %a, i32 0
        // %4 = extractelement <2 x i32> %a, i32 1
        // %select = select i1 %cond, i32 %3, i32 %4
        CmpInst::Predicate Pred;
        Instruction *L1;
        Instruction *L2;

        LHS = Select->getTrueValue();
        RHS = Select->getFalseValue();
        Value *Cond = Select->getCondition();

        // TODO: Support inverse predicates.
        if (match(Cond, m_Cmp(Pred, m_Specific(LHS), m_Instruction(L2)))) {
          if (!isa<ExtractElementInst>(RHS) ||
              !L2->isIdenticalTo(cast<Instruction>(RHS)))
            return OperationData(V);
        } else if (match(Cond, m_Cmp(Pred, m_Instruction(L1), m_Specific(RHS)))) {
          if (!isa<ExtractElementInst>(LHS) ||
              !L1->isIdenticalTo(cast<Instruction>(LHS)))
            return OperationData(V);
        } else {
          if (!isa<ExtractElementInst>(LHS) || !isa<ExtractElementInst>(RHS))
            return OperationData(V);
          if (!match(Cond, m_Cmp(Pred, m_Instruction(L1), m_Instruction(L2))) ||
              !L1->isIdenticalTo(cast<Instruction>(LHS)) ||
              !L2->isIdenticalTo(cast<Instruction>(RHS)))
            return OperationData(V);
        }
        switch (Pred) {
        default:
          return OperationData(V);

        case CmpInst::ICMP_ULT:
        case CmpInst::ICMP_ULE:
          return OperationData(Instruction::ICmp, LHS, RHS, RK_UMin);

        case CmpInst::ICMP_SLT:
        case CmpInst::ICMP_SLE:
          return OperationData(Instruction::ICmp, LHS, RHS, RK_Min);

        case CmpInst::FCMP_OLT:
        case CmpInst::FCMP_OLE:
        case CmpInst::FCMP_ULT:
        case CmpInst::FCMP_ULE:
          return OperationData(Instruction::FCmp, LHS, RHS, RK_Min,
                               cast<Instruction>(Cond)->hasNoNaNs());

        case CmpInst::ICMP_UGT:
        case CmpInst::ICMP_UGE:
          return OperationData(Instruction::ICmp, LHS, RHS, RK_UMax);

        case CmpInst::ICMP_SGT:
        case CmpInst::ICMP_SGE:
          return OperationData(Instruction::ICmp, LHS, RHS, RK_Max);

        case CmpInst::FCMP_OGT:
        case CmpInst::FCMP_OGE:
        case CmpInst::FCMP_UGT:
        case CmpInst::FCMP_UGE:
          return OperationData(Instruction::FCmp, LHS, RHS, RK_Max,
                               cast<Instruction>(Cond)->hasNoNaNs());
        }
      }
    }
    return OperationData(V);
  }

public:
  HorizontalReduction() = default;

  /// Try to find a reduction tree.
  bool matchAssociativeReduction(PHINode *Phi, Instruction *B) {
    assert((!Phi || is_contained(Phi->operands(), B)) &&
           "Thi phi needs to use the binary operator");

    ReductionData = getOperationData(B);

    // We could have a initial reductions that is not an add.
    //  r *= v1 + v2 + v3 + v4
    // In such a case start looking for a tree rooted in the first '+'.
    if (Phi) {
      if (ReductionData.getLHS() == Phi) {
        Phi = nullptr;
        B = dyn_cast<Instruction>(ReductionData.getRHS());
        ReductionData = getOperationData(B);
      } else if (ReductionData.getRHS() == Phi) {
        Phi = nullptr;
        B = dyn_cast<Instruction>(ReductionData.getLHS());
        ReductionData = getOperationData(B);
      }
    }

    if (!ReductionData.isVectorizable(B))
      return false;

    Type *Ty = B->getType();
    if (!isValidElementType(Ty))
      return false;
    if (!Ty->isIntOrIntVectorTy() && !Ty->isFPOrFPVectorTy())
      return false;

    ReducedValueData.clear();
    ReductionRoot = B;

    // Post order traverse the reduction tree starting at B. We only handle true
    // trees containing only binary operators.
    SmallVector<std::pair<Instruction *, unsigned>, 32> Stack;
    Stack.push_back(std::make_pair(B, ReductionData.getFirstOperandIndex()));
    ReductionData.initReductionOps(ReductionOps);
    while (!Stack.empty()) {
      Instruction *TreeN = Stack.back().first;
      unsigned EdgeToVist = Stack.back().second++;
      OperationData OpData = getOperationData(TreeN);
      bool IsReducedValue = OpData != ReductionData;

      // Postorder vist.
      if (IsReducedValue || EdgeToVist == OpData.getNumberOfOperands()) {
        if (IsReducedValue)
          ReducedVals.push_back(TreeN);
        else {
          auto I = ExtraArgs.find(TreeN);
          if (I != ExtraArgs.end() && !I->second) {
            // Check if TreeN is an extra argument of its parent operation.
            if (Stack.size() <= 1) {
              // TreeN can't be an extra argument as it is a root reduction
              // operation.
              return false;
            }
            // Yes, TreeN is an extra argument, do not add it to a list of
            // reduction operations.
            // Stack[Stack.size() - 2] always points to the parent operation.
            markExtraArg(Stack[Stack.size() - 2], TreeN);
            ExtraArgs.erase(TreeN);
          } else
            ReductionData.addReductionOps(TreeN, ReductionOps);
        }
        // Retract.
        Stack.pop_back();
        continue;
      }

      // Visit left or right.
      Value *NextV = TreeN->getOperand(EdgeToVist);
      if (NextV != Phi) {
        auto *I = dyn_cast<Instruction>(NextV);
        OpData = getOperationData(I);
        // Continue analysis if the next operand is a reduction operation or
        // (possibly) a reduced value. If the reduced value opcode is not set,
        // the first met operation != reduction operation is considered as the
        // reduced value class.
        if (I && (!ReducedValueData || OpData == ReducedValueData ||
                  OpData == ReductionData)) {
          const bool IsReductionOperation = OpData == ReductionData;
          // Only handle trees in the current basic block.
          if (!ReductionData.hasSameParent(I, B->getParent(),
                                           IsReductionOperation)) {
            // I is an extra argument for TreeN (its parent operation).
            markExtraArg(Stack.back(), I);
            continue;
          }

          // Each tree node needs to have minimal number of users except for the
          // ultimate reduction.
          if (!ReductionData.hasRequiredNumberOfUses(I,
                                                     OpData == ReductionData) &&
              I != B) {
            // I is an extra argument for TreeN (its parent operation).
            markExtraArg(Stack.back(), I);
            continue;
          }

          if (IsReductionOperation) {
            // We need to be able to reassociate the reduction operations.
            if (!OpData.isAssociative(I)) {
              // I is an extra argument for TreeN (its parent operation).
              markExtraArg(Stack.back(), I);
              continue;
            }
          } else if (ReducedValueData &&
                     ReducedValueData != OpData) {
            // Make sure that the opcodes of the operations that we are going to
            // reduce match.
            // I is an extra argument for TreeN (its parent operation).
            markExtraArg(Stack.back(), I);
            continue;
          } else if (!ReducedValueData)
            ReducedValueData = OpData;

          Stack.push_back(std::make_pair(I, OpData.getFirstOperandIndex()));
          continue;
        }
      }
      // NextV is an extra argument for TreeN (its parent operation).
      markExtraArg(Stack.back(), NextV);
    }
    return true;
  }

  /// Attempt to vectorize the tree found by
  /// matchAssociativeReduction.
  bool tryToReduce(BoUpSLP &V, TargetTransformInfo *TTI) {
    if (ReducedVals.empty())
      return false;

    // If there is a sufficient number of reduction values, reduce
    // to a nearby power-of-2. Can safely generate oversized
    // vectors and rely on the backend to split them to legal sizes.
    unsigned NumReducedVals = ReducedVals.size();
    if (NumReducedVals < 4)
      return false;

    unsigned ReduxWidth = PowerOf2Floor(NumReducedVals);

    Value *VectorizedTree = nullptr;

    // FIXME: Fast-math-flags should be set based on the instructions in the
    //        reduction (not all of 'fast' are required).
    IRBuilder<> Builder(cast<Instruction>(ReductionRoot));
    FastMathFlags Unsafe;
    Unsafe.setFast();
    Builder.setFastMathFlags(Unsafe);
    unsigned i = 0;

    BoUpSLP::ExtraValueToDebugLocsMap ExternallyUsedValues;
    // The same extra argument may be used several time, so log each attempt
    // to use it.
    for (auto &Pair : ExtraArgs) {
      assert(Pair.first && "DebugLoc must be set.");
      ExternallyUsedValues[Pair.second].push_back(Pair.first);
    }

    // The compare instruction of a min/max is the insertion point for new
    // instructions and may be replaced with a new compare instruction.
    auto getCmpForMinMaxReduction = [](Instruction *RdxRootInst) {
      assert(isa<SelectInst>(RdxRootInst) &&
             "Expected min/max reduction to have select root instruction");
      Value *ScalarCond = cast<SelectInst>(RdxRootInst)->getCondition();
      assert(isa<Instruction>(ScalarCond) &&
             "Expected min/max reduction to have compare condition");
      return cast<Instruction>(ScalarCond);
    };

    // The reduction root is used as the insertion point for new instructions,
    // so set it as externally used to prevent it from being deleted.
    ExternallyUsedValues[ReductionRoot];
    SmallVector<Value *, 16> IgnoreList;
    for (auto &V : ReductionOps)
      IgnoreList.append(V.begin(), V.end());
    while (i < NumReducedVals - ReduxWidth + 1 && ReduxWidth > 2) {
      auto VL = makeArrayRef(&ReducedVals[i], ReduxWidth);
      V.buildTree(VL, ExternallyUsedValues, IgnoreList);
      Optional<ArrayRef<unsigned>> Order = V.bestOrder();
      // TODO: Handle orders of size less than number of elements in the vector.
      if (Order && Order->size() == VL.size()) {
        // TODO: reorder tree nodes without tree rebuilding.
        SmallVector<Value *, 4> ReorderedOps(VL.size());
        llvm::transform(*Order, ReorderedOps.begin(),
                        [VL](const unsigned Idx) { return VL[Idx]; });
        V.buildTree(ReorderedOps, ExternallyUsedValues, IgnoreList);
      }
      if (V.isTreeTinyAndNotFullyVectorizable())
        break;
      if (V.isLoadCombineReductionCandidate(ReductionData.getOpcode()))
        break;

      V.computeMinimumValueSizes();

      // Estimate cost.
      int TreeCost = V.getTreeCost();
      int ReductionCost = getReductionCost(TTI, ReducedVals[i], ReduxWidth);
      int Cost = TreeCost + ReductionCost;
      if (Cost >= -SLPCostThreshold) {
          V.getORE()->emit([&]() {
              return OptimizationRemarkMissed(
                         SV_NAME, "HorSLPNotBeneficial", cast<Instruction>(VL[0]))
                     << "Vectorizing horizontal reduction is possible"
                     << "but not beneficial with cost "
                     << ore::NV("Cost", Cost) << " and threshold "
                     << ore::NV("Threshold", -SLPCostThreshold);
          });
          break;
      }

      LLVM_DEBUG(dbgs() << "SLP: Vectorizing horizontal reduction at cost:"
                        << Cost << ". (HorRdx)\n");
      V.getORE()->emit([&]() {
          return OptimizationRemark(
                     SV_NAME, "VectorizedHorizontalReduction", cast<Instruction>(VL[0]))
          << "Vectorized horizontal reduction with cost "
          << ore::NV("Cost", Cost) << " and with tree size "
          << ore::NV("TreeSize", V.getTreeSize());
      });

      // Vectorize a tree.
      DebugLoc Loc = cast<Instruction>(ReducedVals[i])->getDebugLoc();
      Value *VectorizedRoot = V.vectorizeTree(ExternallyUsedValues);

      // Emit a reduction. For min/max, the root is a select, but the insertion
      // point is the compare condition of that select.
      Instruction *RdxRootInst = cast<Instruction>(ReductionRoot);
      if (ReductionData.isMinMax())
        Builder.SetInsertPoint(getCmpForMinMaxReduction(RdxRootInst));
      else
        Builder.SetInsertPoint(RdxRootInst);

      Value *ReducedSubTree =
          emitReduction(VectorizedRoot, Builder, ReduxWidth, TTI);
      if (VectorizedTree) {
        Builder.SetCurrentDebugLocation(Loc);
        OperationData VectReductionData(ReductionData.getOpcode(),
                                        VectorizedTree, ReducedSubTree,
                                        ReductionData.getKind());
        VectorizedTree =
            VectReductionData.createOp(Builder, "op.rdx", ReductionOps);
      } else
        VectorizedTree = ReducedSubTree;
      i += ReduxWidth;
      ReduxWidth = PowerOf2Floor(NumReducedVals - i);
    }

    if (VectorizedTree) {
      // Finish the reduction.
      for (; i < NumReducedVals; ++i) {
        auto *I = cast<Instruction>(ReducedVals[i]);
        Builder.SetCurrentDebugLocation(I->getDebugLoc());
        OperationData VectReductionData(ReductionData.getOpcode(),
                                        VectorizedTree, I,
                                        ReductionData.getKind());
        VectorizedTree = VectReductionData.createOp(Builder, "", ReductionOps);
      }
      for (auto &Pair : ExternallyUsedValues) {
        // Add each externally used value to the final reduction.
        for (auto *I : Pair.second) {
          Builder.SetCurrentDebugLocation(I->getDebugLoc());
          OperationData VectReductionData(ReductionData.getOpcode(),
                                          VectorizedTree, Pair.first,
                                          ReductionData.getKind());
          VectorizedTree = VectReductionData.createOp(Builder, "op.extra", I);
        }
      }

      // Update users. For a min/max reduction that ends with a compare and
      // select, we also have to RAUW for the compare instruction feeding the
      // reduction root. That's because the original compare may have extra uses
      // besides the final select of the reduction.
      if (ReductionData.isMinMax()) {
        if (auto *VecSelect = dyn_cast<SelectInst>(VectorizedTree)) {
          Instruction *ScalarCmp =
              getCmpForMinMaxReduction(cast<Instruction>(ReductionRoot));
          ScalarCmp->replaceAllUsesWith(VecSelect->getCondition());
        }
      }
      ReductionRoot->replaceAllUsesWith(VectorizedTree);

      // Mark all scalar reduction ops for deletion, they are replaced by the
      // vector reductions.
      V.eraseInstructions(IgnoreList);
    }
    return VectorizedTree != nullptr;
  }

  unsigned numReductionValues() const {
    return ReducedVals.size();
  }

private:
  /// Calculate the cost of a reduction.
  int getReductionCost(TargetTransformInfo *TTI, Value *FirstReducedVal,
                       unsigned ReduxWidth) {
    Type *ScalarTy = FirstReducedVal->getType();
    VectorType *VecTy = VectorType::get(ScalarTy, ReduxWidth);

    int PairwiseRdxCost;
    int SplittingRdxCost;
    switch (ReductionData.getKind()) {
    case RK_Arithmetic:
      PairwiseRdxCost =
          TTI->getArithmeticReductionCost(ReductionData.getOpcode(), VecTy,
                                          /*IsPairwiseForm=*/true);
      SplittingRdxCost =
          TTI->getArithmeticReductionCost(ReductionData.getOpcode(), VecTy,
                                          /*IsPairwiseForm=*/false);
      break;
    case RK_Min:
    case RK_Max:
    case RK_UMin:
    case RK_UMax: {
      auto *VecCondTy = cast<VectorType>(CmpInst::makeCmpResultType(VecTy));
      bool IsUnsigned = ReductionData.getKind() == RK_UMin ||
                        ReductionData.getKind() == RK_UMax;
      PairwiseRdxCost =
          TTI->getMinMaxReductionCost(VecTy, VecCondTy,
                                      /*IsPairwiseForm=*/true, IsUnsigned);
      SplittingRdxCost =
          TTI->getMinMaxReductionCost(VecTy, VecCondTy,
                                      /*IsPairwiseForm=*/false, IsUnsigned);
      break;
    }
    case RK_None:
      llvm_unreachable("Expected arithmetic or min/max reduction operation");
    }

    IsPairwiseReduction = PairwiseRdxCost < SplittingRdxCost;
    int VecReduxCost = IsPairwiseReduction ? PairwiseRdxCost : SplittingRdxCost;

    int ScalarReduxCost = 0;
    switch (ReductionData.getKind()) {
    case RK_Arithmetic:
      ScalarReduxCost =
          TTI->getArithmeticInstrCost(ReductionData.getOpcode(), ScalarTy);
      break;
    case RK_Min:
    case RK_Max:
    case RK_UMin:
    case RK_UMax:
      ScalarReduxCost =
          TTI->getCmpSelInstrCost(ReductionData.getOpcode(), ScalarTy) +
          TTI->getCmpSelInstrCost(Instruction::Select, ScalarTy,
                                  CmpInst::makeCmpResultType(ScalarTy));
      break;
    case RK_None:
      llvm_unreachable("Expected arithmetic or min/max reduction operation");
    }
    ScalarReduxCost *= (ReduxWidth - 1);

    LLVM_DEBUG(dbgs() << "SLP: Adding cost " << VecReduxCost - ScalarReduxCost
                      << " for reduction that starts with " << *FirstReducedVal
                      << " (It is a "
                      << (IsPairwiseReduction ? "pairwise" : "splitting")
                      << " reduction)\n");

    return VecReduxCost - ScalarReduxCost;
  }

  /// Emit a horizontal reduction of the vectorized value.
  Value *emitReduction(Value *VectorizedValue, IRBuilder<> &Builder,
                       unsigned ReduxWidth, const TargetTransformInfo *TTI) {
    assert(VectorizedValue && "Need to have a vectorized tree node");
    assert(isPowerOf2_32(ReduxWidth) &&
           "We only handle power-of-two reductions for now");

    if (!IsPairwiseReduction) {
      // FIXME: The builder should use an FMF guard. It should not be hard-coded
      //        to 'fast'.
      assert(Builder.getFastMathFlags().isFast() && "Expected 'fast' FMF");
      return createSimpleTargetReduction(
          Builder, TTI, ReductionData.getOpcode(), VectorizedValue,
          ReductionData.getFlags(), ReductionOps.back());
    }

    Value *TmpVec = VectorizedValue;
    for (unsigned i = ReduxWidth / 2; i != 0; i >>= 1) {
      auto LeftMask = createRdxShuffleMask(ReduxWidth, i, true, true);
      auto RightMask = createRdxShuffleMask(ReduxWidth, i, true, false);

      Value *LeftShuf = Builder.CreateShuffleVector(
          TmpVec, UndefValue::get(TmpVec->getType()), LeftMask, "rdx.shuf.l");
      Value *RightShuf = Builder.CreateShuffleVector(
          TmpVec, UndefValue::get(TmpVec->getType()), (RightMask),
          "rdx.shuf.r");
      OperationData VectReductionData(ReductionData.getOpcode(), LeftShuf,
                                      RightShuf, ReductionData.getKind());
      TmpVec = VectReductionData.createOp(Builder, "op.rdx", ReductionOps);
    }

    // The result is in the first element of the vector.
    return Builder.CreateExtractElement(TmpVec, Builder.getInt32(0));
  }
};

} // end anonymous namespace

/// Recognize construction of vectors like
///  %ra = insertelement <4 x float> undef, float %s0, i32 0
///  %rb = insertelement <4 x float> %ra, float %s1, i32 1
///  %rc = insertelement <4 x float> %rb, float %s2, i32 2
///  %rd = insertelement <4 x float> %rc, float %s3, i32 3
///  starting from the last insertelement or insertvalue instruction.
///
/// Also recognize aggregates like {<2 x float>, <2 x float>},
/// {{float, float}, {float, float}}, [2 x {float, float}] and so on.
/// See llvm/test/Transforms/SLPVectorizer/X86/pr42022.ll for examples.
///
/// Assume LastInsertInst is of InsertElementInst or InsertValueInst type.
///
/// \return true if it matches.
static bool findBuildAggregate(Value *LastInsertInst, TargetTransformInfo *TTI,
                               SmallVectorImpl<Value *> &BuildVectorOpds,
                               int &UserCost) {
  assert((isa<InsertElementInst>(LastInsertInst) ||
          isa<InsertValueInst>(LastInsertInst)) &&
         "Expected insertelement or insertvalue instruction!");
  UserCost = 0;
  do {
    // TODO: Use TTI's getScalarizationOverhead for sequence of inserts rather
    // than sum of single inserts as the latter may overestimate cost.
    // This work should imply improving cost estimation for extracts that
    // added in for external (for vectorization tree) users.
    // For example, in following case all extracts added in order to feed
    // into external users (inserts), which in turn form sequence to build
    // an aggregate that we do match here:
    //  %4 = extractelement <4 x i64> %3, i32 0
    //  %v0 = insertelement <4 x i64> undef, i64 %4, i32 0
    //  %5 = extractelement <4 x i64> %3, i32 1
    //  %v1 = insertelement <4 x i64> %v0, i64 %5, i32 1
    //  %6 = extractelement <4 x i64> %3, i32 2
    //  %v2 = insertelement <4 x i64> %v1, i64 %6, i32 2
    //  %7 = extractelement <4 x i64> %3, i32 3
    //  %v3 = insertelement <4 x i64> %v2, i64 %7, i32 3
    //
    // Cost of this entire sequence is currently estimated as sum of single
    // extracts (as this aggregate build sequence is an external to
    // vectorization tree user) minus cost of the aggregate build.
    // As this whole sequence will be optimized away we want the cost to be
    // zero. But it is not quite possible using given approach (at least for
    // X86) because inserts can be more expensive than extracts for longer
    // vector lengths so the difference turns out not zero in such a case.
    // Ideally we want to match this entire sequence and treat it as a no-op
    // (i.e. do not count into final cost at all).
    // Currently the difference tends to be negative thus adding a bias
    // toward favoring vectorization. If we switch into using TTI interface
    // the bias tendency will remain but will be lower.
    Value *InsertedOperand;
    if (auto *IE = dyn_cast<InsertElementInst>(LastInsertInst)) {
      InsertedOperand = IE->getOperand(1);
      LastInsertInst = IE->getOperand(0);
      if (auto *CI = dyn_cast<ConstantInt>(IE->getOperand(2))) {
        UserCost += TTI->getVectorInstrCost(Instruction::InsertElement,
                                            IE->getType(), CI->getZExtValue());
      }
    } else {
      auto *IV = cast<InsertValueInst>(LastInsertInst);
      InsertedOperand = IV->getInsertedValueOperand();
      LastInsertInst = IV->getAggregateOperand();
    }
    if (isa<InsertElementInst>(InsertedOperand) ||
        isa<InsertValueInst>(InsertedOperand)) {
      int TmpUserCost;
      SmallVector<Value *, 8> TmpBuildVectorOpds;
      if (!findBuildAggregate(InsertedOperand, TTI, TmpBuildVectorOpds,
                              TmpUserCost))
        return false;
      BuildVectorOpds.append(TmpBuildVectorOpds.rbegin(),
                             TmpBuildVectorOpds.rend());
      UserCost += TmpUserCost;
    } else {
      BuildVectorOpds.push_back(InsertedOperand);
    }
    if (isa<UndefValue>(LastInsertInst))
      break;
    if ((!isa<InsertValueInst>(LastInsertInst) &&
         !isa<InsertElementInst>(LastInsertInst)) ||
        !LastInsertInst->hasOneUse())
      return false;
  } while (true);
  std::reverse(BuildVectorOpds.begin(), BuildVectorOpds.end());
  return true;
}

static bool PhiTypeSorterFunc(Value *V, Value *V2) {
  return V->getType() < V2->getType();
}

/// Try and get a reduction value from a phi node.
///
/// Given a phi node \p P in a block \p ParentBB, consider possible reductions
/// if they come from either \p ParentBB or a containing loop latch.
///
/// \returns A candidate reduction value if possible, or \code nullptr \endcode
/// if not possible.
static Value *getReductionValue(const DominatorTree *DT, PHINode *P,
                                BasicBlock *ParentBB, LoopInfo *LI) {
  // There are situations where the reduction value is not dominated by the
  // reduction phi. Vectorizing such cases has been reported to cause
  // miscompiles. See PR25787.
  auto DominatedReduxValue = [&](Value *R) {
    return isa<Instruction>(R) &&
           DT->dominates(P->getParent(), cast<Instruction>(R)->getParent());
  };

  Value *Rdx = nullptr;

  // Return the incoming value if it comes from the same BB as the phi node.
  if (P->getIncomingBlock(0) == ParentBB) {
    Rdx = P->getIncomingValue(0);
  } else if (P->getIncomingBlock(1) == ParentBB) {
    Rdx = P->getIncomingValue(1);
  }

  if (Rdx && DominatedReduxValue(Rdx))
    return Rdx;

  // Otherwise, check whether we have a loop latch to look at.
  Loop *BBL = LI->getLoopFor(ParentBB);
  if (!BBL)
    return nullptr;
  BasicBlock *BBLatch = BBL->getLoopLatch();
  if (!BBLatch)
    return nullptr;

  // There is a loop latch, return the incoming value if it comes from
  // that. This reduction pattern occasionally turns up.
  if (P->getIncomingBlock(0) == BBLatch) {
    Rdx = P->getIncomingValue(0);
  } else if (P->getIncomingBlock(1) == BBLatch) {
    Rdx = P->getIncomingValue(1);
  }

  if (Rdx && DominatedReduxValue(Rdx))
    return Rdx;

  return nullptr;
}

/// Attempt to reduce a horizontal reduction.
/// If it is legal to match a horizontal reduction feeding the phi node \a P
/// with reduction operators \a Root (or one of its operands) in a basic block
/// \a BB, then check if it can be done. If horizontal reduction is not found
/// and root instruction is a binary operation, vectorization of the operands is
/// attempted.
/// \returns true if a horizontal reduction was matched and reduced or operands
/// of one of the binary instruction were vectorized.
/// \returns false if a horizontal reduction was not matched (or not possible)
/// or no vectorization of any binary operation feeding \a Root instruction was
/// performed.
static bool tryToVectorizeHorReductionOrInstOperands(
    PHINode *P, Instruction *Root, BasicBlock *BB, BoUpSLP &R,
    TargetTransformInfo *TTI,
    const function_ref<bool(Instruction *, BoUpSLP &)> Vectorize) {
  if (!ShouldVectorizeHor)
    return false;

  if (!Root)
    return false;

  if (Root->getParent() != BB || isa<PHINode>(Root))
    return false;
  // Start analysis starting from Root instruction. If horizontal reduction is
  // found, try to vectorize it. If it is not a horizontal reduction or
  // vectorization is not possible or not effective, and currently analyzed
  // instruction is a binary operation, try to vectorize the operands, using
  // pre-order DFS traversal order. If the operands were not vectorized, repeat
  // the same procedure considering each operand as a possible root of the
  // horizontal reduction.
  // Interrupt the process if the Root instruction itself was vectorized or all
  // sub-trees not higher that RecursionMaxDepth were analyzed/vectorized.
  SmallVector<std::pair<Instruction *, unsigned>, 8> Stack(1, {Root, 0});
  SmallPtrSet<Value *, 8> VisitedInstrs;
  bool Res = false;
  while (!Stack.empty()) {
    Instruction *Inst;
    unsigned Level;
    std::tie(Inst, Level) = Stack.pop_back_val();
    auto *BI = dyn_cast<BinaryOperator>(Inst);
    auto *SI = dyn_cast<SelectInst>(Inst);
    if (BI || SI) {
      HorizontalReduction HorRdx;
      if (HorRdx.matchAssociativeReduction(P, Inst)) {
        if (HorRdx.tryToReduce(R, TTI)) {
          Res = true;
          // Set P to nullptr to avoid re-analysis of phi node in
          // matchAssociativeReduction function unless this is the root node.
          P = nullptr;
          continue;
        }
      }
      if (P && BI) {
        Inst = dyn_cast<Instruction>(BI->getOperand(0));
        if (Inst == P)
          Inst = dyn_cast<Instruction>(BI->getOperand(1));
        if (!Inst) {
          // Set P to nullptr to avoid re-analysis of phi node in
          // matchAssociativeReduction function unless this is the root node.
          P = nullptr;
          continue;
        }
      }
    }
    // Set P to nullptr to avoid re-analysis of phi node in
    // matchAssociativeReduction function unless this is the root node.
    P = nullptr;
    if (Vectorize(Inst, R)) {
      Res = true;
      continue;
    }

    // Try to vectorize operands.
    // Continue analysis for the instruction from the same basic block only to
    // save compile time.
    if (++Level < RecursionMaxDepth)
      for (auto *Op : Inst->operand_values())
        if (VisitedInstrs.insert(Op).second)
          if (auto *I = dyn_cast<Instruction>(Op))
            if (!isa<PHINode>(I) && !R.isDeleted(I) && I->getParent() == BB)
              Stack.emplace_back(I, Level);
  }
  return Res;
}

bool SLPVectorizerPass::vectorizeRootInstruction(PHINode *P, Value *V,
                                                 BasicBlock *BB, BoUpSLP &R,
                                                 TargetTransformInfo *TTI) {
  if (!V)
    return false;
  auto *I = dyn_cast<Instruction>(V);
  if (!I)
    return false;

  if (!isa<BinaryOperator>(I))
    P = nullptr;
  // Try to match and vectorize a horizontal reduction.
  auto &&ExtraVectorization = [this](Instruction *I, BoUpSLP &R) -> bool {
    return tryToVectorize(I, R);
  };
  return tryToVectorizeHorReductionOrInstOperands(P, I, BB, R, TTI,
                                                  ExtraVectorization);
}

bool SLPVectorizerPass::vectorizeInsertValueInst(InsertValueInst *IVI,
                                                 BasicBlock *BB, BoUpSLP &R) {
  int UserCost = 0;
  const DataLayout &DL = BB->getModule()->getDataLayout();
  if (!R.canMapToVector(IVI->getType(), DL))
    return false;

  SmallVector<Value *, 16> BuildVectorOpds;
  if (!findBuildAggregate(IVI, TTI, BuildVectorOpds, UserCost))
    return false;

  LLVM_DEBUG(dbgs() << "SLP: array mappable to vector: " << *IVI << "\n");
  // Aggregate value is unlikely to be processed in vector register, we need to
  // extract scalars into scalar registers, so NeedExtraction is set true.
  return tryToVectorizeList(BuildVectorOpds, R, UserCost);
}

bool SLPVectorizerPass::vectorizeInsertElementInst(InsertElementInst *IEI,
                                                   BasicBlock *BB, BoUpSLP &R) {
  int UserCost;
  SmallVector<Value *, 16> BuildVectorOpds;
  if (!findBuildAggregate(IEI, TTI, BuildVectorOpds, UserCost) ||
      (llvm::all_of(BuildVectorOpds,
                    [](Value *V) { return isa<ExtractElementInst>(V); }) &&
       isShuffle(BuildVectorOpds)))
    return false;

  // Vectorize starting with the build vector operands ignoring the BuildVector
  // instructions for the purpose of scheduling and user extraction.
  return tryToVectorizeList(BuildVectorOpds, R, UserCost);
}

bool SLPVectorizerPass::vectorizeCmpInst(CmpInst *CI, BasicBlock *BB,
                                         BoUpSLP &R) {
  if (tryToVectorizePair(CI->getOperand(0), CI->getOperand(1), R))
    return true;

  bool OpsChanged = false;
  for (int Idx = 0; Idx < 2; ++Idx) {
    OpsChanged |=
        vectorizeRootInstruction(nullptr, CI->getOperand(Idx), BB, R, TTI);
  }
  return OpsChanged;
}

bool SLPVectorizerPass::vectorizeSimpleInstructions(
    SmallVectorImpl<Instruction *> &Instructions, BasicBlock *BB, BoUpSLP &R) {
  bool OpsChanged = false;
  for (auto *I : reverse(Instructions)) {
    if (R.isDeleted(I))
      continue;
    if (auto *LastInsertValue = dyn_cast<InsertValueInst>(I))
      OpsChanged |= vectorizeInsertValueInst(LastInsertValue, BB, R);
    else if (auto *LastInsertElem = dyn_cast<InsertElementInst>(I))
      OpsChanged |= vectorizeInsertElementInst(LastInsertElem, BB, R);
    else if (auto *CI = dyn_cast<CmpInst>(I))
      OpsChanged |= vectorizeCmpInst(CI, BB, R);
  }
  Instructions.clear();
  return OpsChanged;
}

bool SLPVectorizerPass::vectorizeChainsInBlock(BasicBlock *BB, BoUpSLP &R) {
  bool Changed = false;
  SmallVector<Value *, 4> Incoming;
  SmallPtrSet<Value *, 16> VisitedInstrs;

  bool HaveVectorizedPhiNodes = true;
  while (HaveVectorizedPhiNodes) {
    HaveVectorizedPhiNodes = false;

    // Collect the incoming values from the PHIs.
    Incoming.clear();
    for (Instruction &I : *BB) {
      PHINode *P = dyn_cast<PHINode>(&I);
      if (!P)
        break;

      if (!VisitedInstrs.count(P) && !R.isDeleted(P))
        Incoming.push_back(P);
    }

    // Sort by type.
    llvm::stable_sort(Incoming, PhiTypeSorterFunc);

    // Try to vectorize elements base on their type.
    for (SmallVector<Value *, 4>::iterator IncIt = Incoming.begin(),
                                           E = Incoming.end();
         IncIt != E;) {

      // Look for the next elements with the same type.
      SmallVector<Value *, 4>::iterator SameTypeIt = IncIt;
      while (SameTypeIt != E &&
             (*SameTypeIt)->getType() == (*IncIt)->getType()) {
        VisitedInstrs.insert(*SameTypeIt);
        ++SameTypeIt;
      }

      // Try to vectorize them.
      unsigned NumElts = (SameTypeIt - IncIt);
      LLVM_DEBUG(dbgs() << "SLP: Trying to vectorize starting at PHIs ("
                        << NumElts << ")\n");
      // The order in which the phi nodes appear in the program does not matter.
      // So allow tryToVectorizeList to reorder them if it is beneficial. This
      // is done when there are exactly two elements since tryToVectorizeList
      // asserts that there are only two values when AllowReorder is true.
      bool AllowReorder = NumElts == 2;
      if (NumElts > 1 && tryToVectorizeList(makeArrayRef(IncIt, NumElts), R,
                                            /*UserCost=*/0, AllowReorder)) {
        // Success start over because instructions might have been changed.
        HaveVectorizedPhiNodes = true;
        Changed = true;
        break;
      }

      // Start over at the next instruction of a different type (or the end).
      IncIt = SameTypeIt;
    }
  }

  VisitedInstrs.clear();

  SmallVector<Instruction *, 8> PostProcessInstructions;
  SmallDenseSet<Instruction *, 4> KeyNodes;
  for (BasicBlock::iterator it = BB->begin(), e = BB->end(); it != e; ++it) {
    // Skip instructions marked for the deletion.
    if (R.isDeleted(&*it))
      continue;
    // We may go through BB multiple times so skip the one we have checked.
    if (!VisitedInstrs.insert(&*it).second) {
      if (it->use_empty() && KeyNodes.count(&*it) > 0 &&
          vectorizeSimpleInstructions(PostProcessInstructions, BB, R)) {
        // We would like to start over since some instructions are deleted
        // and the iterator may become invalid value.
        Changed = true;
        it = BB->begin();
        e = BB->end();
      }
      continue;
    }

    if (isa<DbgInfoIntrinsic>(it))
      continue;

    // Try to vectorize reductions that use PHINodes.
    if (PHINode *P = dyn_cast<PHINode>(it)) {
      // Check that the PHI is a reduction PHI.
      if (P->getNumIncomingValues() != 2)
        return Changed;

      // Try to match and vectorize a horizontal reduction.
      if (vectorizeRootInstruction(P, getReductionValue(DT, P, BB, LI), BB, R,
                                   TTI)) {
        Changed = true;
        it = BB->begin();
        e = BB->end();
        continue;
      }
      continue;
    }

    // Ran into an instruction without users, like terminator, or function call
    // with ignored return value, store. Ignore unused instructions (basing on
    // instruction type, except for CallInst and InvokeInst).
    if (it->use_empty() && (it->getType()->isVoidTy() || isa<CallInst>(it) ||
                            isa<InvokeInst>(it))) {
      KeyNodes.insert(&*it);
      bool OpsChanged = false;
      if (ShouldStartVectorizeHorAtStore || !isa<StoreInst>(it)) {
        for (auto *V : it->operand_values()) {
          // Try to match and vectorize a horizontal reduction.
          OpsChanged |= vectorizeRootInstruction(nullptr, V, BB, R, TTI);
        }
      }
      // Start vectorization of post-process list of instructions from the
      // top-tree instructions to try to vectorize as many instructions as
      // possible.
      OpsChanged |= vectorizeSimpleInstructions(PostProcessInstructions, BB, R);
      if (OpsChanged) {
        // We would like to start over since some instructions are deleted
        // and the iterator may become invalid value.
        Changed = true;
        it = BB->begin();
        e = BB->end();
        continue;
      }
    }

    if (isa<InsertElementInst>(it) || isa<CmpInst>(it) ||
        isa<InsertValueInst>(it))
      PostProcessInstructions.push_back(&*it);
  }

  return Changed;
}

bool SLPVectorizerPass::vectorizeGEPIndices(BasicBlock *BB, BoUpSLP &R) {
  auto Changed = false;
  for (auto &Entry : GEPs) {
    // If the getelementptr list has fewer than two elements, there's nothing
    // to do.
    if (Entry.second.size() < 2)
      continue;

    LLVM_DEBUG(dbgs() << "SLP: Analyzing a getelementptr list of length "
                      << Entry.second.size() << ".\n");

    // Process the GEP list in chunks suitable for the target's supported
    // vector size. If a vector register can't hold 1 element, we are done.
    unsigned MaxVecRegSize = R.getMaxVecRegSize();
    unsigned EltSize = R.getVectorElementSize(Entry.second[0]);
    if (MaxVecRegSize < EltSize)
      continue;

    unsigned MaxElts = MaxVecRegSize / EltSize;
    for (unsigned BI = 0, BE = Entry.second.size(); BI < BE; BI += MaxElts) {
      auto Len = std::min<unsigned>(BE - BI, MaxElts);
      auto GEPList = makeArrayRef(&Entry.second[BI], Len);

      // Initialize a set a candidate getelementptrs. Note that we use a
      // SetVector here to preserve program order. If the index computations
      // are vectorizable and begin with loads, we want to minimize the chance
      // of having to reorder them later.
      SetVector<Value *> Candidates(GEPList.begin(), GEPList.end());

      // Some of the candidates may have already been vectorized after we
      // initially collected them. If so, they are marked as deleted, so remove
      // them from the set of candidates.
      Candidates.remove_if(
          [&R](Value *I) { return R.isDeleted(cast<Instruction>(I)); });

      // Remove from the set of candidates all pairs of getelementptrs with
      // constant differences. Such getelementptrs are likely not good
      // candidates for vectorization in a bottom-up phase since one can be
      // computed from the other. We also ensure all candidate getelementptr
      // indices are unique.
      for (int I = 0, E = GEPList.size(); I < E && Candidates.size() > 1; ++I) {
        auto *GEPI = GEPList[I];
        if (!Candidates.count(GEPI))
          continue;
        auto *SCEVI = SE->getSCEV(GEPList[I]);
        for (int J = I + 1; J < E && Candidates.size() > 1; ++J) {
          auto *GEPJ = GEPList[J];
          auto *SCEVJ = SE->getSCEV(GEPList[J]);
          if (isa<SCEVConstant>(SE->getMinusSCEV(SCEVI, SCEVJ))) {
            Candidates.remove(GEPI);
            Candidates.remove(GEPJ);
          } else if (GEPI->idx_begin()->get() == GEPJ->idx_begin()->get()) {
            Candidates.remove(GEPJ);
          }
        }
      }

      // We break out of the above computation as soon as we know there are
      // fewer than two candidates remaining.
      if (Candidates.size() < 2)
        continue;

      // Add the single, non-constant index of each candidate to the bundle. We
      // ensured the indices met these constraints when we originally collected
      // the getelementptrs.
      SmallVector<Value *, 16> Bundle(Candidates.size());
      auto BundleIndex = 0u;
      for (auto *V : Candidates) {
        auto *GEP = cast<GetElementPtrInst>(V);
        auto *GEPIdx = GEP->idx_begin()->get();
        assert(GEP->getNumIndices() == 1 || !isa<Constant>(GEPIdx));
        Bundle[BundleIndex++] = GEPIdx;
      }

      // Try and vectorize the indices. We are currently only interested in
      // gather-like cases of the form:
      //
      // ... = g[a[0] - b[0]] + g[a[1] - b[1]] + ...
      //
      // where the loads of "a", the loads of "b", and the subtractions can be
      // performed in parallel. It's likely that detecting this pattern in a
      // bottom-up phase will be simpler and less costly than building a
      // full-blown top-down phase beginning at the consecutive loads.
      Changed |= tryToVectorizeList(Bundle, R);
    }
  }
  return Changed;
}

bool SLPVectorizerPass::vectorizeStoreChains(BoUpSLP &R) {
  bool Changed = false;
  // Attempt to sort and vectorize each of the store-groups.
  for (StoreListMap::iterator it = Stores.begin(), e = Stores.end(); it != e;
       ++it) {
    if (it->second.size() < 2)
      continue;

    LLVM_DEBUG(dbgs() << "SLP: Analyzing a store chain of length "
                      << it->second.size() << ".\n");

    Changed |= vectorizeStores(it->second, R);
  }
  return Changed;
}

char SLPVectorizer::ID = 0;

static const char lv_name[] = "SLP Vectorizer";

INITIALIZE_PASS_BEGIN(SLPVectorizer, SV_NAME, lv_name, false, false)
INITIALIZE_PASS_DEPENDENCY(AAResultsWrapperPass)
INITIALIZE_PASS_DEPENDENCY(TargetTransformInfoWrapperPass)
INITIALIZE_PASS_DEPENDENCY(AssumptionCacheTracker)
INITIALIZE_PASS_DEPENDENCY(ScalarEvolutionWrapperPass)
INITIALIZE_PASS_DEPENDENCY(LoopSimplify)
INITIALIZE_PASS_DEPENDENCY(DemandedBitsWrapperPass)
INITIALIZE_PASS_DEPENDENCY(OptimizationRemarkEmitterWrapperPass)
INITIALIZE_PASS_DEPENDENCY(InjectTLIMappingsLegacy)
INITIALIZE_PASS_END(SLPVectorizer, SV_NAME, lv_name, false, false)

Pass *llvm::createSLPVectorizerPass() { return new SLPVectorizer(); }<|MERGE_RESOLUTION|>--- conflicted
+++ resolved
@@ -3913,14 +3913,9 @@
 
 int BoUpSLP::getGatherCost(VectorType *Ty,
                            const DenseSet<unsigned> &ShuffledIndices) const {
-<<<<<<< HEAD
-  int Cost = 0;
-  for (unsigned i = 0, e = Ty->getNumElements(); i < e; ++i)
-=======
   unsigned NumElts = Ty->getNumElements();
   APInt DemandedElts = APInt::getNullValue(NumElts);
   for (unsigned i = 0; i < NumElts; ++i)
->>>>>>> 918d599f
     if (!ShuffledIndices.count(i))
       DemandedElts.setBit(i);
   int Cost = TTI->getScalarizationOverhead(Ty, DemandedElts, /*Insert*/ true,
