//===- LoadStoreVectorizer.cpp - GPU Load & Store Vectorizer --------------===//
//
// Part of the LLVM Project, under the Apache License v2.0 with LLVM Exceptions.
// See https://llvm.org/LICENSE.txt for license information.
// SPDX-License-Identifier: Apache-2.0 WITH LLVM-exception
//
//===----------------------------------------------------------------------===//
//
// This pass merges loads/stores to/from sequential memory addresses into vector
// loads/stores.  Although there's nothing GPU-specific in here, this pass is
// motivated by the microarchitectural quirks of nVidia and AMD GPUs.
//
// (For simplicity below we talk about loads only, but everything also applies
// to stores.)
//
// This pass is intended to be run late in the pipeline, after other
// vectorization opportunities have been exploited.  So the assumption here is
// that immediately following our new vector load we'll need to extract out the
// individual elements of the load, so we can operate on them individually.
//
// On CPUs this transformation is usually not beneficial, because extracting the
// elements of a vector register is expensive on most architectures.  It's
// usually better just to load each element individually into its own scalar
// register.
//
// However, nVidia and AMD GPUs don't have proper vector registers.  Instead, a
// "vector load" loads directly into a series of scalar registers.  In effect,
// extracting the elements of the vector is free.  It's therefore always
// beneficial to vectorize a sequence of loads on these architectures.
//
// Vectorizing (perhaps a better name might be "coalescing") loads can have
// large performance impacts on GPU kernels, and opportunities for vectorizing
// are common in GPU code.  This pass tries very hard to find such
// opportunities; its runtime is quadratic in the number of loads in a BB.
//
// Some CPU architectures, such as ARM, have instructions that load into
// multiple scalar registers, similar to a GPU vectorized load.  In theory ARM
// could use this pass (with some modifications), but currently it implements
// its own pass to do something similar to what we do here.

#include "llvm/Transforms/Vectorize/LoadStoreVectorizer.h"
#include "llvm/ADT/APInt.h"
#include "llvm/ADT/ArrayRef.h"
#include "llvm/ADT/MapVector.h"
#include "llvm/ADT/PostOrderIterator.h"
#include "llvm/ADT/STLExtras.h"
#include "llvm/ADT/SmallPtrSet.h"
#include "llvm/ADT/SmallVector.h"
#include "llvm/ADT/Statistic.h"
#include "llvm/ADT/iterator_range.h"
#include "llvm/Analysis/AliasAnalysis.h"
#include "llvm/Analysis/AssumptionCache.h"
#include "llvm/Analysis/MemoryLocation.h"
#include "llvm/Analysis/ScalarEvolution.h"
#include "llvm/Analysis/TargetTransformInfo.h"
#include "llvm/Analysis/ValueTracking.h"
#include "llvm/Analysis/VectorUtils.h"
#include "llvm/IR/Attributes.h"
#include "llvm/IR/BasicBlock.h"
#include "llvm/IR/Constants.h"
#include "llvm/IR/DataLayout.h"
#include "llvm/IR/DerivedTypes.h"
#include "llvm/IR/Dominators.h"
#include "llvm/IR/Function.h"
#include "llvm/IR/IRBuilder.h"
#include "llvm/IR/InstrTypes.h"
#include "llvm/IR/Instruction.h"
#include "llvm/IR/Instructions.h"
#include "llvm/IR/IntrinsicInst.h"
#include "llvm/IR/Module.h"
#include "llvm/IR/Type.h"
#include "llvm/IR/User.h"
#include "llvm/IR/Value.h"
#include "llvm/InitializePasses.h"
#include "llvm/Pass.h"
#include "llvm/Support/Casting.h"
#include "llvm/Support/Debug.h"
#include "llvm/Support/KnownBits.h"
#include "llvm/Support/MathExtras.h"
#include "llvm/Support/raw_ostream.h"
#include "llvm/Transforms/Utils/Local.h"
#include "llvm/Transforms/Vectorize.h"
#include <algorithm>
#include <cassert>
#include <cstdlib>
#include <tuple>
#include <utility>

using namespace llvm;

#define DEBUG_TYPE "load-store-vectorizer"

STATISTIC(NumVectorInstructions, "Number of vector accesses generated");
STATISTIC(NumScalarsVectorized, "Number of scalar accesses vectorized");

// FIXME: Assuming stack alignment of 4 is always good enough
static const unsigned StackAdjustedAlignment = 4;

namespace {

/// ChainID is an arbitrary token that is allowed to be different only for the
/// accesses that are guaranteed to be considered non-consecutive by
/// Vectorizer::isConsecutiveAccess. It's used for grouping instructions
/// together and reducing the number of instructions the main search operates on
/// at a time, i.e. this is to reduce compile time and nothing else as the main
/// search has O(n^2) time complexity. The underlying type of ChainID should not
/// be relied upon.
using ChainID = const Value *;
using InstrList = SmallVector<Instruction *, 8>;
using InstrListMap = MapVector<ChainID, InstrList>;

class Vectorizer {
  Function &F;
  AliasAnalysis &AA;
  AssumptionCache &AC;
  DominatorTree &DT;
  ScalarEvolution &SE;
  TargetTransformInfo &TTI;
  const DataLayout &DL;
  IRBuilder<> Builder;

public:
  Vectorizer(Function &F, AliasAnalysis &AA, AssumptionCache &AC,
             DominatorTree &DT, ScalarEvolution &SE, TargetTransformInfo &TTI)
      : F(F), AA(AA), AC(AC), DT(DT), SE(SE), TTI(TTI),
        DL(F.getParent()->getDataLayout()), Builder(SE.getContext()) {}

  bool run();

private:
  unsigned getPointerAddressSpace(Value *I);

  static const unsigned MaxDepth = 3;

  bool isConsecutiveAccess(Value *A, Value *B);
  bool areConsecutivePointers(Value *PtrA, Value *PtrB, APInt PtrDelta,
                              unsigned Depth = 0) const;
  bool lookThroughComplexAddresses(Value *PtrA, Value *PtrB, APInt PtrDelta,
                                   unsigned Depth) const;
  bool lookThroughSelects(Value *PtrA, Value *PtrB, const APInt &PtrDelta,
                          unsigned Depth) const;

  /// After vectorization, reorder the instructions that I depends on
  /// (the instructions defining its operands), to ensure they dominate I.
  void reorder(Instruction *I);

  /// Returns the first and the last instructions in Chain.
  std::pair<BasicBlock::iterator, BasicBlock::iterator>
  getBoundaryInstrs(ArrayRef<Instruction *> Chain);

  /// Erases the original instructions after vectorizing.
  void eraseInstructions(ArrayRef<Instruction *> Chain);

  /// "Legalize" the vector type that would be produced by combining \p
  /// ElementSizeBits elements in \p Chain. Break into two pieces such that the
  /// total size of each piece is 1, 2 or a multiple of 4 bytes. \p Chain is
  /// expected to have more than 4 elements.
  std::pair<ArrayRef<Instruction *>, ArrayRef<Instruction *>>
  splitOddVectorElts(ArrayRef<Instruction *> Chain, unsigned ElementSizeBits);

  /// Finds the largest prefix of Chain that's vectorizable, checking for
  /// intervening instructions which may affect the memory accessed by the
  /// instructions within Chain.
  ///
  /// The elements of \p Chain must be all loads or all stores and must be in
  /// address order.
  ArrayRef<Instruction *> getVectorizablePrefix(ArrayRef<Instruction *> Chain);

  /// Collects load and store instructions to vectorize.
  std::pair<InstrListMap, InstrListMap> collectInstructions(BasicBlock *BB);

  /// Processes the collected instructions, the \p Map. The values of \p Map
  /// should be all loads or all stores.
  bool vectorizeChains(InstrListMap &Map);

  /// Finds the load/stores to consecutive memory addresses and vectorizes them.
  bool vectorizeInstructions(ArrayRef<Instruction *> Instrs);

  /// Vectorizes the load instructions in Chain.
  bool
  vectorizeLoadChain(ArrayRef<Instruction *> Chain,
                     SmallPtrSet<Instruction *, 16> *InstructionsProcessed);

  /// Vectorizes the store instructions in Chain.
  bool
  vectorizeStoreChain(ArrayRef<Instruction *> Chain,
                      SmallPtrSet<Instruction *, 16> *InstructionsProcessed);

  /// Check if this load/store access is misaligned accesses.
  bool accessIsMisaligned(unsigned SzInBytes, unsigned AddressSpace,
                          Align Alignment);
};

class LoadStoreVectorizerLegacyPass : public FunctionPass {
public:
  static char ID;

  LoadStoreVectorizerLegacyPass() : FunctionPass(ID) {
    initializeLoadStoreVectorizerLegacyPassPass(*PassRegistry::getPassRegistry());
  }

  bool runOnFunction(Function &F) override;

  StringRef getPassName() const override {
    return "GPU Load and Store Vectorizer";
  }

  void getAnalysisUsage(AnalysisUsage &AU) const override {
    AU.addRequired<AAResultsWrapperPass>();
    AU.addRequired<AssumptionCacheTracker>();
    AU.addRequired<ScalarEvolutionWrapperPass>();
    AU.addRequired<DominatorTreeWrapperPass>();
    AU.addRequired<TargetTransformInfoWrapperPass>();
    AU.setPreservesCFG();
  }
};

} // end anonymous namespace

char LoadStoreVectorizerLegacyPass::ID = 0;

INITIALIZE_PASS_BEGIN(LoadStoreVectorizerLegacyPass, DEBUG_TYPE,
                      "Vectorize load and Store instructions", false, false)
INITIALIZE_PASS_DEPENDENCY(SCEVAAWrapperPass)
INITIALIZE_PASS_DEPENDENCY(AssumptionCacheTracker);
INITIALIZE_PASS_DEPENDENCY(DominatorTreeWrapperPass)
INITIALIZE_PASS_DEPENDENCY(AAResultsWrapperPass)
INITIALIZE_PASS_DEPENDENCY(GlobalsAAWrapperPass)
INITIALIZE_PASS_DEPENDENCY(TargetTransformInfoWrapperPass)
INITIALIZE_PASS_END(LoadStoreVectorizerLegacyPass, DEBUG_TYPE,
                    "Vectorize load and store instructions", false, false)

Pass *llvm::createLoadStoreVectorizerPass() {
  return new LoadStoreVectorizerLegacyPass();
}

bool LoadStoreVectorizerLegacyPass::runOnFunction(Function &F) {
  // Don't vectorize when the attribute NoImplicitFloat is used.
  if (skipFunction(F) || F.hasFnAttribute(Attribute::NoImplicitFloat))
    return false;

  AliasAnalysis &AA = getAnalysis<AAResultsWrapperPass>().getAAResults();
  DominatorTree &DT = getAnalysis<DominatorTreeWrapperPass>().getDomTree();
  ScalarEvolution &SE = getAnalysis<ScalarEvolutionWrapperPass>().getSE();
  TargetTransformInfo &TTI =
      getAnalysis<TargetTransformInfoWrapperPass>().getTTI(F);

  AssumptionCache &AC =
      getAnalysis<AssumptionCacheTracker>().getAssumptionCache(F);

  Vectorizer V(F, AA, AC, DT, SE, TTI);
  return V.run();
}

PreservedAnalyses LoadStoreVectorizerPass::run(Function &F, FunctionAnalysisManager &AM) {
  // Don't vectorize when the attribute NoImplicitFloat is used.
  if (F.hasFnAttribute(Attribute::NoImplicitFloat))
    return PreservedAnalyses::all();

  AliasAnalysis &AA = AM.getResult<AAManager>(F);
  DominatorTree &DT = AM.getResult<DominatorTreeAnalysis>(F);
  ScalarEvolution &SE = AM.getResult<ScalarEvolutionAnalysis>(F);
  TargetTransformInfo &TTI = AM.getResult<TargetIRAnalysis>(F);
  AssumptionCache &AC = AM.getResult<AssumptionAnalysis>(F);

  Vectorizer V(F, AA, AC, DT, SE, TTI);
  bool Changed = V.run();
  PreservedAnalyses PA;
  PA.preserveSet<CFGAnalyses>();
  return Changed ? PA : PreservedAnalyses::all();
}

// The real propagateMetadata expects a SmallVector<Value*>, but we deal in
// vectors of Instructions.
static void propagateMetadata(Instruction *I, ArrayRef<Instruction *> IL) {
  SmallVector<Value *, 8> VL(IL.begin(), IL.end());
  propagateMetadata(I, VL);
}

// Vectorizer Implementation
bool Vectorizer::run() {
  bool Changed = false;

  // Scan the blocks in the function in post order.
  for (BasicBlock *BB : post_order(&F)) {
    InstrListMap LoadRefs, StoreRefs;
    std::tie(LoadRefs, StoreRefs) = collectInstructions(BB);
    Changed |= vectorizeChains(LoadRefs);
    Changed |= vectorizeChains(StoreRefs);
  }

  return Changed;
}

unsigned Vectorizer::getPointerAddressSpace(Value *I) {
  if (LoadInst *L = dyn_cast<LoadInst>(I))
    return L->getPointerAddressSpace();
  if (StoreInst *S = dyn_cast<StoreInst>(I))
    return S->getPointerAddressSpace();
  return -1;
}

// FIXME: Merge with llvm::isConsecutiveAccess
bool Vectorizer::isConsecutiveAccess(Value *A, Value *B) {
  Value *PtrA = getLoadStorePointerOperand(A);
  Value *PtrB = getLoadStorePointerOperand(B);
  unsigned ASA = getPointerAddressSpace(A);
  unsigned ASB = getPointerAddressSpace(B);

  // Check that the address spaces match and that the pointers are valid.
  if (!PtrA || !PtrB || (ASA != ASB))
    return false;

  // Make sure that A and B are different pointers of the same size type.
  Type *PtrATy = PtrA->getType()->getPointerElementType();
  Type *PtrBTy = PtrB->getType()->getPointerElementType();
  if (PtrA == PtrB ||
      PtrATy->isVectorTy() != PtrBTy->isVectorTy() ||
      DL.getTypeStoreSize(PtrATy) != DL.getTypeStoreSize(PtrBTy) ||
      DL.getTypeStoreSize(PtrATy->getScalarType()) !=
          DL.getTypeStoreSize(PtrBTy->getScalarType()))
    return false;

  unsigned PtrBitWidth = DL.getPointerSizeInBits(ASA);
  APInt Size(PtrBitWidth, DL.getTypeStoreSize(PtrATy));

  return areConsecutivePointers(PtrA, PtrB, Size);
}

bool Vectorizer::areConsecutivePointers(Value *PtrA, Value *PtrB,
                                        APInt PtrDelta, unsigned Depth) const {
  unsigned PtrBitWidth = DL.getPointerTypeSizeInBits(PtrA->getType());
  APInt OffsetA(PtrBitWidth, 0);
  APInt OffsetB(PtrBitWidth, 0);
  PtrA = PtrA->stripAndAccumulateInBoundsConstantOffsets(DL, OffsetA);
  PtrB = PtrB->stripAndAccumulateInBoundsConstantOffsets(DL, OffsetB);

  unsigned NewPtrBitWidth = DL.getTypeStoreSizeInBits(PtrA->getType());

  if (NewPtrBitWidth != DL.getTypeStoreSizeInBits(PtrB->getType()))
    return false;

  // In case if we have to shrink the pointer
  // stripAndAccumulateInBoundsConstantOffsets should properly handle a
  // possible overflow and the value should fit into a smallest data type
  // used in the cast/gep chain.
  assert(OffsetA.getMinSignedBits() <= NewPtrBitWidth &&
         OffsetB.getMinSignedBits() <= NewPtrBitWidth);

  OffsetA = OffsetA.sextOrTrunc(NewPtrBitWidth);
  OffsetB = OffsetB.sextOrTrunc(NewPtrBitWidth);
  PtrDelta = PtrDelta.sextOrTrunc(NewPtrBitWidth);

  APInt OffsetDelta = OffsetB - OffsetA;

  // Check if they are based on the same pointer. That makes the offsets
  // sufficient.
  if (PtrA == PtrB)
    return OffsetDelta == PtrDelta;

  // Compute the necessary base pointer delta to have the necessary final delta
  // equal to the pointer delta requested.
  APInt BaseDelta = PtrDelta - OffsetDelta;

  // Compute the distance with SCEV between the base pointers.
  const SCEV *PtrSCEVA = SE.getSCEV(PtrA);
  const SCEV *PtrSCEVB = SE.getSCEV(PtrB);
  const SCEV *C = SE.getConstant(BaseDelta);
  const SCEV *X = SE.getAddExpr(PtrSCEVA, C);
  if (X == PtrSCEVB)
    return true;

  // The above check will not catch the cases where one of the pointers is
  // factorized but the other one is not, such as (C + (S * (A + B))) vs
  // (AS + BS). Get the minus scev. That will allow re-combining the expresions
  // and getting the simplified difference.
  const SCEV *Dist = SE.getMinusSCEV(PtrSCEVB, PtrSCEVA);
  if (C == Dist)
    return true;

  // Sometimes even this doesn't work, because SCEV can't always see through
  // patterns that look like (gep (ext (add (shl X, C1), C2))). Try checking
  // things the hard way.
  return lookThroughComplexAddresses(PtrA, PtrB, BaseDelta, Depth);
}

bool Vectorizer::lookThroughComplexAddresses(Value *PtrA, Value *PtrB,
                                             APInt PtrDelta,
                                             unsigned Depth) const {
  auto *GEPA = dyn_cast<GetElementPtrInst>(PtrA);
  auto *GEPB = dyn_cast<GetElementPtrInst>(PtrB);
  if (!GEPA || !GEPB)
    return lookThroughSelects(PtrA, PtrB, PtrDelta, Depth);

  // Look through GEPs after checking they're the same except for the last
  // index.
  if (GEPA->getNumOperands() != GEPB->getNumOperands() ||
      GEPA->getPointerOperand() != GEPB->getPointerOperand())
    return false;
  gep_type_iterator GTIA = gep_type_begin(GEPA);
  gep_type_iterator GTIB = gep_type_begin(GEPB);
  for (unsigned I = 0, E = GEPA->getNumIndices() - 1; I < E; ++I) {
    if (GTIA.getOperand() != GTIB.getOperand())
      return false;
    ++GTIA;
    ++GTIB;
  }

  Instruction *OpA = dyn_cast<Instruction>(GTIA.getOperand());
  Instruction *OpB = dyn_cast<Instruction>(GTIB.getOperand());
  if (!OpA || !OpB || OpA->getOpcode() != OpB->getOpcode() ||
      OpA->getType() != OpB->getType())
    return false;

  if (PtrDelta.isNegative()) {
    if (PtrDelta.isMinSignedValue())
      return false;
    PtrDelta.negate();
    std::swap(OpA, OpB);
  }
  uint64_t Stride = DL.getTypeAllocSize(GTIA.getIndexedType());
  if (PtrDelta.urem(Stride) != 0)
    return false;
  unsigned IdxBitWidth = OpA->getType()->getScalarSizeInBits();
  APInt IdxDiff = PtrDelta.udiv(Stride).zextOrSelf(IdxBitWidth);

  // Only look through a ZExt/SExt.
  if (!isa<SExtInst>(OpA) && !isa<ZExtInst>(OpA))
    return false;

  bool Signed = isa<SExtInst>(OpA);

  // At this point A could be a function parameter, i.e. not an instruction
  Value *ValA = OpA->getOperand(0);
  OpB = dyn_cast<Instruction>(OpB->getOperand(0));
  if (!OpB || ValA->getType() != OpB->getType())
    return false;

  // Now we need to prove that adding IdxDiff to ValA won't overflow.
  bool Safe = false;
  auto CheckFlags = [](Instruction *I, bool Signed) {
    BinaryOperator *BinOpI = cast<BinaryOperator>(I);
    return (Signed && BinOpI->hasNoSignedWrap()) ||
           (!Signed && BinOpI->hasNoUnsignedWrap());
  };

  // First attempt: if OpB is an add with NSW/NUW, and OpB is IdxDiff added to
  // ValA, we're okay.
  if (OpB->getOpcode() == Instruction::Add &&
      isa<ConstantInt>(OpB->getOperand(1)) &&
      IdxDiff.sle(cast<ConstantInt>(OpB->getOperand(1))->getSExtValue()) &&
      CheckFlags(OpB, Signed))
    Safe = true;

  // Second attempt: If both OpA and OpB is an add with NSW/NUW and with
  // the same LHS operand, we can guarantee that the transformation is safe
  // if we can prove that OpA won't overflow when IdxDiff added to the RHS
  // of OpA.
  // For example:
  //  %tmp7 = add nsw i32 %tmp2, %v0
  //  %tmp8 = sext i32 %tmp7 to i64
  //  ...
  //  %tmp11 = add nsw i32 %v0, 1
  //  %tmp12 = add nsw i32 %tmp2, %tmp11
  //  %tmp13 = sext i32 %tmp12 to i64
  //
  //  Both %tmp7 and %tmp2 has the nsw flag and the first operand
  //  is %tmp2. It's guaranteed that adding 1 to %tmp7 won't overflow
  //  because %tmp11 adds 1 to %v0 and both %tmp11 and %tmp12 has the
  //  nsw flag.
  OpA = dyn_cast<Instruction>(ValA);
  if (!Safe && OpA && OpA->getOpcode() == Instruction::Add &&
      OpB->getOpcode() == Instruction::Add &&
      OpA->getOperand(0) == OpB->getOperand(0) && CheckFlags(OpA, Signed) &&
      CheckFlags(OpB, Signed)) {
    Value *RHSA = OpA->getOperand(1);
    Value *RHSB = OpB->getOperand(1);
    Instruction *OpRHSA = dyn_cast<Instruction>(RHSA);
    Instruction *OpRHSB = dyn_cast<Instruction>(RHSB);
    // Match `x +nsw/nuw y` and `x +nsw/nuw (y +nsw/nuw IdxDiff)`.
    if (OpRHSB && OpRHSB->getOpcode() == Instruction::Add &&
        CheckFlags(OpRHSB, Signed) && isa<ConstantInt>(OpRHSB->getOperand(1))) {
      int64_t CstVal = cast<ConstantInt>(OpRHSB->getOperand(1))->getSExtValue();
      if (OpRHSB->getOperand(0) == RHSA && IdxDiff.getSExtValue() == CstVal)
        Safe = true;
    }
    // Match `x +nsw/nuw (y +nsw/nuw -Idx)` and `x +nsw/nuw (y +nsw/nuw x)`.
    if (OpRHSA && OpRHSA->getOpcode() == Instruction::Add &&
        CheckFlags(OpRHSA, Signed) && isa<ConstantInt>(OpRHSA->getOperand(1))) {
      int64_t CstVal = cast<ConstantInt>(OpRHSA->getOperand(1))->getSExtValue();
      if (OpRHSA->getOperand(0) == RHSB && IdxDiff.getSExtValue() == -CstVal)
        Safe = true;
    }
    // Match `x +nsw/nuw (y +nsw/nuw c)` and
    // `x +nsw/nuw (y +nsw/nuw (c + IdxDiff))`.
    if (OpRHSA && OpRHSB && OpRHSA->getOpcode() == Instruction::Add &&
        OpRHSB->getOpcode() == Instruction::Add && CheckFlags(OpRHSA, Signed) &&
        CheckFlags(OpRHSB, Signed) && isa<ConstantInt>(OpRHSA->getOperand(1)) &&
        isa<ConstantInt>(OpRHSB->getOperand(1))) {
      int64_t CstValA =
          cast<ConstantInt>(OpRHSA->getOperand(1))->getSExtValue();
      int64_t CstValB =
          cast<ConstantInt>(OpRHSB->getOperand(1))->getSExtValue();
      if (OpRHSA->getOperand(0) == OpRHSB->getOperand(0) &&
          IdxDiff.getSExtValue() == (CstValB - CstValA))
        Safe = true;
    }
  }

  unsigned BitWidth = ValA->getType()->getScalarSizeInBits();

  // Third attempt:
  // If all set bits of IdxDiff or any higher order bit other than the sign bit
  // are known to be zero in ValA, we can add Diff to it while guaranteeing no
  // overflow of any sort.
  if (!Safe) {
    KnownBits Known(BitWidth);
<<<<<<< HEAD
    computeKnownBits(OpA, Known, DL, 0, &AC, OpA, &DT);
=======
    computeKnownBits(ValA, Known, DL, 0, &AC, OpB, &DT);
>>>>>>> 3f9ee3c9
    APInt BitsAllowedToBeSet = Known.Zero.zext(IdxDiff.getBitWidth());
    if (Signed)
      BitsAllowedToBeSet.clearBit(BitWidth - 1);
    if (BitsAllowedToBeSet.ult(IdxDiff))
      return false;
  }

  const SCEV *OffsetSCEVA = SE.getSCEV(ValA);
  const SCEV *OffsetSCEVB = SE.getSCEV(OpB);
  const SCEV *C = SE.getConstant(IdxDiff.trunc(BitWidth));
  const SCEV *X = SE.getAddExpr(OffsetSCEVA, C);
  return X == OffsetSCEVB;
}

bool Vectorizer::lookThroughSelects(Value *PtrA, Value *PtrB,
                                    const APInt &PtrDelta,
                                    unsigned Depth) const {
  if (Depth++ == MaxDepth)
    return false;

  if (auto *SelectA = dyn_cast<SelectInst>(PtrA)) {
    if (auto *SelectB = dyn_cast<SelectInst>(PtrB)) {
      return SelectA->getCondition() == SelectB->getCondition() &&
             areConsecutivePointers(SelectA->getTrueValue(),
                                    SelectB->getTrueValue(), PtrDelta, Depth) &&
             areConsecutivePointers(SelectA->getFalseValue(),
                                    SelectB->getFalseValue(), PtrDelta, Depth);
    }
  }
  return false;
}

void Vectorizer::reorder(Instruction *I) {
  SmallPtrSet<Instruction *, 16> InstructionsToMove;
  SmallVector<Instruction *, 16> Worklist;

  Worklist.push_back(I);
  while (!Worklist.empty()) {
    Instruction *IW = Worklist.pop_back_val();
    int NumOperands = IW->getNumOperands();
    for (int i = 0; i < NumOperands; i++) {
      Instruction *IM = dyn_cast<Instruction>(IW->getOperand(i));
      if (!IM || IM->getOpcode() == Instruction::PHI)
        continue;

      // If IM is in another BB, no need to move it, because this pass only
      // vectorizes instructions within one BB.
      if (IM->getParent() != I->getParent())
        continue;

      if (!IM->comesBefore(I)) {
        InstructionsToMove.insert(IM);
        Worklist.push_back(IM);
      }
    }
  }

  // All instructions to move should follow I. Start from I, not from begin().
  for (auto BBI = I->getIterator(), E = I->getParent()->end(); BBI != E;
       ++BBI) {
    if (!InstructionsToMove.count(&*BBI))
      continue;
    Instruction *IM = &*BBI;
    --BBI;
    IM->removeFromParent();
    IM->insertBefore(I);
  }
}

std::pair<BasicBlock::iterator, BasicBlock::iterator>
Vectorizer::getBoundaryInstrs(ArrayRef<Instruction *> Chain) {
  Instruction *C0 = Chain[0];
  BasicBlock::iterator FirstInstr = C0->getIterator();
  BasicBlock::iterator LastInstr = C0->getIterator();

  BasicBlock *BB = C0->getParent();
  unsigned NumFound = 0;
  for (Instruction &I : *BB) {
    if (!is_contained(Chain, &I))
      continue;

    ++NumFound;
    if (NumFound == 1) {
      FirstInstr = I.getIterator();
    }
    if (NumFound == Chain.size()) {
      LastInstr = I.getIterator();
      break;
    }
  }

  // Range is [first, last).
  return std::make_pair(FirstInstr, ++LastInstr);
}

void Vectorizer::eraseInstructions(ArrayRef<Instruction *> Chain) {
  SmallVector<Instruction *, 16> Instrs;
  for (Instruction *I : Chain) {
    Value *PtrOperand = getLoadStorePointerOperand(I);
    assert(PtrOperand && "Instruction must have a pointer operand.");
    Instrs.push_back(I);
    if (GetElementPtrInst *GEP = dyn_cast<GetElementPtrInst>(PtrOperand))
      Instrs.push_back(GEP);
  }

  // Erase instructions.
  for (Instruction *I : Instrs)
    if (I->use_empty())
      I->eraseFromParent();
}

std::pair<ArrayRef<Instruction *>, ArrayRef<Instruction *>>
Vectorizer::splitOddVectorElts(ArrayRef<Instruction *> Chain,
                               unsigned ElementSizeBits) {
  unsigned ElementSizeBytes = ElementSizeBits / 8;
  unsigned SizeBytes = ElementSizeBytes * Chain.size();
  unsigned NumLeft = (SizeBytes - (SizeBytes % 4)) / ElementSizeBytes;
  if (NumLeft == Chain.size()) {
    if ((NumLeft & 1) == 0)
      NumLeft /= 2; // Split even in half
    else
      --NumLeft;    // Split off last element
  } else if (NumLeft == 0)
    NumLeft = 1;
  return std::make_pair(Chain.slice(0, NumLeft), Chain.slice(NumLeft));
}

ArrayRef<Instruction *>
Vectorizer::getVectorizablePrefix(ArrayRef<Instruction *> Chain) {
  // These are in BB order, unlike Chain, which is in address order.
  SmallVector<Instruction *, 16> MemoryInstrs;
  SmallVector<Instruction *, 16> ChainInstrs;

  bool IsLoadChain = isa<LoadInst>(Chain[0]);
  LLVM_DEBUG({
    for (Instruction *I : Chain) {
      if (IsLoadChain)
        assert(isa<LoadInst>(I) &&
               "All elements of Chain must be loads, or all must be stores.");
      else
        assert(isa<StoreInst>(I) &&
               "All elements of Chain must be loads, or all must be stores.");
    }
  });

  for (Instruction &I : make_range(getBoundaryInstrs(Chain))) {
    if (isa<LoadInst>(I) || isa<StoreInst>(I)) {
      if (!is_contained(Chain, &I))
        MemoryInstrs.push_back(&I);
      else
        ChainInstrs.push_back(&I);
    } else if (isa<IntrinsicInst>(&I) &&
               cast<IntrinsicInst>(&I)->getIntrinsicID() ==
                   Intrinsic::sideeffect) {
      // Ignore llvm.sideeffect calls.
    } else if (isa<IntrinsicInst>(&I) &&
               cast<IntrinsicInst>(&I)->getIntrinsicID() ==
                   Intrinsic::pseudoprobe) {
      // Ignore llvm.pseudoprobe calls.
    } else if (isa<IntrinsicInst>(&I) &&
               cast<IntrinsicInst>(&I)->getIntrinsicID() == Intrinsic::assume) {
      // Ignore llvm.assume calls.
    } else if (IsLoadChain && (I.mayWriteToMemory() || I.mayThrow())) {
      LLVM_DEBUG(dbgs() << "LSV: Found may-write/throw operation: " << I
                        << '\n');
      break;
    } else if (!IsLoadChain && (I.mayReadOrWriteMemory() || I.mayThrow())) {
      LLVM_DEBUG(dbgs() << "LSV: Found may-read/write/throw operation: " << I
                        << '\n');
      break;
    }
  }

  // Loop until we find an instruction in ChainInstrs that we can't vectorize.
  unsigned ChainInstrIdx = 0;
  Instruction *BarrierMemoryInstr = nullptr;

  for (unsigned E = ChainInstrs.size(); ChainInstrIdx < E; ++ChainInstrIdx) {
    Instruction *ChainInstr = ChainInstrs[ChainInstrIdx];

    // If a barrier memory instruction was found, chain instructions that follow
    // will not be added to the valid prefix.
    if (BarrierMemoryInstr && BarrierMemoryInstr->comesBefore(ChainInstr))
      break;

    // Check (in BB order) if any instruction prevents ChainInstr from being
    // vectorized. Find and store the first such "conflicting" instruction.
    for (Instruction *MemInstr : MemoryInstrs) {
      // If a barrier memory instruction was found, do not check past it.
      if (BarrierMemoryInstr && BarrierMemoryInstr->comesBefore(MemInstr))
        break;

      auto *MemLoad = dyn_cast<LoadInst>(MemInstr);
      auto *ChainLoad = dyn_cast<LoadInst>(ChainInstr);
      if (MemLoad && ChainLoad)
        continue;

      // We can ignore the alias if the we have a load store pair and the load
      // is known to be invariant. The load cannot be clobbered by the store.
      auto IsInvariantLoad = [](const LoadInst *LI) -> bool {
        return LI->hasMetadata(LLVMContext::MD_invariant_load);
      };

      // We can ignore the alias as long as the load comes before the store,
      // because that means we won't be moving the load past the store to
      // vectorize it (the vectorized load is inserted at the location of the
      // first load in the chain).
      if (isa<StoreInst>(MemInstr) && ChainLoad &&
          (IsInvariantLoad(ChainLoad) || ChainLoad->comesBefore(MemInstr)))
        continue;

      // Same case, but in reverse.
      if (MemLoad && isa<StoreInst>(ChainInstr) &&
          (IsInvariantLoad(MemLoad) || MemLoad->comesBefore(ChainInstr)))
        continue;

      if (!AA.isNoAlias(MemoryLocation::get(MemInstr),
                        MemoryLocation::get(ChainInstr))) {
        LLVM_DEBUG({
          dbgs() << "LSV: Found alias:\n"
                    "  Aliasing instruction and pointer:\n"
                 << "  " << *MemInstr << '\n'
                 << "  " << *getLoadStorePointerOperand(MemInstr) << '\n'
                 << "  Aliased instruction and pointer:\n"
                 << "  " << *ChainInstr << '\n'
                 << "  " << *getLoadStorePointerOperand(ChainInstr) << '\n';
        });
        // Save this aliasing memory instruction as a barrier, but allow other
        // instructions that precede the barrier to be vectorized with this one.
        BarrierMemoryInstr = MemInstr;
        break;
      }
    }
    // Continue the search only for store chains, since vectorizing stores that
    // precede an aliasing load is valid. Conversely, vectorizing loads is valid
    // up to an aliasing store, but should not pull loads from further down in
    // the basic block.
    if (IsLoadChain && BarrierMemoryInstr) {
      // The BarrierMemoryInstr is a store that precedes ChainInstr.
      assert(BarrierMemoryInstr->comesBefore(ChainInstr));
      break;
    }
  }

  // Find the largest prefix of Chain whose elements are all in
  // ChainInstrs[0, ChainInstrIdx).  This is the largest vectorizable prefix of
  // Chain.  (Recall that Chain is in address order, but ChainInstrs is in BB
  // order.)
  SmallPtrSet<Instruction *, 8> VectorizableChainInstrs(
      ChainInstrs.begin(), ChainInstrs.begin() + ChainInstrIdx);
  unsigned ChainIdx = 0;
  for (unsigned ChainLen = Chain.size(); ChainIdx < ChainLen; ++ChainIdx) {
    if (!VectorizableChainInstrs.count(Chain[ChainIdx]))
      break;
  }
  return Chain.slice(0, ChainIdx);
}

static ChainID getChainID(const Value *Ptr) {
  const Value *ObjPtr = getUnderlyingObject(Ptr);
  if (const auto *Sel = dyn_cast<SelectInst>(ObjPtr)) {
    // The select's themselves are distinct instructions even if they share the
    // same condition and evaluate to consecutive pointers for true and false
    // values of the condition. Therefore using the select's themselves for
    // grouping instructions would put consecutive accesses into different lists
    // and they won't be even checked for being consecutive, and won't be
    // vectorized.
    return Sel->getCondition();
  }
  return ObjPtr;
}

std::pair<InstrListMap, InstrListMap>
Vectorizer::collectInstructions(BasicBlock *BB) {
  InstrListMap LoadRefs;
  InstrListMap StoreRefs;

  for (Instruction &I : *BB) {
    if (!I.mayReadOrWriteMemory())
      continue;

    if (LoadInst *LI = dyn_cast<LoadInst>(&I)) {
      if (!LI->isSimple())
        continue;

      // Skip if it's not legal.
      if (!TTI.isLegalToVectorizeLoad(LI))
        continue;

      Type *Ty = LI->getType();
      if (!VectorType::isValidElementType(Ty->getScalarType()))
        continue;

      // Skip weird non-byte sizes. They probably aren't worth the effort of
      // handling correctly.
      unsigned TySize = DL.getTypeSizeInBits(Ty);
      if ((TySize % 8) != 0)
        continue;

      // Skip vectors of pointers. The vectorizeLoadChain/vectorizeStoreChain
      // functions are currently using an integer type for the vectorized
      // load/store, and does not support casting between the integer type and a
      // vector of pointers (e.g. i64 to <2 x i16*>)
      if (Ty->isVectorTy() && Ty->isPtrOrPtrVectorTy())
        continue;

      Value *Ptr = LI->getPointerOperand();
      unsigned AS = Ptr->getType()->getPointerAddressSpace();
      unsigned VecRegSize = TTI.getLoadStoreVecRegBitWidth(AS);

      unsigned VF = VecRegSize / TySize;
      VectorType *VecTy = dyn_cast<VectorType>(Ty);

      // No point in looking at these if they're too big to vectorize.
      if (TySize > VecRegSize / 2 ||
          (VecTy && TTI.getLoadVectorFactor(VF, TySize, TySize / 8, VecTy) == 0))
        continue;

      // Make sure all the users of a vector are constant-index extracts.
      if (isa<VectorType>(Ty) && !llvm::all_of(LI->users(), [](const User *U) {
            const ExtractElementInst *EEI = dyn_cast<ExtractElementInst>(U);
            return EEI && isa<ConstantInt>(EEI->getOperand(1));
          }))
        continue;

      // Save the load locations.
      const ChainID ID = getChainID(Ptr);
      LoadRefs[ID].push_back(LI);
    } else if (StoreInst *SI = dyn_cast<StoreInst>(&I)) {
      if (!SI->isSimple())
        continue;

      // Skip if it's not legal.
      if (!TTI.isLegalToVectorizeStore(SI))
        continue;

      Type *Ty = SI->getValueOperand()->getType();
      if (!VectorType::isValidElementType(Ty->getScalarType()))
        continue;

      // Skip vectors of pointers. The vectorizeLoadChain/vectorizeStoreChain
      // functions are currently using an integer type for the vectorized
      // load/store, and does not support casting between the integer type and a
      // vector of pointers (e.g. i64 to <2 x i16*>)
      if (Ty->isVectorTy() && Ty->isPtrOrPtrVectorTy())
        continue;

      // Skip weird non-byte sizes. They probably aren't worth the effort of
      // handling correctly.
      unsigned TySize = DL.getTypeSizeInBits(Ty);
      if ((TySize % 8) != 0)
        continue;

      Value *Ptr = SI->getPointerOperand();
      unsigned AS = Ptr->getType()->getPointerAddressSpace();
      unsigned VecRegSize = TTI.getLoadStoreVecRegBitWidth(AS);

      unsigned VF = VecRegSize / TySize;
      VectorType *VecTy = dyn_cast<VectorType>(Ty);

      // No point in looking at these if they're too big to vectorize.
      if (TySize > VecRegSize / 2 ||
          (VecTy && TTI.getStoreVectorFactor(VF, TySize, TySize / 8, VecTy) == 0))
        continue;

      if (isa<VectorType>(Ty) && !llvm::all_of(SI->users(), [](const User *U) {
            const ExtractElementInst *EEI = dyn_cast<ExtractElementInst>(U);
            return EEI && isa<ConstantInt>(EEI->getOperand(1));
          }))
        continue;

      // Save store location.
      const ChainID ID = getChainID(Ptr);
      StoreRefs[ID].push_back(SI);
    }
  }

  return {LoadRefs, StoreRefs};
}

bool Vectorizer::vectorizeChains(InstrListMap &Map) {
  bool Changed = false;

  for (const std::pair<ChainID, InstrList> &Chain : Map) {
    unsigned Size = Chain.second.size();
    if (Size < 2)
      continue;

    LLVM_DEBUG(dbgs() << "LSV: Analyzing a chain of length " << Size << ".\n");

    // Process the stores in chunks of 64.
    for (unsigned CI = 0, CE = Size; CI < CE; CI += 64) {
      unsigned Len = std::min<unsigned>(CE - CI, 64);
      ArrayRef<Instruction *> Chunk(&Chain.second[CI], Len);
      Changed |= vectorizeInstructions(Chunk);
    }
  }

  return Changed;
}

bool Vectorizer::vectorizeInstructions(ArrayRef<Instruction *> Instrs) {
  LLVM_DEBUG(dbgs() << "LSV: Vectorizing " << Instrs.size()
                    << " instructions.\n");
  SmallVector<int, 16> Heads, Tails;
  int ConsecutiveChain[64];

  // Do a quadratic search on all of the given loads/stores and find all of the
  // pairs of loads/stores that follow each other.
  for (int i = 0, e = Instrs.size(); i < e; ++i) {
    ConsecutiveChain[i] = -1;
    for (int j = e - 1; j >= 0; --j) {
      if (i == j)
        continue;

      if (isConsecutiveAccess(Instrs[i], Instrs[j])) {
        if (ConsecutiveChain[i] != -1) {
          int CurDistance = std::abs(ConsecutiveChain[i] - i);
          int NewDistance = std::abs(ConsecutiveChain[i] - j);
          if (j < i || NewDistance > CurDistance)
            continue; // Should not insert.
        }

        Tails.push_back(j);
        Heads.push_back(i);
        ConsecutiveChain[i] = j;
      }
    }
  }

  bool Changed = false;
  SmallPtrSet<Instruction *, 16> InstructionsProcessed;

  for (int Head : Heads) {
    if (InstructionsProcessed.count(Instrs[Head]))
      continue;
    bool LongerChainExists = false;
    for (unsigned TIt = 0; TIt < Tails.size(); TIt++)
      if (Head == Tails[TIt] &&
          !InstructionsProcessed.count(Instrs[Heads[TIt]])) {
        LongerChainExists = true;
        break;
      }
    if (LongerChainExists)
      continue;

    // We found an instr that starts a chain. Now follow the chain and try to
    // vectorize it.
    SmallVector<Instruction *, 16> Operands;
    int I = Head;
    while (I != -1 && (is_contained(Tails, I) || is_contained(Heads, I))) {
      if (InstructionsProcessed.count(Instrs[I]))
        break;

      Operands.push_back(Instrs[I]);
      I = ConsecutiveChain[I];
    }

    bool Vectorized = false;
    if (isa<LoadInst>(*Operands.begin()))
      Vectorized = vectorizeLoadChain(Operands, &InstructionsProcessed);
    else
      Vectorized = vectorizeStoreChain(Operands, &InstructionsProcessed);

    Changed |= Vectorized;
  }

  return Changed;
}

bool Vectorizer::vectorizeStoreChain(
    ArrayRef<Instruction *> Chain,
    SmallPtrSet<Instruction *, 16> *InstructionsProcessed) {
  StoreInst *S0 = cast<StoreInst>(Chain[0]);

  // If the vector has an int element, default to int for the whole store.
  Type *StoreTy = nullptr;
  for (Instruction *I : Chain) {
    StoreTy = cast<StoreInst>(I)->getValueOperand()->getType();
    if (StoreTy->isIntOrIntVectorTy())
      break;

    if (StoreTy->isPtrOrPtrVectorTy()) {
      StoreTy = Type::getIntNTy(F.getParent()->getContext(),
                                DL.getTypeSizeInBits(StoreTy));
      break;
    }
  }
  assert(StoreTy && "Failed to find store type");

  unsigned Sz = DL.getTypeSizeInBits(StoreTy);
  unsigned AS = S0->getPointerAddressSpace();
  unsigned VecRegSize = TTI.getLoadStoreVecRegBitWidth(AS);
  unsigned VF = VecRegSize / Sz;
  unsigned ChainSize = Chain.size();
  Align Alignment = S0->getAlign();

  if (!isPowerOf2_32(Sz) || VF < 2 || ChainSize < 2) {
    InstructionsProcessed->insert(Chain.begin(), Chain.end());
    return false;
  }

  ArrayRef<Instruction *> NewChain = getVectorizablePrefix(Chain);
  if (NewChain.empty()) {
    // No vectorization possible.
    InstructionsProcessed->insert(Chain.begin(), Chain.end());
    return false;
  }
  if (NewChain.size() == 1) {
    // Failed after the first instruction. Discard it and try the smaller chain.
    InstructionsProcessed->insert(NewChain.front());
    return false;
  }

  // Update Chain to the valid vectorizable subchain.
  Chain = NewChain;
  ChainSize = Chain.size();

  // Check if it's legal to vectorize this chain. If not, split the chain and
  // try again.
  unsigned EltSzInBytes = Sz / 8;
  unsigned SzInBytes = EltSzInBytes * ChainSize;

  FixedVectorType *VecTy;
  auto *VecStoreTy = dyn_cast<FixedVectorType>(StoreTy);
  if (VecStoreTy)
    VecTy = FixedVectorType::get(StoreTy->getScalarType(),
                                 Chain.size() * VecStoreTy->getNumElements());
  else
    VecTy = FixedVectorType::get(StoreTy, Chain.size());

  // If it's more than the max vector size or the target has a better
  // vector factor, break it into two pieces.
  unsigned TargetVF = TTI.getStoreVectorFactor(VF, Sz, SzInBytes, VecTy);
  if (ChainSize > VF || (VF != TargetVF && TargetVF < ChainSize)) {
    LLVM_DEBUG(dbgs() << "LSV: Chain doesn't match with the vector factor."
                         " Creating two separate arrays.\n");
    return vectorizeStoreChain(Chain.slice(0, TargetVF),
                               InstructionsProcessed) |
           vectorizeStoreChain(Chain.slice(TargetVF), InstructionsProcessed);
  }

  LLVM_DEBUG({
    dbgs() << "LSV: Stores to vectorize:\n";
    for (Instruction *I : Chain)
      dbgs() << "  " << *I << "\n";
  });

  // We won't try again to vectorize the elements of the chain, regardless of
  // whether we succeed below.
  InstructionsProcessed->insert(Chain.begin(), Chain.end());

  // If the store is going to be misaligned, don't vectorize it.
  if (accessIsMisaligned(SzInBytes, AS, Alignment)) {
    if (S0->getPointerAddressSpace() != DL.getAllocaAddrSpace()) {
      auto Chains = splitOddVectorElts(Chain, Sz);
      return vectorizeStoreChain(Chains.first, InstructionsProcessed) |
             vectorizeStoreChain(Chains.second, InstructionsProcessed);
    }

    Align NewAlign = getOrEnforceKnownAlignment(S0->getPointerOperand(),
                                                Align(StackAdjustedAlignment),
                                                DL, S0, nullptr, &DT);
    if (NewAlign >= Alignment)
      Alignment = NewAlign;
    else
      return false;
  }

  if (!TTI.isLegalToVectorizeStoreChain(SzInBytes, Alignment, AS)) {
    auto Chains = splitOddVectorElts(Chain, Sz);
    return vectorizeStoreChain(Chains.first, InstructionsProcessed) |
           vectorizeStoreChain(Chains.second, InstructionsProcessed);
  }

  BasicBlock::iterator First, Last;
  std::tie(First, Last) = getBoundaryInstrs(Chain);
  Builder.SetInsertPoint(&*Last);

  Value *Vec = UndefValue::get(VecTy);

  if (VecStoreTy) {
    unsigned VecWidth = VecStoreTy->getNumElements();
    for (unsigned I = 0, E = Chain.size(); I != E; ++I) {
      StoreInst *Store = cast<StoreInst>(Chain[I]);
      for (unsigned J = 0, NE = VecStoreTy->getNumElements(); J != NE; ++J) {
        unsigned NewIdx = J + I * VecWidth;
        Value *Extract = Builder.CreateExtractElement(Store->getValueOperand(),
                                                      Builder.getInt32(J));
        if (Extract->getType() != StoreTy->getScalarType())
          Extract = Builder.CreateBitCast(Extract, StoreTy->getScalarType());

        Value *Insert =
            Builder.CreateInsertElement(Vec, Extract, Builder.getInt32(NewIdx));
        Vec = Insert;
      }
    }
  } else {
    for (unsigned I = 0, E = Chain.size(); I != E; ++I) {
      StoreInst *Store = cast<StoreInst>(Chain[I]);
      Value *Extract = Store->getValueOperand();
      if (Extract->getType() != StoreTy->getScalarType())
        Extract =
            Builder.CreateBitOrPointerCast(Extract, StoreTy->getScalarType());

      Value *Insert =
          Builder.CreateInsertElement(Vec, Extract, Builder.getInt32(I));
      Vec = Insert;
    }
  }

  StoreInst *SI = Builder.CreateAlignedStore(
    Vec,
    Builder.CreateBitCast(S0->getPointerOperand(), VecTy->getPointerTo(AS)),
    Alignment);
  propagateMetadata(SI, Chain);

  eraseInstructions(Chain);
  ++NumVectorInstructions;
  NumScalarsVectorized += Chain.size();
  return true;
}

bool Vectorizer::vectorizeLoadChain(
    ArrayRef<Instruction *> Chain,
    SmallPtrSet<Instruction *, 16> *InstructionsProcessed) {
  LoadInst *L0 = cast<LoadInst>(Chain[0]);

  // If the vector has an int element, default to int for the whole load.
  Type *LoadTy = nullptr;
  for (const auto &V : Chain) {
    LoadTy = cast<LoadInst>(V)->getType();
    if (LoadTy->isIntOrIntVectorTy())
      break;

    if (LoadTy->isPtrOrPtrVectorTy()) {
      LoadTy = Type::getIntNTy(F.getParent()->getContext(),
                               DL.getTypeSizeInBits(LoadTy));
      break;
    }
  }
  assert(LoadTy && "Can't determine LoadInst type from chain");

  unsigned Sz = DL.getTypeSizeInBits(LoadTy);
  unsigned AS = L0->getPointerAddressSpace();
  unsigned VecRegSize = TTI.getLoadStoreVecRegBitWidth(AS);
  unsigned VF = VecRegSize / Sz;
  unsigned ChainSize = Chain.size();
  Align Alignment = L0->getAlign();

  if (!isPowerOf2_32(Sz) || VF < 2 || ChainSize < 2) {
    InstructionsProcessed->insert(Chain.begin(), Chain.end());
    return false;
  }

  ArrayRef<Instruction *> NewChain = getVectorizablePrefix(Chain);
  if (NewChain.empty()) {
    // No vectorization possible.
    InstructionsProcessed->insert(Chain.begin(), Chain.end());
    return false;
  }
  if (NewChain.size() == 1) {
    // Failed after the first instruction. Discard it and try the smaller chain.
    InstructionsProcessed->insert(NewChain.front());
    return false;
  }

  // Update Chain to the valid vectorizable subchain.
  Chain = NewChain;
  ChainSize = Chain.size();

  // Check if it's legal to vectorize this chain. If not, split the chain and
  // try again.
  unsigned EltSzInBytes = Sz / 8;
  unsigned SzInBytes = EltSzInBytes * ChainSize;
  VectorType *VecTy;
  auto *VecLoadTy = dyn_cast<FixedVectorType>(LoadTy);
  if (VecLoadTy)
    VecTy = FixedVectorType::get(LoadTy->getScalarType(),
                                 Chain.size() * VecLoadTy->getNumElements());
  else
    VecTy = FixedVectorType::get(LoadTy, Chain.size());

  // If it's more than the max vector size or the target has a better
  // vector factor, break it into two pieces.
  unsigned TargetVF = TTI.getLoadVectorFactor(VF, Sz, SzInBytes, VecTy);
  if (ChainSize > VF || (VF != TargetVF && TargetVF < ChainSize)) {
    LLVM_DEBUG(dbgs() << "LSV: Chain doesn't match with the vector factor."
                         " Creating two separate arrays.\n");
    return vectorizeLoadChain(Chain.slice(0, TargetVF), InstructionsProcessed) |
           vectorizeLoadChain(Chain.slice(TargetVF), InstructionsProcessed);
  }

  // We won't try again to vectorize the elements of the chain, regardless of
  // whether we succeed below.
  InstructionsProcessed->insert(Chain.begin(), Chain.end());

  // If the load is going to be misaligned, don't vectorize it.
  if (accessIsMisaligned(SzInBytes, AS, Alignment)) {
    if (L0->getPointerAddressSpace() != DL.getAllocaAddrSpace()) {
      auto Chains = splitOddVectorElts(Chain, Sz);
      return vectorizeLoadChain(Chains.first, InstructionsProcessed) |
             vectorizeLoadChain(Chains.second, InstructionsProcessed);
    }

    Align NewAlign = getOrEnforceKnownAlignment(L0->getPointerOperand(),
                                                Align(StackAdjustedAlignment),
                                                DL, L0, nullptr, &DT);
    if (NewAlign >= Alignment)
      Alignment = NewAlign;
    else
      return false;
  }

  if (!TTI.isLegalToVectorizeLoadChain(SzInBytes, Alignment, AS)) {
    auto Chains = splitOddVectorElts(Chain, Sz);
    return vectorizeLoadChain(Chains.first, InstructionsProcessed) |
           vectorizeLoadChain(Chains.second, InstructionsProcessed);
  }

  LLVM_DEBUG({
    dbgs() << "LSV: Loads to vectorize:\n";
    for (Instruction *I : Chain)
      I->dump();
  });

  // getVectorizablePrefix already computed getBoundaryInstrs.  The value of
  // Last may have changed since then, but the value of First won't have.  If it
  // matters, we could compute getBoundaryInstrs only once and reuse it here.
  BasicBlock::iterator First, Last;
  std::tie(First, Last) = getBoundaryInstrs(Chain);
  Builder.SetInsertPoint(&*First);

  Value *Bitcast =
      Builder.CreateBitCast(L0->getPointerOperand(), VecTy->getPointerTo(AS));
  LoadInst *LI =
      Builder.CreateAlignedLoad(VecTy, Bitcast, MaybeAlign(Alignment));
  propagateMetadata(LI, Chain);

  if (VecLoadTy) {
    SmallVector<Instruction *, 16> InstrsToErase;

    unsigned VecWidth = VecLoadTy->getNumElements();
    for (unsigned I = 0, E = Chain.size(); I != E; ++I) {
      for (auto Use : Chain[I]->users()) {
        // All users of vector loads are ExtractElement instructions with
        // constant indices, otherwise we would have bailed before now.
        Instruction *UI = cast<Instruction>(Use);
        unsigned Idx = cast<ConstantInt>(UI->getOperand(1))->getZExtValue();
        unsigned NewIdx = Idx + I * VecWidth;
        Value *V = Builder.CreateExtractElement(LI, Builder.getInt32(NewIdx),
                                                UI->getName());
        if (V->getType() != UI->getType())
          V = Builder.CreateBitCast(V, UI->getType());

        // Replace the old instruction.
        UI->replaceAllUsesWith(V);
        InstrsToErase.push_back(UI);
      }
    }

    // Bitcast might not be an Instruction, if the value being loaded is a
    // constant.  In that case, no need to reorder anything.
    if (Instruction *BitcastInst = dyn_cast<Instruction>(Bitcast))
      reorder(BitcastInst);

    for (auto I : InstrsToErase)
      I->eraseFromParent();
  } else {
    for (unsigned I = 0, E = Chain.size(); I != E; ++I) {
      Value *CV = Chain[I];
      Value *V =
          Builder.CreateExtractElement(LI, Builder.getInt32(I), CV->getName());
      if (V->getType() != CV->getType()) {
        V = Builder.CreateBitOrPointerCast(V, CV->getType());
      }

      // Replace the old instruction.
      CV->replaceAllUsesWith(V);
    }

    if (Instruction *BitcastInst = dyn_cast<Instruction>(Bitcast))
      reorder(BitcastInst);
  }

  eraseInstructions(Chain);

  ++NumVectorInstructions;
  NumScalarsVectorized += Chain.size();
  return true;
}

bool Vectorizer::accessIsMisaligned(unsigned SzInBytes, unsigned AddressSpace,
                                    Align Alignment) {
  if (Alignment.value() % SzInBytes == 0)
    return false;

  bool Fast = false;
  bool Allows = TTI.allowsMisalignedMemoryAccesses(F.getParent()->getContext(),
                                                   SzInBytes * 8, AddressSpace,
                                                   Alignment, &Fast);
  LLVM_DEBUG(dbgs() << "LSV: Target said misaligned is allowed? " << Allows
                    << " and fast? " << Fast << "\n";);
  return !Allows || !Fast;
}<|MERGE_RESOLUTION|>--- conflicted
+++ resolved
@@ -515,11 +515,7 @@
   // overflow of any sort.
   if (!Safe) {
     KnownBits Known(BitWidth);
-<<<<<<< HEAD
-    computeKnownBits(OpA, Known, DL, 0, &AC, OpA, &DT);
-=======
     computeKnownBits(ValA, Known, DL, 0, &AC, OpB, &DT);
->>>>>>> 3f9ee3c9
     APInt BitsAllowedToBeSet = Known.Zero.zext(IdxDiff.getBitWidth());
     if (Signed)
       BitsAllowedToBeSet.clearBit(BitWidth - 1);
