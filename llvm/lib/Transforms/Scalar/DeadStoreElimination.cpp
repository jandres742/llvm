//===- DeadStoreElimination.cpp - Fast Dead Store Elimination -------------===//
//
// Part of the LLVM Project, under the Apache License v2.0 with LLVM Exceptions.
// See https://llvm.org/LICENSE.txt for license information.
// SPDX-License-Identifier: Apache-2.0 WITH LLVM-exception
//
//===----------------------------------------------------------------------===//
//
// This file implements a trivial dead store elimination that only considers
// basic-block local redundant stores.
//
// FIXME: This should eventually be extended to be a post-dominator tree
// traversal.  Doing so would be pretty trivial.
//
//===----------------------------------------------------------------------===//

#include "llvm/Transforms/Scalar/DeadStoreElimination.h"
#include "llvm/ADT/APInt.h"
#include "llvm/ADT/DenseMap.h"
#include "llvm/ADT/MapVector.h"
#include "llvm/ADT/PostOrderIterator.h"
#include "llvm/ADT/SetVector.h"
#include "llvm/ADT/SmallPtrSet.h"
#include "llvm/ADT/SmallVector.h"
#include "llvm/ADT/Statistic.h"
#include "llvm/ADT/StringRef.h"
#include "llvm/Analysis/AliasAnalysis.h"
#include "llvm/Analysis/CaptureTracking.h"
#include "llvm/Analysis/GlobalsModRef.h"
#include "llvm/Analysis/MemoryBuiltins.h"
#include "llvm/Analysis/MemoryDependenceAnalysis.h"
#include "llvm/Analysis/MemoryLocation.h"
#include "llvm/Analysis/MemorySSA.h"
#include "llvm/Analysis/MemorySSAUpdater.h"
#include "llvm/Analysis/PostDominators.h"
#include "llvm/Analysis/TargetLibraryInfo.h"
#include "llvm/Analysis/ValueTracking.h"
#include "llvm/IR/Argument.h"
#include "llvm/IR/BasicBlock.h"
#include "llvm/IR/Constant.h"
#include "llvm/IR/Constants.h"
#include "llvm/IR/DataLayout.h"
#include "llvm/IR/Dominators.h"
#include "llvm/IR/Function.h"
#include "llvm/IR/InstIterator.h"
#include "llvm/IR/InstrTypes.h"
#include "llvm/IR/Instruction.h"
#include "llvm/IR/Instructions.h"
#include "llvm/IR/IntrinsicInst.h"
#include "llvm/IR/Intrinsics.h"
#include "llvm/IR/LLVMContext.h"
#include "llvm/IR/Module.h"
#include "llvm/IR/PassManager.h"
#include "llvm/IR/PatternMatch.h"
#include "llvm/IR/Value.h"
#include "llvm/InitializePasses.h"
#include "llvm/Pass.h"
#include "llvm/Support/Casting.h"
#include "llvm/Support/CommandLine.h"
#include "llvm/Support/Debug.h"
#include "llvm/Support/DebugCounter.h"
#include "llvm/Support/ErrorHandling.h"
#include "llvm/Support/MathExtras.h"
#include "llvm/Support/raw_ostream.h"
#include "llvm/Transforms/Scalar.h"
#include "llvm/Transforms/Utils/AssumeBundleBuilder.h"
#include "llvm/Transforms/Utils/Local.h"
#include <algorithm>
#include <cassert>
#include <cstddef>
#include <cstdint>
#include <iterator>
#include <map>
#include <utility>

using namespace llvm;
using namespace PatternMatch;

#define DEBUG_TYPE "dse"

STATISTIC(NumRemainingStores, "Number of stores remaining after DSE");
STATISTIC(NumRedundantStores, "Number of redundant stores deleted");
STATISTIC(NumFastStores, "Number of stores deleted");
STATISTIC(NumFastOther, "Number of other instrs removed");
STATISTIC(NumCompletePartials, "Number of stores dead by later partials");
STATISTIC(NumModifiedStores, "Number of stores modified");
STATISTIC(NumCFGChecks, "Number of stores modified");
STATISTIC(NumCFGTries, "Number of stores modified");
STATISTIC(NumCFGSuccess, "Number of stores modified");
STATISTIC(NumGetDomMemoryDefPassed,
          "Number of times a valid candidate is returned from getDomMemoryDef");
STATISTIC(NumDomMemDefChecks,
          "Number iterations check for reads in getDomMemoryDef");

DEBUG_COUNTER(MemorySSACounter, "dse-memoryssa",
              "Controls which MemoryDefs are eliminated.");

static cl::opt<bool>
EnablePartialOverwriteTracking("enable-dse-partial-overwrite-tracking",
  cl::init(true), cl::Hidden,
  cl::desc("Enable partial-overwrite tracking in DSE"));

static cl::opt<bool>
EnablePartialStoreMerging("enable-dse-partial-store-merging",
  cl::init(true), cl::Hidden,
  cl::desc("Enable partial store merging in DSE"));

static cl::opt<bool>
    EnableMemorySSA("enable-dse-memoryssa", cl::init(true), cl::Hidden,
                    cl::desc("Use the new MemorySSA-backed DSE."));

static cl::opt<unsigned>
    MemorySSAScanLimit("dse-memoryssa-scanlimit", cl::init(150), cl::Hidden,
                       cl::desc("The number of memory instructions to scan for "
                                "dead store elimination (default = 100)"));
static cl::opt<unsigned> MemorySSAUpwardsStepLimit(
    "dse-memoryssa-walklimit", cl::init(90), cl::Hidden,
    cl::desc("The maximum number of steps while walking upwards to find "
             "MemoryDefs that may be killed (default = 90)"));

static cl::opt<unsigned> MemorySSAPartialStoreLimit(
    "dse-memoryssa-partial-store-limit", cl::init(5), cl::Hidden,
    cl::desc("The maximum number candidates that only partially overwrite the "
             "killing MemoryDef to consider"
             " (default = 5)"));

static cl::opt<unsigned> MemorySSADefsPerBlockLimit(
    "dse-memoryssa-defs-per-block-limit", cl::init(5000), cl::Hidden,
    cl::desc("The number of MemoryDefs we consider as candidates to eliminated "
             "other stores per basic block (default = 5000)"));

static cl::opt<unsigned> MemorySSASameBBStepCost(
    "dse-memoryssa-samebb-cost", cl::init(1), cl::Hidden,
    cl::desc(
        "The cost of a step in the same basic block as the killing MemoryDef"
        "(default = 1)"));

static cl::opt<unsigned>
    MemorySSAOtherBBStepCost("dse-memoryssa-otherbb-cost", cl::init(5),
                             cl::Hidden,
                             cl::desc("The cost of a step in a different basic "
                                      "block than the killing MemoryDef"
                                      "(default = 5)"));

static cl::opt<unsigned> MemorySSAPathCheckLimit(
    "dse-memoryssa-path-check-limit", cl::init(50), cl::Hidden,
    cl::desc("The maximum number of blocks to check when trying to prove that "
             "all paths to an exit go through a killing block (default = 50)"));

//===----------------------------------------------------------------------===//
// Helper functions
//===----------------------------------------------------------------------===//
using OverlapIntervalsTy = std::map<int64_t, int64_t>;
using InstOverlapIntervalsTy = DenseMap<Instruction *, OverlapIntervalsTy>;

/// Delete this instruction.  Before we do, go through and zero out all the
/// operands of this instruction.  If any of them become dead, delete them and
/// the computation tree that feeds them.
/// If ValueSet is non-null, remove any deleted instructions from it as well.
static void
deleteDeadInstruction(Instruction *I, BasicBlock::iterator *BBI,
                      MemoryDependenceResults &MD, const TargetLibraryInfo &TLI,
                      InstOverlapIntervalsTy &IOL,
                      MapVector<Instruction *, bool> &ThrowableInst,
                      SmallSetVector<const Value *, 16> *ValueSet = nullptr) {
  SmallVector<Instruction*, 32> NowDeadInsts;

  NowDeadInsts.push_back(I);
  --NumFastOther;

  // Keeping the iterator straight is a pain, so we let this routine tell the
  // caller what the next instruction is after we're done mucking about.
  BasicBlock::iterator NewIter = *BBI;

  // Before we touch this instruction, remove it from memdep!
  do {
    Instruction *DeadInst = NowDeadInsts.pop_back_val();
    // Mark the DeadInst as dead in the list of throwable instructions.
    auto It = ThrowableInst.find(DeadInst);
    if (It != ThrowableInst.end())
      ThrowableInst[It->first] = false;
    ++NumFastOther;

    // Try to preserve debug information attached to the dead instruction.
    salvageDebugInfo(*DeadInst);
    salvageKnowledge(DeadInst);

    // This instruction is dead, zap it, in stages.  Start by removing it from
    // MemDep, which needs to know the operands and needs it to be in the
    // function.
    MD.removeInstruction(DeadInst);

    for (unsigned op = 0, e = DeadInst->getNumOperands(); op != e; ++op) {
      Value *Op = DeadInst->getOperand(op);
      DeadInst->setOperand(op, nullptr);

      // If this operand just became dead, add it to the NowDeadInsts list.
      if (!Op->use_empty()) continue;

      if (Instruction *OpI = dyn_cast<Instruction>(Op))
        if (isInstructionTriviallyDead(OpI, &TLI))
          NowDeadInsts.push_back(OpI);
    }

    if (ValueSet) ValueSet->remove(DeadInst);
    IOL.erase(DeadInst);

    if (NewIter == DeadInst->getIterator())
      NewIter = DeadInst->eraseFromParent();
    else
      DeadInst->eraseFromParent();
  } while (!NowDeadInsts.empty());
  *BBI = NewIter;
  // Pop dead entries from back of ThrowableInst till we find an alive entry.
  while (!ThrowableInst.empty() && !ThrowableInst.back().second)
    ThrowableInst.pop_back();
}

/// Does this instruction write some memory?  This only returns true for things
/// that we can analyze with other helpers below.
static bool hasAnalyzableMemoryWrite(Instruction *I,
                                     const TargetLibraryInfo &TLI) {
  if (isa<StoreInst>(I))
    return true;
  if (IntrinsicInst *II = dyn_cast<IntrinsicInst>(I)) {
    switch (II->getIntrinsicID()) {
    default:
      return false;
    case Intrinsic::memset:
    case Intrinsic::memmove:
    case Intrinsic::memcpy:
    case Intrinsic::memcpy_inline:
    case Intrinsic::memcpy_element_unordered_atomic:
    case Intrinsic::memmove_element_unordered_atomic:
    case Intrinsic::memset_element_unordered_atomic:
    case Intrinsic::init_trampoline:
    case Intrinsic::lifetime_end:
    case Intrinsic::masked_store:
      return true;
    }
  }
  if (auto *CB = dyn_cast<CallBase>(I)) {
    LibFunc LF;
    if (TLI.getLibFunc(*CB, LF) && TLI.has(LF)) {
      switch (LF) {
      case LibFunc_strcpy:
      case LibFunc_strncpy:
      case LibFunc_strcat:
      case LibFunc_strncat:
        return true;
      default:
        return false;
      }
    }
  }
  return false;
}

/// Return a Location stored to by the specified instruction. If isRemovable
/// returns true, this function and getLocForRead completely describe the memory
/// operations for this instruction.
static MemoryLocation getLocForWrite(Instruction *Inst,
                                     const TargetLibraryInfo &TLI) {
  if (StoreInst *SI = dyn_cast<StoreInst>(Inst))
    return MemoryLocation::get(SI);

  // memcpy/memmove/memset.
  if (auto *MI = dyn_cast<AnyMemIntrinsic>(Inst))
    return MemoryLocation::getForDest(MI);

  if (IntrinsicInst *II = dyn_cast<IntrinsicInst>(Inst)) {
    switch (II->getIntrinsicID()) {
    default:
      return MemoryLocation(); // Unhandled intrinsic.
    case Intrinsic::init_trampoline:
      return MemoryLocation::getAfter(II->getArgOperand(0));
    case Intrinsic::masked_store:
      return MemoryLocation::getForArgument(II, 1, TLI);
    case Intrinsic::lifetime_end: {
      uint64_t Len = cast<ConstantInt>(II->getArgOperand(0))->getZExtValue();
      return MemoryLocation(II->getArgOperand(1), Len);
    }
    }
  }
  if (auto *CB = dyn_cast<CallBase>(Inst))
    // All the supported TLI functions so far happen to have dest as their
    // first argument.
    return MemoryLocation::getAfter(CB->getArgOperand(0));
  return MemoryLocation();
}

/// Return the location read by the specified "hasAnalyzableMemoryWrite"
/// instruction if any.
static MemoryLocation getLocForRead(Instruction *Inst,
                                    const TargetLibraryInfo &TLI) {
  assert(hasAnalyzableMemoryWrite(Inst, TLI) && "Unknown instruction case");

  // The only instructions that both read and write are the mem transfer
  // instructions (memcpy/memmove).
  if (auto *MTI = dyn_cast<AnyMemTransferInst>(Inst))
    return MemoryLocation::getForSource(MTI);
  return MemoryLocation();
}

/// If the value of this instruction and the memory it writes to is unused, may
/// we delete this instruction?
static bool isRemovable(Instruction *I) {
  // Don't remove volatile/atomic stores.
  if (StoreInst *SI = dyn_cast<StoreInst>(I))
    return SI->isUnordered();

  if (IntrinsicInst *II = dyn_cast<IntrinsicInst>(I)) {
    switch (II->getIntrinsicID()) {
    default: llvm_unreachable("doesn't pass 'hasAnalyzableMemoryWrite' predicate");
    case Intrinsic::lifetime_end:
      // Never remove dead lifetime_end's, e.g. because it is followed by a
      // free.
      return false;
    case Intrinsic::init_trampoline:
      // Always safe to remove init_trampoline.
      return true;
    case Intrinsic::memset:
    case Intrinsic::memmove:
    case Intrinsic::memcpy:
    case Intrinsic::memcpy_inline:
      // Don't remove volatile memory intrinsics.
      return !cast<MemIntrinsic>(II)->isVolatile();
    case Intrinsic::memcpy_element_unordered_atomic:
    case Intrinsic::memmove_element_unordered_atomic:
    case Intrinsic::memset_element_unordered_atomic:
    case Intrinsic::masked_store:
      return true;
    }
  }

  // note: only get here for calls with analyzable writes - i.e. libcalls
  if (auto *CB = dyn_cast<CallBase>(I))
    return CB->use_empty();

  return false;
}

/// Returns true if the end of this instruction can be safely shortened in
/// length.
static bool isShortenableAtTheEnd(Instruction *I) {
  // Don't shorten stores for now
  if (isa<StoreInst>(I))
    return false;

  if (IntrinsicInst *II = dyn_cast<IntrinsicInst>(I)) {
    switch (II->getIntrinsicID()) {
      default: return false;
      case Intrinsic::memset:
      case Intrinsic::memcpy:
      case Intrinsic::memcpy_element_unordered_atomic:
      case Intrinsic::memset_element_unordered_atomic:
        // Do shorten memory intrinsics.
        // FIXME: Add memmove if it's also safe to transform.
        return true;
    }
  }

  // Don't shorten libcalls calls for now.

  return false;
}

/// Returns true if the beginning of this instruction can be safely shortened
/// in length.
static bool isShortenableAtTheBeginning(Instruction *I) {
  // FIXME: Handle only memset for now. Supporting memcpy/memmove should be
  // easily done by offsetting the source address.
  return isa<AnyMemSetInst>(I);
}

/// Return the pointer that is being written to.
static Value *getStoredPointerOperand(Instruction *I,
                                      const TargetLibraryInfo &TLI) {
  //TODO: factor this to reuse getLocForWrite
  MemoryLocation Loc = getLocForWrite(I, TLI);
  assert(Loc.Ptr &&
         "unable to find pointer written for analyzable instruction?");
  // TODO: most APIs don't expect const Value *
  return const_cast<Value*>(Loc.Ptr);
}

static uint64_t getPointerSize(const Value *V, const DataLayout &DL,
                               const TargetLibraryInfo &TLI,
                               const Function *F) {
  uint64_t Size;
  ObjectSizeOpts Opts;
  Opts.NullIsUnknownSize = NullPointerIsDefined(F);

  if (getObjectSize(V, Size, DL, &TLI, Opts))
    return Size;
  return MemoryLocation::UnknownSize;
}

namespace {

enum OverwriteResult {
  OW_Begin,
  OW_Complete,
  OW_End,
  OW_PartialEarlierWithFullLater,
  OW_MaybePartial,
  OW_Unknown
};

} // end anonymous namespace

/// Check if two instruction are masked stores that completely
/// overwrite one another. More specifically, \p Later has to
/// overwrite \p Earlier.
template <typename AATy>
static OverwriteResult isMaskedStoreOverwrite(const Instruction *Later,
                                              const Instruction *Earlier,
                                              AATy &AA) {
  const auto *IIL = dyn_cast<IntrinsicInst>(Later);
  const auto *IIE = dyn_cast<IntrinsicInst>(Earlier);
  if (IIL == nullptr || IIE == nullptr)
    return OW_Unknown;
  if (IIL->getIntrinsicID() != Intrinsic::masked_store ||
      IIE->getIntrinsicID() != Intrinsic::masked_store)
    return OW_Unknown;
  // Pointers.
  Value *LP = IIL->getArgOperand(1)->stripPointerCasts();
  Value *EP = IIE->getArgOperand(1)->stripPointerCasts();
  if (LP != EP && !AA.isMustAlias(LP, EP))
    return OW_Unknown;
  // Masks.
  // TODO: check that Later's mask is a superset of the Earlier's mask.
  if (IIL->getArgOperand(3) != IIE->getArgOperand(3))
    return OW_Unknown;
  return OW_Complete;
}

/// Return 'OW_Complete' if a store to the 'Later' location (by \p LaterI
/// instruction) completely overwrites a store to the 'Earlier' location.
/// (by \p EarlierI instruction).
/// Return OW_MaybePartial if \p Later does not completely overwrite
/// \p Earlier, but they both write to the same underlying object. In that
/// case, use isPartialOverwrite to check if \p Later partially overwrites
/// \p Earlier. Returns 'OW_Unknown' if nothing can be determined.
template <typename AATy>
static OverwriteResult
isOverwrite(const Instruction *LaterI, const Instruction *EarlierI,
            const MemoryLocation &Later, const MemoryLocation &Earlier,
            const DataLayout &DL, const TargetLibraryInfo &TLI,
            int64_t &EarlierOff, int64_t &LaterOff, AATy &AA,
            const Function *F) {
  // FIXME: Vet that this works for size upper-bounds. Seems unlikely that we'll
  // get imprecise values here, though (except for unknown sizes).
  if (!Later.Size.isPrecise() || !Earlier.Size.isPrecise()) {
    // Masked stores have imprecise locations, but we can reason about them
    // to some extent.
    return isMaskedStoreOverwrite(LaterI, EarlierI, AA);
  }

  const uint64_t LaterSize = Later.Size.getValue();
  const uint64_t EarlierSize = Earlier.Size.getValue();

  const Value *P1 = Earlier.Ptr->stripPointerCasts();
  const Value *P2 = Later.Ptr->stripPointerCasts();

  // If the start pointers are the same, we just have to compare sizes to see if
  // the later store was larger than the earlier store.
  if (P1 == P2 || AA.isMustAlias(P1, P2)) {
    // Make sure that the Later size is >= the Earlier size.
    if (LaterSize >= EarlierSize)
      return OW_Complete;
  }

  // Check to see if the later store is to the entire object (either a global,
  // an alloca, or a byval/inalloca argument).  If so, then it clearly
  // overwrites any other store to the same object.
  const Value *UO1 = getUnderlyingObject(P1), *UO2 = getUnderlyingObject(P2);

  // If we can't resolve the same pointers to the same object, then we can't
  // analyze them at all.
  if (UO1 != UO2)
    return OW_Unknown;

  // If the "Later" store is to a recognizable object, get its size.
  uint64_t ObjectSize = getPointerSize(UO2, DL, TLI, F);
  if (ObjectSize != MemoryLocation::UnknownSize)
    if (ObjectSize == LaterSize && ObjectSize >= EarlierSize)
      return OW_Complete;

  // Okay, we have stores to two completely different pointers.  Try to
  // decompose the pointer into a "base + constant_offset" form.  If the base
  // pointers are equal, then we can reason about the two stores.
  EarlierOff = 0;
  LaterOff = 0;
  const Value *BP1 = GetPointerBaseWithConstantOffset(P1, EarlierOff, DL);
  const Value *BP2 = GetPointerBaseWithConstantOffset(P2, LaterOff, DL);

  // If the base pointers still differ, we have two completely different stores.
  if (BP1 != BP2)
    return OW_Unknown;

  // The later access completely overlaps the earlier store if and only if
  // both start and end of the earlier one is "inside" the later one:
  //    |<->|--earlier--|<->|
  //    |-------later-------|
  // Accesses may overlap if and only if start of one of them is "inside"
  // another one:
  //    |<->|--earlier--|<----->|
  //    |-------later-------|
  //           OR
  //    |----- earlier -----|
  //    |<->|---later---|<----->|
  //
  // We have to be careful here as *Off is signed while *.Size is unsigned.

  // Check if the earlier access starts "not before" the later one.
  if (EarlierOff >= LaterOff) {
    // If the earlier access ends "not after" the later access then the earlier
    // one is completely overwritten by the later one.
    if (uint64_t(EarlierOff - LaterOff) + EarlierSize <= LaterSize)
      return OW_Complete;
    // If start of the earlier access is "before" end of the later access then
    // accesses overlap.
    else if ((uint64_t)(EarlierOff - LaterOff) < LaterSize)
      return OW_MaybePartial;
  }
  // If start of the later access is "before" end of the earlier access then
  // accesses overlap.
  else if ((uint64_t)(LaterOff - EarlierOff) < EarlierSize) {
    return OW_MaybePartial;
  }

  // Can reach here only if accesses are known not to overlap. There is no
  // dedicated code to indicate no overlap so signal "unknown".
  return OW_Unknown;
}

/// Return 'OW_Complete' if a store to the 'Later' location completely
/// overwrites a store to the 'Earlier' location, 'OW_End' if the end of the
/// 'Earlier' location is completely overwritten by 'Later', 'OW_Begin' if the
/// beginning of the 'Earlier' location is overwritten by 'Later'.
/// 'OW_PartialEarlierWithFullLater' means that an earlier (big) store was
/// overwritten by a latter (smaller) store which doesn't write outside the big
/// store's memory locations. Returns 'OW_Unknown' if nothing can be determined.
/// NOTE: This function must only be called if both \p Later and \p Earlier
/// write to the same underlying object with valid \p EarlierOff and \p
/// LaterOff.
static OverwriteResult isPartialOverwrite(const MemoryLocation &Later,
                                          const MemoryLocation &Earlier,
                                          int64_t EarlierOff, int64_t LaterOff,
                                          Instruction *DepWrite,
                                          InstOverlapIntervalsTy &IOL) {
  const uint64_t LaterSize = Later.Size.getValue();
  const uint64_t EarlierSize = Earlier.Size.getValue();
  // We may now overlap, although the overlap is not complete. There might also
  // be other incomplete overlaps, and together, they might cover the complete
  // earlier write.
  // Note: The correctness of this logic depends on the fact that this function
  // is not even called providing DepWrite when there are any intervening reads.
  if (EnablePartialOverwriteTracking &&
      LaterOff < int64_t(EarlierOff + EarlierSize) &&
      int64_t(LaterOff + LaterSize) >= EarlierOff) {

    // Insert our part of the overlap into the map.
    auto &IM = IOL[DepWrite];
    LLVM_DEBUG(dbgs() << "DSE: Partial overwrite: Earlier [" << EarlierOff
                      << ", " << int64_t(EarlierOff + EarlierSize)
                      << ") Later [" << LaterOff << ", "
                      << int64_t(LaterOff + LaterSize) << ")\n");

    // Make sure that we only insert non-overlapping intervals and combine
    // adjacent intervals. The intervals are stored in the map with the ending
    // offset as the key (in the half-open sense) and the starting offset as
    // the value.
    int64_t LaterIntStart = LaterOff, LaterIntEnd = LaterOff + LaterSize;

    // Find any intervals ending at, or after, LaterIntStart which start
    // before LaterIntEnd.
    auto ILI = IM.lower_bound(LaterIntStart);
    if (ILI != IM.end() && ILI->second <= LaterIntEnd) {
      // This existing interval is overlapped with the current store somewhere
      // in [LaterIntStart, LaterIntEnd]. Merge them by erasing the existing
      // intervals and adjusting our start and end.
      LaterIntStart = std::min(LaterIntStart, ILI->second);
      LaterIntEnd = std::max(LaterIntEnd, ILI->first);
      ILI = IM.erase(ILI);

      // Continue erasing and adjusting our end in case other previous
      // intervals are also overlapped with the current store.
      //
      // |--- ealier 1 ---|  |--- ealier 2 ---|
      //     |------- later---------|
      //
      while (ILI != IM.end() && ILI->second <= LaterIntEnd) {
        assert(ILI->second > LaterIntStart && "Unexpected interval");
        LaterIntEnd = std::max(LaterIntEnd, ILI->first);
        ILI = IM.erase(ILI);
      }
    }

    IM[LaterIntEnd] = LaterIntStart;

    ILI = IM.begin();
    if (ILI->second <= EarlierOff &&
        ILI->first >= int64_t(EarlierOff + EarlierSize)) {
      LLVM_DEBUG(dbgs() << "DSE: Full overwrite from partials: Earlier ["
                        << EarlierOff << ", "
                        << int64_t(EarlierOff + EarlierSize)
                        << ") Composite Later [" << ILI->second << ", "
                        << ILI->first << ")\n");
      ++NumCompletePartials;
      return OW_Complete;
    }
  }

  // Check for an earlier store which writes to all the memory locations that
  // the later store writes to.
  if (EnablePartialStoreMerging && LaterOff >= EarlierOff &&
      int64_t(EarlierOff + EarlierSize) > LaterOff &&
      uint64_t(LaterOff - EarlierOff) + LaterSize <= EarlierSize) {
    LLVM_DEBUG(dbgs() << "DSE: Partial overwrite an earlier load ["
                      << EarlierOff << ", "
                      << int64_t(EarlierOff + EarlierSize)
                      << ") by a later store [" << LaterOff << ", "
                      << int64_t(LaterOff + LaterSize) << ")\n");
    // TODO: Maybe come up with a better name?
    return OW_PartialEarlierWithFullLater;
  }

  // Another interesting case is if the later store overwrites the end of the
  // earlier store.
  //
  //      |--earlier--|
  //                |--   later   --|
  //
  // In this case we may want to trim the size of earlier to avoid generating
  // writes to addresses which will definitely be overwritten later
  if (!EnablePartialOverwriteTracking &&
      (LaterOff > EarlierOff && LaterOff < int64_t(EarlierOff + EarlierSize) &&
       int64_t(LaterOff + LaterSize) >= int64_t(EarlierOff + EarlierSize)))
    return OW_End;

  // Finally, we also need to check if the later store overwrites the beginning
  // of the earlier store.
  //
  //                |--earlier--|
  //      |--   later   --|
  //
  // In this case we may want to move the destination address and trim the size
  // of earlier to avoid generating writes to addresses which will definitely
  // be overwritten later.
  if (!EnablePartialOverwriteTracking &&
      (LaterOff <= EarlierOff && int64_t(LaterOff + LaterSize) > EarlierOff)) {
    assert(int64_t(LaterOff + LaterSize) < int64_t(EarlierOff + EarlierSize) &&
           "Expect to be handled as OW_Complete");
    return OW_Begin;
  }
  // Otherwise, they don't completely overlap.
  return OW_Unknown;
}

/// If 'Inst' might be a self read (i.e. a noop copy of a
/// memory region into an identical pointer) then it doesn't actually make its
/// input dead in the traditional sense.  Consider this case:
///
///   memmove(A <- B)
///   memmove(A <- A)
///
/// In this case, the second store to A does not make the first store to A dead.
/// The usual situation isn't an explicit A<-A store like this (which can be
/// trivially removed) but a case where two pointers may alias.
///
/// This function detects when it is unsafe to remove a dependent instruction
/// because the DSE inducing instruction may be a self-read.
static bool isPossibleSelfRead(Instruction *Inst,
                               const MemoryLocation &InstStoreLoc,
                               Instruction *DepWrite,
                               const TargetLibraryInfo &TLI,
                               AliasAnalysis &AA) {
  // Self reads can only happen for instructions that read memory.  Get the
  // location read.
  MemoryLocation InstReadLoc = getLocForRead(Inst, TLI);
  if (!InstReadLoc.Ptr)
    return false; // Not a reading instruction.

  // If the read and written loc obviously don't alias, it isn't a read.
  if (AA.isNoAlias(InstReadLoc, InstStoreLoc))
    return false;

  if (isa<AnyMemCpyInst>(Inst)) {
    // LLVM's memcpy overlap semantics are not fully fleshed out (see PR11763)
    // but in practice memcpy(A <- B) either means that A and B are disjoint or
    // are equal (i.e. there are not partial overlaps).  Given that, if we have:
    //
    //   memcpy/memmove(A <- B)  // DepWrite
    //   memcpy(A <- B)  // Inst
    //
    // with Inst reading/writing a >= size than DepWrite, we can reason as
    // follows:
    //
    //   - If A == B then both the copies are no-ops, so the DepWrite can be
    //     removed.
    //   - If A != B then A and B are disjoint locations in Inst.  Since
    //     Inst.size >= DepWrite.size A and B are disjoint in DepWrite too.
    //     Therefore DepWrite can be removed.
    MemoryLocation DepReadLoc = getLocForRead(DepWrite, TLI);

    if (DepReadLoc.Ptr && AA.isMustAlias(InstReadLoc.Ptr, DepReadLoc.Ptr))
      return false;
  }

  // If DepWrite doesn't read memory or if we can't prove it is a must alias,
  // then it can't be considered dead.
  return true;
}

/// Returns true if the memory which is accessed by the second instruction is not
/// modified between the first and the second instruction.
/// Precondition: Second instruction must be dominated by the first
/// instruction.
template <typename AATy>
static bool
memoryIsNotModifiedBetween(Instruction *FirstI, Instruction *SecondI, AATy &AA,
                           const DataLayout &DL, DominatorTree *DT) {
  // Do a backwards scan through the CFG from SecondI to FirstI. Look for
  // instructions which can modify the memory location accessed by SecondI.
  //
  // While doing the walk keep track of the address to check. It might be
  // different in different basic blocks due to PHI translation.
  using BlockAddressPair = std::pair<BasicBlock *, PHITransAddr>;
  SmallVector<BlockAddressPair, 16> WorkList;
  // Keep track of the address we visited each block with. Bail out if we
  // visit a block with different addresses.
  DenseMap<BasicBlock *, Value *> Visited;

  BasicBlock::iterator FirstBBI(FirstI);
  ++FirstBBI;
  BasicBlock::iterator SecondBBI(SecondI);
  BasicBlock *FirstBB = FirstI->getParent();
  BasicBlock *SecondBB = SecondI->getParent();
  MemoryLocation MemLoc = MemoryLocation::get(SecondI);
  auto *MemLocPtr = const_cast<Value *>(MemLoc.Ptr);

  // Start checking the SecondBB.
  WorkList.push_back(
      std::make_pair(SecondBB, PHITransAddr(MemLocPtr, DL, nullptr)));
  bool isFirstBlock = true;

  // Check all blocks going backward until we reach the FirstBB.
  while (!WorkList.empty()) {
    BlockAddressPair Current = WorkList.pop_back_val();
    BasicBlock *B = Current.first;
    PHITransAddr &Addr = Current.second;
    Value *Ptr = Addr.getAddr();

    // Ignore instructions before FirstI if this is the FirstBB.
    BasicBlock::iterator BI = (B == FirstBB ? FirstBBI : B->begin());

    BasicBlock::iterator EI;
    if (isFirstBlock) {
      // Ignore instructions after SecondI if this is the first visit of SecondBB.
      assert(B == SecondBB && "first block is not the store block");
      EI = SecondBBI;
      isFirstBlock = false;
    } else {
      // It's not SecondBB or (in case of a loop) the second visit of SecondBB.
      // In this case we also have to look at instructions after SecondI.
      EI = B->end();
    }
    for (; BI != EI; ++BI) {
      Instruction *I = &*BI;
      if (I->mayWriteToMemory() && I != SecondI)
        if (isModSet(AA.getModRefInfo(I, MemLoc.getWithNewPtr(Ptr))))
          return false;
    }
    if (B != FirstBB) {
      assert(B != &FirstBB->getParent()->getEntryBlock() &&
          "Should not hit the entry block because SI must be dominated by LI");
      for (auto PredI = pred_begin(B), PE = pred_end(B); PredI != PE; ++PredI) {
        PHITransAddr PredAddr = Addr;
        if (PredAddr.NeedsPHITranslationFromBlock(B)) {
          if (!PredAddr.IsPotentiallyPHITranslatable())
            return false;
          if (PredAddr.PHITranslateValue(B, *PredI, DT, false))
            return false;
        }
        Value *TranslatedPtr = PredAddr.getAddr();
        auto Inserted = Visited.insert(std::make_pair(*PredI, TranslatedPtr));
        if (!Inserted.second) {
          // We already visited this block before. If it was with a different
          // address - bail out!
          if (TranslatedPtr != Inserted.first->second)
            return false;
          // ... otherwise just skip it.
          continue;
        }
        WorkList.push_back(std::make_pair(*PredI, PredAddr));
      }
    }
  }
  return true;
}

/// Find all blocks that will unconditionally lead to the block BB and append
/// them to F.
static void findUnconditionalPreds(SmallVectorImpl<BasicBlock *> &Blocks,
                                   BasicBlock *BB, DominatorTree *DT) {
  for (pred_iterator I = pred_begin(BB), E = pred_end(BB); I != E; ++I) {
    BasicBlock *Pred = *I;
    if (Pred == BB) continue;
    Instruction *PredTI = Pred->getTerminator();
    if (PredTI->getNumSuccessors() != 1)
      continue;

    if (DT->isReachableFromEntry(Pred))
      Blocks.push_back(Pred);
  }
}

/// Handle frees of entire structures whose dependency is a store
/// to a field of that structure.
static bool handleFree(CallInst *F, AliasAnalysis *AA,
                       MemoryDependenceResults *MD, DominatorTree *DT,
                       const TargetLibraryInfo *TLI,
                       InstOverlapIntervalsTy &IOL,
                       MapVector<Instruction *, bool> &ThrowableInst) {
  bool MadeChange = false;

  MemoryLocation Loc = MemoryLocation::getAfter(F->getOperand(0));
  SmallVector<BasicBlock *, 16> Blocks;
  Blocks.push_back(F->getParent());

  while (!Blocks.empty()) {
    BasicBlock *BB = Blocks.pop_back_val();
    Instruction *InstPt = BB->getTerminator();
    if (BB == F->getParent()) InstPt = F;

    MemDepResult Dep =
        MD->getPointerDependencyFrom(Loc, false, InstPt->getIterator(), BB);
    while (Dep.isDef() || Dep.isClobber()) {
      Instruction *Dependency = Dep.getInst();
      if (!hasAnalyzableMemoryWrite(Dependency, *TLI) ||
          !isRemovable(Dependency))
        break;

      Value *DepPointer =
          getUnderlyingObject(getStoredPointerOperand(Dependency, *TLI));

      // Check for aliasing.
      if (!AA->isMustAlias(F->getArgOperand(0), DepPointer))
        break;

      LLVM_DEBUG(
          dbgs() << "DSE: Dead Store to soon to be freed memory:\n  DEAD: "
                 << *Dependency << '\n');

      // DCE instructions only used to calculate that store.
      BasicBlock::iterator BBI(Dependency);
      deleteDeadInstruction(Dependency, &BBI, *MD, *TLI, IOL,
                            ThrowableInst);
      ++NumFastStores;
      MadeChange = true;

      // Inst's old Dependency is now deleted. Compute the next dependency,
      // which may also be dead, as in
      //    s[0] = 0;
      //    s[1] = 0; // This has just been deleted.
      //    free(s);
      Dep = MD->getPointerDependencyFrom(Loc, false, BBI, BB);
    }

    if (Dep.isNonLocal())
      findUnconditionalPreds(Blocks, BB, DT);
  }

  return MadeChange;
}

/// Check to see if the specified location may alias any of the stack objects in
/// the DeadStackObjects set. If so, they become live because the location is
/// being loaded.
static void removeAccessedObjects(const MemoryLocation &LoadedLoc,
                                  SmallSetVector<const Value *, 16> &DeadStackObjects,
                                  const DataLayout &DL, AliasAnalysis *AA,
                                  const TargetLibraryInfo *TLI,
                                  const Function *F) {
  const Value *UnderlyingPointer = getUnderlyingObject(LoadedLoc.Ptr);

  // A constant can't be in the dead pointer set.
  if (isa<Constant>(UnderlyingPointer))
    return;

  // If the kill pointer can be easily reduced to an alloca, don't bother doing
  // extraneous AA queries.
  if (isa<AllocaInst>(UnderlyingPointer) || isa<Argument>(UnderlyingPointer)) {
    DeadStackObjects.remove(UnderlyingPointer);
    return;
  }

  // Remove objects that could alias LoadedLoc.
  DeadStackObjects.remove_if([&](const Value *I) {
    // See if the loaded location could alias the stack location.
    MemoryLocation StackLoc(I, getPointerSize(I, DL, *TLI, F));
    return !AA->isNoAlias(StackLoc, LoadedLoc);
  });
}

/// Remove dead stores to stack-allocated locations in the function end block.
/// Ex:
/// %A = alloca i32
/// ...
/// store i32 1, i32* %A
/// ret void
static bool handleEndBlock(BasicBlock &BB, AliasAnalysis *AA,
                           MemoryDependenceResults *MD,
                           const TargetLibraryInfo *TLI,
                           InstOverlapIntervalsTy &IOL,
                           MapVector<Instruction *, bool> &ThrowableInst) {
  bool MadeChange = false;

  // Keep track of all of the stack objects that are dead at the end of the
  // function.
  SmallSetVector<const Value*, 16> DeadStackObjects;

  // Find all of the alloca'd pointers in the entry block.
  BasicBlock &Entry = BB.getParent()->front();
  for (Instruction &I : Entry) {
    if (isa<AllocaInst>(&I))
      DeadStackObjects.insert(&I);

    // Okay, so these are dead heap objects, but if the pointer never escapes
    // then it's leaked by this function anyways.
    else if (isAllocLikeFn(&I, TLI) && !PointerMayBeCaptured(&I, true, true))
      DeadStackObjects.insert(&I);
  }

  // Treat byval or inalloca arguments the same, stores to them are dead at the
  // end of the function.
  for (Argument &AI : BB.getParent()->args())
    if (AI.hasPassPointeeByValueCopyAttr())
      DeadStackObjects.insert(&AI);

  const DataLayout &DL = BB.getModule()->getDataLayout();

  // Scan the basic block backwards
  for (BasicBlock::iterator BBI = BB.end(); BBI != BB.begin(); ){
    --BBI;

    // If we find a store, check to see if it points into a dead stack value.
    if (hasAnalyzableMemoryWrite(&*BBI, *TLI) && isRemovable(&*BBI)) {
      // See through pointer-to-pointer bitcasts
      SmallVector<const Value *, 4> Pointers;
      getUnderlyingObjects(getStoredPointerOperand(&*BBI, *TLI), Pointers);

      // Stores to stack values are valid candidates for removal.
      bool AllDead = true;
      for (const Value *Pointer : Pointers)
        if (!DeadStackObjects.count(Pointer)) {
          AllDead = false;
          break;
        }

      if (AllDead) {
        Instruction *Dead = &*BBI;

        LLVM_DEBUG(dbgs() << "DSE: Dead Store at End of Block:\n  DEAD: "
                          << *Dead << "\n  Objects: ";
                   for (SmallVectorImpl<const Value *>::iterator I =
                            Pointers.begin(),
                        E = Pointers.end();
                        I != E; ++I) {
                     dbgs() << **I;
                     if (std::next(I) != E)
                       dbgs() << ", ";
                   } dbgs()
                   << '\n');

        // DCE instructions only used to calculate that store.
        deleteDeadInstruction(Dead, &BBI, *MD, *TLI, IOL, ThrowableInst,
                              &DeadStackObjects);
        ++NumFastStores;
        MadeChange = true;
        continue;
      }
    }

    // Remove any dead non-memory-mutating instructions.
    if (isInstructionTriviallyDead(&*BBI, TLI)) {
      LLVM_DEBUG(dbgs() << "DSE: Removing trivially dead instruction:\n  DEAD: "
                        << *&*BBI << '\n');
      deleteDeadInstruction(&*BBI, &BBI, *MD, *TLI, IOL, ThrowableInst,
                            &DeadStackObjects);
      ++NumFastOther;
      MadeChange = true;
      continue;
    }

    if (isa<AllocaInst>(BBI)) {
      // Remove allocas from the list of dead stack objects; there can't be
      // any references before the definition.
      DeadStackObjects.remove(&*BBI);
      continue;
    }

    if (auto *Call = dyn_cast<CallBase>(&*BBI)) {
      // Remove allocation function calls from the list of dead stack objects;
      // there can't be any references before the definition.
      if (isAllocLikeFn(&*BBI, TLI))
        DeadStackObjects.remove(&*BBI);

      // If this call does not access memory, it can't be loading any of our
      // pointers.
      if (AA->doesNotAccessMemory(Call))
        continue;

      // If the call might load from any of our allocas, then any store above
      // the call is live.
      DeadStackObjects.remove_if([&](const Value *I) {
        // See if the call site touches the value.
        return isRefSet(AA->getModRefInfo(
            Call, I, getPointerSize(I, DL, *TLI, BB.getParent())));
      });

      // If all of the allocas were clobbered by the call then we're not going
      // to find anything else to process.
      if (DeadStackObjects.empty())
        break;

      continue;
    }

    // We can remove the dead stores, irrespective of the fence and its ordering
    // (release/acquire/seq_cst). Fences only constraints the ordering of
    // already visible stores, it does not make a store visible to other
    // threads. So, skipping over a fence does not change a store from being
    // dead.
    if (isa<FenceInst>(*BBI))
      continue;

    MemoryLocation LoadedLoc;

    // If we encounter a use of the pointer, it is no longer considered dead
    if (LoadInst *L = dyn_cast<LoadInst>(BBI)) {
      if (!L->isUnordered()) // Be conservative with atomic/volatile load
        break;
      LoadedLoc = MemoryLocation::get(L);
    } else if (VAArgInst *V = dyn_cast<VAArgInst>(BBI)) {
      LoadedLoc = MemoryLocation::get(V);
    } else if (!BBI->mayReadFromMemory()) {
      // Instruction doesn't read memory.  Note that stores that weren't removed
      // above will hit this case.
      continue;
    } else {
      // Unknown inst; assume it clobbers everything.
      break;
    }

    // Remove any allocas from the DeadPointer set that are loaded, as this
    // makes any stores above the access live.
    removeAccessedObjects(LoadedLoc, DeadStackObjects, DL, AA, TLI, BB.getParent());

    // If all of the allocas were clobbered by the access then we're not going
    // to find anything else to process.
    if (DeadStackObjects.empty())
      break;
  }

  return MadeChange;
}

static bool tryToShorten(Instruction *EarlierWrite, int64_t &EarlierOffset,
                         uint64_t &EarlierSize, int64_t LaterOffset,
                         uint64_t LaterSize, bool IsOverwriteEnd) {
  // TODO: base this on the target vector size so that if the earlier
  // store was too small to get vector writes anyway then its likely
  // a good idea to shorten it
  // Power of 2 vector writes are probably always a bad idea to optimize
  // as any store/memset/memcpy is likely using vector instructions so
  // shortening it to not vector size is likely to be slower
  auto *EarlierIntrinsic = cast<AnyMemIntrinsic>(EarlierWrite);
  unsigned EarlierWriteAlign = EarlierIntrinsic->getDestAlignment();
  if (!IsOverwriteEnd)
    LaterOffset = int64_t(LaterOffset + LaterSize);

  if (!(isPowerOf2_64(LaterOffset) && EarlierWriteAlign <= LaterOffset) &&
      !((EarlierWriteAlign != 0) && LaterOffset % EarlierWriteAlign == 0))
    return false;

  int64_t NewLength = IsOverwriteEnd
                          ? LaterOffset - EarlierOffset
                          : EarlierSize - (LaterOffset - EarlierOffset);

  if (auto *AMI = dyn_cast<AtomicMemIntrinsic>(EarlierWrite)) {
    // When shortening an atomic memory intrinsic, the newly shortened
    // length must remain an integer multiple of the element size.
    const uint32_t ElementSize = AMI->getElementSizeInBytes();
    if (0 != NewLength % ElementSize)
      return false;
  }

  LLVM_DEBUG(dbgs() << "DSE: Remove Dead Store:\n  OW "
                    << (IsOverwriteEnd ? "END" : "BEGIN") << ": "
                    << *EarlierWrite << "\n  KILLER (offset " << LaterOffset
                    << ", " << EarlierSize << ")\n");

  Value *EarlierWriteLength = EarlierIntrinsic->getLength();
  Value *TrimmedLength =
      ConstantInt::get(EarlierWriteLength->getType(), NewLength);
  EarlierIntrinsic->setLength(TrimmedLength);

  EarlierSize = NewLength;
  if (!IsOverwriteEnd) {
    int64_t OffsetMoved = (LaterOffset - EarlierOffset);
    Value *Indices[1] = {
        ConstantInt::get(EarlierWriteLength->getType(), OffsetMoved)};
    GetElementPtrInst *NewDestGEP = GetElementPtrInst::CreateInBounds(
        EarlierIntrinsic->getRawDest()->getType()->getPointerElementType(),
        EarlierIntrinsic->getRawDest(), Indices, "", EarlierWrite);
    NewDestGEP->setDebugLoc(EarlierIntrinsic->getDebugLoc());
    EarlierIntrinsic->setDest(NewDestGEP);
    EarlierOffset = EarlierOffset + OffsetMoved;
  }
  return true;
}

static bool tryToShortenEnd(Instruction *EarlierWrite,
                            OverlapIntervalsTy &IntervalMap,
                            int64_t &EarlierStart, uint64_t &EarlierSize) {
  if (IntervalMap.empty() || !isShortenableAtTheEnd(EarlierWrite))
    return false;

  OverlapIntervalsTy::iterator OII = --IntervalMap.end();
  int64_t LaterStart = OII->second;
  uint64_t LaterSize = OII->first - LaterStart;
<<<<<<< HEAD

  assert(OII->first - LaterStart >= 0 && "Size expected to be positive");

=======

  assert(OII->first - LaterStart >= 0 && "Size expected to be positive");

>>>>>>> e1e3308f
  if (LaterStart > EarlierStart &&
      // Note: "LaterStart - EarlierStart" is known to be positive due to
      // preceding check.
      (uint64_t)(LaterStart - EarlierStart) < EarlierSize &&
      // Note: "EarlierSize - (uint64_t)(LaterStart - EarlierStart)" is known to
      // be non negative due to preceding checks.
      LaterSize >= EarlierSize - (uint64_t)(LaterStart - EarlierStart)) {
    if (tryToShorten(EarlierWrite, EarlierStart, EarlierSize, LaterStart,
                     LaterSize, true)) {
      IntervalMap.erase(OII);
      return true;
    }
  }
  return false;
}

static bool tryToShortenBegin(Instruction *EarlierWrite,
                              OverlapIntervalsTy &IntervalMap,
                              int64_t &EarlierStart, uint64_t &EarlierSize) {
  if (IntervalMap.empty() || !isShortenableAtTheBeginning(EarlierWrite))
    return false;

  OverlapIntervalsTy::iterator OII = IntervalMap.begin();
  int64_t LaterStart = OII->second;
  uint64_t LaterSize = OII->first - LaterStart;

  assert(OII->first - LaterStart >= 0 && "Size expected to be positive");

  if (LaterStart <= EarlierStart &&
      // Note: "EarlierStart - LaterStart" is known to be non negative due to
      // preceding check.
      LaterSize > (uint64_t)(EarlierStart - LaterStart)) {
    // Note: "LaterSize - (uint64_t)(EarlierStart - LaterStart)" is known to be
    // positive due to preceding checks.
    assert(LaterSize - (uint64_t)(EarlierStart - LaterStart) < EarlierSize &&
           "Should have been handled as OW_Complete");
    if (tryToShorten(EarlierWrite, EarlierStart, EarlierSize, LaterStart,
                     LaterSize, false)) {
      IntervalMap.erase(OII);
      return true;
    }
  }
  return false;
}

static bool removePartiallyOverlappedStores(const DataLayout &DL,
                                            InstOverlapIntervalsTy &IOL,
                                            const TargetLibraryInfo &TLI) {
  bool Changed = false;
  for (auto OI : IOL) {
    Instruction *EarlierWrite = OI.first;
    MemoryLocation Loc = getLocForWrite(EarlierWrite, TLI);
    assert(isRemovable(EarlierWrite) && "Expect only removable instruction");

    const Value *Ptr = Loc.Ptr->stripPointerCasts();
    int64_t EarlierStart = 0;
    uint64_t EarlierSize = Loc.Size.getValue();
    GetPointerBaseWithConstantOffset(Ptr, EarlierStart, DL);
    OverlapIntervalsTy &IntervalMap = OI.second;
    Changed |=
        tryToShortenEnd(EarlierWrite, IntervalMap, EarlierStart, EarlierSize);
    if (IntervalMap.empty())
      continue;
    Changed |=
        tryToShortenBegin(EarlierWrite, IntervalMap, EarlierStart, EarlierSize);
  }
  return Changed;
}

static bool eliminateNoopStore(Instruction *Inst, BasicBlock::iterator &BBI,
                               AliasAnalysis *AA, MemoryDependenceResults *MD,
                               const DataLayout &DL,
                               const TargetLibraryInfo *TLI,
                               InstOverlapIntervalsTy &IOL,
                               MapVector<Instruction *, bool> &ThrowableInst,
                               DominatorTree *DT) {
  // Must be a store instruction.
  StoreInst *SI = dyn_cast<StoreInst>(Inst);
  if (!SI)
    return false;

  // If we're storing the same value back to a pointer that we just loaded from,
  // then the store can be removed.
  if (LoadInst *DepLoad = dyn_cast<LoadInst>(SI->getValueOperand())) {
    if (SI->getPointerOperand() == DepLoad->getPointerOperand() &&
        isRemovable(SI) &&
        memoryIsNotModifiedBetween(DepLoad, SI, *AA, DL, DT)) {

      LLVM_DEBUG(
          dbgs() << "DSE: Remove Store Of Load from same pointer:\n  LOAD: "
                 << *DepLoad << "\n  STORE: " << *SI << '\n');

      deleteDeadInstruction(SI, &BBI, *MD, *TLI, IOL, ThrowableInst);
      ++NumRedundantStores;
      return true;
    }
  }

  // Remove null stores into the calloc'ed objects
  Constant *StoredConstant = dyn_cast<Constant>(SI->getValueOperand());
  if (StoredConstant && StoredConstant->isNullValue() && isRemovable(SI)) {
    Instruction *UnderlyingPointer =
        dyn_cast<Instruction>(getUnderlyingObject(SI->getPointerOperand()));

    if (UnderlyingPointer && isCallocLikeFn(UnderlyingPointer, TLI) &&
        memoryIsNotModifiedBetween(UnderlyingPointer, SI, *AA, DL, DT)) {
      LLVM_DEBUG(
          dbgs() << "DSE: Remove null store to the calloc'ed object:\n  DEAD: "
                 << *Inst << "\n  OBJECT: " << *UnderlyingPointer << '\n');

      deleteDeadInstruction(SI, &BBI, *MD, *TLI, IOL, ThrowableInst);
      ++NumRedundantStores;
      return true;
    }
  }
  return false;
}

template <typename AATy>
static Constant *tryToMergePartialOverlappingStores(
    StoreInst *Earlier, StoreInst *Later, int64_t InstWriteOffset,
    int64_t DepWriteOffset, const DataLayout &DL, AATy &AA, DominatorTree *DT) {

  if (Earlier && isa<ConstantInt>(Earlier->getValueOperand()) &&
      DL.typeSizeEqualsStoreSize(Earlier->getValueOperand()->getType()) &&
      Later && isa<ConstantInt>(Later->getValueOperand()) &&
      DL.typeSizeEqualsStoreSize(Later->getValueOperand()->getType()) &&
      memoryIsNotModifiedBetween(Earlier, Later, AA, DL, DT)) {
    // If the store we find is:
    //   a) partially overwritten by the store to 'Loc'
    //   b) the later store is fully contained in the earlier one and
    //   c) they both have a constant value
    //   d) none of the two stores need padding
    // Merge the two stores, replacing the earlier store's value with a
    // merge of both values.
    // TODO: Deal with other constant types (vectors, etc), and probably
    // some mem intrinsics (if needed)

    APInt EarlierValue =
        cast<ConstantInt>(Earlier->getValueOperand())->getValue();
    APInt LaterValue = cast<ConstantInt>(Later->getValueOperand())->getValue();
    unsigned LaterBits = LaterValue.getBitWidth();
    assert(EarlierValue.getBitWidth() > LaterValue.getBitWidth());
    LaterValue = LaterValue.zext(EarlierValue.getBitWidth());

    // Offset of the smaller store inside the larger store
    unsigned BitOffsetDiff = (InstWriteOffset - DepWriteOffset) * 8;
    unsigned LShiftAmount = DL.isBigEndian() ? EarlierValue.getBitWidth() -
                                                   BitOffsetDiff - LaterBits
                                             : BitOffsetDiff;
    APInt Mask = APInt::getBitsSet(EarlierValue.getBitWidth(), LShiftAmount,
                                   LShiftAmount + LaterBits);
    // Clear the bits we'll be replacing, then OR with the smaller
    // store, shifted appropriately.
    APInt Merged = (EarlierValue & ~Mask) | (LaterValue << LShiftAmount);
    LLVM_DEBUG(dbgs() << "DSE: Merge Stores:\n  Earlier: " << *Earlier
                      << "\n  Later: " << *Later
                      << "\n  Merged Value: " << Merged << '\n');
    return ConstantInt::get(Earlier->getValueOperand()->getType(), Merged);
  }
  return nullptr;
}

static bool eliminateDeadStores(BasicBlock &BB, AliasAnalysis *AA,
                                MemoryDependenceResults *MD, DominatorTree *DT,
                                const TargetLibraryInfo *TLI) {
  const DataLayout &DL = BB.getModule()->getDataLayout();
  bool MadeChange = false;

  MapVector<Instruction *, bool> ThrowableInst;

  // A map of interval maps representing partially-overwritten value parts.
  InstOverlapIntervalsTy IOL;

  // Do a top-down walk on the BB.
  for (BasicBlock::iterator BBI = BB.begin(), BBE = BB.end(); BBI != BBE; ) {
    // Handle 'free' calls specially.
    if (CallInst *F = isFreeCall(&*BBI, TLI)) {
      MadeChange |= handleFree(F, AA, MD, DT, TLI, IOL, ThrowableInst);
      // Increment BBI after handleFree has potentially deleted instructions.
      // This ensures we maintain a valid iterator.
      ++BBI;
      continue;
    }

    Instruction *Inst = &*BBI++;

    if (Inst->mayThrow()) {
      ThrowableInst[Inst] = true;
      continue;
    }

    // Check to see if Inst writes to memory.  If not, continue.
    if (!hasAnalyzableMemoryWrite(Inst, *TLI))
      continue;

    // eliminateNoopStore will update in iterator, if necessary.
    if (eliminateNoopStore(Inst, BBI, AA, MD, DL, TLI, IOL,
                           ThrowableInst, DT)) {
      MadeChange = true;
      continue;
    }

    // If we find something that writes memory, get its memory dependence.
    MemDepResult InstDep = MD->getDependency(Inst);

    // Ignore any store where we can't find a local dependence.
    // FIXME: cross-block DSE would be fun. :)
    if (!InstDep.isDef() && !InstDep.isClobber())
      continue;

    // Figure out what location is being stored to.
    MemoryLocation Loc = getLocForWrite(Inst, *TLI);

    // If we didn't get a useful location, fail.
    if (!Loc.Ptr)
      continue;

    // Loop until we find a store we can eliminate or a load that
    // invalidates the analysis. Without an upper bound on the number of
    // instructions examined, this analysis can become very time-consuming.
    // However, the potential gain diminishes as we process more instructions
    // without eliminating any of them. Therefore, we limit the number of
    // instructions we look at.
    auto Limit = MD->getDefaultBlockScanLimit();
    while (InstDep.isDef() || InstDep.isClobber()) {
      // Get the memory clobbered by the instruction we depend on.  MemDep will
      // skip any instructions that 'Loc' clearly doesn't interact with.  If we
      // end up depending on a may- or must-aliased load, then we can't optimize
      // away the store and we bail out.  However, if we depend on something
      // that overwrites the memory location we *can* potentially optimize it.
      //
      // Find out what memory location the dependent instruction stores.
      Instruction *DepWrite = InstDep.getInst();
      if (!hasAnalyzableMemoryWrite(DepWrite, *TLI))
        break;
      MemoryLocation DepLoc = getLocForWrite(DepWrite, *TLI);
      // If we didn't get a useful location, or if it isn't a size, bail out.
      if (!DepLoc.Ptr)
        break;

      // Find the last throwable instruction not removed by call to
      // deleteDeadInstruction.
      Instruction *LastThrowing = nullptr;
      if (!ThrowableInst.empty())
        LastThrowing = ThrowableInst.back().first;

      // Make sure we don't look past a call which might throw. This is an
      // issue because MemoryDependenceAnalysis works in the wrong direction:
      // it finds instructions which dominate the current instruction, rather than
      // instructions which are post-dominated by the current instruction.
      //
      // If the underlying object is a non-escaping memory allocation, any store
      // to it is dead along the unwind edge. Otherwise, we need to preserve
      // the store.
      if (LastThrowing && DepWrite->comesBefore(LastThrowing)) {
        const Value *Underlying = getUnderlyingObject(DepLoc.Ptr);
        bool IsStoreDeadOnUnwind = isa<AllocaInst>(Underlying);
        if (!IsStoreDeadOnUnwind) {
            // We're looking for a call to an allocation function
            // where the allocation doesn't escape before the last
            // throwing instruction; PointerMayBeCaptured
            // reasonably fast approximation.
            IsStoreDeadOnUnwind = isAllocLikeFn(Underlying, TLI) &&
                !PointerMayBeCaptured(Underlying, false, true);
        }
        if (!IsStoreDeadOnUnwind)
          break;
      }

      // If we find a write that is a) removable (i.e., non-volatile), b) is
      // completely obliterated by the store to 'Loc', and c) which we know that
      // 'Inst' doesn't load from, then we can remove it.
      // Also try to merge two stores if a later one only touches memory written
      // to by the earlier one.
      if (isRemovable(DepWrite) &&
          !isPossibleSelfRead(Inst, Loc, DepWrite, *TLI, *AA)) {
        int64_t InstWriteOffset, DepWriteOffset;
        OverwriteResult OR = isOverwrite(Inst, DepWrite, Loc, DepLoc, DL, *TLI,
                                         DepWriteOffset, InstWriteOffset, *AA,
                                         BB.getParent());
        if (OR == OW_MaybePartial)
          OR = isPartialOverwrite(Loc, DepLoc, DepWriteOffset, InstWriteOffset,
                                  DepWrite, IOL);

        if (OR == OW_Complete) {
          LLVM_DEBUG(dbgs() << "DSE: Remove Dead Store:\n  DEAD: " << *DepWrite
                            << "\n  KILLER: " << *Inst << '\n');

          // Delete the store and now-dead instructions that feed it.
          deleteDeadInstruction(DepWrite, &BBI, *MD, *TLI, IOL,
                                ThrowableInst);
          ++NumFastStores;
          MadeChange = true;

          // We erased DepWrite; start over.
          InstDep = MD->getDependency(Inst);
          continue;
        } else if ((OR == OW_End && isShortenableAtTheEnd(DepWrite)) ||
                   ((OR == OW_Begin &&
                     isShortenableAtTheBeginning(DepWrite)))) {
          assert(!EnablePartialOverwriteTracking && "Do not expect to perform "
                                                    "when partial-overwrite "
                                                    "tracking is enabled");
          // The overwrite result is known, so these must be known, too.
          uint64_t EarlierSize = DepLoc.Size.getValue();
          uint64_t LaterSize = Loc.Size.getValue();
          bool IsOverwriteEnd = (OR == OW_End);
          MadeChange |= tryToShorten(DepWrite, DepWriteOffset, EarlierSize,
                                    InstWriteOffset, LaterSize, IsOverwriteEnd);
        } else if (EnablePartialStoreMerging &&
                   OR == OW_PartialEarlierWithFullLater) {
          auto *Earlier = dyn_cast<StoreInst>(DepWrite);
          auto *Later = dyn_cast<StoreInst>(Inst);
          if (Constant *C = tryToMergePartialOverlappingStores(
                  Earlier, Later, InstWriteOffset, DepWriteOffset, DL, *AA,
                  DT)) {
            auto *SI = new StoreInst(
                C, Earlier->getPointerOperand(), false, Earlier->getAlign(),
                Earlier->getOrdering(), Earlier->getSyncScopeID(), DepWrite);

            unsigned MDToKeep[] = {LLVMContext::MD_dbg, LLVMContext::MD_tbaa,
                                   LLVMContext::MD_alias_scope,
                                   LLVMContext::MD_noalias,
                                   LLVMContext::MD_nontemporal};
            SI->copyMetadata(*DepWrite, MDToKeep);
            ++NumModifiedStores;

            // Delete the old stores and now-dead instructions that feed them.
            deleteDeadInstruction(Inst, &BBI, *MD, *TLI, IOL,
                                  ThrowableInst);
            deleteDeadInstruction(DepWrite, &BBI, *MD, *TLI, IOL,
                                  ThrowableInst);
            MadeChange = true;

            // We erased DepWrite and Inst (Loc); start over.
            break;
          }
        }
      }

      // If this is a may-aliased store that is clobbering the store value, we
      // can keep searching past it for another must-aliased pointer that stores
      // to the same location.  For example, in:
      //   store -> P
      //   store -> Q
      //   store -> P
      // we can remove the first store to P even though we don't know if P and Q
      // alias.
      if (DepWrite == &BB.front()) break;

      // Can't look past this instruction if it might read 'Loc'.
      if (isRefSet(AA->getModRefInfo(DepWrite, Loc)))
        break;

      InstDep = MD->getPointerDependencyFrom(Loc, /*isLoad=*/ false,
                                             DepWrite->getIterator(), &BB,
                                             /*QueryInst=*/ nullptr, &Limit);
    }
  }

  if (EnablePartialOverwriteTracking)
    MadeChange |= removePartiallyOverlappedStores(DL, IOL, *TLI);

  // If this block ends in a return, unwind, or unreachable, all allocas are
  // dead at its end, which means stores to them are also dead.
  if (BB.getTerminator()->getNumSuccessors() == 0)
    MadeChange |= handleEndBlock(BB, AA, MD, TLI, IOL, ThrowableInst);

  return MadeChange;
}

static bool eliminateDeadStores(Function &F, AliasAnalysis *AA,
                                MemoryDependenceResults *MD, DominatorTree *DT,
                                const TargetLibraryInfo *TLI) {
  bool MadeChange = false;
  for (BasicBlock &BB : F)
    // Only check non-dead blocks.  Dead blocks may have strange pointer
    // cycles that will confuse alias analysis.
    if (DT->isReachableFromEntry(&BB))
      MadeChange |= eliminateDeadStores(BB, AA, MD, DT, TLI);

  return MadeChange;
}

namespace {
//=============================================================================
// MemorySSA backed dead store elimination.
//
// The code below implements dead store elimination using MemorySSA. It uses
// the following general approach: given a MemoryDef, walk upwards to find
// clobbering MemoryDefs that may be killed by the starting def. Then check
// that there are no uses that may read the location of the original MemoryDef
// in between both MemoryDefs. A bit more concretely:
//
// For all MemoryDefs StartDef:
// 1. Get the next dominating clobbering MemoryDef (EarlierAccess) by walking
//    upwards.
// 2. Check that there are no reads between EarlierAccess and the StartDef by
//    checking all uses starting at EarlierAccess and walking until we see
//    StartDef.
// 3. For each found CurrentDef, check that:
//   1. There are no barrier instructions between CurrentDef and StartDef (like
//       throws or stores with ordering constraints).
//   2. StartDef is executed whenever CurrentDef is executed.
//   3. StartDef completely overwrites CurrentDef.
// 4. Erase CurrentDef from the function and MemorySSA.

// Returns true if \p I is an intrisnic that does not read or write memory.
bool isNoopIntrinsic(Instruction *I) {
  if (const IntrinsicInst *II = dyn_cast<IntrinsicInst>(I)) {
    switch (II->getIntrinsicID()) {
    case Intrinsic::lifetime_start:
    case Intrinsic::lifetime_end:
    case Intrinsic::invariant_end:
    case Intrinsic::launder_invariant_group:
    case Intrinsic::assume:
      return true;
    case Intrinsic::dbg_addr:
    case Intrinsic::dbg_declare:
    case Intrinsic::dbg_label:
    case Intrinsic::dbg_value:
      llvm_unreachable("Intrinsic should not be modeled in MemorySSA");
    default:
      return false;
    }
  }
  return false;
}

// Check if we can ignore \p D for DSE.
bool canSkipDef(MemoryDef *D, bool DefVisibleToCaller) {
  Instruction *DI = D->getMemoryInst();
  // Calls that only access inaccessible memory cannot read or write any memory
  // locations we consider for elimination.
  if (auto *CB = dyn_cast<CallBase>(DI))
    if (CB->onlyAccessesInaccessibleMemory())
      return true;

  // We can eliminate stores to locations not visible to the caller across
  // throwing instructions.
  if (DI->mayThrow() && !DefVisibleToCaller)
    return true;

  // We can remove the dead stores, irrespective of the fence and its ordering
  // (release/acquire/seq_cst). Fences only constraints the ordering of
  // already visible stores, it does not make a store visible to other
  // threads. So, skipping over a fence does not change a store from being
  // dead.
  if (isa<FenceInst>(DI))
    return true;

  // Skip intrinsics that do not really read or modify memory.
  if (isNoopIntrinsic(D->getMemoryInst()))
    return true;

  return false;
}

struct DSEState {
  Function &F;
  AliasAnalysis &AA;

  /// The single BatchAA instance that is used to cache AA queries. It will
  /// not be invalidated over the whole run. This is safe, because:
  /// 1. Only memory writes are removed, so the alias cache for memory
  ///    locations remains valid.
  /// 2. No new instructions are added (only instructions removed), so cached
  ///    information for a deleted value cannot be accessed by a re-used new
  ///    value pointer.
  BatchAAResults BatchAA;

  MemorySSA &MSSA;
  DominatorTree &DT;
  PostDominatorTree &PDT;
  const TargetLibraryInfo &TLI;
  const DataLayout &DL;

  // All MemoryDefs that potentially could kill other MemDefs.
  SmallVector<MemoryDef *, 64> MemDefs;
  // Any that should be skipped as they are already deleted
  SmallPtrSet<MemoryAccess *, 4> SkipStores;
  // Keep track of all of the objects that are invisible to the caller before
  // the function returns.
  // SmallPtrSet<const Value *, 16> InvisibleToCallerBeforeRet;
  DenseMap<const Value *, bool> InvisibleToCallerBeforeRet;
  // Keep track of all of the objects that are invisible to the caller after
  // the function returns.
  DenseMap<const Value *, bool> InvisibleToCallerAfterRet;
  // Keep track of blocks with throwing instructions not modeled in MemorySSA.
  SmallPtrSet<BasicBlock *, 16> ThrowingBlocks;
  // Post-order numbers for each basic block. Used to figure out if memory
  // accesses are executed before another access.
  DenseMap<BasicBlock *, unsigned> PostOrderNumbers;

  /// Keep track of instructions (partly) overlapping with killing MemoryDefs per
  /// basic block.
  DenseMap<BasicBlock *, InstOverlapIntervalsTy> IOLs;

  DSEState(Function &F, AliasAnalysis &AA, MemorySSA &MSSA, DominatorTree &DT,
           PostDominatorTree &PDT, const TargetLibraryInfo &TLI)
      : F(F), AA(AA), BatchAA(AA), MSSA(MSSA), DT(DT), PDT(PDT), TLI(TLI),
        DL(F.getParent()->getDataLayout()) {}

  static DSEState get(Function &F, AliasAnalysis &AA, MemorySSA &MSSA,
                      DominatorTree &DT, PostDominatorTree &PDT,
                      const TargetLibraryInfo &TLI) {
    DSEState State(F, AA, MSSA, DT, PDT, TLI);
    // Collect blocks with throwing instructions not modeled in MemorySSA and
    // alloc-like objects.
    unsigned PO = 0;
    for (BasicBlock *BB : post_order(&F)) {
      State.PostOrderNumbers[BB] = PO++;
      for (Instruction &I : *BB) {
        MemoryAccess *MA = MSSA.getMemoryAccess(&I);
        if (I.mayThrow() && !MA)
          State.ThrowingBlocks.insert(I.getParent());

        auto *MD = dyn_cast_or_null<MemoryDef>(MA);
        if (MD && State.MemDefs.size() < MemorySSADefsPerBlockLimit &&
            (State.getLocForWriteEx(&I) || State.isMemTerminatorInst(&I)))
          State.MemDefs.push_back(MD);
      }
    }

    // Treat byval or inalloca arguments the same as Allocas, stores to them are
    // dead at the end of the function.
    for (Argument &AI : F.args())
      if (AI.hasPassPointeeByValueCopyAttr()) {
        // For byval, the caller doesn't know the address of the allocation.
        if (AI.hasByValAttr())
          State.InvisibleToCallerBeforeRet.insert({&AI, true});
        State.InvisibleToCallerAfterRet.insert({&AI, true});
      }

    return State;
  }

  bool isInvisibleToCallerAfterRet(const Value *V) {
    if (isa<AllocaInst>(V))
      return true;
    auto I = InvisibleToCallerAfterRet.insert({V, false});
    if (I.second) {
      if (!isInvisibleToCallerBeforeRet(V)) {
        I.first->second = false;
      } else {
        auto *Inst = dyn_cast<Instruction>(V);
        if (Inst && isAllocLikeFn(Inst, &TLI))
          I.first->second = !PointerMayBeCaptured(V, true, false);
      }
    }
    return I.first->second;
  }

  bool isInvisibleToCallerBeforeRet(const Value *V) {
    if (isa<AllocaInst>(V))
      return true;
    auto I = InvisibleToCallerBeforeRet.insert({V, false});
    if (I.second) {
      auto *Inst = dyn_cast<Instruction>(V);
      if (Inst && isAllocLikeFn(Inst, &TLI))
        // NOTE: This could be made more precise by PointerMayBeCapturedBefore
        // with the killing MemoryDef. But we refrain from doing so for now to
        // limit compile-time and this does not cause any changes to the number
        // of stores removed on a large test set in practice.
        I.first->second = !PointerMayBeCaptured(V, false, true);
    }
    return I.first->second;
  }

  Optional<MemoryLocation> getLocForWriteEx(Instruction *I) const {
    if (!I->mayWriteToMemory())
      return None;

    if (auto *MTI = dyn_cast<AnyMemIntrinsic>(I))
      return {MemoryLocation::getForDest(MTI)};

    if (auto *CB = dyn_cast<CallBase>(I)) {
      // If the functions may write to memory we do not know about, bail out.
      if (!CB->onlyAccessesArgMemory() &&
          !CB->onlyAccessesInaccessibleMemOrArgMem())
        return None;

      LibFunc LF;
      if (TLI.getLibFunc(*CB, LF) && TLI.has(LF)) {
        switch (LF) {
        case LibFunc_strcpy:
        case LibFunc_strncpy:
        case LibFunc_strcat:
        case LibFunc_strncat:
          return {MemoryLocation::getAfter(CB->getArgOperand(0))};
        default:
          break;
        }
      }
      switch (CB->getIntrinsicID()) {
      case Intrinsic::init_trampoline:
        return {MemoryLocation::getAfter(CB->getArgOperand(0))};
      case Intrinsic::masked_store:
        return {MemoryLocation::getForArgument(CB, 1, TLI)};
      default:
        break;
      }
      return None;
    }

    return MemoryLocation::getOrNone(I);
  }

  /// Returns true if \p UseInst completely overwrites \p DefLoc
  /// (stored by \p DefInst).
  bool isCompleteOverwrite(const MemoryLocation &DefLoc, Instruction *DefInst,
                           Instruction *UseInst) {
    // UseInst has a MemoryDef associated in MemorySSA. It's possible for a
    // MemoryDef to not write to memory, e.g. a volatile load is modeled as a
    // MemoryDef.
    if (!UseInst->mayWriteToMemory())
      return false;

    if (auto *CB = dyn_cast<CallBase>(UseInst))
      if (CB->onlyAccessesInaccessibleMemory())
        return false;

    int64_t InstWriteOffset, DepWriteOffset;
    if (auto CC = getLocForWriteEx(UseInst))
      return isOverwrite(UseInst, DefInst, *CC, DefLoc, DL, TLI, DepWriteOffset,
                         InstWriteOffset, BatchAA, &F) == OW_Complete;
    return false;
  }

  /// Returns true if \p Def is not read before returning from the function.
  bool isWriteAtEndOfFunction(MemoryDef *Def) {
    LLVM_DEBUG(dbgs() << "  Check if def " << *Def << " ("
                      << *Def->getMemoryInst()
                      << ") is at the end the function \n");

    auto MaybeLoc = getLocForWriteEx(Def->getMemoryInst());
    if (!MaybeLoc) {
      LLVM_DEBUG(dbgs() << "  ... could not get location for write.\n");
      return false;
    }

    SmallVector<MemoryAccess *, 4> WorkList;
    SmallPtrSet<MemoryAccess *, 8> Visited;
    auto PushMemUses = [&WorkList, &Visited](MemoryAccess *Acc) {
      if (!Visited.insert(Acc).second)
        return;
      for (Use &U : Acc->uses())
        WorkList.push_back(cast<MemoryAccess>(U.getUser()));
    };
    PushMemUses(Def);
    for (unsigned I = 0; I < WorkList.size(); I++) {
      if (WorkList.size() >= MemorySSAScanLimit) {
        LLVM_DEBUG(dbgs() << "  ... hit exploration limit.\n");
        return false;
      }

      MemoryAccess *UseAccess = WorkList[I];
      // Simply adding the users of MemoryPhi to the worklist is not enough,
      // because we might miss read clobbers in different iterations of a loop,
      // for example.
      // TODO: Add support for phi translation to handle the loop case.
      if (isa<MemoryPhi>(UseAccess))
        return false;

      // TODO: Checking for aliasing is expensive. Consider reducing the amount
      // of times this is called and/or caching it.
      Instruction *UseInst = cast<MemoryUseOrDef>(UseAccess)->getMemoryInst();
      if (isReadClobber(*MaybeLoc, UseInst)) {
        LLVM_DEBUG(dbgs() << "  ... hit read clobber " << *UseInst << ".\n");
        return false;
      }

      if (MemoryDef *UseDef = dyn_cast<MemoryDef>(UseAccess))
        PushMemUses(UseDef);
    }
    return true;
  }

  /// If \p I is a memory  terminator like llvm.lifetime.end or free, return a
  /// pair with the MemoryLocation terminated by \p I and a boolean flag
  /// indicating whether \p I is a free-like call.
  Optional<std::pair<MemoryLocation, bool>>
  getLocForTerminator(Instruction *I) const {
    uint64_t Len;
    Value *Ptr;
    if (match(I, m_Intrinsic<Intrinsic::lifetime_end>(m_ConstantInt(Len),
                                                      m_Value(Ptr))))
      return {std::make_pair(MemoryLocation(Ptr, Len), false)};

    if (auto *CB = dyn_cast<CallBase>(I)) {
      if (isFreeCall(I, &TLI))
        return {std::make_pair(MemoryLocation::getAfter(CB->getArgOperand(0)),
                               true)};
    }

    return None;
  }

  /// Returns true if \p I is a memory terminator instruction like
  /// llvm.lifetime.end or free.
  bool isMemTerminatorInst(Instruction *I) const {
    IntrinsicInst *II = dyn_cast<IntrinsicInst>(I);
    return (II && II->getIntrinsicID() == Intrinsic::lifetime_end) ||
           isFreeCall(I, &TLI);
  }

  /// Returns true if \p MaybeTerm is a memory terminator for \p Loc from
  /// instruction \p AccessI.
  bool isMemTerminator(const MemoryLocation &Loc, Instruction *AccessI,
                       Instruction *MaybeTerm) {
    Optional<std::pair<MemoryLocation, bool>> MaybeTermLoc =
        getLocForTerminator(MaybeTerm);

    if (!MaybeTermLoc)
      return false;

    // If the terminator is a free-like call, all accesses to the underlying
    // object can be considered terminated.
    if (getUnderlyingObject(Loc.Ptr) !=
        getUnderlyingObject(MaybeTermLoc->first.Ptr))
      return false;

    auto TermLoc = MaybeTermLoc->first;
    if (MaybeTermLoc->second) {
      const Value *LocUO = getUnderlyingObject(Loc.Ptr);
      return BatchAA.isMustAlias(TermLoc.Ptr, LocUO);
    }
    int64_t InstWriteOffset, DepWriteOffset;
    return isOverwrite(MaybeTerm, AccessI, TermLoc, Loc, DL, TLI,
                       DepWriteOffset, InstWriteOffset, BatchAA,
                       &F) == OW_Complete;
  }

  // Returns true if \p Use may read from \p DefLoc.
  bool isReadClobber(const MemoryLocation &DefLoc, Instruction *UseInst) {
    if (isNoopIntrinsic(UseInst))
      return false;

    // Monotonic or weaker atomic stores can be re-ordered and do not need to be
    // treated as read clobber.
    if (auto SI = dyn_cast<StoreInst>(UseInst))
      return isStrongerThan(SI->getOrdering(), AtomicOrdering::Monotonic);

    if (!UseInst->mayReadFromMemory())
      return false;

    if (auto *CB = dyn_cast<CallBase>(UseInst))
      if (CB->onlyAccessesInaccessibleMemory())
        return false;

    // NOTE: For calls, the number of stores removed could be slightly improved
    // by using AA.callCapturesBefore(UseInst, DefLoc, &DT), but that showed to
    // be expensive compared to the benefits in practice. For now, avoid more
    // expensive analysis to limit compile-time.
    return isRefSet(BatchAA.getModRefInfo(UseInst, DefLoc));
  }

  /// Returns true if \p Ptr is guaranteed to be loop invariant for any possible
  /// loop. In particular, this guarantees that it only references a single
  /// MemoryLocation during execution of the containing function.
  bool IsGuaranteedLoopInvariant(Value *Ptr) {
    auto IsGuaranteedLoopInvariantBase = [this](Value *Ptr) {
      Ptr = Ptr->stripPointerCasts();
      if (auto *I = dyn_cast<Instruction>(Ptr)) {
        if (isa<AllocaInst>(Ptr))
          return true;

        if (isAllocLikeFn(I, &TLI))
          return true;

        return false;
      }
      return true;
    };

    Ptr = Ptr->stripPointerCasts();
    if (auto *GEP = dyn_cast<GEPOperator>(Ptr)) {
      return IsGuaranteedLoopInvariantBase(GEP->getPointerOperand()) &&
             GEP->hasAllConstantIndices();
    }
    return IsGuaranteedLoopInvariantBase(Ptr);
  }

  // Find a MemoryDef writing to \p DefLoc and dominating \p StartAccess, with
  // no read access between them or on any other path to a function exit block
  // if \p DefLoc is not accessible after the function returns. If there is no
  // such MemoryDef, return None. The returned value may not (completely)
  // overwrite \p DefLoc. Currently we bail out when we encounter an aliasing
  // MemoryUse (read).
  Optional<MemoryAccess *>
  getDomMemoryDef(MemoryDef *KillingDef, MemoryAccess *StartAccess,
                  const MemoryLocation &DefLoc, const Value *DefUO,
                  unsigned &ScanLimit, unsigned &WalkerStepLimit,
                  bool IsMemTerm, unsigned &PartialLimit) {
    if (ScanLimit == 0 || WalkerStepLimit == 0) {
      LLVM_DEBUG(dbgs() << "\n    ...  hit scan limit\n");
      return None;
    }

    MemoryAccess *Current = StartAccess;
    Instruction *KillingI = KillingDef->getMemoryInst();
    bool StepAgain;
    LLVM_DEBUG(dbgs() << "  trying to get dominating access\n");

    // Find the next clobbering Mod access for DefLoc, starting at StartAccess.
    Optional<MemoryLocation> CurrentLoc;
    do {
      StepAgain = false;
      LLVM_DEBUG({
        dbgs() << "   visiting " << *Current;
        if (!MSSA.isLiveOnEntryDef(Current) && isa<MemoryUseOrDef>(Current))
          dbgs() << " (" << *cast<MemoryUseOrDef>(Current)->getMemoryInst()
                 << ")";
        dbgs() << "\n";
      });

      // Reached TOP.
      if (MSSA.isLiveOnEntryDef(Current)) {
        LLVM_DEBUG(dbgs() << "   ...  found LiveOnEntryDef\n");
        return None;
      }

      // Cost of a step. Accesses in the same block are more likely to be valid
      // candidates for elimination, hence consider them cheaper.
      unsigned StepCost = KillingDef->getBlock() == Current->getBlock()
                              ? MemorySSASameBBStepCost
                              : MemorySSAOtherBBStepCost;
      if (WalkerStepLimit <= StepCost) {
        LLVM_DEBUG(dbgs() << "   ...  hit walker step limit\n");
        return None;
      }
      WalkerStepLimit -= StepCost;

      // Return for MemoryPhis. They cannot be eliminated directly and the
      // caller is responsible for traversing them.
      if (isa<MemoryPhi>(Current)) {
        LLVM_DEBUG(dbgs() << "   ...  found MemoryPhi\n");
        return Current;
      }

      // Below, check if CurrentDef is a valid candidate to be eliminated by
      // KillingDef. If it is not, check the next candidate.
      MemoryDef *CurrentDef = cast<MemoryDef>(Current);
      Instruction *CurrentI = CurrentDef->getMemoryInst();

      if (canSkipDef(CurrentDef, !isInvisibleToCallerBeforeRet(DefUO))) {
        StepAgain = true;
        Current = CurrentDef->getDefiningAccess();
        continue;
      }

      // Before we try to remove anything, check for any extra throwing
      // instructions that block us from DSEing
      if (mayThrowBetween(KillingI, CurrentI, DefUO)) {
        LLVM_DEBUG(dbgs() << "  ... skip, may throw!\n");
        return None;
      }

      // Check for anything that looks like it will be a barrier to further
      // removal
      if (isDSEBarrier(DefUO, CurrentI)) {
        LLVM_DEBUG(dbgs() << "  ... skip, barrier\n");
        return None;
      }

      // If Current is known to be on path that reads DefLoc or is a read
      // clobber, bail out, as the path is not profitable. We skip this check
      // for intrinsic calls, because the code knows how to handle memcpy
      // intrinsics.
      if (!isa<IntrinsicInst>(CurrentI) && isReadClobber(DefLoc, CurrentI))
        return None;

      // Quick check if there are direct uses that are read-clobbers.
      if (any_of(Current->uses(), [this, &DefLoc, StartAccess](Use &U) {
            if (auto *UseOrDef = dyn_cast<MemoryUseOrDef>(U.getUser()))
              return !MSSA.dominates(StartAccess, UseOrDef) &&
                     isReadClobber(DefLoc, UseOrDef->getMemoryInst());
            return false;
          })) {
        LLVM_DEBUG(dbgs() << "   ...  found a read clobber\n");
        return None;
      }

      // If Current cannot be analyzed or is not removable, check the next
      // candidate.
      if (!hasAnalyzableMemoryWrite(CurrentI, TLI) || !isRemovable(CurrentI)) {
        StepAgain = true;
        Current = CurrentDef->getDefiningAccess();
        continue;
      }

      // If Current does not have an analyzable write location, skip it
      CurrentLoc = getLocForWriteEx(CurrentI);
      if (!CurrentLoc) {
        StepAgain = true;
        Current = CurrentDef->getDefiningAccess();
        continue;
      }

      // AliasAnalysis does not account for loops. Limit elimination to
      // candidates for which we can guarantee they always store to the same
      // memory location and not multiple locations in a loop.
      if (Current->getBlock() != KillingDef->getBlock() &&
          !IsGuaranteedLoopInvariant(const_cast<Value *>(CurrentLoc->Ptr))) {
        StepAgain = true;
        Current = CurrentDef->getDefiningAccess();
        WalkerStepLimit -= 1;
        continue;
      }

      if (IsMemTerm) {
        // If the killing def is a memory terminator (e.g. lifetime.end), check
        // the next candidate if the current Current does not write the same
        // underlying object as the terminator.
        if (!isMemTerminator(*CurrentLoc, CurrentI, KillingI)) {
          StepAgain = true;
          Current = CurrentDef->getDefiningAccess();
        }
        continue;
      } else {
        int64_t InstWriteOffset, DepWriteOffset;
        auto OR = isOverwrite(KillingI, CurrentI, DefLoc, *CurrentLoc, DL, TLI,
                              DepWriteOffset, InstWriteOffset, BatchAA, &F);
        // If Current does not write to the same object as KillingDef, check
        // the next candidate.
        if (OR == OW_Unknown) {
          StepAgain = true;
          Current = CurrentDef->getDefiningAccess();
        } else if (OR == OW_MaybePartial) {
          // If KillingDef only partially overwrites Current, check the next
          // candidate if the partial step limit is exceeded. This aggressively
          // limits the number of candidates for partial store elimination,
          // which are less likely to be removable in the end.
          if (PartialLimit <= 1) {
            StepAgain = true;
            Current = CurrentDef->getDefiningAccess();
            WalkerStepLimit -= 1;
            continue;
          }
          PartialLimit -= 1;
        }
      }
    } while (StepAgain);

    // Accesses to objects accessible after the function returns can only be
    // eliminated if the access is killed along all paths to the exit. Collect
    // the blocks with killing (=completely overwriting MemoryDefs) and check if
    // they cover all paths from EarlierAccess to any function exit.
    SmallPtrSet<Instruction *, 16> KillingDefs;
    KillingDefs.insert(KillingDef->getMemoryInst());
    MemoryAccess *EarlierAccess = Current;
    Instruction *EarlierMemInst =
        cast<MemoryDef>(EarlierAccess)->getMemoryInst();
    LLVM_DEBUG(dbgs() << "  Checking for reads of " << *EarlierAccess << " ("
                      << *EarlierMemInst << ")\n");

    SmallSetVector<MemoryAccess *, 32> WorkList;
    auto PushMemUses = [&WorkList](MemoryAccess *Acc) {
      for (Use &U : Acc->uses())
        WorkList.insert(cast<MemoryAccess>(U.getUser()));
    };
    PushMemUses(EarlierAccess);

    // Optimistically collect all accesses for reads. If we do not find any
    // read clobbers, add them to the cache.
    SmallPtrSet<MemoryAccess *, 16> KnownNoReads;
    if (!EarlierMemInst->mayReadFromMemory())
      KnownNoReads.insert(EarlierAccess);
    // Check if EarlierDef may be read.
    for (unsigned I = 0; I < WorkList.size(); I++) {
      MemoryAccess *UseAccess = WorkList[I];

      LLVM_DEBUG(dbgs() << "   " << *UseAccess);
      // Bail out if the number of accesses to check exceeds the scan limit.
      if (ScanLimit < (WorkList.size() - I)) {
        LLVM_DEBUG(dbgs() << "\n    ...  hit scan limit\n");
        return None;
      }
      --ScanLimit;
      NumDomMemDefChecks++;
      KnownNoReads.insert(UseAccess);

      if (isa<MemoryPhi>(UseAccess)) {
        if (any_of(KillingDefs, [this, UseAccess](Instruction *KI) {
              return DT.properlyDominates(KI->getParent(),
                                          UseAccess->getBlock());
            })) {
          LLVM_DEBUG(dbgs() << " ... skipping, dominated by killing block\n");
          continue;
        }
        LLVM_DEBUG(dbgs() << "\n    ... adding PHI uses\n");
        PushMemUses(UseAccess);
        continue;
      }

      Instruction *UseInst = cast<MemoryUseOrDef>(UseAccess)->getMemoryInst();
      LLVM_DEBUG(dbgs() << " (" << *UseInst << ")\n");

      if (any_of(KillingDefs, [this, UseInst](Instruction *KI) {
            return DT.dominates(KI, UseInst);
          })) {
        LLVM_DEBUG(dbgs() << " ... skipping, dominated by killing def\n");
        continue;
      }

      // A memory terminator kills all preceeding MemoryDefs and all succeeding
      // MemoryAccesses. We do not have to check it's users.
      if (isMemTerminator(*CurrentLoc, EarlierMemInst, UseInst)) {
        LLVM_DEBUG(
            dbgs()
            << " ... skipping, memterminator invalidates following accesses\n");
        continue;
      }

      if (isNoopIntrinsic(cast<MemoryUseOrDef>(UseAccess)->getMemoryInst())) {
        LLVM_DEBUG(dbgs() << "    ... adding uses of intrinsic\n");
        PushMemUses(UseAccess);
        continue;
      }

      if (UseInst->mayThrow() && !isInvisibleToCallerBeforeRet(DefUO)) {
        LLVM_DEBUG(dbgs() << "  ... found throwing instruction\n");
        return None;
      }

      // Uses which may read the original MemoryDef mean we cannot eliminate the
      // original MD. Stop walk.
      if (isReadClobber(*CurrentLoc, UseInst)) {
        LLVM_DEBUG(dbgs() << "    ... found read clobber\n");
        return None;
      }

      // For the KillingDef and EarlierAccess we only have to check if it reads
      // the memory location.
      // TODO: It would probably be better to check for self-reads before
      // calling the function.
      if (KillingDef == UseAccess || EarlierAccess == UseAccess) {
        LLVM_DEBUG(dbgs() << "    ... skipping killing def/dom access\n");
        continue;
      }

      // Check all uses for MemoryDefs, except for defs completely overwriting
      // the original location. Otherwise we have to check uses of *all*
      // MemoryDefs we discover, including non-aliasing ones. Otherwise we might
      // miss cases like the following
      //   1 = Def(LoE) ; <----- EarlierDef stores [0,1]
      //   2 = Def(1)   ; (2, 1) = NoAlias,   stores [2,3]
      //   Use(2)       ; MayAlias 2 *and* 1, loads [0, 3].
      //                  (The Use points to the *first* Def it may alias)
      //   3 = Def(1)   ; <---- Current  (3, 2) = NoAlias, (3,1) = MayAlias,
      //                  stores [0,1]
      if (MemoryDef *UseDef = dyn_cast<MemoryDef>(UseAccess)) {
        if (isCompleteOverwrite(*CurrentLoc, EarlierMemInst, UseInst)) {
          if (!isInvisibleToCallerAfterRet(DefUO) &&
              UseAccess != EarlierAccess) {
            BasicBlock *MaybeKillingBlock = UseInst->getParent();
            if (PostOrderNumbers.find(MaybeKillingBlock)->second <
                PostOrderNumbers.find(EarlierAccess->getBlock())->second) {

              LLVM_DEBUG(dbgs()
                         << "    ... found killing def " << *UseInst << "\n");
              KillingDefs.insert(UseInst);
            }
          }
        } else
          PushMemUses(UseDef);
      }
    }

    // For accesses to locations visible after the function returns, make sure
    // that the location is killed (=overwritten) along all paths from
    // EarlierAccess to the exit.
    if (!isInvisibleToCallerAfterRet(DefUO)) {
      SmallPtrSet<BasicBlock *, 16> KillingBlocks;
      for (Instruction *KD : KillingDefs)
        KillingBlocks.insert(KD->getParent());
      assert(!KillingBlocks.empty() &&
             "Expected at least a single killing block");

      // Find the common post-dominator of all killing blocks.
      BasicBlock *CommonPred = *KillingBlocks.begin();
      for (auto I = std::next(KillingBlocks.begin()), E = KillingBlocks.end();
           I != E; I++) {
        if (!CommonPred)
          break;
        CommonPred = PDT.findNearestCommonDominator(CommonPred, *I);
      }

      // If CommonPred is in the set of killing blocks, just check if it
      // post-dominates EarlierAccess.
      if (KillingBlocks.count(CommonPred)) {
        if (PDT.dominates(CommonPred, EarlierAccess->getBlock()))
          return {EarlierAccess};
        return None;
      }

      // If the common post-dominator does not post-dominate EarlierAccess,
      // there is a path from EarlierAccess to an exit not going through a
      // killing block.
      if (PDT.dominates(CommonPred, EarlierAccess->getBlock())) {
        SetVector<BasicBlock *> WorkList;

        // If CommonPred is null, there are multiple exits from the function.
        // They all have to be added to the worklist.
        if (CommonPred)
          WorkList.insert(CommonPred);
        else
          for (BasicBlock *R : PDT.roots())
            WorkList.insert(R);

        NumCFGTries++;
        // Check if all paths starting from an exit node go through one of the
        // killing blocks before reaching EarlierAccess.
        for (unsigned I = 0; I < WorkList.size(); I++) {
          NumCFGChecks++;
          BasicBlock *Current = WorkList[I];
          if (KillingBlocks.count(Current))
            continue;
          if (Current == EarlierAccess->getBlock())
            return None;

          // EarlierAccess is reachable from the entry, so we don't have to
          // explore unreachable blocks further.
          if (!DT.isReachableFromEntry(Current))
            continue;

          for (BasicBlock *Pred : predecessors(Current))
            WorkList.insert(Pred);

          if (WorkList.size() >= MemorySSAPathCheckLimit)
            return None;
        }
        NumCFGSuccess++;
        return {EarlierAccess};
      }
      return None;
    }

    // No aliasing MemoryUses of EarlierAccess found, EarlierAccess is
    // potentially dead.
    return {EarlierAccess};
  }

  // Delete dead memory defs
  void deleteDeadInstruction(Instruction *SI) {
    MemorySSAUpdater Updater(&MSSA);
    SmallVector<Instruction *, 32> NowDeadInsts;
    NowDeadInsts.push_back(SI);
    --NumFastOther;

    while (!NowDeadInsts.empty()) {
      Instruction *DeadInst = NowDeadInsts.pop_back_val();
      ++NumFastOther;

      // Try to preserve debug information attached to the dead instruction.
      salvageDebugInfo(*DeadInst);
      salvageKnowledge(DeadInst);

      // Remove the Instruction from MSSA.
      if (MemoryAccess *MA = MSSA.getMemoryAccess(DeadInst)) {
        if (MemoryDef *MD = dyn_cast<MemoryDef>(MA)) {
          SkipStores.insert(MD);
        }
        Updater.removeMemoryAccess(MA);
      }

      auto I = IOLs.find(DeadInst->getParent());
      if (I != IOLs.end())
        I->second.erase(DeadInst);
      // Remove its operands
      for (Use &O : DeadInst->operands())
        if (Instruction *OpI = dyn_cast<Instruction>(O)) {
          O = nullptr;
          if (isInstructionTriviallyDead(OpI, &TLI))
            NowDeadInsts.push_back(OpI);
        }

      DeadInst->eraseFromParent();
    }
  }

  // Check for any extra throws between SI and NI that block DSE.  This only
  // checks extra maythrows (those that aren't MemoryDef's). MemoryDef that may
  // throw are handled during the walk from one def to the next.
  bool mayThrowBetween(Instruction *SI, Instruction *NI,
                       const Value *SILocUnd) {
    // First see if we can ignore it by using the fact that SI is an
    // alloca/alloca like object that is not visible to the caller during
    // execution of the function.
    if (SILocUnd && isInvisibleToCallerBeforeRet(SILocUnd))
      return false;

    if (SI->getParent() == NI->getParent())
      return ThrowingBlocks.count(SI->getParent());
    return !ThrowingBlocks.empty();
  }

  // Check if \p NI acts as a DSE barrier for \p SI. The following instructions
  // act as barriers:
  //  * A memory instruction that may throw and \p SI accesses a non-stack
  //  object.
  //  * Atomic stores stronger that monotonic.
  bool isDSEBarrier(const Value *SILocUnd, Instruction *NI) {
    // If NI may throw it acts as a barrier, unless we are to an alloca/alloca
    // like object that does not escape.
    if (NI->mayThrow() && !isInvisibleToCallerBeforeRet(SILocUnd))
      return true;

    // If NI is an atomic load/store stronger than monotonic, do not try to
    // eliminate/reorder it.
    if (NI->isAtomic()) {
      if (auto *LI = dyn_cast<LoadInst>(NI))
        return isStrongerThanMonotonic(LI->getOrdering());
      if (auto *SI = dyn_cast<StoreInst>(NI))
        return isStrongerThanMonotonic(SI->getOrdering());
      if (auto *ARMW = dyn_cast<AtomicRMWInst>(NI))
        return isStrongerThanMonotonic(ARMW->getOrdering());
      if (auto *CmpXchg = dyn_cast<AtomicCmpXchgInst>(NI))
        return isStrongerThanMonotonic(CmpXchg->getSuccessOrdering()) ||
               isStrongerThanMonotonic(CmpXchg->getFailureOrdering());
      llvm_unreachable("other instructions should be skipped in MemorySSA");
    }
    return false;
  }

  /// Eliminate writes to objects that are not visible in the caller and are not
  /// accessed before returning from the function.
  bool eliminateDeadWritesAtEndOfFunction() {
    bool MadeChange = false;
    LLVM_DEBUG(
        dbgs()
        << "Trying to eliminate MemoryDefs at the end of the function\n");
    for (int I = MemDefs.size() - 1; I >= 0; I--) {
      MemoryDef *Def = MemDefs[I];
      if (SkipStores.contains(Def) || !isRemovable(Def->getMemoryInst()))
        continue;

      Instruction *DefI = Def->getMemoryInst();
      SmallVector<const Value *, 4> Pointers;
      auto DefLoc = getLocForWriteEx(DefI);
      if (!DefLoc)
        continue;

      // NOTE: Currently eliminating writes at the end of a function is limited
      // to MemoryDefs with a single underlying object, to save compile-time. In
      // practice it appears the case with multiple underlying objects is very
      // uncommon. If it turns out to be important, we can use
      // getUnderlyingObjects here instead.
      const Value *UO = getUnderlyingObject(DefLoc->Ptr);
      if (!UO || !isInvisibleToCallerAfterRet(UO))
        continue;

      if (isWriteAtEndOfFunction(Def)) {
        // See through pointer-to-pointer bitcasts
        LLVM_DEBUG(dbgs() << "   ... MemoryDef is not accessed until the end "
                             "of the function\n");
        deleteDeadInstruction(DefI);
        ++NumFastStores;
        MadeChange = true;
      }
    }
    return MadeChange;
  }

  /// \returns true if \p Def is a no-op store, either because it
  /// directly stores back a loaded value or stores zero to a calloced object.
  bool storeIsNoop(MemoryDef *Def, const MemoryLocation &DefLoc,
                   const Value *DefUO) {
    StoreInst *Store = dyn_cast<StoreInst>(Def->getMemoryInst());
    if (!Store)
      return false;

    if (auto *LoadI = dyn_cast<LoadInst>(Store->getOperand(0))) {
      if (LoadI->getPointerOperand() == Store->getOperand(1)) {
        // Get the defining access for the load.
        auto *LoadAccess = MSSA.getMemoryAccess(LoadI)->getDefiningAccess();
        // Fast path: the defining accesses are the same.
        if (LoadAccess == Def->getDefiningAccess())
          return true;

        // Look through phi accesses. Recursively scan all phi accesses by
        // adding them to a worklist. Bail when we run into a memory def that
        // does not match LoadAccess.
        SetVector<MemoryAccess *> ToCheck;
        MemoryAccess *Current =
            MSSA.getWalker()->getClobberingMemoryAccess(Def);
        // We don't want to bail when we run into the store memory def. But,
        // the phi access may point to it. So, pretend like we've already
        // checked it.
        ToCheck.insert(Def);
        ToCheck.insert(Current);
        // Start at current (1) to simulate already having checked Def.
        for (unsigned I = 1; I < ToCheck.size(); ++I) {
          Current = ToCheck[I];
          if (auto PhiAccess = dyn_cast<MemoryPhi>(Current)) {
            // Check all the operands.
            for (auto &Use : PhiAccess->incoming_values())
              ToCheck.insert(cast<MemoryAccess>(&Use));
            continue;
          }

          // If we found a memory def, bail. This happens when we have an
          // unrelated write in between an otherwise noop store.
          assert(isa<MemoryDef>(Current) &&
                 "Only MemoryDefs should reach here.");
          // TODO: Skip no alias MemoryDefs that have no aliasing reads.
          // We are searching for the definition of the store's destination.
          // So, if that is the same definition as the load, then this is a
          // noop. Otherwise, fail.
          if (LoadAccess != Current)
            return false;
        }
        return true;
      }
    }

    Constant *StoredConstant = dyn_cast<Constant>(Store->getOperand(0));
    if (StoredConstant && StoredConstant->isNullValue()) {
      auto *DefUOInst = dyn_cast<Instruction>(DefUO);
      if (DefUOInst && isCallocLikeFn(DefUOInst, &TLI)) {
        auto *UnderlyingDef = cast<MemoryDef>(MSSA.getMemoryAccess(DefUOInst));
        // If UnderlyingDef is the clobbering access of Def, no instructions
        // between them can modify the memory location.
        auto *ClobberDef =
            MSSA.getSkipSelfWalker()->getClobberingMemoryAccess(Def);
        return UnderlyingDef == ClobberDef;
      }
    }
    return false;
  }
};

bool eliminateDeadStoresMemorySSA(Function &F, AliasAnalysis &AA,
                                  MemorySSA &MSSA, DominatorTree &DT,
                                  PostDominatorTree &PDT,
                                  const TargetLibraryInfo &TLI) {
  bool MadeChange = false;

  DSEState State = DSEState::get(F, AA, MSSA, DT, PDT, TLI);
  // For each store:
  for (unsigned I = 0; I < State.MemDefs.size(); I++) {
    MemoryDef *KillingDef = State.MemDefs[I];
    if (State.SkipStores.count(KillingDef))
      continue;
    Instruction *SI = KillingDef->getMemoryInst();

    Optional<MemoryLocation> MaybeSILoc;
    if (State.isMemTerminatorInst(SI))
      MaybeSILoc = State.getLocForTerminator(SI).map(
          [](const std::pair<MemoryLocation, bool> &P) { return P.first; });
    else
      MaybeSILoc = State.getLocForWriteEx(SI);

    if (!MaybeSILoc) {
      LLVM_DEBUG(dbgs() << "Failed to find analyzable write location for "
                        << *SI << "\n");
      continue;
    }
    MemoryLocation SILoc = *MaybeSILoc;
    assert(SILoc.Ptr && "SILoc should not be null");
    const Value *SILocUnd = getUnderlyingObject(SILoc.Ptr);

    MemoryAccess *Current = KillingDef;
    LLVM_DEBUG(dbgs() << "Trying to eliminate MemoryDefs killed by "
                      << *KillingDef << " (" << *SI << ")\n");

    unsigned ScanLimit = MemorySSAScanLimit;
    unsigned WalkerStepLimit = MemorySSAUpwardsStepLimit;
    unsigned PartialLimit = MemorySSAPartialStoreLimit;
    // Worklist of MemoryAccesses that may be killed by KillingDef.
    SetVector<MemoryAccess *> ToCheck;

    if (SILocUnd)
      ToCheck.insert(KillingDef->getDefiningAccess());

    bool Shortend = false;
    bool IsMemTerm = State.isMemTerminatorInst(SI);
    // Check if MemoryAccesses in the worklist are killed by KillingDef.
    for (unsigned I = 0; I < ToCheck.size(); I++) {
      Current = ToCheck[I];
      if (State.SkipStores.count(Current))
        continue;

      Optional<MemoryAccess *> Next = State.getDomMemoryDef(
          KillingDef, Current, SILoc, SILocUnd, ScanLimit, WalkerStepLimit,
          IsMemTerm, PartialLimit);

      if (!Next) {
        LLVM_DEBUG(dbgs() << "  finished walk\n");
        continue;
      }

      MemoryAccess *EarlierAccess = *Next;
      LLVM_DEBUG(dbgs() << " Checking if we can kill " << *EarlierAccess);
      if (isa<MemoryPhi>(EarlierAccess)) {
        LLVM_DEBUG(dbgs() << "\n  ... adding incoming values to worklist\n");
        for (Value *V : cast<MemoryPhi>(EarlierAccess)->incoming_values()) {
          MemoryAccess *IncomingAccess = cast<MemoryAccess>(V);
          BasicBlock *IncomingBlock = IncomingAccess->getBlock();
          BasicBlock *PhiBlock = EarlierAccess->getBlock();

          // We only consider incoming MemoryAccesses that come before the
          // MemoryPhi. Otherwise we could discover candidates that do not
          // strictly dominate our starting def.
          if (State.PostOrderNumbers[IncomingBlock] >
              State.PostOrderNumbers[PhiBlock])
            ToCheck.insert(IncomingAccess);
        }
        continue;
      }
      auto *NextDef = cast<MemoryDef>(EarlierAccess);
      Instruction *NI = NextDef->getMemoryInst();
      LLVM_DEBUG(dbgs() << " (" << *NI << ")\n");
      ToCheck.insert(NextDef->getDefiningAccess());
      NumGetDomMemoryDefPassed++;

      if (!DebugCounter::shouldExecute(MemorySSACounter))
        continue;

      MemoryLocation NILoc = *State.getLocForWriteEx(NI);

      if (IsMemTerm) {
        const Value *NIUnd = getUnderlyingObject(NILoc.Ptr);
        if (SILocUnd != NIUnd)
          continue;
        LLVM_DEBUG(dbgs() << "DSE: Remove Dead Store:\n  DEAD: " << *NI
                          << "\n  KILLER: " << *SI << '\n');
        State.deleteDeadInstruction(NI);
        ++NumFastStores;
        MadeChange = true;
      } else {
        // Check if NI overwrites SI.
        int64_t InstWriteOffset, DepWriteOffset;
        OverwriteResult OR =
            isOverwrite(SI, NI, SILoc, NILoc, State.DL, TLI, DepWriteOffset,
                        InstWriteOffset, State.BatchAA, &F);
        if (OR == OW_MaybePartial) {
          auto Iter = State.IOLs.insert(
              std::make_pair<BasicBlock *, InstOverlapIntervalsTy>(
                  NI->getParent(), InstOverlapIntervalsTy()));
          auto &IOL = Iter.first->second;
          OR = isPartialOverwrite(SILoc, NILoc, DepWriteOffset, InstWriteOffset,
                                  NI, IOL);
        }

        if (EnablePartialStoreMerging && OR == OW_PartialEarlierWithFullLater) {
          auto *Earlier = dyn_cast<StoreInst>(NI);
          auto *Later = dyn_cast<StoreInst>(SI);
          // We are re-using tryToMergePartialOverlappingStores, which requires
          // Earlier to domiante Later.
          // TODO: implement tryToMergeParialOverlappingStores using MemorySSA.
          if (Earlier && Later && DT.dominates(Earlier, Later)) {
            if (Constant *Merged = tryToMergePartialOverlappingStores(
                    Earlier, Later, InstWriteOffset, DepWriteOffset, State.DL,
                    State.BatchAA, &DT)) {

              // Update stored value of earlier store to merged constant.
              Earlier->setOperand(0, Merged);
              ++NumModifiedStores;
              MadeChange = true;

              Shortend = true;
              // Remove later store and remove any outstanding overlap intervals
              // for the updated store.
              State.deleteDeadInstruction(Later);
              auto I = State.IOLs.find(Earlier->getParent());
              if (I != State.IOLs.end())
                I->second.erase(Earlier);
              break;
            }
          }
        }

        if (OR == OW_Complete) {
          LLVM_DEBUG(dbgs() << "DSE: Remove Dead Store:\n  DEAD: " << *NI
                            << "\n  KILLER: " << *SI << '\n');
          State.deleteDeadInstruction(NI);
          ++NumFastStores;
          MadeChange = true;
        }
      }
    }

    // Check if the store is a no-op.
    if (!Shortend && isRemovable(SI) &&
        State.storeIsNoop(KillingDef, SILoc, SILocUnd)) {
      LLVM_DEBUG(dbgs() << "DSE: Remove No-Op Store:\n  DEAD: " << *SI << '\n');
      State.deleteDeadInstruction(SI);
      NumRedundantStores++;
      MadeChange = true;
      continue;
    }
  }

  if (EnablePartialOverwriteTracking)
    for (auto &KV : State.IOLs)
      MadeChange |= removePartiallyOverlappedStores(State.DL, KV.second, TLI);

  MadeChange |= State.eliminateDeadWritesAtEndOfFunction();
  return MadeChange;
}
} // end anonymous namespace

//===----------------------------------------------------------------------===//
// DSE Pass
//===----------------------------------------------------------------------===//
PreservedAnalyses DSEPass::run(Function &F, FunctionAnalysisManager &AM) {
  AliasAnalysis &AA = AM.getResult<AAManager>(F);
  const TargetLibraryInfo &TLI = AM.getResult<TargetLibraryAnalysis>(F);
  DominatorTree &DT = AM.getResult<DominatorTreeAnalysis>(F);

  bool Changed = false;
  if (EnableMemorySSA) {
    MemorySSA &MSSA = AM.getResult<MemorySSAAnalysis>(F).getMSSA();
    PostDominatorTree &PDT = AM.getResult<PostDominatorTreeAnalysis>(F);

    Changed = eliminateDeadStoresMemorySSA(F, AA, MSSA, DT, PDT, TLI);
  } else {
    MemoryDependenceResults &MD = AM.getResult<MemoryDependenceAnalysis>(F);

    Changed = eliminateDeadStores(F, &AA, &MD, &DT, &TLI);
  }

#ifdef LLVM_ENABLE_STATS
  if (AreStatisticsEnabled())
    for (auto &I : instructions(F))
      NumRemainingStores += isa<StoreInst>(&I);
#endif

  if (!Changed)
    return PreservedAnalyses::all();

  PreservedAnalyses PA;
  PA.preserveSet<CFGAnalyses>();
  PA.preserve<GlobalsAA>();
  if (EnableMemorySSA)
    PA.preserve<MemorySSAAnalysis>();
  else
    PA.preserve<MemoryDependenceAnalysis>();
  return PA;
}

namespace {

/// A legacy pass for the legacy pass manager that wraps \c DSEPass.
class DSELegacyPass : public FunctionPass {
public:
  static char ID; // Pass identification, replacement for typeid

  DSELegacyPass() : FunctionPass(ID) {
    initializeDSELegacyPassPass(*PassRegistry::getPassRegistry());
  }

  bool runOnFunction(Function &F) override {
    if (skipFunction(F))
      return false;

    AliasAnalysis &AA = getAnalysis<AAResultsWrapperPass>().getAAResults();
    DominatorTree &DT = getAnalysis<DominatorTreeWrapperPass>().getDomTree();
    const TargetLibraryInfo &TLI =
        getAnalysis<TargetLibraryInfoWrapperPass>().getTLI(F);

    bool Changed = false;
    if (EnableMemorySSA) {
      MemorySSA &MSSA = getAnalysis<MemorySSAWrapperPass>().getMSSA();
      PostDominatorTree &PDT =
          getAnalysis<PostDominatorTreeWrapperPass>().getPostDomTree();

      Changed = eliminateDeadStoresMemorySSA(F, AA, MSSA, DT, PDT, TLI);
    } else {
      MemoryDependenceResults &MD =
          getAnalysis<MemoryDependenceWrapperPass>().getMemDep();

      Changed = eliminateDeadStores(F, &AA, &MD, &DT, &TLI);
    }

#ifdef LLVM_ENABLE_STATS
    if (AreStatisticsEnabled())
      for (auto &I : instructions(F))
        NumRemainingStores += isa<StoreInst>(&I);
#endif

    return Changed;
  }

  void getAnalysisUsage(AnalysisUsage &AU) const override {
    AU.setPreservesCFG();
    AU.addRequired<AAResultsWrapperPass>();
    AU.addRequired<TargetLibraryInfoWrapperPass>();
    AU.addPreserved<GlobalsAAWrapperPass>();
    AU.addRequired<DominatorTreeWrapperPass>();
    AU.addPreserved<DominatorTreeWrapperPass>();

    if (EnableMemorySSA) {
      AU.addRequired<PostDominatorTreeWrapperPass>();
      AU.addRequired<MemorySSAWrapperPass>();
      AU.addPreserved<PostDominatorTreeWrapperPass>();
      AU.addPreserved<MemorySSAWrapperPass>();
    } else {
      AU.addRequired<MemoryDependenceWrapperPass>();
      AU.addPreserved<MemoryDependenceWrapperPass>();
    }
  }
};

} // end anonymous namespace

char DSELegacyPass::ID = 0;

INITIALIZE_PASS_BEGIN(DSELegacyPass, "dse", "Dead Store Elimination", false,
                      false)
INITIALIZE_PASS_DEPENDENCY(DominatorTreeWrapperPass)
INITIALIZE_PASS_DEPENDENCY(PostDominatorTreeWrapperPass)
INITIALIZE_PASS_DEPENDENCY(AAResultsWrapperPass)
INITIALIZE_PASS_DEPENDENCY(GlobalsAAWrapperPass)
INITIALIZE_PASS_DEPENDENCY(MemorySSAWrapperPass)
INITIALIZE_PASS_DEPENDENCY(MemoryDependenceWrapperPass)
INITIALIZE_PASS_DEPENDENCY(TargetLibraryInfoWrapperPass)
INITIALIZE_PASS_END(DSELegacyPass, "dse", "Dead Store Elimination", false,
                    false)

FunctionPass *llvm::createDeadStoreEliminationPass() {
  return new DSELegacyPass();
}<|MERGE_RESOLUTION|>--- conflicted
+++ resolved
@@ -1132,15 +1132,9 @@
   OverlapIntervalsTy::iterator OII = --IntervalMap.end();
   int64_t LaterStart = OII->second;
   uint64_t LaterSize = OII->first - LaterStart;
-<<<<<<< HEAD
 
   assert(OII->first - LaterStart >= 0 && "Size expected to be positive");
 
-=======
-
-  assert(OII->first - LaterStart >= 0 && "Size expected to be positive");
-
->>>>>>> e1e3308f
   if (LaterStart > EarlierStart &&
       // Note: "LaterStart - EarlierStart" is known to be positive due to
       // preceding check.
