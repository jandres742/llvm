--- conflicted
+++ resolved
@@ -77,13 +77,8 @@
   errs() << "\n";
 }
 
-<<<<<<< HEAD
-static void viewCFG(Function &F, BlockFrequencyInfo *BFI,
-                    BranchProbabilityInfo *BPI, uint64_t MaxFreq,
-=======
 static void viewCFG(Function &F, const BlockFrequencyInfo *BFI,
                     const BranchProbabilityInfo *BPI, uint64_t MaxFreq,
->>>>>>> a34309b7
                     bool CFGOnly = false) {
   DOTFuncInfo CFGInfo(&F, BFI, BPI, MaxFreq);
   CFGInfo.setHeatColors(ShowHeatColors);
@@ -251,13 +246,8 @@
                        const BranchProbabilityInfo *BPI) const {
   if (!CFGFuncName.empty() && !getName().contains(CFGFuncName))
     return;
-<<<<<<< HEAD
-  DOTFuncInfo CFGInfo(this);
-  ViewGraph(&CFGInfo, "cfg" + getName());
-=======
   DOTFuncInfo CFGInfo(this, BFI, BPI, BFI ? getMaxFreq(*this, BFI) : 0);
   ViewGraph(&CFGInfo, "cfg" + getName(), ViewCFGOnly);
->>>>>>> a34309b7
 }
 
 /// viewCFGOnly - This function is meant for use from the debugger.  It works
@@ -265,19 +255,11 @@
 /// into the nodes, just the label.  If you are only interested in the CFG
 /// this can make the graph smaller.
 ///
-<<<<<<< HEAD
-void Function::viewCFGOnly() const {
-  if (!CFGFuncName.empty() && !getName().contains(CFGFuncName))
-    return;
-  DOTFuncInfo CFGInfo(this);
-  ViewGraph(&CFGInfo, "cfg" + getName(), true);
-=======
 void Function::viewCFGOnly() const { viewCFGOnly(nullptr, nullptr); }
 
 void Function::viewCFGOnly(const BlockFrequencyInfo *BFI,
                            const BranchProbabilityInfo *BPI) const {
   viewCFG(true, BFI, BPI);
->>>>>>> a34309b7
 }
 
 FunctionPass *llvm::createCFGPrinterLegacyPassPass() {
