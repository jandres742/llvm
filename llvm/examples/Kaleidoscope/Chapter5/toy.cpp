--- conflicted
+++ resolved
@@ -8,15 +8,19 @@
 #include "llvm/IR/IRBuilder.h"
 #include "llvm/IR/Instructions.h"
 #include "llvm/IR/LLVMContext.h"
-#include "llvm/IR/LegacyPassManager.h"
 #include "llvm/IR/Module.h"
+#include "llvm/IR/PassManager.h"
 #include "llvm/IR/Type.h"
 #include "llvm/IR/Verifier.h"
+#include "llvm/Passes/PassBuilder.h"
+#include "llvm/Passes/StandardInstrumentations.h"
 #include "llvm/Support/TargetSelect.h"
 #include "llvm/Target/TargetMachine.h"
 #include "llvm/Transforms/InstCombine/InstCombine.h"
 #include "llvm/Transforms/Scalar.h"
 #include "llvm/Transforms/Scalar/GVN.h"
+#include "llvm/Transforms/Scalar/Reassociate.h"
+#include "llvm/Transforms/Scalar/SimplifyCFG.h"
 #include <algorithm>
 #include <cassert>
 #include <cctype>
@@ -540,10 +544,7 @@
 static std::unique_ptr<Module> TheModule;
 static std::unique_ptr<IRBuilder<>> Builder;
 static std::map<std::string, Value *> NamedValues;
-static std::unique_ptr<legacy::FunctionPassManager> TheFPM;
 static std::unique_ptr<KaleidoscopeJIT> TheJIT;
-<<<<<<< HEAD
-=======
 static std::unique_ptr<FunctionPassManager> TheFPM;
 static std::unique_ptr<LoopAnalysisManager> TheLAM;
 static std::unique_ptr<FunctionAnalysisManager> TheFAM;
@@ -551,7 +552,6 @@
 static std::unique_ptr<ModuleAnalysisManager> TheMAM;
 static std::unique_ptr<PassInstrumentationCallbacks> ThePIC;
 static std::unique_ptr<StandardInstrumentations> TheSI;
->>>>>>> 7ca33737
 static std::map<std::string, std::unique_ptr<PrototypeAST>> FunctionProtos;
 static ExitOnError ExitOnErr;
 
@@ -819,7 +819,7 @@
     verifyFunction(*TheFunction);
 
     // Run the optimizer on the function.
-    TheFPM->run(*TheFunction);
+    TheFPM->run(*TheFunction, *TheFAM);
 
     return TheFunction;
   }
@@ -833,19 +833,15 @@
 // Top-Level parsing and JIT Driver
 //===----------------------------------------------------------------------===//
 
-static void InitializeModuleAndPassManager() {
-  // Open a new module.
+static void InitializeModuleAndManagers() {
+  // Open a new context and module.
   TheContext = std::make_unique<LLVMContext>();
-  TheModule = std::make_unique<Module>("my cool jit", *TheContext);
+  TheModule = std::make_unique<Module>("KaleidoscopeJIT", *TheContext);
   TheModule->setDataLayout(TheJIT->getDataLayout());
 
   // Create a new builder for the module.
   Builder = std::make_unique<IRBuilder<>>(*TheContext);
 
-<<<<<<< HEAD
-  // Create a new pass manager attached to it.
-  TheFPM = std::make_unique<legacy::FunctionPassManager>(TheModule.get());
-=======
   // Create new pass and analysis managers.
   TheFPM = std::make_unique<FunctionPassManager>();
   TheLAM = std::make_unique<LoopAnalysisManager>();
@@ -856,20 +852,15 @@
   TheSI = std::make_unique<StandardInstrumentations>(*TheContext,
                                                      /*DebugLogging*/ true);
   TheSI->registerCallbacks(*ThePIC, TheMAM.get());
->>>>>>> 7ca33737
-
+
+  // Add transform passes.
   // Do simple "peephole" optimizations and bit-twiddling optzns.
-  TheFPM->add(createInstructionCombiningPass());
+  TheFPM->addPass(InstCombinePass());
   // Reassociate expressions.
-  TheFPM->add(createReassociatePass());
+  TheFPM->addPass(ReassociatePass());
   // Eliminate Common SubExpressions.
-  TheFPM->add(createGVNPass());
+  TheFPM->addPass(GVNPass());
   // Simplify the control flow graph (deleting unreachable blocks, etc).
-<<<<<<< HEAD
-  TheFPM->add(createCFGSimplificationPass());
-
-  TheFPM->doInitialization();
-=======
   TheFPM->addPass(SimplifyCFGPass());
 
   // Register analysis passes used in these transform passes.
@@ -877,7 +868,6 @@
   PB.registerModuleAnalyses(*TheMAM);
   PB.registerFunctionAnalyses(*TheFAM);
   PB.crossRegisterProxies(*TheLAM, *TheFAM, *TheCGAM, *TheMAM);
->>>>>>> 7ca33737
 }
 
 static void HandleDefinition() {
@@ -888,7 +878,7 @@
       fprintf(stderr, "\n");
       ExitOnErr(TheJIT->addModule(
           ThreadSafeModule(std::move(TheModule), std::move(TheContext))));
-      InitializeModuleAndPassManager();
+      InitializeModuleAndManagers();
     }
   } else {
     // Skip token for error recovery.
@@ -920,7 +910,7 @@
 
       auto TSM = ThreadSafeModule(std::move(TheModule), std::move(TheContext));
       ExitOnErr(TheJIT->addModule(std::move(TSM), RT));
-      InitializeModuleAndPassManager();
+      InitializeModuleAndManagers();
 
       // Search the JIT for the __anon_expr symbol.
       auto ExprSymbol = ExitOnErr(TheJIT->lookup("__anon_expr"));
@@ -1006,7 +996,7 @@
 
   TheJIT = ExitOnErr(KaleidoscopeJIT::Create());
 
-  InitializeModuleAndPassManager();
+  InitializeModuleAndManagers();
 
   // Run the main "interpreter loop" now.
   MainLoop();
