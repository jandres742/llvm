--- conflicted
+++ resolved
@@ -105,11 +105,7 @@
                          SmallDenseMap<CtorTester, CtorTester, 4,
                                        CtorTesterMapInfo>
                          > DenseMapTestTypes;
-<<<<<<< HEAD
-TYPED_TEST_SUITE(DenseMapTest, DenseMapTestTypes);
-=======
 TYPED_TEST_SUITE(DenseMapTest, DenseMapTestTypes, );
->>>>>>> 86645b40
 
 // Empty map tests
 TYPED_TEST(DenseMapTest, EmptyIntMapTest) {
