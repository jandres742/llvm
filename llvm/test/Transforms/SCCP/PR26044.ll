; NOTE: Assertions have been autogenerated by utils/update_test_checks.py UTC_ARGS: --function-signature --scrub-attributes
; RUN: opt < %s -S -passes=ipsccp | FileCheck %s
target datalayout = "e-m:e-i64:64-f80:128-n8:16:32:64-S128"
target triple = "x86_64-unknown-linux-gnu"

define void @fn2(i32* %P) {
; CHECK-LABEL: define {{[^@]+}}@fn2
; CHECK-SAME: (i32* [[P:%.*]]) {
; CHECK-NEXT:  entry:
; CHECK-NEXT:    br label [[IF_END:%.*]]
; CHECK:       for.cond1:
; CHECK-NEXT:    unreachable
; CHECK:       if.end:
<<<<<<< HEAD
; CHECK-NEXT:    [[TMP0:%.*]] = load i32, i32* undef, align 4
; CHECK-NEXT:    [[CALL:%.*]] = call i32 @fn1(i32 [[TMP0]])
=======
; CHECK-NEXT:    [[CALL:%.*]] = call i32 @fn1(i32 undef)
>>>>>>> 3de04b6d
; CHECK-NEXT:    store i32 [[CALL]], i32* [[P]], align 4
; CHECK-NEXT:    br label [[FOR_COND1:%.*]]
;
entry:
  br label %if.end

for.cond1:                                        ; preds = %if.end, %for.end
  br i1 undef, label %if.end, label %if.end

if.end:                                           ; preds = %lbl, %for.cond1
  %e.2 = phi i32* [ undef, %entry ], [ null, %for.cond1 ], [ null, %for.cond1 ]
  %0 = load i32, i32* %e.2, align 4
  %call = call i32 @fn1(i32 %0)
  store i32 %call, i32* %P
  br label %for.cond1
}

define internal i32 @fn1(i32 %p1) {
; CHECK-LABEL: define {{[^@]+}}@fn1
; CHECK-SAME: (i32 [[P1:%.*]]) {
; CHECK-NEXT:  entry:
; CHECK-NEXT:    [[TOBOOL:%.*]] = icmp ne i32 [[P1]], 0
; CHECK-NEXT:    [[COND:%.*]] = select i1 [[TOBOOL]], i32 [[P1]], i32 [[P1]]
; CHECK-NEXT:    ret i32 [[COND]]
;
entry:
  %tobool = icmp ne i32 %p1, 0
  %cond = select i1 %tobool, i32 %p1, i32 %p1
  ret i32 %cond
}

define void @fn_no_null_opt(i32* %P) #0 {
; CHECK-LABEL: define {{[^@]+}}@fn_no_null_opt
; CHECK-SAME: (i32* [[P:%.*]]) #[[ATTR0:[0-9]+]] {
; CHECK-NEXT:  entry:
; CHECK-NEXT:    br label [[IF_END:%.*]]
; CHECK:       for.cond1:
; CHECK-NEXT:    unreachable
; CHECK:       if.end:
<<<<<<< HEAD
; CHECK-NEXT:    [[TMP0:%.*]] = load i32, i32* undef, align 4
; CHECK-NEXT:    [[CALL:%.*]] = call i32 @fn0(i32 [[TMP0]])
=======
; CHECK-NEXT:    [[CALL:%.*]] = call i32 @fn0(i32 undef)
>>>>>>> 3de04b6d
; CHECK-NEXT:    store i32 [[CALL]], i32* [[P]], align 4
; CHECK-NEXT:    br label [[FOR_COND1:%.*]]
;
entry:
  br label %if.end

for.cond1:                                        ; preds = %if.end, %for.end
  br i1 undef, label %if.end, label %if.end

if.end:                                           ; preds = %lbl, %for.cond1
  %e.2 = phi i32* [ undef, %entry ], [ null, %for.cond1 ], [ null, %for.cond1 ]
  %0 = load i32, i32* %e.2, align 4
  %call = call i32 @fn0(i32 %0)
  store i32 %call, i32* %P
  br label %for.cond1
}

define internal i32 @fn0(i32 %p1) {
; CHECK-LABEL: define {{[^@]+}}@fn0
; CHECK-SAME: (i32 [[P1:%.*]]) {
; CHECK-NEXT:  entry:
; CHECK-NEXT:    [[TOBOOL:%.*]] = icmp ne i32 undef, 0
; CHECK-NEXT:    [[COND:%.*]] = select i1 [[TOBOOL]], i32 undef, i32 undef
; CHECK-NEXT:    ret i32 [[COND]]
;
entry:
  %tobool = icmp ne i32 %p1, 0
  %cond = select i1 %tobool, i32 %p1, i32 %p1
  ret i32 %cond
}

attributes #0 = { null_pointer_is_valid }<|MERGE_RESOLUTION|>--- conflicted
+++ resolved
@@ -11,12 +11,7 @@
 ; CHECK:       for.cond1:
 ; CHECK-NEXT:    unreachable
 ; CHECK:       if.end:
-<<<<<<< HEAD
-; CHECK-NEXT:    [[TMP0:%.*]] = load i32, i32* undef, align 4
-; CHECK-NEXT:    [[CALL:%.*]] = call i32 @fn1(i32 [[TMP0]])
-=======
 ; CHECK-NEXT:    [[CALL:%.*]] = call i32 @fn1(i32 undef)
->>>>>>> 3de04b6d
 ; CHECK-NEXT:    store i32 [[CALL]], i32* [[P]], align 4
 ; CHECK-NEXT:    br label [[FOR_COND1:%.*]]
 ;
@@ -38,8 +33,8 @@
 ; CHECK-LABEL: define {{[^@]+}}@fn1
 ; CHECK-SAME: (i32 [[P1:%.*]]) {
 ; CHECK-NEXT:  entry:
-; CHECK-NEXT:    [[TOBOOL:%.*]] = icmp ne i32 [[P1]], 0
-; CHECK-NEXT:    [[COND:%.*]] = select i1 [[TOBOOL]], i32 [[P1]], i32 [[P1]]
+; CHECK-NEXT:    [[TOBOOL:%.*]] = icmp ne i32 undef, 0
+; CHECK-NEXT:    [[COND:%.*]] = select i1 [[TOBOOL]], i32 undef, i32 undef
 ; CHECK-NEXT:    ret i32 [[COND]]
 ;
 entry:
@@ -56,12 +51,7 @@
 ; CHECK:       for.cond1:
 ; CHECK-NEXT:    unreachable
 ; CHECK:       if.end:
-<<<<<<< HEAD
-; CHECK-NEXT:    [[TMP0:%.*]] = load i32, i32* undef, align 4
-; CHECK-NEXT:    [[CALL:%.*]] = call i32 @fn0(i32 [[TMP0]])
-=======
 ; CHECK-NEXT:    [[CALL:%.*]] = call i32 @fn0(i32 undef)
->>>>>>> 3de04b6d
 ; CHECK-NEXT:    store i32 [[CALL]], i32* [[P]], align 4
 ; CHECK-NEXT:    br label [[FOR_COND1:%.*]]
 ;
