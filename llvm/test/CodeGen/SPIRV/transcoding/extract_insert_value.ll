; RUN: llc -O0 -mtriple=spirv32-unknown-unknown %s -o - | FileCheck %s --check-prefix=CHECK-SPIRV
<<<<<<< HEAD
=======

; TODO(#60133): Requires updates following opaque pointer migration.
; XFAIL: *
>>>>>>> f8a21dff

;; Check 'LLVM ==> SPIR-V' conversion of extractvalue/insertvalue.

%struct.arr = type { [7 x float] }
%struct.st = type { %struct.inner }
%struct.inner = type { float }

; CHECK-SPIRV:     %[[#float_ty:]] = OpTypeFloat 32
; CHECK-SPIRV:     %[[#int_ty:]] = OpTypeInt 32
; CHECK-SPIRV:     %[[#arr_size:]] = OpConstant %[[#int_ty]] 7
; CHECK-SPIRV:     %[[#array_ty:]] = OpTypeArray %[[#float_ty]] %[[#arr_size]]
; CHECK-SPIRV:     %[[#struct_ty:]] = OpTypeStruct %[[#array_ty]]
; CHECK-SPIRV:     %[[#struct_ptr_ty:]] = OpTypePointer CrossWorkgroup %[[#struct_ty]]
; CHECK-SPIRV:     %[[#array_ptr_ty:]] = OpTypePointer CrossWorkgroup %[[#array_ty]]
; CHECK-SPIRV:     %[[#struct1_in_ty:]] = OpTypeStruct %[[#float_ty]]
; CHECK-SPIRV:     %[[#struct1_ty:]] = OpTypeStruct %[[#struct1_in_ty]]
; CHECK-SPIRV:     %[[#struct1_ptr_ty:]] = OpTypePointer CrossWorkgroup %[[#struct1_ty]]
; CHECK-SPIRV:     %[[#struct1_in_ptr_ty:]] = OpTypePointer CrossWorkgroup %[[#struct1_in_ty]]
; CHECK-SPIRV-NOT: OpConstant %{{.*}} 2
; CHECK-SPIRV-NOT: OpConstant %{{.*}} 4
; CHECK-SPIRV-NOT: OpConstant %{{.*}} 5

; CHECK-SPIRV-LABEL:  OpFunction
; CHECK-SPIRV-NEXT:   %[[#object:]] = OpFunctionParameter %[[#struct_ptr_ty]]
; CHECK-SPIRV:        %[[#store_ptr:]] = OpInBoundsPtrAccessChain %[[#array_ptr_ty]] %[[#object]] %[[#]] %[[#]]
; CHECK-SPIRV:        %[[#extracted_array:]] = OpLoad %[[#array_ty]] %[[#store_ptr]] Aligned 4
; CHECK-SPIRV:        %[[#elem_4:]] = OpCompositeExtract %[[#float_ty]] %[[#extracted_array]] 4
; CHECK-SPIRV:        %[[#elem_2:]] = OpCompositeExtract %[[#float_ty]] %[[#extracted_array]] 2
; CHECK-SPIRV:        %[[#add:]] = OpFAdd %[[#float_ty]] %[[#elem_4]] %[[#elem_2]]
; CHECK-SPIRV:        %[[#inserted_array:]] = OpCompositeInsert %[[#array_ty]] %[[#add]] %[[#extracted_array]] 5
; CHECK-SPIRV:        OpStore %[[#store_ptr]] %[[#inserted_array]]
; CHECK-SPIRV-LABEL:  OpFunctionEnd

define spir_func void @array_test(%struct.arr addrspace(1)* %object) {
entry:
  %0 = getelementptr inbounds %struct.arr, %struct.arr addrspace(1)* %object, i32 0, i32 0
  %1 = load [7 x float], [7 x float] addrspace(1)* %0, align 4
  %2 = extractvalue [7 x float] %1, 4
  %3 = extractvalue [7 x float] %1, 2
  %4 = fadd float %2, %3
  %5 = insertvalue [7 x float] %1, float %4, 5
  store [7 x float] %5, [7 x float] addrspace(1)* %0
  ret void
}

; CHECK-SPIRV-LABEL:  OpFunction
; CHECK-SPIRV-NEXT:   %[[#object:]] = OpFunctionParameter %[[#struct1_ptr_ty]]
; CHECK-SPIRV:        %[[#store1_ptr:]] = OpInBoundsPtrAccessChain %[[#struct1_in_ptr_ty]] %[[#object]] %[[#]] %[[#]]
; CHECK-SPIRV:        %[[#extracted_struct:]] = OpLoad %[[#struct1_in_ty]] %[[#store1_ptr]] Aligned 4
; CHECK-SPIRV:        %[[#elem:]] = OpCompositeExtract %[[#float_ty]] %[[#extracted_struct]] 0
; CHECK-SPIRV:        %[[#add:]] = OpFAdd %[[#float_ty]] %[[#elem]] %[[#]]
; CHECK-SPIRV:        %[[#inserted_struct:]] = OpCompositeInsert %[[#struct1_in_ty]] %[[#add]] %[[#extracted_struct]] 0
; CHECK-SPIRV:        OpStore %[[#store1_ptr]] %[[#inserted_struct]]
; CHECK-SPIRV-LABEL:  OpFunctionEnd

define spir_func void @struct_test(%struct.st addrspace(1)* %object) {
entry:
  %0 = getelementptr inbounds %struct.st, %struct.st addrspace(1)* %object, i32 0, i32 0
  %1 = load %struct.inner, %struct.inner addrspace(1)* %0, align 4
  %2 = extractvalue %struct.inner %1, 0
  %3 = fadd float %2, 1.000000e+00
  %4 = insertvalue %struct.inner %1, float %3, 0
  store %struct.inner %4, %struct.inner addrspace(1)* %0
  ret void
}<|MERGE_RESOLUTION|>--- conflicted
+++ resolved
@@ -1,10 +1,7 @@
 ; RUN: llc -O0 -mtriple=spirv32-unknown-unknown %s -o - | FileCheck %s --check-prefix=CHECK-SPIRV
-<<<<<<< HEAD
-=======
 
 ; TODO(#60133): Requires updates following opaque pointer migration.
 ; XFAIL: *
->>>>>>> f8a21dff
 
 ;; Check 'LLVM ==> SPIR-V' conversion of extractvalue/insertvalue.
 
