--- conflicted
+++ resolved
@@ -164,21 +164,15 @@
   ; RP-NEXT:   0     2      undef %1.sub1:vreg_64 = V_MOV_B32_e32 33, implicit $exec
   ; RP-NEXT:   0     2
   ; RP-NEXT:   Live-out: %0:0000000000000003 %1:000000000000000C
-<<<<<<< HEAD
-=======
   ; RP-NEXT:   Live-thr:
   ; RP-NEXT:   0     0
->>>>>>> 7ca33737
   ; RP-NEXT: bb.1:
   ; RP-NEXT:   Live-in:  %0:0000000000000003 %1:000000000000000C
   ; RP-NEXT:   SGPR  VGPR
   ; RP-NEXT:   0     2
   ; RP-NEXT:   Live-out: %0:0000000000000003 %1:000000000000000C
-<<<<<<< HEAD
-=======
   ; RP-NEXT:   Live-thr: %0:0000000000000003 %1:000000000000000C
   ; RP-NEXT:   0     2
->>>>>>> 7ca33737
   ; RP-NEXT: bb.2:
   ; RP-NEXT:   Live-in:  %0:0000000000000003 %1:000000000000000C
   ; RP-NEXT:   SGPR  VGPR
@@ -186,11 +180,8 @@
   ; RP-NEXT:   0     2      S_NOP 0, implicit %0:vreg_64, implicit %1:vreg_64
   ; RP-NEXT:   0     0
   ; RP-NEXT:   Live-out:
-<<<<<<< HEAD
-=======
   ; RP-NEXT:   Live-thr:
   ; RP-NEXT:   0     0
->>>>>>> 7ca33737
   bb.0:
     undef %0.sub0:vreg_64 = V_MOV_B32_e32 42, implicit $exec
     undef %1.sub1:vreg_64 = V_MOV_B32_e32 33, implicit $exec
@@ -498,11 +489,8 @@
     ; RP-NEXT: 0     1      S_NOP 0, implicit %1:vgpr_32
     ; RP-NEXT: 0     0
     ; RP-NEXT: Live-out:
-<<<<<<< HEAD
-=======
     ; RP-NEXT: Live-thr:
     ; RP-NEXT: 0     0
->>>>>>> 7ca33737
     %0:vgpr_32 = V_MOV_B32_e32 42, implicit $exec
     early-clobber %1:vgpr_32 = V_MOV_B32_e32 %0, implicit $exec
     S_NOP 0, implicit %1
@@ -523,11 +511,8 @@
     ; RPU-NEXT: 0     1      S_NOP 0, implicit %1:vgpr_32
     ; RPU-NEXT: 0     0
     ; RPU-NEXT: Live-out:
-<<<<<<< HEAD
-=======
     ; RPU-NEXT: Live-thr:
     ; RPU-NEXT: 0     0
->>>>>>> 7ca33737
     ;
     ; RPD-LABEL: name: test_not_early_clobber_trivial
     ; RPD: Live-in:
@@ -540,11 +525,8 @@
     ; RPD-NEXT: 0     1      S_NOP 0, implicit %1:vgpr_32
     ; RPD-NEXT: 0     0
     ; RPD-NEXT: Live-out:
-<<<<<<< HEAD
-=======
     ; RPD-NEXT: Live-thr:
     ; RPD-NEXT: 0     0
->>>>>>> 7ca33737
     %0:vgpr_32 = V_MOV_B32_e32 42, implicit $exec
     %1:vgpr_32 = V_MOV_B32_e32 %0, implicit $exec
     S_NOP 0, implicit %1
