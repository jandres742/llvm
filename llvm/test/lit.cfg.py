# -*- Python -*-

# Configuration file for the 'lit' test runner.

import os
import sys
import re
import platform
import subprocess

import lit.util
import lit.formats
from lit.llvm import llvm_config
from lit.llvm.subst import FindTool
from lit.llvm.subst import ToolSubst

# name: The name of this test suite.
config.name = 'LLVM'

# testFormat: The test format to use to interpret tests.
config.test_format = lit.formats.ShTest(not llvm_config.use_lit_shell)

# suffixes: A list of file extensions to treat as test files. This is overriden
# by individual lit.local.cfg files in the test subdirectories.
config.suffixes = ['.ll', '.c', '.test', '.txt', '.s', '.mir', '.yaml']

# excludes: A list of directories to exclude from the testsuite. The 'Inputs'
# subdirectories contain auxiliary inputs for various tests in their parent
# directories.
config.excludes = ['Inputs', 'CMakeLists.txt', 'README.txt', 'LICENSE.txt']

# test_source_root: The root path where tests are located.
config.test_source_root = os.path.dirname(__file__)

# test_exec_root: The root path where tests should be run.
config.test_exec_root = os.path.join(config.llvm_obj_root, 'test')

# Tweak the PATH to include the tools dir.
llvm_config.with_environment('PATH', config.llvm_tools_dir, append_path=True)

# Propagate some variables from the host environment.
llvm_config.with_system_environment(
    ['HOME', 'INCLUDE', 'LIB', 'TMP', 'TEMP'])


# Set up OCAMLPATH to include newly built OCaml libraries.
top_ocaml_lib = os.path.join(config.llvm_lib_dir, 'ocaml')
llvm_ocaml_lib = os.path.join(top_ocaml_lib, 'llvm')

llvm_config.with_system_environment('OCAMLPATH')
llvm_config.with_environment('OCAMLPATH', top_ocaml_lib, append_path=True)
llvm_config.with_environment('OCAMLPATH', llvm_ocaml_lib, append_path=True)

llvm_config.with_system_environment('CAML_LD_LIBRARY_PATH')
llvm_config.with_environment(
    'CAML_LD_LIBRARY_PATH', llvm_ocaml_lib, append_path=True)

# Set up OCAMLRUNPARAM to enable backtraces in OCaml tests.
llvm_config.with_environment('OCAMLRUNPARAM', 'b')

# Provide the path to asan runtime lib 'libclang_rt.asan_osx_dynamic.dylib' if
# available. This is darwin specific since it's currently only needed on darwin.


def get_asan_rtlib():
    if not 'Address' in config.llvm_use_sanitizer or \
       not 'Darwin' in config.host_os or \
       not 'x86' in config.host_triple:
        return ''
    try:
        import glob
    except:
        print('glob module not found, skipping get_asan_rtlib() lookup')
        return ''
    # The libclang_rt.asan_osx_dynamic.dylib path is obtained using the relative
    # path from the host cc.
    host_lib_dir = os.path.join(os.path.dirname(config.host_cc), '../lib')
    asan_dylib_dir_pattern = host_lib_dir + \
        '/clang/*/lib/darwin/libclang_rt.asan_osx_dynamic.dylib'
    found_dylibs = glob.glob(asan_dylib_dir_pattern)
    if len(found_dylibs) != 1:
        return ''
    return found_dylibs[0]


llvm_config.use_default_substitutions()

# Add site-specific substitutions.
config.substitutions.append(('%llvmshlibdir', config.llvm_shlib_dir))
config.substitutions.append(('%shlibext', config.llvm_shlib_ext))
config.substitutions.append(('%pluginext', config.llvm_plugin_ext))
config.substitutions.append(('%exeext', config.llvm_exe_ext))


lli_args = []
# The target triple used by default by lli is the process target triple (some
# triple appropriate for generating code for the current process) but because
# we don't support COFF in MCJIT well enough for the tests, force ELF format on
# Windows.  FIXME: the process target triple should be used here, but this is
# difficult to obtain on Windows.
if re.search(r'cygwin|windows-gnu|windows-msvc', config.host_triple):
    lli_args = ['-mtriple=' + config.host_triple + '-elf']

llc_args = []

# Similarly, have a macro to use llc with DWARF even when the host is Windows
if re.search(r'windows-msvc', config.target_triple):
    llc_args = [' -mtriple=' +
                config.target_triple.replace('-msvc', '-gnu')]

# Provide the path to asan runtime lib if available. On darwin, this lib needs
# to be loaded via DYLD_INSERT_LIBRARIES before libLTO.dylib in case the files
# to be linked contain instrumented sanitizer code.
ld64_cmd = config.ld64_executable
asan_rtlib = get_asan_rtlib()
if asan_rtlib:
    ld64_cmd = 'DYLD_INSERT_LIBRARIES={} {}'.format(asan_rtlib, ld64_cmd)
if config.osx_sysroot:
    ld64_cmd = '{} -syslibroot {}'.format(ld64_cmd, config.osx_sysroot)

ocamlc_command = '%s ocamlc -cclib -L%s %s' % (
    config.ocamlfind_executable, config.llvm_lib_dir, config.ocaml_flags)
ocamlopt_command = 'true'
if config.have_ocamlopt:
    ocamlopt_command = '%s ocamlopt -cclib -L%s -cclib -Wl,-rpath,%s %s' % (
        config.ocamlfind_executable, config.llvm_lib_dir, config.llvm_lib_dir, config.ocaml_flags)

opt_viewer_cmd = '%s %s/tools/opt-viewer/opt-viewer.py' % (sys.executable, config.llvm_src_root)

llvm_original_di_preservation_cmd = os.path.join(
    config.llvm_src_root,'utils', 'llvm-original-di-preservation.py')
config.substitutions.append(
    ('%llvm-original-di-preservation', "'%s' %s" % (
        config.python_executable, llvm_original_di_preservation_cmd)))

llvm_locstats_tool = os.path.join(config.llvm_tools_dir, 'llvm-locstats')
config.substitutions.append(
    ('%llvm-locstats', "'%s' %s" % (config.python_executable, llvm_locstats_tool)))
config.llvm_locstats_used = os.path.exists(llvm_locstats_tool)

tools = [
    ToolSubst('%llvm', FindTool('llvm'), unresolved='ignore'),
    ToolSubst('%lli', FindTool('lli'), post='.', extra_args=lli_args),
    ToolSubst('%llc_dwarf', FindTool('llc'), extra_args=llc_args),
    ToolSubst('%go', config.go_executable, unresolved='ignore'),
    ToolSubst('%gold', config.gold_executable, unresolved='ignore'),
    ToolSubst('%ld64', ld64_cmd, unresolved='ignore'),
    ToolSubst('%ocamlc', ocamlc_command, unresolved='ignore'),
    ToolSubst('%ocamlopt', ocamlopt_command, unresolved='ignore'),
    ToolSubst('%opt-viewer', opt_viewer_cmd),
    ToolSubst('%llvm-objcopy', FindTool('llvm-objcopy')),
    ToolSubst('%llvm-strip', FindTool('llvm-strip')),
    ToolSubst('%llvm-install-name-tool', FindTool('llvm-install-name-tool')),
    ToolSubst('%llvm-bitcode-strip', FindTool('llvm-bitcode-strip')),
    ToolSubst('%split-file', FindTool('split-file')),
]

# FIXME: Why do we have both `lli` and `%lli` that do slightly different things?
tools.extend([
    'dsymutil', 'lli', 'lli-child-target', 'llvm-ar', 'llvm-as',
    'llvm-addr2line', 'llvm-bcanalyzer', 'llvm-bitcode-strip', 'llvm-config',
    'llvm-cov', 'llvm-cxxdump', 'llvm-cvtres', 'llvm-debuginfod-find', 'llvm-debuginfod',
    'llvm-diff', 'llvm-dis', 'llvm-dwarfdump', 'llvm-dwarfutil', 'llvm-dlltool',
    'llvm-exegesis', 'llvm-extract', 'llvm-isel-fuzzer', 'llvm-ifs',
    'llvm-install-name-tool', 'llvm-jitlink', 'llvm-opt-fuzzer', 'llvm-lib',
    'llvm-link', 'llvm-lto', 'llvm-lto2', 'llvm-mc', 'llvm-mca',
    'llvm-modextract', 'llvm-nm', 'llvm-objcopy', 'llvm-objdump', 'llvm-otool',
    'llvm-pdbutil', 'llvm-profdata', 'llvm-profgen', 'llvm-ranlib', 'llvm-rc', 'llvm-readelf',
    'llvm-readobj', 'llvm-remark-size-diff', 'llvm-rtdyld', 'llvm-sim',
    'llvm-size', 'llvm-spirv', 'llvm-split', 'llvm-stress', 'llvm-strings', 'llvm-strip',
    'llvm-tblgen', 'llvm-tapi-diff', 'llvm-undname', 'llvm-windres',
    'llvm-c-test', 'llvm-cxxfilt', 'llvm-xray', 'yaml2obj', 'obj2yaml',
    'yaml-bench', 'verify-uselistorder', 'bugpoint', 'llc', 'llvm-symbolizer',
<<<<<<< HEAD
    'opt', 'sancov', 'sanstats', 'llvm-remarkutil'])
=======
    'opt', 'sancov', 'sanstats', 'spirv-to-ir-wrapper'])
>>>>>>> 6c253a77

# The following tools are optional
tools.extend([
    ToolSubst('llvm-go', unresolved='ignore'),
    ToolSubst('llvm-mt', unresolved='ignore'),
    ToolSubst('Kaleidoscope-Ch3', unresolved='ignore'),
    ToolSubst('Kaleidoscope-Ch4', unresolved='ignore'),
    ToolSubst('Kaleidoscope-Ch5', unresolved='ignore'),
    ToolSubst('Kaleidoscope-Ch6', unresolved='ignore'),
    ToolSubst('Kaleidoscope-Ch7', unresolved='ignore'),
    ToolSubst('Kaleidoscope-Ch8', unresolved='ignore'),
    ToolSubst('LLJITWithThinLTOSummaries', unresolved='ignore'),
    ToolSubst('LLJITWithRemoteDebugging', unresolved='ignore'),
    ToolSubst('OrcV2CBindingsBasicUsage', unresolved='ignore'),
    ToolSubst('OrcV2CBindingsAddObjectFile', unresolved='ignore'),
    ToolSubst('OrcV2CBindingsRemovableCode', unresolved='ignore'),
    ToolSubst('OrcV2CBindingsReflectProcessSymbols', unresolved='ignore'),
    ToolSubst('OrcV2CBindingsLazy', unresolved='ignore'),
    ToolSubst('OrcV2CBindingsVeryLazy', unresolved='ignore'),
    ToolSubst('dxil-dis', unresolved='ignore')])

# Find (major, minor) version of ptxas
def ptxas_version(ptxas):
    ptxas_cmd = subprocess.Popen([ptxas, '--version'], stdout=subprocess.PIPE)
    ptxas_out = ptxas_cmd.stdout.read().decode('ascii')
    ptxas_cmd.wait()
    match = re.search('release (\d+)\.(\d+)', ptxas_out)
    if match:
        return (int(match.group(1)), int(match.group(2)))
    print('couldn\'t determine ptxas version')
    return None

def enable_ptxas(ptxas_executable):
    version = ptxas_version(ptxas_executable)
    if version:
        # ptxas is supposed to be backward compatible with previous
        # versions, so add a feature for every known version prior to
        # the current one.
        ptxas_known_versions = [
            (9, 0), (9, 1), (9, 2),
            (10, 0), (10, 1), (10, 2),
            (11, 0), (11, 1), (11, 2), (11, 3), (11, 4), (11, 5), (11, 6),
        ]

        # ignore ptxas if its version is below the minimum supported
        # version
        min_version = ptxas_known_versions[0]
        if version[0] < min_version[0] or version[1] < min_version[1]:
            print(
                'Warning: ptxas version {}.{} is not supported'.format(
                    version[0], version[1]))
            return

        for known_major, known_minor in ptxas_known_versions:
            if known_major <= version[0] and known_minor <= version[1]:
                config.available_features.add(
                    'ptxas-{}.{}'.format(known_major, known_minor))

    config.available_features.add('ptxas')
    tools.extend([ToolSubst('%ptxas', ptxas_executable),
                  ToolSubst('%ptxas-verify', '{} -c -o /dev/null -'.format(
                      ptxas_executable))])

ptxas_executable = \
    os.environ.get('LLVM_PTXAS_EXECUTABLE', None) or config.ptxas_executable
if ptxas_executable:
    enable_ptxas(ptxas_executable)

llvm_config.add_tool_substitutions(tools, config.llvm_tools_dir)

# Targets

config.targets = frozenset(config.targets_to_build.split())

for arch in config.targets_to_build.split():
    config.available_features.add(arch.lower() + '-registered-target')

# Features
known_arches = ["x86_64", "mips64", "ppc64", "aarch64"]
if (config.host_ldflags.find("-m32") < 0
    and any(config.llvm_host_triple.startswith(x) for x in known_arches)):
  config.available_features.add("llvm-64-bits")

config.available_features.add("host-byteorder-" + sys.byteorder + "-endian")

if sys.platform in ['win32']:
    # ExecutionEngine, no weak symbols in COFF.
    config.available_features.add('uses_COFF')
else:
    # Others/can-execute.txt
    config.available_features.add('can-execute')

# Loadable module
if config.has_plugins:
    config.available_features.add('plugins')

if config.build_examples:
    config.available_features.add('examples')

if config.linked_bye_extension:
    config.substitutions.append(('%llvmcheckext', 'CHECK-EXT'))
    config.substitutions.append(('%loadbye', ''))
    config.substitutions.append(('%loadnewpmbye', ''))
else:
    config.substitutions.append(('%llvmcheckext', 'CHECK-NOEXT'))
    config.substitutions.append(('%loadbye',
                                 '-load={}/Bye{}'.format(config.llvm_shlib_dir,
                                                         config.llvm_shlib_ext)))
    config.substitutions.append(('%loadnewpmbye',
                                 '-load-pass-plugin={}/Bye{}'
                                 .format(config.llvm_shlib_dir,
                                         config.llvm_shlib_ext)))


# Static libraries are not built if BUILD_SHARED_LIBS is ON.
if not config.build_shared_libs and not config.link_llvm_dylib:
    config.available_features.add('static-libs')

if config.link_llvm_dylib:
    config.available_features.add('llvm-dylib')
    config.substitutions.append(
        ('%llvmdylib',
         '{}/libLLVM-{}{}'.format(config.llvm_shlib_dir,
                                  config.llvm_dylib_version,
                                  config.llvm_shlib_ext)))

if config.have_tf_aot:
    config.available_features.add("have_tf_aot")

if config.have_tf_api:
    config.available_features.add("have_tf_api")

if config.llvm_inliner_model_autogenerated:
    config.available_features.add("llvm_inliner_model_autogenerated")

if config.llvm_raevict_model_autogenerated:
    config.available_features.add("llvm_raevict_model_autogenerated")

def have_cxx_shared_library():
    readobj_exe = lit.util.which('llvm-readobj', config.llvm_tools_dir)
    if not readobj_exe:
        print('llvm-readobj not found')
        return False

    try:
        readobj_cmd = subprocess.Popen(
            [readobj_exe, '--needed-libs', readobj_exe], stdout=subprocess.PIPE)
    except OSError:
        print('could not exec llvm-readobj')
        return False

    readobj_out = readobj_cmd.stdout.read().decode('ascii')
    readobj_cmd.wait()

    regex = re.compile(r'(libc\+\+|libstdc\+\+|msvcp).*\.(so|dylib|dll)')
    needed_libs = False
    for line in readobj_out.splitlines():
        if 'NeededLibraries [' in line:
            needed_libs = True
        if ']' in line:
            needed_libs = False
        if needed_libs and regex.search(line.lower()):
            return True
    return False

if have_cxx_shared_library():
    config.available_features.add('cxx-shared-library')

if config.libcxx_used:
    config.available_features.add('libcxx-used')

# LLVM can be configured with an empty default triple
# Some tests are "generic" and require a valid default triple
if config.target_triple:
    config.available_features.add('default_triple')
    # Direct object generation
    if not config.target_triple.startswith(("nvptx", "xcore")):
        config.available_features.add('object-emission')

if config.have_llvm_driver:
  config.available_features.add('llvm-driver')

import subprocess


def have_ld_plugin_support():
    if not os.path.exists(os.path.join(config.llvm_shlib_dir, 'LLVMgold' + config.llvm_shlib_ext)):
        return False

    ld_cmd = subprocess.Popen(
        [config.gold_executable, '--help'], stdout=subprocess.PIPE, env={'LANG': 'C'})
    ld_out = ld_cmd.stdout.read().decode()
    ld_cmd.wait()

    if not '-plugin' in ld_out:
        return False

    # check that the used emulations are supported.
    emu_line = [l for l in ld_out.split('\n') if 'supported emulations' in l]
    if len(emu_line) != 1:
        return False
    emu_line = emu_line[0]
    fields = emu_line.split(':')
    if len(fields) != 3:
        return False
    emulations = fields[2].split()
    if 'elf_x86_64' not in emulations:
        return False
    if 'elf32ppc' in emulations:
        config.available_features.add('ld_emu_elf32ppc')

    ld_version = subprocess.Popen(
        [config.gold_executable, '--version'], stdout=subprocess.PIPE, env={'LANG': 'C'})
    if not 'GNU gold' in ld_version.stdout.read().decode():
        return False
    ld_version.wait()

    return True


if have_ld_plugin_support():
    config.available_features.add('ld_plugin')


def have_ld64_plugin_support():
    if not os.path.exists(os.path.join(config.llvm_shlib_dir, 'libLTO' + config.llvm_shlib_ext)):
        return False

    if config.ld64_executable == '':
        return False

    ld_cmd = subprocess.Popen(
        [config.ld64_executable, '-v'], stderr=subprocess.PIPE)
    ld_out = ld_cmd.stderr.read().decode()
    ld_cmd.wait()

    if 'ld64' not in ld_out or 'LTO' not in ld_out:
        return False

    return True


if have_ld64_plugin_support():
    config.available_features.add('ld64_plugin')

# Ask llvm-config about asserts
llvm_config.feature_config(
    [('--assertion-mode', {'ON': 'asserts'}),
     ('--build-mode', {'[Dd][Ee][Bb][Uu][Gg]': 'debug'})])

if 'darwin' == sys.platform:
    cmd = ['sysctl', 'hw.optional.fma']
    sysctl_cmd = subprocess.Popen(cmd, stdout=subprocess.PIPE)

    # Non zero return, probably a permission issue
    if sysctl_cmd.wait():
        print(
          "Warning: sysctl exists but calling \"{}\" failed, defaulting to no fma3.".format(
          " ".join(cmd)))
    else:
        result = sysctl_cmd.stdout.read().decode('ascii')
        if 'hw.optional.fma: 1' in result:
            config.available_features.add('fma3')

# .debug_frame is not emitted for targeting Windows x64, arm64, or AIX.
if not re.match(r'^(x86_64|arm64|powerpc|powerpc64).*-(windows-gnu|windows-msvc|aix)', config.target_triple):
    config.available_features.add('debug_frame')

if config.have_libxar:
    config.available_features.add('xar')

if config.enable_threads:
    config.available_features.add('thread_support')

if config.have_libxml2:
    config.available_features.add('libxml2')

if config.have_curl:
    config.available_features.add('curl')

if config.have_opt_viewer_modules:
    config.available_features.add('have_opt_viewer_modules')

if config.expensive_checks:
    config.available_features.add('expensive_checks')

if "MemoryWithOrigins" in config.llvm_use_sanitizer:
    config.available_features.add('use_msan_with_origins')

def exclude_unsupported_files_for_aix(dirname):
   for filename in os.listdir(dirname):
       source_path = os.path.join( dirname, filename)
       if os.path.isdir(source_path):
           continue
       f = open(source_path, 'r')
       try:
          data = f.read()
          # 64-bit object files are not supported on AIX, so exclude the tests.
          if ('-emit-obj' in data or '-filetype=obj' in data) and '64' in config.target_triple:
            config.excludes += [ filename ]
       finally:
          f.close()

if 'aix' in config.target_triple:
    for directory in ('/CodeGen/X86', '/DebugInfo', '/DebugInfo/X86', '/DebugInfo/Generic', '/LTO/X86', '/Linker'):
        exclude_unsupported_files_for_aix(config.test_source_root + directory)

# Some tools support an environment variable "OBJECT_MODE" on AIX OS, which
# controls the kind of objects they will support. If there is no "OBJECT_MODE"
# environment variable specified, the default behaviour is to support 32-bit
# objects only. In order to not affect most test cases, which expect to support
# 32-bit and 64-bit objects by default, set the environment variable
# "OBJECT_MODE" to 'any' by default on AIX OS.
if 'system-aix' in config.available_features:
    config.environment['OBJECT_MODE'] = 'any'<|MERGE_RESOLUTION|>--- conflicted
+++ resolved
@@ -171,11 +171,7 @@
     'llvm-tblgen', 'llvm-tapi-diff', 'llvm-undname', 'llvm-windres',
     'llvm-c-test', 'llvm-cxxfilt', 'llvm-xray', 'yaml2obj', 'obj2yaml',
     'yaml-bench', 'verify-uselistorder', 'bugpoint', 'llc', 'llvm-symbolizer',
-<<<<<<< HEAD
-    'opt', 'sancov', 'sanstats', 'llvm-remarkutil'])
-=======
-    'opt', 'sancov', 'sanstats', 'spirv-to-ir-wrapper'])
->>>>>>> 6c253a77
+    'opt', 'sancov', 'sanstats', 'llvm-remarkutil', 'spirv-to-ir-wrapper'])
 
 # The following tools are optional
 tools.extend([
