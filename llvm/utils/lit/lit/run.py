--- conflicted
+++ resolved
@@ -66,11 +66,8 @@
 
         return end - start
 
-<<<<<<< HEAD
-=======
     # TODO(yln): as the comment says.. this is racing with the main thread waiting
     # for results
->>>>>>> e4eba774
     def _process_result(self, test, result):
         # Don't add any more test results after we've hit the maximum failure
         # count.  Otherwise we're racing with the main thread, which is going
@@ -152,10 +149,7 @@
                 pool.terminate()
                 break
 
-<<<<<<< HEAD
-=======
     # TODO(yln): interferes with progress bar
->>>>>>> e4eba774
     # Some tests use threads internally, and at least on Linux each of these
     # threads counts toward the current process limit. Try to raise the (soft)
     # process limit so that tests don't fail due to resource exhaustion.
