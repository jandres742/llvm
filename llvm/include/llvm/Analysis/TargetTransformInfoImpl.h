--- conflicted
+++ resolved
@@ -865,8 +865,6 @@
                                         LI->getPointerAddressSpace(),
                                         CostKind, I);
     }
-<<<<<<< HEAD
-=======
     case Instruction::Select: {
       Type *CondTy = U->getOperand(0)->getType();
       return TargetTTI->getCmpSelInstrCost(Opcode, U->getType(), CondTy,
@@ -878,7 +876,6 @@
       return TargetTTI->getCmpSelInstrCost(Opcode, ValTy, U->getType(),
                                            CostKind, I);
     }
->>>>>>> 755e53b4
     }
     // By default, just classify everything as 'basic'.
     return TTI::TCC_Basic;
