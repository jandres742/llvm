--- conflicted
+++ resolved
@@ -644,6 +644,10 @@
   explicit PointerType(Type *ElType, unsigned AddrSpace);
   explicit PointerType(LLVMContext &C, unsigned AddrSpace);
 
+#ifndef INTEL_SYCL_OPAQUEPOINTER_READY
+  Type *PointeeTy;
+#endif // INTEL_SYCL_OPAQUEPOINTER_READY
+
 public:
   PointerType(const PointerType &) = delete;
   PointerType &operator=(const PointerType &) = delete;
@@ -675,10 +679,15 @@
   [[deprecated("Use PointerType::get() with LLVMContext argument instead")]]
   static PointerType *getWithSamePointeeType(PointerType *PT,
                                              unsigned AddressSpace) {
+#ifdef INTEL_SYCL_OPAQUEPOINTER_READY
     return get(PT->getContext(), AddressSpace);
-  }
-
-<<<<<<< HEAD
+#else // INTEL_SYCL_OPAQUEPOINTER_READY
+    if (PT->isOpaque())
+      return get(PT->getContext(), AddressSpace);
+    return get(PT->PointeeTy, AddressSpace);
+#endif // INTEL_SYCL_OPAQUEPOINTER_READY
+  }
+
   [[deprecated("Pointer element types are deprecated. You can *temporarily* "
                "use Type::getPointerElementType() instead")]]
   Type *getElementType() const {
@@ -686,11 +695,12 @@
     return PointeeTy;
   }
 
-  bool isOpaque() const { return !PointeeTy; }
-=======
+#ifdef INTEL_SYCL_OPAQUEPOINTER_READY
   [[deprecated("Always returns true")]]
   bool isOpaque() const { return true; }
->>>>>>> 2ea5aa1c
+#else // INTEL_SYCL_OPAQUEPOINTER_READY
+  bool isOpaque() const { return !PointeeTy; }
+#endif // INTEL_SYCL_OPAQUEPOINTER_READY
 
   /// Return true if the specified type is valid as a element type.
   static bool isValidElementType(Type *ElemTy);
@@ -705,19 +715,31 @@
   /// type matches Ty. Primarily used for checking if an instruction's pointer
   /// operands are valid types. Will be useless after non-opaque pointers are
   /// removed.
+#ifdef INTEL_SYCL_OPAQUEPOINTER_READY
   [[deprecated("Always returns true")]]
   bool isOpaqueOrPointeeTypeMatches(Type *) {
     return true;
   }
+#else // INTEL_SYCL_OPAQUEPOINTER_READY
+  bool isOpaqueOrPointeeTypeMatches(Type *Ty) {
+    return isOpaque() || PointeeTy == Ty;
+  }
+#endif // INTEL_SYCL_OPAQUEPOINTER_READY
 
   /// Return true if both pointer types have the same element type. Two opaque
   /// pointers are considered to have the same element type, while an opaque
   /// and a non-opaque pointer have different element types.
   /// TODO: Remove after opaque pointer transition is complete.
+#ifdef INTEL_SYCL_OPAQUEPOINTER_READY
   [[deprecated("Always returns true")]]
   bool hasSameElementTypeAs(PointerType *Other) {
     return true;
   }
+#else // INTEL_SYCL_OPAQUEPOINTER_READY
+  bool hasSameElementTypeAs(PointerType *Other) {
+    return PointeeTy == Other->PointeeTy;
+  }
+#endif // INTEL_SYCL_OPAQUEPOINTER_READY
 
   /// Implement support type inquiry through isa, cast, and dyn_cast.
   static bool classof(const Type *T) {
