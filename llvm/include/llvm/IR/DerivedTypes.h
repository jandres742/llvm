//===- llvm/DerivedTypes.h - Classes for handling data types ----*- C++ -*-===//
//
// Part of the LLVM Project, under the Apache License v2.0 with LLVM Exceptions.
// See https://llvm.org/LICENSE.txt for license information.
// SPDX-License-Identifier: Apache-2.0 WITH LLVM-exception
//
//===----------------------------------------------------------------------===//
//
// This file contains the declarations of classes that represent "derived
// types".  These are things like "arrays of x" or "structure of x, y, z" or
// "function returning x taking (y,z) as parameters", etc...
//
// The implementations of these classes live in the Type.cpp file.
//
//===----------------------------------------------------------------------===//

#ifndef LLVM_IR_DERIVEDTYPES_H
#define LLVM_IR_DERIVEDTYPES_H

#include "llvm/ADT/ArrayRef.h"
#include "llvm/ADT/STLExtras.h"
#include "llvm/ADT/StringRef.h"
#include "llvm/IR/Type.h"
#include "llvm/Support/Casting.h"
#include "llvm/Support/Compiler.h"
#include "llvm/Support/TypeSize.h"
#include <cassert>
#include <cstdint>

namespace llvm {

class Value;
class APInt;
class LLVMContext;

/// Class to represent integer types. Note that this class is also used to
/// represent the built-in integer types: Int1Ty, Int8Ty, Int16Ty, Int32Ty and
/// Int64Ty.
/// Integer representation type
class IntegerType : public Type {
  friend class LLVMContextImpl;

protected:
  explicit IntegerType(LLVMContext &C, unsigned NumBits) : Type(C, IntegerTyID){
    setSubclassData(NumBits);
  }

public:
  /// This enum is just used to hold constants we need for IntegerType.
  enum {
    MIN_INT_BITS = 1,        ///< Minimum number of bits that can be specified
    MAX_INT_BITS = (1<<23)   ///< Maximum number of bits that can be specified
      ///< Note that bit width is stored in the Type classes SubclassData field
      ///< which has 24 bits. SelectionDAG type legalization can require a
      ///< power of 2 IntegerType, so limit to the largest representable power
      ///< of 2, 8388608.
  };

  /// This static method is the primary way of constructing an IntegerType.
  /// If an IntegerType with the same NumBits value was previously instantiated,
  /// that instance will be returned. Otherwise a new one will be created. Only
  /// one instance with a given NumBits value is ever created.
  /// Get or create an IntegerType instance.
  static IntegerType *get(LLVMContext &C, unsigned NumBits);

  /// Returns type twice as wide the input type.
  IntegerType *getExtendedType() const {
    return Type::getIntNTy(getContext(), 2 * getScalarSizeInBits());
  }

  /// Get the number of bits in this IntegerType
  unsigned getBitWidth() const { return getSubclassData(); }

  /// Return a bitmask with ones set for all of the bits that can be set by an
  /// unsigned version of this type. This is 0xFF for i8, 0xFFFF for i16, etc.
  uint64_t getBitMask() const {
    return ~uint64_t(0UL) >> (64-getBitWidth());
  }

  /// Return a uint64_t with just the most significant bit set (the sign bit, if
  /// the value is treated as a signed number).
  uint64_t getSignBit() const {
    return 1ULL << (getBitWidth()-1);
  }

  /// For example, this is 0xFF for an 8 bit integer, 0xFFFF for i16, etc.
  /// @returns a bit mask with ones set for all the bits of this type.
  /// Get a bit mask for this type.
  APInt getMask() const;

  /// Methods for support type inquiry through isa, cast, and dyn_cast.
  static bool classof(const Type *T) {
    return T->getTypeID() == IntegerTyID;
  }
};

unsigned Type::getIntegerBitWidth() const {
  return cast<IntegerType>(this)->getBitWidth();
}

/// Class to represent function types
///
class FunctionType : public Type {
  FunctionType(Type *Result, ArrayRef<Type*> Params, bool IsVarArgs);

public:
  FunctionType(const FunctionType &) = delete;
  FunctionType &operator=(const FunctionType &) = delete;

  /// This static method is the primary way of constructing a FunctionType.
  static FunctionType *get(Type *Result,
                           ArrayRef<Type*> Params, bool isVarArg);

  /// Create a FunctionType taking no parameters.
  static FunctionType *get(Type *Result, bool isVarArg);

  /// Return true if the specified type is valid as a return type.
  static bool isValidReturnType(Type *RetTy);

  /// Return true if the specified type is valid as an argument type.
  static bool isValidArgumentType(Type *ArgTy);

  bool isVarArg() const { return getSubclassData()!=0; }
  Type *getReturnType() const { return ContainedTys[0]; }

  using param_iterator = Type::subtype_iterator;

  param_iterator param_begin() const { return ContainedTys + 1; }
  param_iterator param_end() const { return &ContainedTys[NumContainedTys]; }
  ArrayRef<Type *> params() const {
    return ArrayRef(param_begin(), param_end());
  }

  /// Parameter type accessors.
  Type *getParamType(unsigned i) const {
    assert(i < getNumParams() && "getParamType() out of range!");
    return ContainedTys[i + 1];
  }

  /// Return the number of fixed parameters this function type requires.
  /// This does not consider varargs.
  unsigned getNumParams() const { return NumContainedTys - 1; }

  /// Methods for support type inquiry through isa, cast, and dyn_cast.
  static bool classof(const Type *T) {
    return T->getTypeID() == FunctionTyID;
  }
};
static_assert(alignof(FunctionType) >= alignof(Type *),
              "Alignment sufficient for objects appended to FunctionType");

bool Type::isFunctionVarArg() const {
  return cast<FunctionType>(this)->isVarArg();
}

Type *Type::getFunctionParamType(unsigned i) const {
  return cast<FunctionType>(this)->getParamType(i);
}

unsigned Type::getFunctionNumParams() const {
  return cast<FunctionType>(this)->getNumParams();
}

/// A handy container for a FunctionType+Callee-pointer pair, which can be
/// passed around as a single entity. This assists in replacing the use of
/// PointerType::getElementType() to access the function's type, since that's
/// slated for removal as part of the [opaque pointer types] project.
class FunctionCallee {
public:
  // Allow implicit conversion from types which have a getFunctionType member
  // (e.g. Function and InlineAsm).
  template <typename T, typename U = decltype(&T::getFunctionType)>
  FunctionCallee(T *Fn)
      : FnTy(Fn ? Fn->getFunctionType() : nullptr), Callee(Fn) {}

  FunctionCallee(FunctionType *FnTy, Value *Callee)
      : FnTy(FnTy), Callee(Callee) {
    assert((FnTy == nullptr) == (Callee == nullptr));
  }

  FunctionCallee(std::nullptr_t) {}

  FunctionCallee() = default;

  FunctionType *getFunctionType() { return FnTy; }

  Value *getCallee() { return Callee; }

  explicit operator bool() { return Callee; }

private:
  FunctionType *FnTy = nullptr;
  Value *Callee = nullptr;
};

/// Class to represent struct types. There are two different kinds of struct
/// types: Literal structs and Identified structs.
///
/// Literal struct types (e.g. { i32, i32 }) are uniqued structurally, and must
/// always have a body when created.  You can get one of these by using one of
/// the StructType::get() forms.
///
/// Identified structs (e.g. %foo or %42) may optionally have a name and are not
/// uniqued.  The names for identified structs are managed at the LLVMContext
/// level, so there can only be a single identified struct with a given name in
/// a particular LLVMContext.  Identified structs may also optionally be opaque
/// (have no body specified).  You get one of these by using one of the
/// StructType::create() forms.
///
/// Independent of what kind of struct you have, the body of a struct type are
/// laid out in memory consecutively with the elements directly one after the
/// other (if the struct is packed) or (if not packed) with padding between the
/// elements as defined by DataLayout (which is required to match what the code
/// generator for a target expects).
///
class StructType : public Type {
  StructType(LLVMContext &C) : Type(C, StructTyID) {}

  enum {
    /// This is the contents of the SubClassData field.
    SCDB_HasBody = 1,
    SCDB_Packed = 2,
    SCDB_IsLiteral = 4,
    SCDB_IsSized = 8,
    SCDB_ContainsScalableVector = 16,
    SCDB_NotContainsScalableVector = 32
  };

  /// For a named struct that actually has a name, this is a pointer to the
  /// symbol table entry (maintained by LLVMContext) for the struct.
  /// This is null if the type is an literal struct or if it is a identified
  /// type that has an empty name.
  void *SymbolTableEntry = nullptr;

public:
  StructType(const StructType &) = delete;
  StructType &operator=(const StructType &) = delete;

  /// This creates an identified struct.
  static StructType *create(LLVMContext &Context, StringRef Name);
  static StructType *create(LLVMContext &Context);

  static StructType *create(ArrayRef<Type *> Elements, StringRef Name,
                            bool isPacked = false);
  static StructType *create(ArrayRef<Type *> Elements);
  static StructType *create(LLVMContext &Context, ArrayRef<Type *> Elements,
                            StringRef Name, bool isPacked = false);
  static StructType *create(LLVMContext &Context, ArrayRef<Type *> Elements);
  template <class... Tys>
  static std::enable_if_t<are_base_of<Type, Tys...>::value, StructType *>
  create(StringRef Name, Type *elt1, Tys *... elts) {
    assert(elt1 && "Cannot create a struct type with no elements with this");
    return create(ArrayRef<Type *>({elt1, elts...}), Name);
  }

  /// This static method is the primary way to create a literal StructType.
  static StructType *get(LLVMContext &Context, ArrayRef<Type*> Elements,
                         bool isPacked = false);

  /// Create an empty structure type.
  static StructType *get(LLVMContext &Context, bool isPacked = false);

  /// This static method is a convenience method for creating structure types by
  /// specifying the elements as arguments. Note that this method always returns
  /// a non-packed struct, and requires at least one element type.
  template <class... Tys>
  static std::enable_if_t<are_base_of<Type, Tys...>::value, StructType *>
  get(Type *elt1, Tys *... elts) {
    assert(elt1 && "Cannot create a struct type with no elements with this");
    LLVMContext &Ctx = elt1->getContext();
    return StructType::get(Ctx, ArrayRef<Type *>({elt1, elts...}));
  }

  /// Return the type with the specified name, or null if there is none by that
  /// name.
  static StructType *getTypeByName(LLVMContext &C, StringRef Name);

  bool isPacked() const { return (getSubclassData() & SCDB_Packed) != 0; }

  /// Return true if this type is uniqued by structural equivalence, false if it
  /// is a struct definition.
  bool isLiteral() const { return (getSubclassData() & SCDB_IsLiteral) != 0; }

  /// Return true if this is a type with an identity that has no body specified
  /// yet. These prints as 'opaque' in .ll files.
  bool isOpaque() const { return (getSubclassData() & SCDB_HasBody) == 0; }

  /// isSized - Return true if this is a sized type.
  bool isSized(SmallPtrSetImpl<Type *> *Visited = nullptr) const;

  /// Returns true if this struct contains a scalable vector.
  bool
  containsScalableVectorType(SmallPtrSetImpl<Type *> *Visited = nullptr) const;

  /// Returns true if this struct contains homogeneous scalable vector types.
  /// Note that the definition of homogeneous scalable vector type is not
  /// recursive here. That means the following structure will return false
  /// when calling this function.
  /// {{<vscale x 2 x i32>, <vscale x 4 x i64>},
  ///  {<vscale x 2 x i32>, <vscale x 4 x i64>}}
  bool containsHomogeneousScalableVectorTypes() const;

  /// Return true if this is a named struct that has a non-empty name.
  bool hasName() const { return SymbolTableEntry != nullptr; }

  /// Return the name for this struct type if it has an identity.
  /// This may return an empty string for an unnamed struct type.  Do not call
  /// this on an literal type.
  StringRef getName() const;

  /// Change the name of this type to the specified name, or to a name with a
  /// suffix if there is a collision. Do not call this on an literal type.
  void setName(StringRef Name);

  /// Specify a body for an opaque identified type.
  void setBody(ArrayRef<Type*> Elements, bool isPacked = false);

  template <typename... Tys>
  std::enable_if_t<are_base_of<Type, Tys...>::value, void>
  setBody(Type *elt1, Tys *... elts) {
    assert(elt1 && "Cannot create a struct type with no elements with this");
    setBody(ArrayRef<Type *>({elt1, elts...}));
  }

  /// Return true if the specified type is valid as a element type.
  static bool isValidElementType(Type *ElemTy);

  // Iterator access to the elements.
  using element_iterator = Type::subtype_iterator;

  element_iterator element_begin() const { return ContainedTys; }
  element_iterator element_end() const { return &ContainedTys[NumContainedTys];}
  ArrayRef<Type *> elements() const {
    return ArrayRef(element_begin(), element_end());
  }

  /// Return true if this is layout identical to the specified struct.
  bool isLayoutIdentical(StructType *Other) const;

  /// Random access to the elements
  unsigned getNumElements() const { return NumContainedTys; }
  Type *getElementType(unsigned N) const {
    assert(N < NumContainedTys && "Element number out of range!");
    return ContainedTys[N];
  }
  /// Given an index value into the type, return the type of the element.
  Type *getTypeAtIndex(const Value *V) const;
  Type *getTypeAtIndex(unsigned N) const { return getElementType(N); }
  bool indexValid(const Value *V) const;
  bool indexValid(unsigned Idx) const { return Idx < getNumElements(); }

  /// Methods for support type inquiry through isa, cast, and dyn_cast.
  static bool classof(const Type *T) {
    return T->getTypeID() == StructTyID;
  }
};

StringRef Type::getStructName() const {
  return cast<StructType>(this)->getName();
}

unsigned Type::getStructNumElements() const {
  return cast<StructType>(this)->getNumElements();
}

Type *Type::getStructElementType(unsigned N) const {
  return cast<StructType>(this)->getElementType(N);
}

/// Class to represent array types.
class ArrayType : public Type {
  /// The element type of the array.
  Type *ContainedType;
  /// Number of elements in the array.
  uint64_t NumElements;

  ArrayType(Type *ElType, uint64_t NumEl);

public:
  ArrayType(const ArrayType &) = delete;
  ArrayType &operator=(const ArrayType &) = delete;

  uint64_t getNumElements() const { return NumElements; }
  Type *getElementType() const { return ContainedType; }

  /// This static method is the primary way to construct an ArrayType
  static ArrayType *get(Type *ElementType, uint64_t NumElements);

  /// Return true if the specified type is valid as a element type.
  static bool isValidElementType(Type *ElemTy);

  /// Methods for support type inquiry through isa, cast, and dyn_cast.
  static bool classof(const Type *T) {
    return T->getTypeID() == ArrayTyID;
  }
};

uint64_t Type::getArrayNumElements() const {
  return cast<ArrayType>(this)->getNumElements();
}

/// Base class of all SIMD vector types
class VectorType : public Type {
  /// A fully specified VectorType is of the form <vscale x n x Ty>. 'n' is the
  /// minimum number of elements of type Ty contained within the vector, and
  /// 'vscale x' indicates that the total element count is an integer multiple
  /// of 'n', where the multiple is either guaranteed to be one, or is
  /// statically unknown at compile time.
  ///
  /// If the multiple is known to be 1, then the extra term is discarded in
  /// textual IR:
  ///
  /// <4 x i32>          - a vector containing 4 i32s
  /// <vscale x 4 x i32> - a vector containing an unknown integer multiple
  ///                      of 4 i32s

  /// The element type of the vector.
  Type *ContainedType;

protected:
  /// The element quantity of this vector. The meaning of this value depends
  /// on the type of vector:
  /// - For FixedVectorType = <ElementQuantity x ty>, there are
  ///   exactly ElementQuantity elements in this vector.
  /// - For ScalableVectorType = <vscale x ElementQuantity x ty>,
  ///   there are vscale * ElementQuantity elements in this vector, where
  ///   vscale is a runtime-constant integer greater than 0.
  const unsigned ElementQuantity;

  VectorType(Type *ElType, unsigned EQ, Type::TypeID TID);

public:
  VectorType(const VectorType &) = delete;
  VectorType &operator=(const VectorType &) = delete;

  Type *getElementType() const { return ContainedType; }

  /// This static method is the primary way to construct an VectorType.
  static VectorType *get(Type *ElementType, ElementCount EC);

  static VectorType *get(Type *ElementType, unsigned NumElements,
                         bool Scalable) {
    return VectorType::get(ElementType,
                           ElementCount::get(NumElements, Scalable));
  }

  static VectorType *get(Type *ElementType, const VectorType *Other) {
    return VectorType::get(ElementType, Other->getElementCount());
  }

  /// This static method gets a VectorType with the same number of elements as
  /// the input type, and the element type is an integer type of the same width
  /// as the input element type.
  static VectorType *getInteger(VectorType *VTy) {
    unsigned EltBits = VTy->getElementType()->getPrimitiveSizeInBits();
    assert(EltBits && "Element size must be of a non-zero size");
    Type *EltTy = IntegerType::get(VTy->getContext(), EltBits);
    return VectorType::get(EltTy, VTy->getElementCount());
  }

  /// This static method is like getInteger except that the element types are
  /// twice as wide as the elements in the input type.
  static VectorType *getExtendedElementVectorType(VectorType *VTy) {
    assert(VTy->isIntOrIntVectorTy() && "VTy expected to be a vector of ints.");
    auto *EltTy = cast<IntegerType>(VTy->getElementType());
    return VectorType::get(EltTy->getExtendedType(), VTy->getElementCount());
  }

  // This static method gets a VectorType with the same number of elements as
  // the input type, and the element type is an integer or float type which
  // is half as wide as the elements in the input type.
  static VectorType *getTruncatedElementVectorType(VectorType *VTy) {
    Type *EltTy;
    if (VTy->getElementType()->isFloatingPointTy()) {
      switch(VTy->getElementType()->getTypeID()) {
      case DoubleTyID:
        EltTy = Type::getFloatTy(VTy->getContext());
        break;
      case FloatTyID:
        EltTy = Type::getHalfTy(VTy->getContext());
        break;
      default:
        llvm_unreachable("Cannot create narrower fp vector element type");
      }
    } else {
      unsigned EltBits = VTy->getElementType()->getPrimitiveSizeInBits();
      assert((EltBits & 1) == 0 &&
             "Cannot truncate vector element with odd bit-width");
      EltTy = IntegerType::get(VTy->getContext(), EltBits / 2);
    }
    return VectorType::get(EltTy, VTy->getElementCount());
  }

  // This static method returns a VectorType with a smaller number of elements
  // of a larger type than the input element type. For example, a <16 x i8>
  // subdivided twice would return <4 x i32>
  static VectorType *getSubdividedVectorType(VectorType *VTy, int NumSubdivs) {
    for (int i = 0; i < NumSubdivs; ++i) {
      VTy = VectorType::getDoubleElementsVectorType(VTy);
      VTy = VectorType::getTruncatedElementVectorType(VTy);
    }
    return VTy;
  }

  /// This static method returns a VectorType with half as many elements as the
  /// input type and the same element type.
  static VectorType *getHalfElementsVectorType(VectorType *VTy) {
    auto EltCnt = VTy->getElementCount();
    assert(EltCnt.isKnownEven() &&
           "Cannot halve vector with odd number of elements.");
    return VectorType::get(VTy->getElementType(),
                           EltCnt.divideCoefficientBy(2));
  }

  /// This static method returns a VectorType with twice as many elements as the
  /// input type and the same element type.
  static VectorType *getDoubleElementsVectorType(VectorType *VTy) {
    auto EltCnt = VTy->getElementCount();
    assert((EltCnt.getKnownMinValue() * 2ull) <= UINT_MAX &&
           "Too many elements in vector");
    return VectorType::get(VTy->getElementType(), EltCnt * 2);
  }

  /// Return true if the specified type is valid as a element type.
  static bool isValidElementType(Type *ElemTy);

  /// Return an ElementCount instance to represent the (possibly scalable)
  /// number of elements in the vector.
  inline ElementCount getElementCount() const;

  /// Methods for support type inquiry through isa, cast, and dyn_cast.
  static bool classof(const Type *T) {
    return T->getTypeID() == FixedVectorTyID ||
           T->getTypeID() == ScalableVectorTyID;
  }
};

/// Class to represent fixed width SIMD vectors
class FixedVectorType : public VectorType {
protected:
  FixedVectorType(Type *ElTy, unsigned NumElts)
      : VectorType(ElTy, NumElts, FixedVectorTyID) {}

public:
  static FixedVectorType *get(Type *ElementType, unsigned NumElts);

  static FixedVectorType *get(Type *ElementType, const FixedVectorType *FVTy) {
    return get(ElementType, FVTy->getNumElements());
  }

  static FixedVectorType *getInteger(FixedVectorType *VTy) {
    return cast<FixedVectorType>(VectorType::getInteger(VTy));
  }

  static FixedVectorType *getExtendedElementVectorType(FixedVectorType *VTy) {
    return cast<FixedVectorType>(VectorType::getExtendedElementVectorType(VTy));
  }

  static FixedVectorType *getTruncatedElementVectorType(FixedVectorType *VTy) {
    return cast<FixedVectorType>(
        VectorType::getTruncatedElementVectorType(VTy));
  }

  static FixedVectorType *getSubdividedVectorType(FixedVectorType *VTy,
                                                  int NumSubdivs) {
    return cast<FixedVectorType>(
        VectorType::getSubdividedVectorType(VTy, NumSubdivs));
  }

  static FixedVectorType *getHalfElementsVectorType(FixedVectorType *VTy) {
    return cast<FixedVectorType>(VectorType::getHalfElementsVectorType(VTy));
  }

  static FixedVectorType *getDoubleElementsVectorType(FixedVectorType *VTy) {
    return cast<FixedVectorType>(VectorType::getDoubleElementsVectorType(VTy));
  }

  static bool classof(const Type *T) {
    return T->getTypeID() == FixedVectorTyID;
  }

  unsigned getNumElements() const { return ElementQuantity; }
};

/// Class to represent scalable SIMD vectors
class ScalableVectorType : public VectorType {
protected:
  ScalableVectorType(Type *ElTy, unsigned MinNumElts)
      : VectorType(ElTy, MinNumElts, ScalableVectorTyID) {}

public:
  static ScalableVectorType *get(Type *ElementType, unsigned MinNumElts);

  static ScalableVectorType *get(Type *ElementType,
                                 const ScalableVectorType *SVTy) {
    return get(ElementType, SVTy->getMinNumElements());
  }

  static ScalableVectorType *getInteger(ScalableVectorType *VTy) {
    return cast<ScalableVectorType>(VectorType::getInteger(VTy));
  }

  static ScalableVectorType *
  getExtendedElementVectorType(ScalableVectorType *VTy) {
    return cast<ScalableVectorType>(
        VectorType::getExtendedElementVectorType(VTy));
  }

  static ScalableVectorType *
  getTruncatedElementVectorType(ScalableVectorType *VTy) {
    return cast<ScalableVectorType>(
        VectorType::getTruncatedElementVectorType(VTy));
  }

  static ScalableVectorType *getSubdividedVectorType(ScalableVectorType *VTy,
                                                     int NumSubdivs) {
    return cast<ScalableVectorType>(
        VectorType::getSubdividedVectorType(VTy, NumSubdivs));
  }

  static ScalableVectorType *
  getHalfElementsVectorType(ScalableVectorType *VTy) {
    return cast<ScalableVectorType>(VectorType::getHalfElementsVectorType(VTy));
  }

  static ScalableVectorType *
  getDoubleElementsVectorType(ScalableVectorType *VTy) {
    return cast<ScalableVectorType>(
        VectorType::getDoubleElementsVectorType(VTy));
  }

  /// Get the minimum number of elements in this vector. The actual number of
  /// elements in the vector is an integer multiple of this value.
  uint64_t getMinNumElements() const { return ElementQuantity; }

  static bool classof(const Type *T) {
    return T->getTypeID() == ScalableVectorTyID;
  }
};

inline ElementCount VectorType::getElementCount() const {
  return ElementCount::get(ElementQuantity, isa<ScalableVectorType>(this));
}

/// Class to represent pointers.
class PointerType : public Type {
  explicit PointerType(LLVMContext &C, unsigned AddrSpace);

public:
  PointerType(const PointerType &) = delete;
  PointerType &operator=(const PointerType &) = delete;

  /// This constructs a pointer to an object of the specified type in a numbered
  /// address space.
  static PointerType *get(Type *ElementType, unsigned AddressSpace);
  /// This constructs an opaque pointer to an object in a numbered address
  /// space.
  static PointerType *get(LLVMContext &C, unsigned AddressSpace);

  /// This constructs a pointer to an object of the specified type in the
  /// default address space (address space zero).
  static PointerType *getUnqual(Type *ElementType) {
    return PointerType::get(ElementType, 0);
  }

  /// This constructs an opaque pointer to an object in the
  /// default address space (address space zero).
  static PointerType *getUnqual(LLVMContext &C) {
    return PointerType::get(C, 0);
  }

<<<<<<< HEAD
  /// This constructs a pointer type with the same pointee type as input
  /// PointerType (or opaque pointer if the input PointerType is opaque) and the
  /// given address space. This is only useful during the opaque pointer
  /// transition.
  /// TODO: remove after opaque pointer transition is complete.
  [[deprecated("Use PointerType::get() with LLVMContext argument "
               "instead")]] static PointerType *
  getWithSamePointeeType(PointerType *PT, unsigned AddressSpace) {
    return get(PT->getContext(), AddressSpace);
  }

  [[deprecated("Always returns true")]]
  bool isOpaque() const { return true; }

=======
>>>>>>> 9fbcdfc7
  /// Return true if the specified type is valid as a element type.
  static bool isValidElementType(Type *ElemTy);

  /// Return true if we can load or store from a pointer to this type.
  static bool isLoadableOrStorableType(Type *ElemTy);

  /// Return the address space of the Pointer type.
  inline unsigned getAddressSpace() const { return getSubclassData(); }

  /// Return true if either this is an opaque pointer type or if this pointee
  /// type matches Ty. Primarily used for checking if an instruction's pointer
  /// operands are valid types. Will be useless after non-opaque pointers are
  /// removed.
  [[deprecated("Always returns true")]]
  bool isOpaqueOrPointeeTypeMatches(Type *) {
    return true;
  }

  /// Return true if both pointer types have the same element type. Two opaque
  /// pointers are considered to have the same element type, while an opaque
  /// and a non-opaque pointer have different element types.
  /// TODO: Remove after opaque pointer transition is complete.
  [[deprecated("Always returns true")]]
  bool hasSameElementTypeAs(PointerType *Other) {
    return true;
  }

  /// Implement support type inquiry through isa, cast, and dyn_cast.
  static bool classof(const Type *T) {
    return T->getTypeID() == PointerTyID;
  }
};

Type *Type::getExtendedType() const {
  assert(
      isIntOrIntVectorTy() &&
      "Original type expected to be a vector of integers or a scalar integer.");
  if (auto *VTy = dyn_cast<VectorType>(this))
    return VectorType::getExtendedElementVectorType(
        const_cast<VectorType *>(VTy));
  return cast<IntegerType>(this)->getExtendedType();
}

Type *Type::getWithNewType(Type *EltTy) const {
  if (auto *VTy = dyn_cast<VectorType>(this))
    return VectorType::get(EltTy, VTy->getElementCount());
  return EltTy;
}

Type *Type::getWithNewBitWidth(unsigned NewBitWidth) const {
  assert(
      isIntOrIntVectorTy() &&
      "Original type expected to be a vector of integers or a scalar integer.");
  return getWithNewType(getIntNTy(getContext(), NewBitWidth));
}

unsigned Type::getPointerAddressSpace() const {
  return cast<PointerType>(getScalarType())->getAddressSpace();
}

/// Class to represent target extensions types, which are generally
/// unintrospectable from target-independent optimizations.
///
/// Target extension types have a string name, and optionally have type and/or
/// integer parameters. The exact meaning of any parameters is dependent on the
/// target.
class TargetExtType : public Type {
  TargetExtType(LLVMContext &C, StringRef Name, ArrayRef<Type *> Types,
                ArrayRef<unsigned> Ints);

  // These strings are ultimately owned by the context.
  StringRef Name;
  unsigned *IntParams;

public:
  TargetExtType(const TargetExtType &) = delete;
  TargetExtType &operator=(const TargetExtType &) = delete;

  /// Return a target extension type having the specified name and optional
  /// type and integer parameters.
  static TargetExtType *get(LLVMContext &Context, StringRef Name,
                            ArrayRef<Type *> Types = std::nullopt,
                            ArrayRef<unsigned> Ints = std::nullopt);

  /// Return the name for this target extension type. Two distinct target
  /// extension types may have the same name if their type or integer parameters
  /// differ.
  StringRef getName() const { return Name; }

  /// Return the type parameters for this particular target extension type. If
  /// there are no parameters, an empty array is returned.
  ArrayRef<Type *> type_params() const {
    return ArrayRef(type_param_begin(), type_param_end());
  }

  using type_param_iterator = Type::subtype_iterator;
  type_param_iterator type_param_begin() const { return ContainedTys; }
  type_param_iterator type_param_end() const {
    return &ContainedTys[NumContainedTys];
  }

  Type *getTypeParameter(unsigned i) const { return getContainedType(i); }
  unsigned getNumTypeParameters() const { return getNumContainedTypes(); }

  /// Return the integer parameters for this particular target extension type.
  /// If there are no parameters, an empty array is returned.
  ArrayRef<unsigned> int_params() const {
    return ArrayRef(IntParams, getNumIntParameters());
  }

  unsigned getIntParameter(unsigned i) const { return IntParams[i]; }
  unsigned getNumIntParameters() const { return getSubclassData(); }

  enum Property {
    /// zeroinitializer is valid for this target extension type.
    HasZeroInit = 1U << 0,
    /// This type may be used as the value type of a global variable.
    CanBeGlobal = 1U << 1,
  };

  /// Returns true if the target extension type contains the given property.
  bool hasProperty(Property Prop) const;

  /// Returns an underlying layout type for the target extension type. This
  /// type can be used to query size and alignment information, if it is
  /// appropriate (although note that the layout type may also be void). It is
  /// not legal to bitcast between this type and the layout type, however.
  Type *getLayoutType() const;

  /// Methods for support type inquiry through isa, cast, and dyn_cast.
  static bool classof(const Type *T) { return T->getTypeID() == TargetExtTyID; }
};

StringRef Type::getTargetExtName() const {
  return cast<TargetExtType>(this)->getName();
}

} // end namespace llvm

#endif // LLVM_IR_DERIVEDTYPES_H<|MERGE_RESOLUTION|>--- conflicted
+++ resolved
@@ -669,23 +669,9 @@
     return PointerType::get(C, 0);
   }
 
-<<<<<<< HEAD
-  /// This constructs a pointer type with the same pointee type as input
-  /// PointerType (or opaque pointer if the input PointerType is opaque) and the
-  /// given address space. This is only useful during the opaque pointer
-  /// transition.
-  /// TODO: remove after opaque pointer transition is complete.
-  [[deprecated("Use PointerType::get() with LLVMContext argument "
-               "instead")]] static PointerType *
-  getWithSamePointeeType(PointerType *PT, unsigned AddressSpace) {
-    return get(PT->getContext(), AddressSpace);
-  }
-
   [[deprecated("Always returns true")]]
   bool isOpaque() const { return true; }
 
-=======
->>>>>>> 9fbcdfc7
   /// Return true if the specified type is valid as a element type.
   static bool isValidElementType(Type *ElemTy);
 
