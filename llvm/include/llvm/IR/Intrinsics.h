//===- Intrinsics.h - LLVM Intrinsic Function Handling ----------*- C++ -*-===//
//
// Part of the LLVM Project, under the Apache License v2.0 with LLVM Exceptions.
// See https://llvm.org/LICENSE.txt for license information.
// SPDX-License-Identifier: Apache-2.0 WITH LLVM-exception
//
//===----------------------------------------------------------------------===//
//
// This file defines a set of enums which allow processing of intrinsic
// functions.  Values of these enum types are returned by
// Function::getIntrinsicID.
//
//===----------------------------------------------------------------------===//

#ifndef LLVM_IR_INTRINSICS_H
#define LLVM_IR_INTRINSICS_H

#include "llvm/ADT/ArrayRef.h"
#include "llvm/Support/TypeSize.h"
#include <optional>
#include <string>

namespace llvm {

class Type;
class FunctionType;
class Function;
class LLVMContext;
class Module;
class AttributeList;

/// This namespace contains an enum with a value for every intrinsic/builtin
/// function known by LLVM. The enum values are returned by
/// Function::getIntrinsicID().
namespace Intrinsic {
  // Abstraction for the arguments of the noalias intrinsics
  static const int NoAliasScopeDeclScopeArg = 0;

  // Intrinsic ID type. This is an opaque typedef to facilitate splitting up
  // the enum into target-specific enums.
  typedef unsigned ID;

  enum IndependentIntrinsics : unsigned {
    not_intrinsic = 0, // Must be zero

  // Get the intrinsic enums generated from Intrinsics.td
#define GET_INTRINSIC_ENUM_VALUES
#include "llvm/IR/IntrinsicEnums.inc"
#undef GET_INTRINSIC_ENUM_VALUES
  };

  /// Return the LLVM name for an intrinsic, such as "llvm.ppc.altivec.lvx".
  /// Note, this version is for intrinsics with no overloads.  Use the other
  /// version of getName if overloads are required.
  StringRef getName(ID id);

  /// Return the LLVM name for an intrinsic, without encoded types for
  /// overloading, such as "llvm.ssa.copy".
  StringRef getBaseName(ID id);

  /// Return the LLVM name for an intrinsic, such as "llvm.ppc.altivec.lvx" or
  /// "llvm.ssa.copy.p0s_s.1". Note, this version of getName supports overloads.
  /// This is less efficient than the StringRef version of this function.  If no
  /// overloads are required, it is safe to use this version, but better to use
  /// the StringRef version. If one of the types is based on an unnamed type, a
  /// function type will be computed. Providing FT will avoid this computation.
  std::string getName(ID Id, ArrayRef<Type *> Tys, Module *M,
                      FunctionType *FT = nullptr);

  /// Return the LLVM name for an intrinsic. This is a special version only to
  /// be used by LLVMIntrinsicCopyOverloadedName. It only supports overloads
  /// based on named types.
  std::string getNameNoUnnamedTypes(ID Id, ArrayRef<Type *> Tys);

  /// Return the function type for an intrinsic.
  FunctionType *getType(LLVMContext &Context, ID id,
                        ArrayRef<Type *> Tys = std::nullopt);

  /// Returns true if the intrinsic can be overloaded.
  bool isOverloaded(ID id);

  /// Return the attributes for an intrinsic.
  AttributeList getAttributes(LLVMContext &C, ID id);

  /// Create or insert an LLVM Function declaration for an intrinsic, and return
  /// it.
  ///
  /// The Tys parameter is for intrinsics with overloaded types (e.g., those
  /// using iAny, fAny, vAny, or iPTRAny).  For a declaration of an overloaded
  /// intrinsic, Tys must provide exactly one type for each overloaded type in
  /// the intrinsic.
  Function *getDeclaration(Module *M, ID id,
                           ArrayRef<Type *> Tys = std::nullopt);

  /// Looks up Name in NameTable via binary search. NameTable must be sorted
  /// and all entries must start with "llvm.".  If NameTable contains an exact
  /// match for Name or a prefix of Name followed by a dot, its index in
  /// NameTable is returned. Otherwise, -1 is returned.
  int lookupLLVMIntrinsicByName(ArrayRef<const char *> NameTable,
                                StringRef Name);

  /// Map a Clang builtin name to an intrinsic ID.
  ID getIntrinsicForClangBuiltin(const char *Prefix, StringRef BuiltinName);

  /// Map a MS builtin name to an intrinsic ID.
  ID getIntrinsicForMSBuiltin(const char *Prefix, StringRef BuiltinName);

  /// This is a type descriptor which explains the type requirements of an
  /// intrinsic. This is returned by getIntrinsicInfoTableEntries.
  struct IITDescriptor {
    enum IITDescriptorKind {
      Void,
      VarArg,
      MMX,
      Token,
      Metadata,
      Half,
      BFloat,
      Float,
      Double,
      Quad,
      Integer,
      Vector,
      Pointer,
      Struct,
      Argument,
      ExtendArgument,
      TruncArgument,
      HalfVecArgument,
      SameVecWidthArgument,
<<<<<<< HEAD
#ifndef INTEL_SYCL_OPAQUEPOINTER_READY
      PtrToArgument,
#endif // INTEL_SYCL_OPAQUEPOINTER_READY
      PtrToElt,
=======
>>>>>>> 4136e08f
      VecOfAnyPtrsToElt,
      VecElementArgument,
      Subdivide2Argument,
      Subdivide4Argument,
      VecOfBitcastsToInt,
      AMX,
      PPCQuad,
      AArch64Svcount,
    } Kind;

    union {
      unsigned Integer_Width;
      unsigned Float_Width;
      unsigned Pointer_AddressSpace;
      unsigned Struct_NumElements;
      unsigned Argument_Info;
      ElementCount Vector_Width;
    };

    // AK_% : Defined in Intrinsics.td
    enum ArgKind {
#define GET_INTRINSIC_ARGKIND
#include "llvm/IR/IntrinsicEnums.inc"
#undef GET_INTRINSIC_ARGKIND
    };

    unsigned getArgumentNumber() const {
      assert(Kind == Argument || Kind == ExtendArgument ||
             Kind == TruncArgument || Kind == HalfVecArgument ||
<<<<<<< HEAD
             Kind == SameVecWidthArgument ||
#ifndef INTEL_SYCL_OPAQUEPOINTER_READY
             Kind == PtrToArgument ||
#endif // INTEL_SYCL_OPAQUEPOINTER_READY
             Kind == PtrToElt || Kind == VecElementArgument ||
=======
             Kind == SameVecWidthArgument || Kind == VecElementArgument ||
>>>>>>> 4136e08f
             Kind == Subdivide2Argument || Kind == Subdivide4Argument ||
             Kind == VecOfBitcastsToInt);
      return Argument_Info >> 3;
    }
    ArgKind getArgumentKind() const {
      assert(Kind == Argument || Kind == ExtendArgument ||
             Kind == TruncArgument || Kind == HalfVecArgument ||
#ifndef INTEL_SYCL_OPAQUEPOINTER_READY
             Kind == PtrToArgument ||
#endif // INTEL_SYCL_OPAQUEPOINTER_READY
             Kind == SameVecWidthArgument ||
             Kind == VecElementArgument || Kind == Subdivide2Argument ||
             Kind == Subdivide4Argument || Kind == VecOfBitcastsToInt);
      return (ArgKind)(Argument_Info & 7);
    }

    // VecOfAnyPtrsToElt uses both an overloaded argument (for address space)
    // and a reference argument (for matching vector width and element types)
    unsigned getOverloadArgNumber() const {
      assert(Kind == VecOfAnyPtrsToElt);
      return Argument_Info >> 16;
    }
    unsigned getRefArgNumber() const {
      assert(Kind == VecOfAnyPtrsToElt);
      return Argument_Info & 0xFFFF;
    }

    static IITDescriptor get(IITDescriptorKind K, unsigned Field) {
      IITDescriptor Result = { K, { Field } };
      return Result;
    }

    static IITDescriptor get(IITDescriptorKind K, unsigned short Hi,
                             unsigned short Lo) {
      unsigned Field = Hi << 16 | Lo;
      IITDescriptor Result = {K, {Field}};
      return Result;
    }

    static IITDescriptor getVector(unsigned Width, bool IsScalable) {
      IITDescriptor Result = {Vector, {0}};
      Result.Vector_Width = ElementCount::get(Width, IsScalable);
      return Result;
    }
  };

  /// Return the IIT table descriptor for the specified intrinsic into an array
  /// of IITDescriptors.
  void getIntrinsicInfoTableEntries(ID id, SmallVectorImpl<IITDescriptor> &T);

  enum MatchIntrinsicTypesResult {
    MatchIntrinsicTypes_Match = 0,
    MatchIntrinsicTypes_NoMatchRet = 1,
    MatchIntrinsicTypes_NoMatchArg = 2,
  };

  /// Match the specified function type with the type constraints specified by
  /// the .td file. If the given type is an overloaded type it is pushed to the
  /// ArgTys vector.
  ///
  /// Returns false if the given type matches with the constraints, true
  /// otherwise.
  MatchIntrinsicTypesResult
  matchIntrinsicSignature(FunctionType *FTy, ArrayRef<IITDescriptor> &Infos,
                          SmallVectorImpl<Type *> &ArgTys);

  /// Verify if the intrinsic has variable arguments. This method is intended to
  /// be called after all the fixed arguments have been matched first.
  ///
  /// This method returns true on error.
  bool matchIntrinsicVarArg(bool isVarArg, ArrayRef<IITDescriptor> &Infos);

  /// Gets the type arguments of an intrinsic call by matching type contraints
  /// specified by the .td file. The overloaded types are pushed into the
  /// AgTys vector.
  ///
  /// Returns false if the given function is not a valid intrinsic call.
  bool getIntrinsicSignature(Function *F, SmallVectorImpl<Type *> &ArgTys);

  // Checks if the intrinsic name matches with its signature and if not
  // returns the declaration with the same signature and remangled name.
  // An existing GlobalValue with the wanted name but with a wrong prototype
  // or of the wrong kind will be renamed by adding ".renamed" to the name.
  std::optional<Function *> remangleIntrinsicFunction(Function *F);

} // End Intrinsic namespace

} // End llvm namespace

#endif<|MERGE_RESOLUTION|>--- conflicted
+++ resolved
@@ -128,13 +128,10 @@
       TruncArgument,
       HalfVecArgument,
       SameVecWidthArgument,
-<<<<<<< HEAD
 #ifndef INTEL_SYCL_OPAQUEPOINTER_READY
       PtrToArgument,
+      PtrToElt,
 #endif // INTEL_SYCL_OPAQUEPOINTER_READY
-      PtrToElt,
-=======
->>>>>>> 4136e08f
       VecOfAnyPtrsToElt,
       VecElementArgument,
       Subdivide2Argument,
@@ -164,15 +161,7 @@
     unsigned getArgumentNumber() const {
       assert(Kind == Argument || Kind == ExtendArgument ||
              Kind == TruncArgument || Kind == HalfVecArgument ||
-<<<<<<< HEAD
-             Kind == SameVecWidthArgument ||
-#ifndef INTEL_SYCL_OPAQUEPOINTER_READY
-             Kind == PtrToArgument ||
-#endif // INTEL_SYCL_OPAQUEPOINTER_READY
-             Kind == PtrToElt || Kind == VecElementArgument ||
-=======
              Kind == SameVecWidthArgument || Kind == VecElementArgument ||
->>>>>>> 4136e08f
              Kind == Subdivide2Argument || Kind == Subdivide4Argument ||
              Kind == VecOfBitcastsToInt);
       return Argument_Info >> 3;
