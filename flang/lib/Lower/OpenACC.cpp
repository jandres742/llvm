//===-- OpenACC.cpp -- OpenACC directive lowering -------------------------===//
//
// Part of the LLVM Project, under the Apache License v2.0 with LLVM Exceptions.
// See https://llvm.org/LICENSE.txt for license information.
// SPDX-License-Identifier: Apache-2.0 WITH LLVM-exception
//
//===----------------------------------------------------------------------===//
//
// Coding style: https://mlir.llvm.org/getting_started/DeveloperGuide/
//
//===----------------------------------------------------------------------===//

#include "flang/Lower/OpenACC.h"
#include "DirectivesCommon.h"
#include "flang/Common/idioms.h"
#include "flang/Lower/Bridge.h"
#include "flang/Lower/ConvertType.h"
#include "flang/Lower/Mangler.h"
#include "flang/Lower/PFTBuilder.h"
#include "flang/Lower/StatementContext.h"
#include "flang/Lower/Support/Utils.h"
#include "flang/Optimizer/Builder/BoxValue.h"
#include "flang/Optimizer/Builder/Complex.h"
#include "flang/Optimizer/Builder/FIRBuilder.h"
#include "flang/Optimizer/Builder/HLFIRTools.h"
#include "flang/Optimizer/Builder/IntrinsicCall.h"
#include "flang/Optimizer/Builder/Todo.h"
#include "flang/Parser/parse-tree.h"
#include "flang/Semantics/expression.h"
#include "flang/Semantics/scope.h"
#include "flang/Semantics/tools.h"
#include "llvm/Frontend/OpenACC/ACC.h.inc"

// Special value for * passed in device_type or gang clauses.
static constexpr std::int64_t starCst = -1;

static unsigned routineCounter = 0;
static constexpr llvm::StringRef accRoutinePrefix = "acc_routine_";
static constexpr llvm::StringRef accPrivateInitName = "acc.private.init";
static constexpr llvm::StringRef accReductionInitName = "acc.reduction.init";
static constexpr llvm::StringRef accFirDescriptorPostfix = "_desc";

static mlir::Location
genOperandLocation(Fortran::lower::AbstractConverter &converter,
                   const Fortran::parser::AccObject &accObject) {
  mlir::Location loc = converter.genUnknownLocation();
  std::visit(Fortran::common::visitors{
                 [&](const Fortran::parser::Designator &designator) {
                   loc = converter.genLocation(designator.source);
                 },
                 [&](const Fortran::parser::Name &name) {
                   loc = converter.genLocation(name.source);
                 }},
             accObject.u);
  return loc;
}

template <typename Op>
static Op createDataEntryOp(fir::FirOpBuilder &builder, mlir::Location loc,
                            mlir::Value baseAddr, std::stringstream &name,
                            mlir::SmallVector<mlir::Value> bounds,
                            bool structured, bool implicit,
                            mlir::acc::DataClause dataClause,
                            mlir::Type retTy) {
  mlir::Value varPtrPtr;
  if (auto boxTy = baseAddr.getType().dyn_cast<fir::BaseBoxType>()) {
    baseAddr = builder.create<fir::BoxAddrOp>(loc, baseAddr);
    retTy = baseAddr.getType();
  }

  Op op = builder.create<Op>(loc, retTy, baseAddr);
  op.setNameAttr(builder.getStringAttr(name.str()));
  op.setStructured(structured);
  op.setImplicit(implicit);
  op.setDataClause(dataClause);

  unsigned insPos = 1;
  if (varPtrPtr)
    op->insertOperands(insPos++, varPtrPtr);
  if (bounds.size() > 0)
    op->insertOperands(insPos, bounds);
  op->setAttr(Op::getOperandSegmentSizeAttr(),
              builder.getDenseI32ArrayAttr(
                  {1, varPtrPtr ? 1 : 0, static_cast<int32_t>(bounds.size())}));
  return op;
}

static void addDeclareAttr(fir::FirOpBuilder &builder, mlir::Operation *op,
                           mlir::acc::DataClause clause) {
  if (!op)
    return;
  op->setAttr(mlir::acc::getDeclareAttrName(),
              mlir::acc::DeclareAttr::get(builder.getContext(),
                                          mlir::acc::DataClauseAttr::get(
                                              builder.getContext(), clause)));
}

static mlir::func::FuncOp
createDeclareFunc(mlir::OpBuilder &modBuilder, fir::FirOpBuilder &builder,
                  mlir::Location loc, llvm::StringRef funcName,
                  llvm::SmallVector<mlir::Type> argsTy = {},
                  llvm::SmallVector<mlir::Location> locs = {}) {
  auto funcTy = mlir::FunctionType::get(modBuilder.getContext(), argsTy, {});
  auto funcOp = modBuilder.create<mlir::func::FuncOp>(loc, funcName, funcTy);
  funcOp.setVisibility(mlir::SymbolTable::Visibility::Private);
  builder.createBlock(&funcOp.getRegion(), funcOp.getRegion().end(), argsTy,
                      locs);
  builder.setInsertionPointToEnd(&funcOp.getRegion().back());
  builder.create<mlir::func::ReturnOp>(loc);
  builder.setInsertionPointToStart(&funcOp.getRegion().back());
  return funcOp;
}

template <typename Op>
static Op
createSimpleOp(fir::FirOpBuilder &builder, mlir::Location loc,
               const llvm::SmallVectorImpl<mlir::Value> &operands,
               const llvm::SmallVectorImpl<int32_t> &operandSegments) {
  llvm::ArrayRef<mlir::Type> argTy;
  Op op = builder.create<Op>(loc, argTy, operands);
  op->setAttr(Op::getOperandSegmentSizeAttr(),
              builder.getDenseI32ArrayAttr(operandSegments));
  return op;
}

template <typename EntryOp>
static void createDeclareAllocFuncWithArg(mlir::OpBuilder &modBuilder,
                                          fir::FirOpBuilder &builder,
                                          mlir::Location loc, mlir::Type descTy,
                                          llvm::StringRef funcNamePrefix,
                                          std::stringstream &asFortran,
                                          mlir::acc::DataClause clause) {
  auto crtInsPt = builder.saveInsertionPoint();
  std::stringstream registerFuncName;
  registerFuncName << funcNamePrefix.str()
                   << Fortran::lower::declarePostAllocSuffix.str();

  if (!mlir::isa<fir::ReferenceType>(descTy))
    descTy = fir::ReferenceType::get(descTy);
  auto registerFuncOp = createDeclareFunc(
      modBuilder, builder, loc, registerFuncName.str(), {descTy}, {loc});

  llvm::SmallVector<mlir::Value> bounds;
  std::stringstream asFortranDesc;
  asFortranDesc << asFortran.str() << accFirDescriptorPostfix.str();

  // Updating descriptor must occur before the mapping of the data so that
  // attached data pointer is not overwritten.
  mlir::acc::UpdateDeviceOp updateDeviceOp =
      createDataEntryOp<mlir::acc::UpdateDeviceOp>(
          builder, loc, registerFuncOp.getArgument(0), asFortranDesc, bounds,
          /*structured=*/false, /*implicit=*/true,
          mlir::acc::DataClause::acc_update_device, descTy);
  llvm::SmallVector<int32_t> operandSegments{0, 0, 0, 0, 1};
  llvm::SmallVector<mlir::Value> operands{updateDeviceOp.getResult()};
  createSimpleOp<mlir::acc::UpdateOp>(builder, loc, operands, operandSegments);

  mlir::Value desc =
      builder.create<fir::LoadOp>(loc, registerFuncOp.getArgument(0));
  fir::BoxAddrOp boxAddrOp = builder.create<fir::BoxAddrOp>(loc, desc);
  addDeclareAttr(builder, boxAddrOp.getOperation(), clause);
  EntryOp entryOp = createDataEntryOp<EntryOp>(
      builder, loc, boxAddrOp.getResult(), asFortran, bounds,
      /*structured=*/false, /*implicit=*/false, clause, boxAddrOp.getType());
  builder.create<mlir::acc::DeclareEnterOp>(
      loc, mlir::acc::DeclareTokenType::get(entryOp.getContext()),
      mlir::ValueRange(entryOp.getAccPtr()));

  modBuilder.setInsertionPointAfter(registerFuncOp);
  builder.restoreInsertionPoint(crtInsPt);
}

template <typename ExitOp>
static void createDeclareDeallocFuncWithArg(
    mlir::OpBuilder &modBuilder, fir::FirOpBuilder &builder, mlir::Location loc,
    mlir::Type descTy, llvm::StringRef funcNamePrefix,
    std::stringstream &asFortran, mlir::acc::DataClause clause) {
  auto crtInsPt = builder.saveInsertionPoint();
  // Generate the pre dealloc function.
  std::stringstream preDeallocFuncName;
  preDeallocFuncName << funcNamePrefix.str()
                     << Fortran::lower::declarePreDeallocSuffix.str();
  if (!mlir::isa<fir::ReferenceType>(descTy))
    descTy = fir::ReferenceType::get(descTy);
  auto preDeallocOp = createDeclareFunc(
      modBuilder, builder, loc, preDeallocFuncName.str(), {descTy}, {loc});
  mlir::Value loadOp =
      builder.create<fir::LoadOp>(loc, preDeallocOp.getArgument(0));
  fir::BoxAddrOp boxAddrOp = builder.create<fir::BoxAddrOp>(loc, loadOp);
  addDeclareAttr(builder, boxAddrOp.getOperation(), clause);

  llvm::SmallVector<mlir::Value> bounds;
  mlir::acc::GetDevicePtrOp entryOp =
      createDataEntryOp<mlir::acc::GetDevicePtrOp>(
          builder, loc, boxAddrOp.getResult(), asFortran, bounds,
          /*structured=*/false, /*implicit=*/false, clause,
          boxAddrOp.getType());
  builder.create<mlir::acc::DeclareExitOp>(
      loc, mlir::Value{}, mlir::ValueRange(entryOp.getAccPtr()));

  mlir::Value varPtr;
  if constexpr (std::is_same_v<ExitOp, mlir::acc::CopyoutOp> ||
                std::is_same_v<ExitOp, mlir::acc::UpdateHostOp>)
    varPtr = entryOp.getVarPtr();
  builder.create<ExitOp>(entryOp.getLoc(), entryOp.getAccPtr(), varPtr,
                         entryOp.getBounds(), entryOp.getDataClause(),
                         /*structured=*/false, /*implicit=*/false,
                         builder.getStringAttr(*entryOp.getName()));

  // Generate the post dealloc function.
  modBuilder.setInsertionPointAfter(preDeallocOp);
  std::stringstream postDeallocFuncName;
  postDeallocFuncName << funcNamePrefix.str()
                      << Fortran::lower::declarePostDeallocSuffix.str();
  auto postDeallocOp = createDeclareFunc(
      modBuilder, builder, loc, postDeallocFuncName.str(), {descTy}, {loc});
  loadOp = builder.create<fir::LoadOp>(loc, postDeallocOp.getArgument(0));
  asFortran << accFirDescriptorPostfix.str();
  mlir::acc::UpdateDeviceOp updateDeviceOp =
      createDataEntryOp<mlir::acc::UpdateDeviceOp>(
          builder, loc, loadOp, asFortran, bounds,
          /*structured=*/false, /*implicit=*/true,
          mlir::acc::DataClause::acc_update_device, loadOp.getType());
  llvm::SmallVector<int32_t> operandSegments{0, 0, 0, 0, 1};
  llvm::SmallVector<mlir::Value> operands{updateDeviceOp.getResult()};
  createSimpleOp<mlir::acc::UpdateOp>(builder, loc, operands, operandSegments);
  modBuilder.setInsertionPointAfter(postDeallocOp);
  builder.restoreInsertionPoint(crtInsPt);
}

Fortran::semantics::Symbol &
getSymbolFromAccObject(const Fortran::parser::AccObject &accObject) {
  if (const auto *designator =
          std::get_if<Fortran::parser::Designator>(&accObject.u)) {
    if (const auto *name =
            Fortran::semantics::getDesignatorNameIfDataRef(*designator))
      return *name->symbol;
    if (const auto *arrayElement =
            Fortran::parser::Unwrap<Fortran::parser::ArrayElement>(
                *designator)) {
      const Fortran::parser::Name &name =
          Fortran::parser::GetLastName(arrayElement->base);
      return *name.symbol;
    }
  } else if (const auto *name =
                 std::get_if<Fortran::parser::Name>(&accObject.u)) {
    return *name->symbol;
  }
  llvm::report_fatal_error("Could not find symbol");
}

template <typename Op>
static void
genDataOperandOperations(const Fortran::parser::AccObjectList &objectList,
                         Fortran::lower::AbstractConverter &converter,
                         Fortran::semantics::SemanticsContext &semanticsContext,
                         Fortran::lower::StatementContext &stmtCtx,
                         llvm::SmallVectorImpl<mlir::Value> &dataOperands,
                         mlir::acc::DataClause dataClause, bool structured,
                         bool implicit, bool setDeclareAttr = false) {
  fir::FirOpBuilder &builder = converter.getFirOpBuilder();
  for (const auto &accObject : objectList.v) {
    llvm::SmallVector<mlir::Value> bounds;
    std::stringstream asFortran;
    mlir::Location operandLocation = genOperandLocation(converter, accObject);
    mlir::Value baseAddr = Fortran::lower::gatherDataOperandAddrAndBounds<
        Fortran::parser::AccObject, mlir::acc::DataBoundsType,
        mlir::acc::DataBoundsOp>(converter, builder, semanticsContext, stmtCtx,
                                 accObject, operandLocation, asFortran, bounds,
                                 /*treatIndexAsSection=*/true);
    Op op = createDataEntryOp<Op>(builder, operandLocation, baseAddr, asFortran,
                                  bounds, structured, implicit, dataClause,
                                  baseAddr.getType());
    dataOperands.push_back(op.getAccPtr());
  }
}

template <typename EntryOp, typename ExitOp>
static void genDeclareDataOperandOperations(
    const Fortran::parser::AccObjectList &objectList,
    Fortran::lower::AbstractConverter &converter,
    Fortran::semantics::SemanticsContext &semanticsContext,
    Fortran::lower::StatementContext &stmtCtx,
    llvm::SmallVectorImpl<mlir::Value> &dataOperands,
    mlir::acc::DataClause dataClause, bool structured, bool implicit) {
  fir::FirOpBuilder &builder = converter.getFirOpBuilder();
  for (const auto &accObject : objectList.v) {
    llvm::SmallVector<mlir::Value> bounds;
    std::stringstream asFortran;
    mlir::Location operandLocation = genOperandLocation(converter, accObject);
    mlir::Value baseAddr = Fortran::lower::gatherDataOperandAddrAndBounds<
        Fortran::parser::AccObject, mlir::acc::DataBoundsType,
        mlir::acc::DataBoundsOp>(converter, builder, semanticsContext, stmtCtx,
                                 accObject, operandLocation, asFortran, bounds);
    EntryOp op = createDataEntryOp<EntryOp>(
        builder, operandLocation, baseAddr, asFortran, bounds, structured,
        implicit, dataClause, baseAddr.getType());
    dataOperands.push_back(op.getAccPtr());
    addDeclareAttr(builder, op.getVarPtr().getDefiningOp(), dataClause);
    if (mlir::isa<fir::BaseBoxType>(fir::unwrapRefType(baseAddr.getType()))) {
      mlir::OpBuilder modBuilder(builder.getModule().getBodyRegion());
      modBuilder.setInsertionPointAfter(builder.getFunction());
      std::string prefix =
          converter.mangleName(getSymbolFromAccObject(accObject));
      createDeclareAllocFuncWithArg<EntryOp>(
          modBuilder, builder, operandLocation, baseAddr.getType(), prefix,
          asFortran, dataClause);
      if constexpr (!std::is_same_v<EntryOp, ExitOp>)
        createDeclareDeallocFuncWithArg<ExitOp>(
            modBuilder, builder, operandLocation, baseAddr.getType(), prefix,
            asFortran, dataClause);
    }
  }
}

template <typename EntryOp, typename ExitOp, typename Clause>
static void genDeclareDataOperandOperationsWithModifier(
    const Clause *x, Fortran::lower::AbstractConverter &converter,
    Fortran::semantics::SemanticsContext &semanticsContext,
    Fortran::lower::StatementContext &stmtCtx,
    Fortran::parser::AccDataModifier::Modifier mod,
    llvm::SmallVectorImpl<mlir::Value> &dataClauseOperands,
    const mlir::acc::DataClause clause,
    const mlir::acc::DataClause clauseWithModifier) {
  const Fortran::parser::AccObjectListWithModifier &listWithModifier = x->v;
  const auto &accObjectList =
      std::get<Fortran::parser::AccObjectList>(listWithModifier.t);
  const auto &modifier =
      std::get<std::optional<Fortran::parser::AccDataModifier>>(
          listWithModifier.t);
  mlir::acc::DataClause dataClause =
      (modifier && (*modifier).v == mod) ? clauseWithModifier : clause;
  genDeclareDataOperandOperations<EntryOp, ExitOp>(
      accObjectList, converter, semanticsContext, stmtCtx, dataClauseOperands,
      dataClause,
      /*structured=*/true, /*implicit=*/false);
}

template <typename EntryOp, typename ExitOp>
static void genDataExitOperations(fir::FirOpBuilder &builder,
                                  llvm::SmallVector<mlir::Value> operands,
                                  bool structured) {
  for (mlir::Value operand : operands) {
    auto entryOp = mlir::dyn_cast_or_null<EntryOp>(operand.getDefiningOp());
    assert(entryOp && "data entry op expected");
    mlir::Value varPtr;
    if constexpr (std::is_same_v<ExitOp, mlir::acc::CopyoutOp> ||
                  std::is_same_v<ExitOp, mlir::acc::UpdateHostOp>)
      varPtr = entryOp.getVarPtr();
    builder.create<ExitOp>(entryOp.getLoc(), entryOp.getAccPtr(), varPtr,
                           entryOp.getBounds(), entryOp.getDataClause(),
                           structured, entryOp.getImplicit(),
                           builder.getStringAttr(*entryOp.getName()));
  }
}

fir::ShapeOp genShapeOp(mlir::OpBuilder &builder, fir::SequenceType seqTy,
                        mlir::Location loc) {
  llvm::SmallVector<mlir::Value> extents;
  mlir::Type idxTy = builder.getIndexType();
  for (auto extent : seqTy.getShape())
    extents.push_back(builder.create<mlir::arith::ConstantOp>(
        loc, idxTy, builder.getIntegerAttr(idxTy, extent)));
  return builder.create<fir::ShapeOp>(loc, extents);
}

/// Return the nested sequence type if any.
static mlir::Type extractSequenceType(mlir::Type ty) {
  if (mlir::isa<fir::SequenceType>(ty))
    return ty;
  if (auto boxTy = mlir::dyn_cast<fir::BaseBoxType>(ty))
    return extractSequenceType(boxTy.getEleTy());
  if (auto heapTy = mlir::dyn_cast<fir::HeapType>(ty))
    return extractSequenceType(heapTy.getEleTy());
  if (auto ptrTy = mlir::dyn_cast<fir::PointerType>(ty))
    return extractSequenceType(ptrTy.getEleTy());
  return mlir::Type{};
}

template <typename RecipeOp>
static void genPrivateLikeInitRegion(mlir::OpBuilder &builder, RecipeOp recipe,
                                     mlir::Type ty, mlir::Location loc) {
  mlir::Value retVal = recipe.getInitRegion().front().getArgument(0);
  if (auto refTy = mlir::dyn_cast_or_null<fir::ReferenceType>(ty)) {
    if (fir::isa_trivial(refTy.getEleTy())) {
      auto alloca = builder.create<fir::AllocaOp>(loc, refTy.getEleTy());
      auto declareOp = builder.create<hlfir::DeclareOp>(
          loc, alloca, accPrivateInitName, /*shape=*/nullptr,
          llvm::ArrayRef<mlir::Value>{}, fir::FortranVariableFlagsAttr{});
      retVal = declareOp.getBase();
    } else if (auto seqTy = mlir::dyn_cast_or_null<fir::SequenceType>(
                   refTy.getEleTy())) {
      if (fir::isa_trivial(seqTy.getEleTy())) {
        mlir::Value shape;
        llvm::SmallVector<mlir::Value> extents;
        if (seqTy.hasDynamicExtents()) {
          // Extents are passed as block arguments. First argument is the
          // original value.
          for (unsigned i = 1; i < recipe.getInitRegion().getArguments().size();
               ++i)
            extents.push_back(recipe.getInitRegion().getArgument(i));
          shape = builder.create<fir::ShapeOp>(loc, extents);
        } else {
          shape = genShapeOp(builder, seqTy, loc);
        }
        auto alloca = builder.create<fir::AllocaOp>(
            loc, seqTy, /*typeparams=*/mlir::ValueRange{}, extents);
        auto declareOp = builder.create<hlfir::DeclareOp>(
            loc, alloca, accPrivateInitName, shape,
            llvm::ArrayRef<mlir::Value>{}, fir::FortranVariableFlagsAttr{});
        retVal = declareOp.getBase();
      }
    }
  } else if (auto boxTy = mlir::dyn_cast_or_null<fir::BaseBoxType>(ty)) {
    mlir::Type innerTy = extractSequenceType(boxTy);
    if (!innerTy)
      TODO(loc, "Unsupported boxed type in OpenACC privatization");
    fir::FirOpBuilder firBuilder{builder, recipe.getOperation()};
    hlfir::Entity source = hlfir::Entity{retVal};
    auto [temp, cleanup] = hlfir::createTempFromMold(loc, firBuilder, source);
    retVal = temp;
  }
  builder.create<mlir::acc::YieldOp>(loc, retVal);
}

mlir::acc::PrivateRecipeOp
Fortran::lower::createOrGetPrivateRecipe(mlir::OpBuilder &builder,
                                         llvm::StringRef recipeName,
                                         mlir::Location loc, mlir::Type ty) {
  mlir::ModuleOp mod =
      builder.getBlock()->getParent()->getParentOfType<mlir::ModuleOp>();
  if (auto recipe = mod.lookupSymbol<mlir::acc::PrivateRecipeOp>(recipeName))
    return recipe;

  auto crtPos = builder.saveInsertionPoint();
  mlir::OpBuilder modBuilder(mod.getBodyRegion());
  auto recipe =
      modBuilder.create<mlir::acc::PrivateRecipeOp>(loc, recipeName, ty);
  llvm::SmallVector<mlir::Type> argsTy{ty};
  llvm::SmallVector<mlir::Location> argsLoc{loc};
  if (auto refTy = mlir::dyn_cast_or_null<fir::ReferenceType>(ty)) {
    if (auto seqTy =
            mlir::dyn_cast_or_null<fir::SequenceType>(refTy.getEleTy())) {
      if (seqTy.hasDynamicExtents()) {
        mlir::Type idxTy = builder.getIndexType();
        for (unsigned i = 0; i < seqTy.getDimension(); ++i) {
          argsTy.push_back(idxTy);
          argsLoc.push_back(loc);
        }
      }
    }
  }
  builder.createBlock(&recipe.getInitRegion(), recipe.getInitRegion().end(),
                      argsTy, argsLoc);
  builder.setInsertionPointToEnd(&recipe.getInitRegion().back());
  genPrivateLikeInitRegion<mlir::acc::PrivateRecipeOp>(builder, recipe, ty,
                                                       loc);
  builder.restoreInsertionPoint(crtPos);
  return recipe;
}

/// Check if the DataBoundsOp is a constant bound (lb and ub are constants or
/// extent is a constant).
bool isConstantBound(mlir::acc::DataBoundsOp &op) {
  if (op.getLowerbound() && fir::getIntIfConstant(op.getLowerbound()) &&
      op.getUpperbound() && fir::getIntIfConstant(op.getUpperbound()))
    return true;
  if (op.getExtent() && fir::getIntIfConstant(op.getExtent()))
    return true;
  return false;
}

/// Return true iff all the bounds are expressed with constant values.
bool areAllBoundConstant(const llvm::SmallVector<mlir::Value> &bounds) {
  for (auto bound : bounds) {
    auto dataBound =
        mlir::dyn_cast<mlir::acc::DataBoundsOp>(bound.getDefiningOp());
    assert(dataBound && "Must be DataBoundOp operation");
    if (!isConstantBound(dataBound))
      return false;
  }
  return true;
}

static llvm::SmallVector<mlir::Value>
genConstantBounds(fir::FirOpBuilder &builder, mlir::Location loc,
                  mlir::acc::DataBoundsOp &dataBound) {
  mlir::Type idxTy = builder.getIndexType();
  mlir::Value lb, ub, step;
  if (dataBound.getLowerbound() &&
      fir::getIntIfConstant(dataBound.getLowerbound()) &&
      dataBound.getUpperbound() &&
      fir::getIntIfConstant(dataBound.getUpperbound())) {
    lb = builder.createIntegerConstant(
        loc, idxTy, *fir::getIntIfConstant(dataBound.getLowerbound()));
    ub = builder.createIntegerConstant(
        loc, idxTy, *fir::getIntIfConstant(dataBound.getUpperbound()));
    step = builder.createIntegerConstant(loc, idxTy, 1);
  } else if (dataBound.getExtent()) {
    lb = builder.createIntegerConstant(loc, idxTy, 0);
    ub = builder.createIntegerConstant(
        loc, idxTy, *fir::getIntIfConstant(dataBound.getExtent()) - 1);
    step = builder.createIntegerConstant(loc, idxTy, 1);
  } else {
    llvm::report_fatal_error("Expect constant lb/ub or extent");
  }
  return {lb, ub, step};
}

static fir::ShapeOp genShapeFromBoundsOrArgs(
    mlir::Location loc, fir::FirOpBuilder &builder, fir::SequenceType seqTy,
    const llvm::SmallVector<mlir::Value> &bounds, mlir::ValueRange arguments) {
  llvm::SmallVector<mlir::Value> args;
  if (areAllBoundConstant(bounds)) {
    for (auto bound : llvm::reverse(bounds)) {
      auto dataBound =
          mlir::cast<mlir::acc::DataBoundsOp>(bound.getDefiningOp());
      args.append(genConstantBounds(builder, loc, dataBound));
    }
  } else {
    assert(((arguments.size() - 2) / 3 == seqTy.getDimension()) &&
           "Expect 3 block arguments per dimension");
    for (auto arg : arguments.drop_front(2))
      args.push_back(arg);
  }

  assert(args.size() % 3 == 0 && "Triplets must be a multiple of 3");
  llvm::SmallVector<mlir::Value> extents;
  mlir::Type idxTy = builder.getIndexType();
  mlir::Value one = builder.createIntegerConstant(loc, idxTy, 1);
  mlir::Value zero = builder.createIntegerConstant(loc, idxTy, 0);
  for (unsigned i = 0; i < args.size(); i += 3) {
    mlir::Value s1 =
        builder.create<mlir::arith::SubIOp>(loc, args[i + 1], args[0]);
    mlir::Value s2 = builder.create<mlir::arith::AddIOp>(loc, s1, one);
    mlir::Value s3 = builder.create<mlir::arith::DivSIOp>(loc, s2, args[i + 2]);
    mlir::Value cmp = builder.create<mlir::arith::CmpIOp>(
        loc, mlir::arith::CmpIPredicate::sgt, s3, zero);
    mlir::Value ext = builder.create<mlir::arith::SelectOp>(loc, cmp, s3, zero);
    extents.push_back(ext);
  }
  return builder.create<fir::ShapeOp>(loc, extents);
}

static hlfir::DesignateOp::Subscripts
getSubscriptsFromArgs(mlir::ValueRange args) {
  hlfir::DesignateOp::Subscripts triplets;
  for (unsigned i = 2; i < args.size(); i += 3)
    triplets.emplace_back(
        hlfir::DesignateOp::Triplet{args[i], args[i + 1], args[i + 2]});
  return triplets;
}

static hlfir::Entity genDesignateWithTriplets(
    fir::FirOpBuilder &builder, mlir::Location loc, hlfir::Entity &entity,
    hlfir::DesignateOp::Subscripts &triplets, mlir::Value shape) {
  llvm::SmallVector<mlir::Value> lenParams;
  hlfir::genLengthParameters(loc, builder, entity, lenParams);
  auto designate = builder.create<hlfir::DesignateOp>(
      loc, entity.getBase().getType(), entity, /*component=*/"",
      /*componentShape=*/mlir::Value{}, triplets,
      /*substring=*/mlir::ValueRange{}, /*complexPartAttr=*/std::nullopt, shape,
      lenParams);
  return hlfir::Entity{designate.getResult()};
}

mlir::acc::FirstprivateRecipeOp Fortran::lower::createOrGetFirstprivateRecipe(
    mlir::OpBuilder &builder, llvm::StringRef recipeName, mlir::Location loc,
    mlir::Type ty, llvm::SmallVector<mlir::Value> &bounds) {
  mlir::ModuleOp mod =
      builder.getBlock()->getParent()->getParentOfType<mlir::ModuleOp>();
  if (auto recipe =
          mod.lookupSymbol<mlir::acc::FirstprivateRecipeOp>(recipeName))
    return recipe;

  auto crtPos = builder.saveInsertionPoint();
  mlir::OpBuilder modBuilder(mod.getBodyRegion());
  auto recipe =
      modBuilder.create<mlir::acc::FirstprivateRecipeOp>(loc, recipeName, ty);
  llvm::SmallVector<mlir::Type> initArgsTy{ty};
  llvm::SmallVector<mlir::Location> initArgsLoc{loc};
  auto refTy = fir::unwrapRefType(ty);
  if (auto seqTy = mlir::dyn_cast_or_null<fir::SequenceType>(refTy)) {
    if (seqTy.hasDynamicExtents()) {
      mlir::Type idxTy = builder.getIndexType();
      for (unsigned i = 0; i < seqTy.getDimension(); ++i) {
        initArgsTy.push_back(idxTy);
        initArgsLoc.push_back(loc);
      }
    }
  }
  builder.createBlock(&recipe.getInitRegion(), recipe.getInitRegion().end(),
                      initArgsTy, initArgsLoc);
  builder.setInsertionPointToEnd(&recipe.getInitRegion().back());
  genPrivateLikeInitRegion<mlir::acc::FirstprivateRecipeOp>(builder, recipe, ty,
                                                            loc);

  bool allConstantBound = areAllBoundConstant(bounds);
  llvm::SmallVector<mlir::Type> argsTy{ty, ty};
  llvm::SmallVector<mlir::Location> argsLoc{loc, loc};
  if (!allConstantBound) {
    for (mlir::Value bound : llvm::reverse(bounds)) {
      auto dataBound =
          mlir::dyn_cast<mlir::acc::DataBoundsOp>(bound.getDefiningOp());
      argsTy.push_back(dataBound.getLowerbound().getType());
      argsLoc.push_back(dataBound.getLowerbound().getLoc());
      argsTy.push_back(dataBound.getUpperbound().getType());
      argsLoc.push_back(dataBound.getUpperbound().getLoc());
      argsTy.push_back(dataBound.getStartIdx().getType());
      argsLoc.push_back(dataBound.getStartIdx().getLoc());
    }
  }
  builder.createBlock(&recipe.getCopyRegion(), recipe.getCopyRegion().end(),
                      argsTy, argsLoc);

  builder.setInsertionPointToEnd(&recipe.getCopyRegion().back());
  ty = fir::unwrapRefType(ty);
  if (fir::isa_trivial(ty)) {
    mlir::Value initValue = builder.create<fir::LoadOp>(
        loc, recipe.getCopyRegion().front().getArgument(0));
    builder.create<fir::StoreOp>(loc, initValue,
                                 recipe.getCopyRegion().front().getArgument(1));
  } else if (auto seqTy = mlir::dyn_cast_or_null<fir::SequenceType>(ty)) {
    fir::FirOpBuilder firBuilder{builder, recipe.getOperation()};
    auto shape = genShapeFromBoundsOrArgs(
        loc, firBuilder, seqTy, bounds, recipe.getCopyRegion().getArguments());

    auto leftDeclOp = builder.create<hlfir::DeclareOp>(
        loc, recipe.getCopyRegion().getArgument(0), llvm::StringRef{}, shape,
        llvm::ArrayRef<mlir::Value>{}, fir::FortranVariableFlagsAttr{});
    auto rightDeclOp = builder.create<hlfir::DeclareOp>(
        loc, recipe.getCopyRegion().getArgument(1), llvm::StringRef{}, shape,
        llvm::ArrayRef<mlir::Value>{}, fir::FortranVariableFlagsAttr{});

    hlfir::DesignateOp::Subscripts triplets =
        getSubscriptsFromArgs(recipe.getCopyRegion().getArguments());
    auto leftEntity = hlfir::Entity{leftDeclOp.getBase()};
    auto left =
        genDesignateWithTriplets(firBuilder, loc, leftEntity, triplets, shape);
    auto rightEntity = hlfir::Entity{rightDeclOp.getBase()};
    auto right =
        genDesignateWithTriplets(firBuilder, loc, rightEntity, triplets, shape);

    firBuilder.create<hlfir::AssignOp>(loc, left, right);

  } else if (auto boxTy = mlir::dyn_cast_or_null<fir::BaseBoxType>(ty)) {
    fir::FirOpBuilder firBuilder{builder, recipe.getOperation()};
    llvm::SmallVector<mlir::Value> tripletArgs;
    mlir::Type innerTy = extractSequenceType(boxTy);
    fir::SequenceType seqTy =
        mlir::dyn_cast_or_null<fir::SequenceType>(innerTy);
    if (!seqTy)
      TODO(loc, "Unsupported boxed type in OpenACC firstprivate");

    auto shape = genShapeFromBoundsOrArgs(
        loc, firBuilder, seqTy, bounds, recipe.getCopyRegion().getArguments());
    hlfir::DesignateOp::Subscripts triplets =
        getSubscriptsFromArgs(recipe.getCopyRegion().getArguments());
    auto leftEntity = hlfir::Entity{recipe.getCopyRegion().getArgument(0)};
    auto left =
        genDesignateWithTriplets(firBuilder, loc, leftEntity, triplets, shape);
    auto rightEntity = hlfir::Entity{recipe.getCopyRegion().getArgument(1)};
    auto right =
        genDesignateWithTriplets(firBuilder, loc, rightEntity, triplets, shape);
    firBuilder.create<hlfir::AssignOp>(loc, left, right);
  }

  builder.create<mlir::acc::TerminatorOp>(loc);
  builder.restoreInsertionPoint(crtPos);
  return recipe;
}

/// Get a string representation of the bounds.
std::string getBoundsString(llvm::SmallVector<mlir::Value> &bounds) {
  std::stringstream boundStr;
  if (!bounds.empty())
    boundStr << "_section_";
  llvm::interleave(
      bounds,
      [&](mlir::Value bound) {
        auto boundsOp =
            mlir::cast<mlir::acc::DataBoundsOp>(bound.getDefiningOp());
        if (boundsOp.getLowerbound() &&
            fir::getIntIfConstant(boundsOp.getLowerbound()) &&
            boundsOp.getUpperbound() &&
            fir::getIntIfConstant(boundsOp.getUpperbound())) {
          boundStr << "lb" << *fir::getIntIfConstant(boundsOp.getLowerbound())
                   << ".ub" << *fir::getIntIfConstant(boundsOp.getUpperbound());
        } else if (boundsOp.getExtent() &&
                   fir::getIntIfConstant(boundsOp.getExtent())) {
          boundStr << "ext" << *fir::getIntIfConstant(boundsOp.getExtent());
        } else {
          boundStr << "?";
        }
      },
      [&] { boundStr << "x"; });
  return boundStr.str();
}

/// Rebuild the array type from the acc.bounds operation with constant
/// lowerbound/upperbound or extent.
mlir::Type getTypeFromBounds(llvm::SmallVector<mlir::Value> &bounds,
                             mlir::Type ty) {
  auto seqTy =
      mlir::dyn_cast_or_null<fir::SequenceType>(fir::unwrapRefType(ty));
  if (!bounds.empty() && seqTy) {
    llvm::SmallVector<int64_t> shape;
    for (auto b : bounds) {
      auto boundsOp =
          mlir::dyn_cast<mlir::acc::DataBoundsOp>(b.getDefiningOp());
      if (boundsOp.getLowerbound() &&
          fir::getIntIfConstant(boundsOp.getLowerbound()) &&
          boundsOp.getUpperbound() &&
          fir::getIntIfConstant(boundsOp.getUpperbound())) {
        int64_t ext = *fir::getIntIfConstant(boundsOp.getUpperbound()) -
                      *fir::getIntIfConstant(boundsOp.getLowerbound()) + 1;
        shape.push_back(ext);
      } else if (boundsOp.getExtent() &&
                 fir::getIntIfConstant(boundsOp.getExtent())) {
        shape.push_back(*fir::getIntIfConstant(boundsOp.getExtent()));
      } else {
        return ty; // TODO: handle dynamic shaped array slice.
      }
    }
    if (shape.empty() || shape.size() != bounds.size())
      return ty;
    auto newSeqTy = fir::SequenceType::get(shape, seqTy.getEleTy());
    if (mlir::isa<fir::ReferenceType, fir::PointerType>(ty))
      return fir::ReferenceType::get(newSeqTy);
    return newSeqTy;
  }
  return ty;
}

template <typename RecipeOp>
static void
genPrivatizations(const Fortran::parser::AccObjectList &objectList,
                  Fortran::lower::AbstractConverter &converter,
                  Fortran::semantics::SemanticsContext &semanticsContext,
                  Fortran::lower::StatementContext &stmtCtx,
                  llvm::SmallVectorImpl<mlir::Value> &dataOperands,
                  llvm::SmallVector<mlir::Attribute> &privatizations) {
  fir::FirOpBuilder &builder = converter.getFirOpBuilder();
  for (const auto &accObject : objectList.v) {
    llvm::SmallVector<mlir::Value> bounds;
    std::stringstream asFortran;
    mlir::Location operandLocation = genOperandLocation(converter, accObject);
    mlir::Value baseAddr = Fortran::lower::gatherDataOperandAddrAndBounds<
        Fortran::parser::AccObject, mlir::acc::DataBoundsType,
        mlir::acc::DataBoundsOp>(converter, builder, semanticsContext, stmtCtx,
                                 accObject, operandLocation, asFortran, bounds);

    RecipeOp recipe;
    mlir::Type retTy = getTypeFromBounds(bounds, baseAddr.getType());
    if constexpr (std::is_same_v<RecipeOp, mlir::acc::PrivateRecipeOp>) {
      std::string recipeName =
          fir::getTypeAsString(retTy, converter.getKindMap(), "privatization");
      recipe = Fortran::lower::createOrGetPrivateRecipe(builder, recipeName,
                                                        operandLocation, retTy);
      auto op = createDataEntryOp<mlir::acc::PrivateOp>(
          builder, operandLocation, baseAddr, asFortran, bounds, true,
          /*implicit=*/false, mlir::acc::DataClause::acc_private, retTy);
      dataOperands.push_back(op.getAccPtr());
    } else {
      std::string suffix =
          areAllBoundConstant(bounds) ? getBoundsString(bounds) : "";
      std::string recipeName = fir::getTypeAsString(
          retTy, converter.getKindMap(), "firstprivatization" + suffix);
      recipe = Fortran::lower::createOrGetFirstprivateRecipe(
          builder, recipeName, operandLocation, retTy, bounds);
      auto op = createDataEntryOp<mlir::acc::FirstprivateOp>(
          builder, operandLocation, baseAddr, asFortran, bounds, true,
          /*implicit=*/false, mlir::acc::DataClause::acc_firstprivate, retTy);
      dataOperands.push_back(op.getAccPtr());
    }
    privatizations.push_back(mlir::SymbolRefAttr::get(
        builder.getContext(), recipe.getSymName().str()));
  }
}

/// Return the corresponding enum value for the mlir::acc::ReductionOperator
/// from the parser representation.
static mlir::acc::ReductionOperator
getReductionOperator(const Fortran::parser::AccReductionOperator &op) {
  switch (op.v) {
  case Fortran::parser::AccReductionOperator::Operator::Plus:
    return mlir::acc::ReductionOperator::AccAdd;
  case Fortran::parser::AccReductionOperator::Operator::Multiply:
    return mlir::acc::ReductionOperator::AccMul;
  case Fortran::parser::AccReductionOperator::Operator::Max:
    return mlir::acc::ReductionOperator::AccMax;
  case Fortran::parser::AccReductionOperator::Operator::Min:
    return mlir::acc::ReductionOperator::AccMin;
  case Fortran::parser::AccReductionOperator::Operator::Iand:
    return mlir::acc::ReductionOperator::AccIand;
  case Fortran::parser::AccReductionOperator::Operator::Ior:
    return mlir::acc::ReductionOperator::AccIor;
  case Fortran::parser::AccReductionOperator::Operator::Ieor:
    return mlir::acc::ReductionOperator::AccXor;
  case Fortran::parser::AccReductionOperator::Operator::And:
    return mlir::acc::ReductionOperator::AccLand;
  case Fortran::parser::AccReductionOperator::Operator::Or:
    return mlir::acc::ReductionOperator::AccLor;
  case Fortran::parser::AccReductionOperator::Operator::Eqv:
    return mlir::acc::ReductionOperator::AccEqv;
  case Fortran::parser::AccReductionOperator::Operator::Neqv:
    return mlir::acc::ReductionOperator::AccNeqv;
  }
  llvm_unreachable("unexpected reduction operator");
}

/// Get the initial value for reduction operator.
template <typename R>
static R getReductionInitValue(mlir::acc::ReductionOperator op, mlir::Type ty) {
  if (op == mlir::acc::ReductionOperator::AccMin) {
    // min init value -> largest
    if constexpr (std::is_same_v<R, llvm::APInt>) {
      assert(ty.isIntOrIndex() && "expect integer or index type");
      return llvm::APInt::getSignedMaxValue(ty.getIntOrFloatBitWidth());
    }
    if constexpr (std::is_same_v<R, llvm::APFloat>) {
      auto floatTy = mlir::dyn_cast_or_null<mlir::FloatType>(ty);
      assert(floatTy && "expect float type");
      return llvm::APFloat::getLargest(floatTy.getFloatSemantics(),
                                       /*negative=*/false);
    }
  } else if (op == mlir::acc::ReductionOperator::AccMax) {
    // max init value -> smallest
    if constexpr (std::is_same_v<R, llvm::APInt>) {
      assert(ty.isIntOrIndex() && "expect integer or index type");
      return llvm::APInt::getSignedMinValue(ty.getIntOrFloatBitWidth());
    }
    if constexpr (std::is_same_v<R, llvm::APFloat>) {
      auto floatTy = mlir::dyn_cast_or_null<mlir::FloatType>(ty);
      assert(floatTy && "expect float type");
      return llvm::APFloat::getSmallest(floatTy.getFloatSemantics(),
                                        /*negative=*/true);
    }
  } else if (op == mlir::acc::ReductionOperator::AccIand) {
    if constexpr (std::is_same_v<R, llvm::APInt>) {
      assert(ty.isIntOrIndex() && "expect integer type");
      unsigned bits = ty.getIntOrFloatBitWidth();
      return llvm::APInt::getAllOnes(bits);
    }
  } else {
    // +, ior, ieor init value -> 0
    // * init value -> 1
    int64_t value = (op == mlir::acc::ReductionOperator::AccMul) ? 1 : 0;
    if constexpr (std::is_same_v<R, llvm::APInt>) {
      assert(ty.isIntOrIndex() && "expect integer or index type");
      return llvm::APInt(ty.getIntOrFloatBitWidth(), value, true);
    }

    if constexpr (std::is_same_v<R, llvm::APFloat>) {
      assert(mlir::isa<mlir::FloatType>(ty) && "expect float type");
      auto floatTy = mlir::dyn_cast<mlir::FloatType>(ty);
      return llvm::APFloat(floatTy.getFloatSemantics(), value);
    }

    if constexpr (std::is_same_v<R, int64_t>)
      return value;
  }
  llvm_unreachable("OpenACC reduction unsupported type");
}

/// Return a constant with the initial value for the reduction operator and
/// type combination.
static mlir::Value getReductionInitValue(fir::FirOpBuilder &builder,
                                         mlir::Location loc, mlir::Type ty,
                                         mlir::acc::ReductionOperator op) {
  if (op == mlir::acc::ReductionOperator::AccLand ||
      op == mlir::acc::ReductionOperator::AccLor ||
      op == mlir::acc::ReductionOperator::AccEqv ||
      op == mlir::acc::ReductionOperator::AccNeqv) {
    assert(mlir::isa<fir::LogicalType>(ty) && "expect fir.logical type");
    bool value = true; // .true. for .and. and .eqv.
    if (op == mlir::acc::ReductionOperator::AccLor ||
        op == mlir::acc::ReductionOperator::AccNeqv)
      value = false; // .false. for .or. and .neqv.
    return builder.createBool(loc, value);
  }
  if (ty.isIntOrIndex())
    return builder.create<mlir::arith::ConstantOp>(
        loc, ty,
        builder.getIntegerAttr(ty, getReductionInitValue<llvm::APInt>(op, ty)));
  if (op == mlir::acc::ReductionOperator::AccMin ||
      op == mlir::acc::ReductionOperator::AccMax) {
    if (mlir::isa<fir::ComplexType>(ty))
      llvm::report_fatal_error(
          "min/max reduction not supported for complex type");
    if (auto floatTy = mlir::dyn_cast_or_null<mlir::FloatType>(ty))
      return builder.create<mlir::arith::ConstantOp>(
          loc, ty,
          builder.getFloatAttr(ty,
                               getReductionInitValue<llvm::APFloat>(op, ty)));
  } else if (auto floatTy = mlir::dyn_cast_or_null<mlir::FloatType>(ty)) {
    return builder.create<mlir::arith::ConstantOp>(
        loc, ty,
        builder.getFloatAttr(ty, getReductionInitValue<int64_t>(op, ty)));
  } else if (auto cmplxTy = mlir::dyn_cast_or_null<fir::ComplexType>(ty)) {
    mlir::Type floatTy =
        Fortran::lower::convertReal(builder.getContext(), cmplxTy.getFKind());
    mlir::Value realInit = builder.createRealConstant(
        loc, floatTy, getReductionInitValue<int64_t>(op, cmplxTy));
    mlir::Value imagInit = builder.createRealConstant(loc, floatTy, 0.0);
    return fir::factory::Complex{builder, loc}.createComplex(
        cmplxTy.getFKind(), realInit, imagInit);
  }

  if (auto seqTy = mlir::dyn_cast<fir::SequenceType>(ty))
    return getReductionInitValue(builder, loc, seqTy.getEleTy(), op);

  if (auto boxTy = mlir::dyn_cast<fir::BaseBoxType>(ty))
    return getReductionInitValue(builder, loc, boxTy.getEleTy(), op);

  if (auto heapTy = mlir::dyn_cast<fir::HeapType>(ty))
    return getReductionInitValue(builder, loc, heapTy.getEleTy(), op);

  if (auto ptrTy = mlir::dyn_cast<fir::PointerType>(ty))
    return getReductionInitValue(builder, loc, ptrTy.getEleTy(), op);

  llvm::report_fatal_error("Unsupported OpenACC reduction type");
}

static mlir::Value genReductionInitRegion(fir::FirOpBuilder &builder,
                                          mlir::Location loc, mlir::Type ty,
                                          mlir::acc::ReductionOperator op) {
  ty = fir::unwrapRefType(ty);
  mlir::Value initValue = getReductionInitValue(builder, loc, ty, op);
  if (fir::isa_trivial(ty)) {
    mlir::Value alloca = builder.create<fir::AllocaOp>(loc, ty);
    auto declareOp = builder.create<hlfir::DeclareOp>(
        loc, alloca, accReductionInitName, /*shape=*/nullptr,
        llvm::ArrayRef<mlir::Value>{}, fir::FortranVariableFlagsAttr{});
    builder.create<fir::StoreOp>(loc, builder.createConvert(loc, ty, initValue),
                                 declareOp.getBase());
    return declareOp.getBase();
  } else if (auto seqTy = mlir::dyn_cast_or_null<fir::SequenceType>(ty)) {
    if (fir::isa_trivial(seqTy.getEleTy())) {
      mlir::Value shape;
      auto extents = builder.getBlock()->getArguments().drop_front(1);
      if (seqTy.hasDynamicExtents())
        shape = builder.create<fir::ShapeOp>(loc, extents);
      else
        shape = genShapeOp(builder, seqTy, loc);
      mlir::Value alloca = builder.create<fir::AllocaOp>(
          loc, seqTy, /*typeparams=*/mlir::ValueRange{}, extents);
      auto declareOp = builder.create<hlfir::DeclareOp>(
          loc, alloca, accReductionInitName, shape,
          llvm::ArrayRef<mlir::Value>{}, fir::FortranVariableFlagsAttr{});
      mlir::Type idxTy = builder.getIndexType();
      mlir::Type refTy = fir::ReferenceType::get(seqTy.getEleTy());
      llvm::SmallVector<fir::DoLoopOp> loops;
      llvm::SmallVector<mlir::Value> ivs;

      if (seqTy.hasDynamicExtents()) {
        builder.create<hlfir::AssignOp>(loc, initValue, declareOp.getBase());
        return declareOp.getBase();
      }
      for (auto ext : llvm::reverse(seqTy.getShape())) {
        auto lb = builder.createIntegerConstant(loc, idxTy, 0);
        auto ub = builder.createIntegerConstant(loc, idxTy, ext - 1);
        auto step = builder.createIntegerConstant(loc, idxTy, 1);
        auto loop = builder.create<fir::DoLoopOp>(loc, lb, ub, step,
                                                  /*unordered=*/false);
        builder.setInsertionPointToStart(loop.getBody());
        loops.push_back(loop);
        ivs.push_back(loop.getInductionVar());
      }
      auto coord = builder.create<fir::CoordinateOp>(loc, refTy,
                                                     declareOp.getBase(), ivs);
      builder.create<fir::StoreOp>(loc, initValue, coord);
      builder.setInsertionPointAfter(loops[0]);
      return declareOp.getBase();
    }
  } else if (auto boxTy = mlir::dyn_cast_or_null<fir::BaseBoxType>(ty)) {
    mlir::Type innerTy = extractSequenceType(boxTy);
    if (!mlir::isa<fir::SequenceType>(innerTy))
      TODO(loc, "Unsupported boxed type for reduction");
    // Create the private copy from the initial fir.box.
    hlfir::Entity source = hlfir::Entity{builder.getBlock()->getArgument(0)};
    auto [temp, cleanup] = hlfir::createTempFromMold(loc, builder, source);
    builder.create<hlfir::AssignOp>(loc, initValue, temp);
    return temp;
  }
  llvm::report_fatal_error("Unsupported OpenACC reduction type");
}

template <typename Op>
static mlir::Value genLogicalCombiner(fir::FirOpBuilder &builder,
                                      mlir::Location loc, mlir::Value value1,
                                      mlir::Value value2) {
  mlir::Type i1 = builder.getI1Type();
  mlir::Value v1 = builder.create<fir::ConvertOp>(loc, i1, value1);
  mlir::Value v2 = builder.create<fir::ConvertOp>(loc, i1, value2);
  mlir::Value combined = builder.create<Op>(loc, v1, v2);
  return builder.create<fir::ConvertOp>(loc, value1.getType(), combined);
}

static mlir::Value loadIfRef(fir::FirOpBuilder &builder, mlir::Location loc,
                             mlir::Value value) {
  if (mlir::isa<fir::ReferenceType, fir::PointerType, fir::HeapType>(
          value.getType()))
    return builder.create<fir::LoadOp>(loc, value);
  return value;
}

static mlir::Value genComparisonCombiner(fir::FirOpBuilder &builder,
                                         mlir::Location loc,
                                         mlir::arith::CmpIPredicate pred,
                                         mlir::Value value1,
                                         mlir::Value value2) {
  mlir::Type i1 = builder.getI1Type();
  mlir::Value v1 = builder.create<fir::ConvertOp>(loc, i1, value1);
  mlir::Value v2 = builder.create<fir::ConvertOp>(loc, i1, value2);
  mlir::Value add = builder.create<mlir::arith::CmpIOp>(loc, pred, v1, v2);
  return builder.create<fir::ConvertOp>(loc, value1.getType(), add);
}

static mlir::Value genScalarCombiner(fir::FirOpBuilder &builder,
                                     mlir::Location loc,
                                     mlir::acc::ReductionOperator op,
                                     mlir::Type ty, mlir::Value value1,
                                     mlir::Value value2) {
  value1 = loadIfRef(builder, loc, value1);
  value2 = loadIfRef(builder, loc, value2);
  if (op == mlir::acc::ReductionOperator::AccAdd) {
    if (ty.isIntOrIndex())
      return builder.create<mlir::arith::AddIOp>(loc, value1, value2);
    if (mlir::isa<mlir::FloatType>(ty))
      return builder.create<mlir::arith::AddFOp>(loc, value1, value2);
    if (auto cmplxTy = mlir::dyn_cast_or_null<fir::ComplexType>(ty))
      return builder.create<fir::AddcOp>(loc, value1, value2);
    TODO(loc, "reduction add type");
  }

  if (op == mlir::acc::ReductionOperator::AccMul) {
    if (ty.isIntOrIndex())
      return builder.create<mlir::arith::MulIOp>(loc, value1, value2);
    if (mlir::isa<mlir::FloatType>(ty))
      return builder.create<mlir::arith::MulFOp>(loc, value1, value2);
    if (mlir::isa<fir::ComplexType>(ty))
      return builder.create<fir::MulcOp>(loc, value1, value2);
    TODO(loc, "reduction mul type");
  }

  if (op == mlir::acc::ReductionOperator::AccMin)
    return fir::genMin(builder, loc, {value1, value2});

  if (op == mlir::acc::ReductionOperator::AccMax)
    return fir::genMax(builder, loc, {value1, value2});

  if (op == mlir::acc::ReductionOperator::AccIand)
    return builder.create<mlir::arith::AndIOp>(loc, value1, value2);

  if (op == mlir::acc::ReductionOperator::AccIor)
    return builder.create<mlir::arith::OrIOp>(loc, value1, value2);

  if (op == mlir::acc::ReductionOperator::AccXor)
    return builder.create<mlir::arith::XOrIOp>(loc, value1, value2);

  if (op == mlir::acc::ReductionOperator::AccLand)
    return genLogicalCombiner<mlir::arith::AndIOp>(builder, loc, value1,
                                                   value2);

  if (op == mlir::acc::ReductionOperator::AccLor)
    return genLogicalCombiner<mlir::arith::OrIOp>(builder, loc, value1, value2);

  if (op == mlir::acc::ReductionOperator::AccEqv)
    return genComparisonCombiner(builder, loc, mlir::arith::CmpIPredicate::eq,
                                 value1, value2);

  if (op == mlir::acc::ReductionOperator::AccNeqv)
    return genComparisonCombiner(builder, loc, mlir::arith::CmpIPredicate::ne,
                                 value1, value2);

  TODO(loc, "reduction operator");
}

static hlfir::DesignateOp::Subscripts
getTripletsFromArgs(mlir::acc::ReductionRecipeOp recipe) {
  hlfir::DesignateOp::Subscripts triplets;
  for (unsigned i = 2; i < recipe.getCombinerRegion().getArguments().size();
       i += 3)
    triplets.emplace_back(hlfir::DesignateOp::Triplet{
        recipe.getCombinerRegion().getArgument(i),
        recipe.getCombinerRegion().getArgument(i + 1),
        recipe.getCombinerRegion().getArgument(i + 2)});
  return triplets;
}

static void genCombiner(fir::FirOpBuilder &builder, mlir::Location loc,
                        mlir::acc::ReductionOperator op, mlir::Type ty,
                        mlir::Value value1, mlir::Value value2,
                        mlir::acc::ReductionRecipeOp &recipe,
                        llvm::SmallVector<mlir::Value> &bounds,
                        bool allConstantBound) {
  ty = fir::unwrapRefType(ty);

  if (auto seqTy = mlir::dyn_cast<fir::SequenceType>(ty)) {
    mlir::Type refTy = fir::ReferenceType::get(seqTy.getEleTy());
    llvm::SmallVector<fir::DoLoopOp> loops;
    llvm::SmallVector<mlir::Value> ivs;
    if (seqTy.hasDynamicExtents()) {
      auto shape =
          genShapeFromBoundsOrArgs(loc, builder, seqTy, bounds,
                                   recipe.getCombinerRegion().getArguments());
      auto v1DeclareOp = builder.create<hlfir::DeclareOp>(
          loc, value1, llvm::StringRef{}, shape, llvm::ArrayRef<mlir::Value>{},
          fir::FortranVariableFlagsAttr{});
      auto v2DeclareOp = builder.create<hlfir::DeclareOp>(
          loc, value2, llvm::StringRef{}, shape, llvm::ArrayRef<mlir::Value>{},
          fir::FortranVariableFlagsAttr{});
      hlfir::DesignateOp::Subscripts triplets = getTripletsFromArgs(recipe);

      llvm::SmallVector<mlir::Value> lenParamsLeft;
      auto leftEntity = hlfir::Entity{v1DeclareOp.getBase()};
      hlfir::genLengthParameters(loc, builder, leftEntity, lenParamsLeft);
      auto leftDesignate = builder.create<hlfir::DesignateOp>(
          loc, v1DeclareOp.getBase().getType(), v1DeclareOp.getBase(),
          /*component=*/"",
          /*componentShape=*/mlir::Value{}, triplets,
          /*substring=*/mlir::ValueRange{}, /*complexPartAttr=*/std::nullopt,
          shape, lenParamsLeft);
      auto left = hlfir::Entity{leftDesignate.getResult()};

      llvm::SmallVector<mlir::Value> lenParamsRight;
      auto rightEntity = hlfir::Entity{v2DeclareOp.getBase()};
      hlfir::genLengthParameters(loc, builder, rightEntity, lenParamsLeft);
      auto rightDesignate = builder.create<hlfir::DesignateOp>(
          loc, v2DeclareOp.getBase().getType(), v2DeclareOp.getBase(),
          /*component=*/"",
          /*componentShape=*/mlir::Value{}, triplets,
          /*substring=*/mlir::ValueRange{}, /*complexPartAttr=*/std::nullopt,
          shape, lenParamsRight);
      auto right = hlfir::Entity{rightDesignate.getResult()};

      llvm::SmallVector<mlir::Value, 1> typeParams;
      auto genKernel = [&builder, &loc, op, seqTy, &left, &right](
                           mlir::Location l, fir::FirOpBuilder &b,
                           mlir::ValueRange oneBasedIndices) -> hlfir::Entity {
        auto leftElement = hlfir::getElementAt(l, b, left, oneBasedIndices);
        auto rightElement = hlfir::getElementAt(l, b, right, oneBasedIndices);
        auto leftVal = hlfir::loadTrivialScalar(l, b, leftElement);
        auto rightVal = hlfir::loadTrivialScalar(l, b, rightElement);
        return hlfir::Entity{genScalarCombiner(
            builder, loc, op, seqTy.getEleTy(), leftVal, rightVal)};
      };
      mlir::Value elemental = hlfir::genElementalOp(
          loc, builder, seqTy.getEleTy(), shape, typeParams, genKernel,
          /*isUnordered=*/true);
      builder.create<hlfir::AssignOp>(loc, elemental, v1DeclareOp.getBase());
      return;
    }
    if (allConstantBound) {
      // Use the constant bound directly in the combiner region so they do not
      // need to be passed as block argument.
      for (auto bound : llvm::reverse(bounds)) {
        auto dataBound =
            mlir::dyn_cast<mlir::acc::DataBoundsOp>(bound.getDefiningOp());
        llvm::SmallVector<mlir::Value> values =
            genConstantBounds(builder, loc, dataBound);
        auto loop =
            builder.create<fir::DoLoopOp>(loc, values[0], values[1], values[2],
                                          /*unordered=*/false);
        builder.setInsertionPointToStart(loop.getBody());
        loops.push_back(loop);
        ivs.push_back(loop.getInductionVar());
      }
    } else {
      // Lowerbound, upperbound and step are passed as block arguments.
      [[maybe_unused]] unsigned nbRangeArgs =
          recipe.getCombinerRegion().getArguments().size() - 2;
      assert((nbRangeArgs / 3 == seqTy.getDimension()) &&
             "Expect 3 block arguments per dimension");
      for (unsigned i = 2; i < recipe.getCombinerRegion().getArguments().size();
           i += 3) {
        mlir::Value lb = recipe.getCombinerRegion().getArgument(i);
        mlir::Value ub = recipe.getCombinerRegion().getArgument(i + 1);
        mlir::Value step = recipe.getCombinerRegion().getArgument(i + 2);
        auto loop = builder.create<fir::DoLoopOp>(loc, lb, ub, step,
                                                  /*unordered=*/false);
        builder.setInsertionPointToStart(loop.getBody());
        loops.push_back(loop);
        ivs.push_back(loop.getInductionVar());
      }
    }
    auto addr1 = builder.create<fir::CoordinateOp>(loc, refTy, value1, ivs);
    auto addr2 = builder.create<fir::CoordinateOp>(loc, refTy, value2, ivs);
    auto load1 = builder.create<fir::LoadOp>(loc, addr1);
    auto load2 = builder.create<fir::LoadOp>(loc, addr2);
    mlir::Value res =
        genScalarCombiner(builder, loc, op, seqTy.getEleTy(), load1, load2);
    builder.create<fir::StoreOp>(loc, res, addr1);
    builder.setInsertionPointAfter(loops[0]);
  } else if (auto boxTy = mlir::dyn_cast<fir::BaseBoxType>(ty)) {
    mlir::Type innerTy = extractSequenceType(boxTy);
    fir::SequenceType seqTy =
        mlir::dyn_cast_or_null<fir::SequenceType>(innerTy);
    if (!seqTy)
      TODO(loc, "Unsupported boxed type in OpenACC reduction");

    auto shape = genShapeFromBoundsOrArgs(
        loc, builder, seqTy, bounds, recipe.getCombinerRegion().getArguments());
    hlfir::DesignateOp::Subscripts triplets =
        getSubscriptsFromArgs(recipe.getCombinerRegion().getArguments());
    auto leftEntity = hlfir::Entity{value1};
    auto left =
        genDesignateWithTriplets(builder, loc, leftEntity, triplets, shape);
    auto rightEntity = hlfir::Entity{value2};
    auto right =
        genDesignateWithTriplets(builder, loc, rightEntity, triplets, shape);

    llvm::SmallVector<mlir::Value, 1> typeParams;
    auto genKernel = [&builder, &loc, op, seqTy, &left, &right](
                         mlir::Location l, fir::FirOpBuilder &b,
                         mlir::ValueRange oneBasedIndices) -> hlfir::Entity {
      auto leftElement = hlfir::getElementAt(l, b, left, oneBasedIndices);
      auto rightElement = hlfir::getElementAt(l, b, right, oneBasedIndices);
      auto leftVal = hlfir::loadTrivialScalar(l, b, leftElement);
      auto rightVal = hlfir::loadTrivialScalar(l, b, rightElement);
      return hlfir::Entity{genScalarCombiner(builder, loc, op, seqTy.getEleTy(),
                                             leftVal, rightVal)};
    };
    mlir::Value elemental = hlfir::genElementalOp(
        loc, builder, seqTy.getEleTy(), shape, typeParams, genKernel,
        /*isUnordered=*/true);
    builder.create<hlfir::AssignOp>(loc, elemental, value1);
  } else {
    mlir::Value res = genScalarCombiner(builder, loc, op, ty, value1, value2);
    builder.create<fir::StoreOp>(loc, res, value1);
  }
}

mlir::acc::ReductionRecipeOp Fortran::lower::createOrGetReductionRecipe(
    fir::FirOpBuilder &builder, llvm::StringRef recipeName, mlir::Location loc,
    mlir::Type ty, mlir::acc::ReductionOperator op,
    llvm::SmallVector<mlir::Value> &bounds) {
  mlir::ModuleOp mod =
      builder.getBlock()->getParent()->getParentOfType<mlir::ModuleOp>();
  if (auto recipe = mod.lookupSymbol<mlir::acc::ReductionRecipeOp>(recipeName))
    return recipe;

  auto crtPos = builder.saveInsertionPoint();
  mlir::OpBuilder modBuilder(mod.getBodyRegion());
  auto recipe =
      modBuilder.create<mlir::acc::ReductionRecipeOp>(loc, recipeName, ty, op);
  llvm::SmallVector<mlir::Type> initArgsTy{ty};
  llvm::SmallVector<mlir::Location> initArgsLoc{loc};
  mlir::Type refTy = fir::unwrapRefType(ty);
  if (auto seqTy = mlir::dyn_cast_or_null<fir::SequenceType>(refTy)) {
    if (seqTy.hasDynamicExtents()) {
      mlir::Type idxTy = builder.getIndexType();
      for (unsigned i = 0; i < seqTy.getDimension(); ++i) {
        initArgsTy.push_back(idxTy);
        initArgsLoc.push_back(loc);
      }
    }
  }
  builder.createBlock(&recipe.getInitRegion(), recipe.getInitRegion().end(),
                      initArgsTy, initArgsLoc);
  builder.setInsertionPointToEnd(&recipe.getInitRegion().back());
  mlir::Value initValue = genReductionInitRegion(builder, loc, ty, op);
  builder.create<mlir::acc::YieldOp>(loc, initValue);

  // The two first block arguments are the two values to be combined.
  // The next arguments are the iteration ranges (lb, ub, step) to be used
  // for the combiner if needed.
  llvm::SmallVector<mlir::Type> argsTy{ty, ty};
  llvm::SmallVector<mlir::Location> argsLoc{loc, loc};
  bool allConstantBound = areAllBoundConstant(bounds);
  if (!allConstantBound) {
    for (mlir::Value bound : llvm::reverse(bounds)) {
      auto dataBound =
          mlir::dyn_cast<mlir::acc::DataBoundsOp>(bound.getDefiningOp());
      argsTy.push_back(dataBound.getLowerbound().getType());
      argsLoc.push_back(dataBound.getLowerbound().getLoc());
      argsTy.push_back(dataBound.getUpperbound().getType());
      argsLoc.push_back(dataBound.getUpperbound().getLoc());
      argsTy.push_back(dataBound.getStartIdx().getType());
      argsLoc.push_back(dataBound.getStartIdx().getLoc());
    }
  }
  builder.createBlock(&recipe.getCombinerRegion(),
                      recipe.getCombinerRegion().end(), argsTy, argsLoc);
  builder.setInsertionPointToEnd(&recipe.getCombinerRegion().back());
  mlir::Value v1 = recipe.getCombinerRegion().front().getArgument(0);
  mlir::Value v2 = recipe.getCombinerRegion().front().getArgument(1);
  genCombiner(builder, loc, op, ty, v1, v2, recipe, bounds, allConstantBound);
  builder.create<mlir::acc::YieldOp>(loc, v1);
  builder.restoreInsertionPoint(crtPos);
  return recipe;
}

static bool isSupportedReductionType(mlir::Type ty) {
  ty = fir::unwrapRefType(ty);
  if (auto boxTy = mlir::dyn_cast<fir::BaseBoxType>(ty))
    return isSupportedReductionType(boxTy.getEleTy());
  if (auto seqTy = mlir::dyn_cast<fir::SequenceType>(ty))
    return isSupportedReductionType(seqTy.getEleTy());
  if (auto heapTy = mlir::dyn_cast<fir::HeapType>(ty))
    return isSupportedReductionType(heapTy.getEleTy());
  if (auto ptrTy = mlir::dyn_cast<fir::PointerType>(ty))
    return isSupportedReductionType(ptrTy.getEleTy());
  return fir::isa_trivial(ty);
}

static void
genReductions(const Fortran::parser::AccObjectListWithReduction &objectList,
              Fortran::lower::AbstractConverter &converter,
              Fortran::semantics::SemanticsContext &semanticsContext,
              Fortran::lower::StatementContext &stmtCtx,
              llvm::SmallVectorImpl<mlir::Value> &reductionOperands,
              llvm::SmallVector<mlir::Attribute> &reductionRecipes) {
  fir::FirOpBuilder &builder = converter.getFirOpBuilder();
  const auto &objects = std::get<Fortran::parser::AccObjectList>(objectList.t);
  const auto &op =
      std::get<Fortran::parser::AccReductionOperator>(objectList.t);
  mlir::acc::ReductionOperator mlirOp = getReductionOperator(op);
  for (const auto &accObject : objects.v) {
    llvm::SmallVector<mlir::Value> bounds;
    std::stringstream asFortran;
    mlir::Location operandLocation = genOperandLocation(converter, accObject);
    mlir::Value baseAddr = Fortran::lower::gatherDataOperandAddrAndBounds<
        Fortran::parser::AccObject, mlir::acc::DataBoundsType,
        mlir::acc::DataBoundsOp>(converter, builder, semanticsContext, stmtCtx,
                                 accObject, operandLocation, asFortran, bounds);

    mlir::Type reductionTy = fir::unwrapRefType(baseAddr.getType());
    if (auto seqTy = mlir::dyn_cast<fir::SequenceType>(reductionTy))
      reductionTy = seqTy.getEleTy();

    if (!isSupportedReductionType(reductionTy))
      TODO(operandLocation, "reduction with unsupported type");

    auto op = createDataEntryOp<mlir::acc::ReductionOp>(
        builder, operandLocation, baseAddr, asFortran, bounds,
        /*structured=*/true, /*implicit=*/false,
        mlir::acc::DataClause::acc_reduction, baseAddr.getType());
    mlir::Type ty = op.getAccPtr().getType();
    if (!areAllBoundConstant(bounds) ||
        fir::isAssumedShape(baseAddr.getType()) ||
        fir::isAllocatableOrPointerArray(baseAddr.getType()))
      ty = baseAddr.getType();
    std::string suffix =
        areAllBoundConstant(bounds) ? getBoundsString(bounds) : "";
    std::string recipeName = fir::getTypeAsString(
        ty, converter.getKindMap(),
        ("reduction_" + stringifyReductionOperator(mlirOp)).str() + suffix);

    mlir::acc::ReductionRecipeOp recipe =
        Fortran::lower::createOrGetReductionRecipe(
            builder, recipeName, operandLocation, ty, mlirOp, bounds);
    reductionRecipes.push_back(mlir::SymbolRefAttr::get(
        builder.getContext(), recipe.getSymName().str()));
    reductionOperands.push_back(op.getAccPtr());
  }
}

static void
addOperands(llvm::SmallVectorImpl<mlir::Value> &operands,
            llvm::SmallVectorImpl<int32_t> &operandSegments,
            const llvm::SmallVectorImpl<mlir::Value> &clauseOperands) {
  operands.append(clauseOperands.begin(), clauseOperands.end());
  operandSegments.push_back(clauseOperands.size());
}

static void addOperand(llvm::SmallVectorImpl<mlir::Value> &operands,
                       llvm::SmallVectorImpl<int32_t> &operandSegments,
                       const mlir::Value &clauseOperand) {
  if (clauseOperand) {
    operands.push_back(clauseOperand);
    operandSegments.push_back(1);
  } else {
    operandSegments.push_back(0);
  }
}

template <typename Op, typename Terminator>
static Op createRegionOp(fir::FirOpBuilder &builder, mlir::Location loc,
                         Fortran::lower::pft::Evaluation &eval,
                         const llvm::SmallVectorImpl<mlir::Value> &operands,
                         const llvm::SmallVectorImpl<int32_t> &operandSegments,
                         bool outerCombined = false) {
  llvm::ArrayRef<mlir::Type> argTy;
  Op op = builder.create<Op>(loc, argTy, operands);
  builder.createBlock(&op.getRegion());
  mlir::Block &block = op.getRegion().back();
  builder.setInsertionPointToStart(&block);

  op->setAttr(Op::getOperandSegmentSizeAttr(),
              builder.getDenseI32ArrayAttr(operandSegments));

  // Place the insertion point to the start of the first block.
  builder.setInsertionPointToStart(&block);

  // If it is an unstructured region and is not the outer region of a combined
  // construct, create empty blocks for all evaluations.
  if (eval.lowerAsUnstructured() && !outerCombined)
    Fortran::lower::createEmptyRegionBlocks<mlir::acc::TerminatorOp,
                                            mlir::acc::YieldOp>(
        builder, eval.getNestedEvaluations());

  builder.create<Terminator>(loc);
  builder.setInsertionPointToStart(&block);
  return op;
}

static void genAsyncClause(Fortran::lower::AbstractConverter &converter,
                           const Fortran::parser::AccClause::Async *asyncClause,
                           mlir::Value &async, bool &addAsyncAttr,
                           Fortran::lower::StatementContext &stmtCtx) {
  const auto &asyncClauseValue = asyncClause->v;
  if (asyncClauseValue) { // async has a value.
    async = fir::getBase(converter.genExprValue(
        *Fortran::semantics::GetExpr(*asyncClauseValue), stmtCtx));
  } else {
    addAsyncAttr = true;
  }
}

static mlir::acc::DeviceType
getDeviceType(Fortran::parser::AccDeviceTypeExpr::Device device) {
  switch (device) {
  case Fortran::parser::AccDeviceTypeExpr::Device::Star:
    return mlir::acc::DeviceType::Star;
  case Fortran::parser::AccDeviceTypeExpr::Device::Default:
    return mlir::acc::DeviceType::Default;
  case Fortran::parser::AccDeviceTypeExpr::Device::Nvidia:
    return mlir::acc::DeviceType::Nvidia;
  case Fortran::parser::AccDeviceTypeExpr::Device::Radeon:
    return mlir::acc::DeviceType::Radeon;
  case Fortran::parser::AccDeviceTypeExpr::Device::Host:
    return mlir::acc::DeviceType::Host;
  case Fortran::parser::AccDeviceTypeExpr::Device::Multicore:
    return mlir::acc::DeviceType::Multicore;
  }
  return mlir::acc::DeviceType::Default;
}

static void gatherDeviceTypeAttrs(
    fir::FirOpBuilder &builder, mlir::Location clauseLocation,
    const Fortran::parser::AccClause::DeviceType *deviceTypeClause,
    llvm::SmallVector<mlir::Attribute> &deviceTypes,
    Fortran::lower::StatementContext &stmtCtx) {
  const Fortran::parser::AccDeviceTypeExprList &deviceTypeExprList =
      deviceTypeClause->v;
  for (const auto &deviceTypeExpr : deviceTypeExprList.v)
    deviceTypes.push_back(mlir::acc::DeviceTypeAttr::get(
        builder.getContext(), getDeviceType(deviceTypeExpr.v)));
}

static void genIfClause(Fortran::lower::AbstractConverter &converter,
                        mlir::Location clauseLocation,
                        const Fortran::parser::AccClause::If *ifClause,
                        mlir::Value &ifCond,
                        Fortran::lower::StatementContext &stmtCtx) {
  fir::FirOpBuilder &firOpBuilder = converter.getFirOpBuilder();
  mlir::Value cond = fir::getBase(converter.genExprValue(
      *Fortran::semantics::GetExpr(ifClause->v), stmtCtx, &clauseLocation));
  ifCond = firOpBuilder.createConvert(clauseLocation, firOpBuilder.getI1Type(),
                                      cond);
}

static void genWaitClause(Fortran::lower::AbstractConverter &converter,
                          const Fortran::parser::AccClause::Wait *waitClause,
                          llvm::SmallVectorImpl<mlir::Value> &operands,
                          mlir::Value &waitDevnum, bool &addWaitAttr,
                          Fortran::lower::StatementContext &stmtCtx) {
  const auto &waitClauseValue = waitClause->v;
  if (waitClauseValue) { // wait has a value.
    const Fortran::parser::AccWaitArgument &waitArg = *waitClauseValue;
    const auto &waitList =
        std::get<std::list<Fortran::parser::ScalarIntExpr>>(waitArg.t);
    for (const Fortran::parser::ScalarIntExpr &value : waitList) {
      mlir::Value v = fir::getBase(
          converter.genExprValue(*Fortran::semantics::GetExpr(value), stmtCtx));
      operands.push_back(v);
    }

    const auto &waitDevnumValue =
        std::get<std::optional<Fortran::parser::ScalarIntExpr>>(waitArg.t);
    if (waitDevnumValue)
      waitDevnum = fir::getBase(converter.genExprValue(
          *Fortran::semantics::GetExpr(*waitDevnumValue), stmtCtx));
  } else {
    addWaitAttr = true;
  }
}

static mlir::acc::LoopOp
createLoopOp(Fortran::lower::AbstractConverter &converter,
             mlir::Location currentLocation,
             Fortran::lower::pft::Evaluation &eval,
             Fortran::semantics::SemanticsContext &semanticsContext,
             Fortran::lower::StatementContext &stmtCtx,
             const Fortran::parser::AccClauseList &accClauseList) {
  fir::FirOpBuilder &builder = converter.getFirOpBuilder();

  mlir::Value workerNum;
  mlir::Value vectorNum;
  mlir::Value gangNum;
  mlir::Value gangDim;
  mlir::Value gangStatic;
  llvm::SmallVector<mlir::Value> tileOperands, privateOperands,
      reductionOperands, cacheOperands;
  llvm::SmallVector<mlir::Attribute> privatizations, reductionRecipes;
  bool hasGang = false, hasVector = false, hasWorker = false;

  for (const Fortran::parser::AccClause &clause : accClauseList.v) {
    mlir::Location clauseLocation = converter.genLocation(clause.source);
    if (const auto *gangClause =
            std::get_if<Fortran::parser::AccClause::Gang>(&clause.u)) {
      if (gangClause->v) {
        const Fortran::parser::AccGangArgList &x = *gangClause->v;
        for (const Fortran::parser::AccGangArg &gangArg : x.v) {
          if (const auto *num =
                  std::get_if<Fortran::parser::AccGangArg::Num>(&gangArg.u)) {
            gangNum = fir::getBase(converter.genExprValue(
                *Fortran::semantics::GetExpr(num->v), stmtCtx));
          } else if (const auto *staticArg =
                         std::get_if<Fortran::parser::AccGangArg::Static>(
                             &gangArg.u)) {
            const Fortran::parser::AccSizeExpr &sizeExpr = staticArg->v;
            if (sizeExpr.v) {
              gangStatic = fir::getBase(converter.genExprValue(
                  *Fortran::semantics::GetExpr(*sizeExpr.v), stmtCtx));
            } else {
              // * was passed as value and will be represented as a special
              // constant.
              gangStatic = builder.createIntegerConstant(
                  clauseLocation, builder.getIndexType(), starCst);
            }
          } else if (const auto *dim =
                         std::get_if<Fortran::parser::AccGangArg::Dim>(
                             &gangArg.u)) {
            gangDim = fir::getBase(converter.genExprValue(
                *Fortran::semantics::GetExpr(dim->v), stmtCtx));
          }
        }
      }
      hasGang = true;
    } else if (const auto *workerClause =
                   std::get_if<Fortran::parser::AccClause::Worker>(&clause.u)) {
      if (workerClause->v) {
        workerNum = fir::getBase(converter.genExprValue(
            *Fortran::semantics::GetExpr(*workerClause->v), stmtCtx));
      }
      hasWorker = true;
    } else if (const auto *vectorClause =
                   std::get_if<Fortran::parser::AccClause::Vector>(&clause.u)) {
      if (vectorClause->v) {
        vectorNum = fir::getBase(converter.genExprValue(
            *Fortran::semantics::GetExpr(*vectorClause->v), stmtCtx));
      }
      hasVector = true;
    } else if (const auto *tileClause =
                   std::get_if<Fortran::parser::AccClause::Tile>(&clause.u)) {
      const Fortran::parser::AccTileExprList &accTileExprList = tileClause->v;
      for (const auto &accTileExpr : accTileExprList.v) {
        const auto &expr =
            std::get<std::optional<Fortran::parser::ScalarIntConstantExpr>>(
                accTileExpr.t);
        if (expr) {
          tileOperands.push_back(fir::getBase(converter.genExprValue(
              *Fortran::semantics::GetExpr(*expr), stmtCtx)));
        } else {
          // * was passed as value and will be represented as a special
          // constant.
          mlir::Value tileStar = builder.createIntegerConstant(
              clauseLocation, builder.getIntegerType(32), starCst);
          tileOperands.push_back(tileStar);
        }
      }
    } else if (const auto *privateClause =
                   std::get_if<Fortran::parser::AccClause::Private>(
                       &clause.u)) {
      genPrivatizations<mlir::acc::PrivateRecipeOp>(
          privateClause->v, converter, semanticsContext, stmtCtx,
          privateOperands, privatizations);
    } else if (const auto *reductionClause =
                   std::get_if<Fortran::parser::AccClause::Reduction>(
                       &clause.u)) {
      genReductions(reductionClause->v, converter, semanticsContext, stmtCtx,
                    reductionOperands, reductionRecipes);
    }
  }

  // Prepare the operand segment size attribute and the operands value range.
  llvm::SmallVector<mlir::Value> operands;
  llvm::SmallVector<int32_t> operandSegments;
  addOperand(operands, operandSegments, gangNum);
  addOperand(operands, operandSegments, gangDim);
  addOperand(operands, operandSegments, gangStatic);
  addOperand(operands, operandSegments, workerNum);
  addOperand(operands, operandSegments, vectorNum);
  addOperands(operands, operandSegments, tileOperands);
  addOperands(operands, operandSegments, cacheOperands);
  addOperands(operands, operandSegments, privateOperands);
  addOperands(operands, operandSegments, reductionOperands);

  auto loopOp = createRegionOp<mlir::acc::LoopOp, mlir::acc::YieldOp>(
      builder, currentLocation, eval, operands, operandSegments);

  if (hasGang)
    loopOp.setHasGangAttr(builder.getUnitAttr());
  if (hasWorker)
    loopOp.setHasWorkerAttr(builder.getUnitAttr());
  if (hasVector)
    loopOp.setHasVectorAttr(builder.getUnitAttr());

  if (!privatizations.empty())
    loopOp.setPrivatizationsAttr(
        mlir::ArrayAttr::get(builder.getContext(), privatizations));

  if (!reductionRecipes.empty())
    loopOp.setReductionRecipesAttr(
        mlir::ArrayAttr::get(builder.getContext(), reductionRecipes));

  // Lower clauses mapped to attributes
  for (const Fortran::parser::AccClause &clause : accClauseList.v) {
    mlir::Location clauseLocation = converter.genLocation(clause.source);
    if (const auto *collapseClause =
            std::get_if<Fortran::parser::AccClause::Collapse>(&clause.u)) {
      const Fortran::parser::AccCollapseArg &arg = collapseClause->v;
      const auto &force = std::get<bool>(arg.t);
      if (force)
        TODO(clauseLocation, "OpenACC collapse force modifier");
      const auto &intExpr =
          std::get<Fortran::parser::ScalarIntConstantExpr>(arg.t);
      const auto *expr = Fortran::semantics::GetExpr(intExpr);
      const std::optional<int64_t> collapseValue =
          Fortran::evaluate::ToInt64(*expr);
      if (collapseValue) {
        loopOp.setCollapseAttr(builder.getI64IntegerAttr(*collapseValue));
      }
    } else if (std::get_if<Fortran::parser::AccClause::Seq>(&clause.u)) {
      loopOp.setSeqAttr(builder.getUnitAttr());
    } else if (std::get_if<Fortran::parser::AccClause::Independent>(
                   &clause.u)) {
      loopOp.setIndependentAttr(builder.getUnitAttr());
    } else if (std::get_if<Fortran::parser::AccClause::Auto>(&clause.u)) {
      loopOp->setAttr(mlir::acc::LoopOp::getAutoAttrStrName(),
                      builder.getUnitAttr());
    }
  }
  return loopOp;
}

static void genACC(Fortran::lower::AbstractConverter &converter,
                   Fortran::semantics::SemanticsContext &semanticsContext,
                   Fortran::lower::pft::Evaluation &eval,
                   const Fortran::parser::OpenACCLoopConstruct &loopConstruct) {

  const auto &beginLoopDirective =
      std::get<Fortran::parser::AccBeginLoopDirective>(loopConstruct.t);
  const auto &loopDirective =
      std::get<Fortran::parser::AccLoopDirective>(beginLoopDirective.t);

  mlir::Location currentLocation =
      converter.genLocation(beginLoopDirective.source);
  Fortran::lower::StatementContext stmtCtx;

  if (loopDirective.v == llvm::acc::ACCD_loop) {
    const auto &accClauseList =
        std::get<Fortran::parser::AccClauseList>(beginLoopDirective.t);
    createLoopOp(converter, currentLocation, eval, semanticsContext, stmtCtx,
                 accClauseList);
  }
}

template <typename Op, typename Clause>
static void genDataOperandOperationsWithModifier(
    const Clause *x, Fortran::lower::AbstractConverter &converter,
    Fortran::semantics::SemanticsContext &semanticsContext,
    Fortran::lower::StatementContext &stmtCtx,
    Fortran::parser::AccDataModifier::Modifier mod,
    llvm::SmallVectorImpl<mlir::Value> &dataClauseOperands,
    const mlir::acc::DataClause clause,
    const mlir::acc::DataClause clauseWithModifier,
    bool setDeclareAttr = false) {
  const Fortran::parser::AccObjectListWithModifier &listWithModifier = x->v;
  const auto &accObjectList =
      std::get<Fortran::parser::AccObjectList>(listWithModifier.t);
  const auto &modifier =
      std::get<std::optional<Fortran::parser::AccDataModifier>>(
          listWithModifier.t);
  mlir::acc::DataClause dataClause =
      (modifier && (*modifier).v == mod) ? clauseWithModifier : clause;
  genDataOperandOperations<Op>(accObjectList, converter, semanticsContext,
                               stmtCtx, dataClauseOperands, dataClause,
                               /*structured=*/true, /*implicit=*/false,
                               setDeclareAttr);
}

template <typename Op>
static Op
createComputeOp(Fortran::lower::AbstractConverter &converter,
                mlir::Location currentLocation,
                Fortran::lower::pft::Evaluation &eval,
                Fortran::semantics::SemanticsContext &semanticsContext,
                Fortran::lower::StatementContext &stmtCtx,
                const Fortran::parser::AccClauseList &accClauseList,
                bool outerCombined = false) {

  // Parallel operation operands
  mlir::Value async;
  mlir::Value numWorkers;
  mlir::Value vectorLength;
  mlir::Value ifCond;
  mlir::Value selfCond;
  mlir::Value waitDevnum;
  llvm::SmallVector<mlir::Value> waitOperands, attachEntryOperands,
      copyEntryOperands, copyoutEntryOperands, createEntryOperands,
      dataClauseOperands, numGangs;

  llvm::SmallVector<mlir::Value> reductionOperands, privateOperands,
      firstprivateOperands;
  llvm::SmallVector<mlir::Attribute> privatizations, firstPrivatizations,
      reductionRecipes;

  // Async, wait and self clause have optional values but can be present with
  // no value as well. When there is no value, the op has an attribute to
  // represent the clause.
  bool addAsyncAttr = false;
  bool addWaitAttr = false;
  bool addSelfAttr = false;

  bool hasDefaultNone = false;
  bool hasDefaultPresent = false;

  fir::FirOpBuilder &builder = converter.getFirOpBuilder();

  // Lower clauses values mapped to operands.
  // Keep track of each group of operands separatly as clauses can appear
  // more than once.
  for (const Fortran::parser::AccClause &clause : accClauseList.v) {
    mlir::Location clauseLocation = converter.genLocation(clause.source);
    if (const auto *asyncClause =
            std::get_if<Fortran::parser::AccClause::Async>(&clause.u)) {
      genAsyncClause(converter, asyncClause, async, addAsyncAttr, stmtCtx);
    } else if (const auto *waitClause =
                   std::get_if<Fortran::parser::AccClause::Wait>(&clause.u)) {
      genWaitClause(converter, waitClause, waitOperands, waitDevnum,
                    addWaitAttr, stmtCtx);
    } else if (const auto *numGangsClause =
                   std::get_if<Fortran::parser::AccClause::NumGangs>(
                       &clause.u)) {
      for (const Fortran::parser::ScalarIntExpr &expr : numGangsClause->v)
        numGangs.push_back(fir::getBase(converter.genExprValue(
            *Fortran::semantics::GetExpr(expr), stmtCtx)));
    } else if (const auto *numWorkersClause =
                   std::get_if<Fortran::parser::AccClause::NumWorkers>(
                       &clause.u)) {
      numWorkers = fir::getBase(converter.genExprValue(
          *Fortran::semantics::GetExpr(numWorkersClause->v), stmtCtx));
    } else if (const auto *vectorLengthClause =
                   std::get_if<Fortran::parser::AccClause::VectorLength>(
                       &clause.u)) {
      vectorLength = fir::getBase(converter.genExprValue(
          *Fortran::semantics::GetExpr(vectorLengthClause->v), stmtCtx));
    } else if (const auto *ifClause =
                   std::get_if<Fortran::parser::AccClause::If>(&clause.u)) {
      genIfClause(converter, clauseLocation, ifClause, ifCond, stmtCtx);
    } else if (const auto *selfClause =
                   std::get_if<Fortran::parser::AccClause::Self>(&clause.u)) {
      const std::optional<Fortran::parser::AccSelfClause> &accSelfClause =
          selfClause->v;
      if (accSelfClause) {
        if (const auto *optCondition =
                std::get_if<std::optional<Fortran::parser::ScalarLogicalExpr>>(
                    &(*accSelfClause).u)) {
          if (*optCondition) {
            mlir::Value cond = fir::getBase(converter.genExprValue(
                *Fortran::semantics::GetExpr(*optCondition), stmtCtx));
            selfCond = builder.createConvert(clauseLocation,
                                             builder.getI1Type(), cond);
          }
        } else if (const auto *accClauseList =
                       std::get_if<Fortran::parser::AccObjectList>(
                           &(*accSelfClause).u)) {
          // TODO This would be nicer to be done in canonicalization step.
          if (accClauseList->v.size() == 1) {
            const auto &accObject = accClauseList->v.front();
            if (const auto *designator =
                    std::get_if<Fortran::parser::Designator>(&accObject.u)) {
              if (const auto *name =
                      Fortran::semantics::getDesignatorNameIfDataRef(
                          *designator)) {
                auto cond = converter.getSymbolAddress(*name->symbol);
                selfCond = builder.createConvert(clauseLocation,
                                                 builder.getI1Type(), cond);
              }
            }
          }
        }
      } else {
        addSelfAttr = true;
      }
    } else if (const auto *copyClause =
                   std::get_if<Fortran::parser::AccClause::Copy>(&clause.u)) {
      auto crtDataStart = dataClauseOperands.size();
      genDataOperandOperations<mlir::acc::CopyinOp>(
          copyClause->v, converter, semanticsContext, stmtCtx,
          dataClauseOperands, mlir::acc::DataClause::acc_copy,
          /*structured=*/true, /*implicit=*/false);
      copyEntryOperands.append(dataClauseOperands.begin() + crtDataStart,
                               dataClauseOperands.end());
    } else if (const auto *copyinClause =
                   std::get_if<Fortran::parser::AccClause::Copyin>(&clause.u)) {
      genDataOperandOperationsWithModifier<mlir::acc::CopyinOp,
                                           Fortran::parser::AccClause::Copyin>(
          copyinClause, converter, semanticsContext, stmtCtx,
          Fortran::parser::AccDataModifier::Modifier::ReadOnly,
          dataClauseOperands, mlir::acc::DataClause::acc_copyin,
          mlir::acc::DataClause::acc_copyin_readonly);
    } else if (const auto *copyoutClause =
                   std::get_if<Fortran::parser::AccClause::Copyout>(
                       &clause.u)) {
      auto crtDataStart = dataClauseOperands.size();
      genDataOperandOperationsWithModifier<mlir::acc::CreateOp,
                                           Fortran::parser::AccClause::Copyout>(
          copyoutClause, converter, semanticsContext, stmtCtx,
          Fortran::parser::AccDataModifier::Modifier::ReadOnly,
          dataClauseOperands, mlir::acc::DataClause::acc_copyout,
          mlir::acc::DataClause::acc_copyout_zero);
      copyoutEntryOperands.append(dataClauseOperands.begin() + crtDataStart,
                                  dataClauseOperands.end());
    } else if (const auto *createClause =
                   std::get_if<Fortran::parser::AccClause::Create>(&clause.u)) {
      auto crtDataStart = dataClauseOperands.size();
      genDataOperandOperationsWithModifier<mlir::acc::CreateOp,
                                           Fortran::parser::AccClause::Create>(
          createClause, converter, semanticsContext, stmtCtx,
          Fortran::parser::AccDataModifier::Modifier::Zero, dataClauseOperands,
          mlir::acc::DataClause::acc_create,
          mlir::acc::DataClause::acc_create_zero);
      createEntryOperands.append(dataClauseOperands.begin() + crtDataStart,
                                 dataClauseOperands.end());
    } else if (const auto *noCreateClause =
                   std::get_if<Fortran::parser::AccClause::NoCreate>(
                       &clause.u)) {
      genDataOperandOperations<mlir::acc::NoCreateOp>(
          noCreateClause->v, converter, semanticsContext, stmtCtx,
          dataClauseOperands, mlir::acc::DataClause::acc_no_create,
          /*structured=*/true, /*implicit=*/false);
    } else if (const auto *presentClause =
                   std::get_if<Fortran::parser::AccClause::Present>(
                       &clause.u)) {
      genDataOperandOperations<mlir::acc::PresentOp>(
          presentClause->v, converter, semanticsContext, stmtCtx,
          dataClauseOperands, mlir::acc::DataClause::acc_present,
          /*structured=*/true, /*implicit=*/false);
    } else if (const auto *devicePtrClause =
                   std::get_if<Fortran::parser::AccClause::Deviceptr>(
                       &clause.u)) {
      genDataOperandOperations<mlir::acc::DevicePtrOp>(
          devicePtrClause->v, converter, semanticsContext, stmtCtx,
          dataClauseOperands, mlir::acc::DataClause::acc_deviceptr,
          /*structured=*/true, /*implicit=*/false);
    } else if (const auto *attachClause =
                   std::get_if<Fortran::parser::AccClause::Attach>(&clause.u)) {
      auto crtDataStart = dataClauseOperands.size();
      genDataOperandOperations<mlir::acc::AttachOp>(
          attachClause->v, converter, semanticsContext, stmtCtx,
          dataClauseOperands, mlir::acc::DataClause::acc_attach,
          /*structured=*/true, /*implicit=*/false);
      attachEntryOperands.append(dataClauseOperands.begin() + crtDataStart,
                                 dataClauseOperands.end());
    } else if (const auto *privateClause =
                   std::get_if<Fortran::parser::AccClause::Private>(
                       &clause.u)) {
      if (!outerCombined)
        genPrivatizations<mlir::acc::PrivateRecipeOp>(
            privateClause->v, converter, semanticsContext, stmtCtx,
            privateOperands, privatizations);
    } else if (const auto *firstprivateClause =
                   std::get_if<Fortran::parser::AccClause::Firstprivate>(
                       &clause.u)) {
      genPrivatizations<mlir::acc::FirstprivateRecipeOp>(
          firstprivateClause->v, converter, semanticsContext, stmtCtx,
          firstprivateOperands, firstPrivatizations);
    } else if (const auto *reductionClause =
                   std::get_if<Fortran::parser::AccClause::Reduction>(
                       &clause.u)) {
      // A reduction clause on a combined construct is treated as if it appeared
      // on the loop construct. So don't generate a reduction clause when it is
      // combined - delay it to the loop. However, a reduction clause on a
      // combined construct implies a copy clause so issue an implicit copy
      // instead.
      if (!outerCombined) {
        genReductions(reductionClause->v, converter, semanticsContext, stmtCtx,
                      reductionOperands, reductionRecipes);
      } else {
        auto crtDataStart = dataClauseOperands.size();
        genDataOperandOperations<mlir::acc::CopyinOp>(
            std::get<Fortran::parser::AccObjectList>(reductionClause->v.t),
            converter, semanticsContext, stmtCtx, dataClauseOperands,
            mlir::acc::DataClause::acc_reduction,
            /*structured=*/true, /*implicit=*/true);
        copyEntryOperands.append(dataClauseOperands.begin() + crtDataStart,
                                 dataClauseOperands.end());
      }
    } else if (const auto *defaultClause =
                   std::get_if<Fortran::parser::AccClause::Default>(
                       &clause.u)) {
      if ((defaultClause->v).v == llvm::acc::DefaultValue::ACC_Default_none)
        hasDefaultNone = true;
      else if ((defaultClause->v).v ==
               llvm::acc::DefaultValue::ACC_Default_present)
        hasDefaultPresent = true;
    }
  }

  // Prepare the operand segment size attribute and the operands value range.
  llvm::SmallVector<mlir::Value, 8> operands;
  llvm::SmallVector<int32_t, 8> operandSegments;
  addOperand(operands, operandSegments, async);
  addOperands(operands, operandSegments, waitOperands);
  if constexpr (!std::is_same_v<Op, mlir::acc::SerialOp>) {
    addOperands(operands, operandSegments, numGangs);
    addOperand(operands, operandSegments, numWorkers);
    addOperand(operands, operandSegments, vectorLength);
  }
  addOperand(operands, operandSegments, ifCond);
  addOperand(operands, operandSegments, selfCond);
  if constexpr (!std::is_same_v<Op, mlir::acc::KernelsOp>) {
    addOperands(operands, operandSegments, reductionOperands);
    addOperands(operands, operandSegments, privateOperands);
    addOperands(operands, operandSegments, firstprivateOperands);
  }
  addOperands(operands, operandSegments, dataClauseOperands);

  Op computeOp;
  if constexpr (std::is_same_v<Op, mlir::acc::KernelsOp>)
    computeOp = createRegionOp<Op, mlir::acc::TerminatorOp>(
        builder, currentLocation, eval, operands, operandSegments,
        outerCombined);
  else
    computeOp = createRegionOp<Op, mlir::acc::YieldOp>(
        builder, currentLocation, eval, operands, operandSegments,
        outerCombined);

  if (addAsyncAttr)
    computeOp.setAsyncAttrAttr(builder.getUnitAttr());
  if (addWaitAttr)
    computeOp.setWaitAttrAttr(builder.getUnitAttr());
  if (addSelfAttr)
    computeOp.setSelfAttrAttr(builder.getUnitAttr());

  if (hasDefaultNone)
    computeOp.setDefaultAttr(mlir::acc::ClauseDefaultValue::None);
  if (hasDefaultPresent)
    computeOp.setDefaultAttr(mlir::acc::ClauseDefaultValue::Present);

  if constexpr (!std::is_same_v<Op, mlir::acc::KernelsOp>) {
    if (!privatizations.empty())
      computeOp.setPrivatizationsAttr(
          mlir::ArrayAttr::get(builder.getContext(), privatizations));
    if (!reductionRecipes.empty())
      computeOp.setReductionRecipesAttr(
          mlir::ArrayAttr::get(builder.getContext(), reductionRecipes));
    if (!firstPrivatizations.empty())
      computeOp.setFirstprivatizationsAttr(
          mlir::ArrayAttr::get(builder.getContext(), firstPrivatizations));
  }

  auto insPt = builder.saveInsertionPoint();
  builder.setInsertionPointAfter(computeOp);

  // Create the exit operations after the region.
  genDataExitOperations<mlir::acc::CopyinOp, mlir::acc::CopyoutOp>(
      builder, copyEntryOperands, /*structured=*/true);
  genDataExitOperations<mlir::acc::CreateOp, mlir::acc::CopyoutOp>(
      builder, copyoutEntryOperands, /*structured=*/true);
  genDataExitOperations<mlir::acc::AttachOp, mlir::acc::DetachOp>(
      builder, attachEntryOperands, /*structured=*/true);
  genDataExitOperations<mlir::acc::CreateOp, mlir::acc::DeleteOp>(
      builder, createEntryOperands, /*structured=*/true);

  builder.restoreInsertionPoint(insPt);
  return computeOp;
}

static void genACCDataOp(Fortran::lower::AbstractConverter &converter,
                         mlir::Location currentLocation,
                         Fortran::lower::pft::Evaluation &eval,
                         Fortran::semantics::SemanticsContext &semanticsContext,
                         Fortran::lower::StatementContext &stmtCtx,
                         const Fortran::parser::AccClauseList &accClauseList) {
  mlir::Value ifCond, async, waitDevnum;
  llvm::SmallVector<mlir::Value> attachEntryOperands, createEntryOperands,
      copyEntryOperands, copyoutEntryOperands, dataClauseOperands, waitOperands;

  // Async and wait have an optional value but can be present with
  // no value as well. When there is no value, the op has an attribute to
  // represent the clause.
  bool addAsyncAttr = false;
  bool addWaitAttr = false;

  bool hasDefaultNone = false;
  bool hasDefaultPresent = false;

  fir::FirOpBuilder &builder = converter.getFirOpBuilder();

  // Lower clauses values mapped to operands.
  // Keep track of each group of operands separately as clauses can appear
  // more than once.
  for (const Fortran::parser::AccClause &clause : accClauseList.v) {
    mlir::Location clauseLocation = converter.genLocation(clause.source);
    if (const auto *ifClause =
            std::get_if<Fortran::parser::AccClause::If>(&clause.u)) {
      genIfClause(converter, clauseLocation, ifClause, ifCond, stmtCtx);
    } else if (const auto *copyClause =
                   std::get_if<Fortran::parser::AccClause::Copy>(&clause.u)) {
      auto crtDataStart = dataClauseOperands.size();
      genDataOperandOperations<mlir::acc::CopyinOp>(
          copyClause->v, converter, semanticsContext, stmtCtx,
          dataClauseOperands, mlir::acc::DataClause::acc_copy,
          /*structured=*/true, /*implicit=*/false);
      copyEntryOperands.append(dataClauseOperands.begin() + crtDataStart,
                               dataClauseOperands.end());
    } else if (const auto *copyinClause =
                   std::get_if<Fortran::parser::AccClause::Copyin>(&clause.u)) {
      genDataOperandOperationsWithModifier<mlir::acc::CopyinOp,
                                           Fortran::parser::AccClause::Copyin>(
          copyinClause, converter, semanticsContext, stmtCtx,
          Fortran::parser::AccDataModifier::Modifier::ReadOnly,
          dataClauseOperands, mlir::acc::DataClause::acc_copyin,
          mlir::acc::DataClause::acc_copyin_readonly);
    } else if (const auto *copyoutClause =
                   std::get_if<Fortran::parser::AccClause::Copyout>(
                       &clause.u)) {
      auto crtDataStart = dataClauseOperands.size();
      genDataOperandOperationsWithModifier<mlir::acc::CreateOp,
                                           Fortran::parser::AccClause::Copyout>(
          copyoutClause, converter, semanticsContext, stmtCtx,
          Fortran::parser::AccDataModifier::Modifier::Zero, dataClauseOperands,
          mlir::acc::DataClause::acc_copyout,
          mlir::acc::DataClause::acc_copyout_zero);
      copyoutEntryOperands.append(dataClauseOperands.begin() + crtDataStart,
                                  dataClauseOperands.end());
    } else if (const auto *createClause =
                   std::get_if<Fortran::parser::AccClause::Create>(&clause.u)) {
      auto crtDataStart = dataClauseOperands.size();
      genDataOperandOperationsWithModifier<mlir::acc::CreateOp,
                                           Fortran::parser::AccClause::Create>(
          createClause, converter, semanticsContext, stmtCtx,
          Fortran::parser::AccDataModifier::Modifier::Zero, dataClauseOperands,
          mlir::acc::DataClause::acc_create,
          mlir::acc::DataClause::acc_create_zero);
      createEntryOperands.append(dataClauseOperands.begin() + crtDataStart,
                                 dataClauseOperands.end());
    } else if (const auto *noCreateClause =
                   std::get_if<Fortran::parser::AccClause::NoCreate>(
                       &clause.u)) {
      genDataOperandOperations<mlir::acc::NoCreateOp>(
          noCreateClause->v, converter, semanticsContext, stmtCtx,
          dataClauseOperands, mlir::acc::DataClause::acc_no_create,
          /*structured=*/true, /*implicit=*/false);
    } else if (const auto *presentClause =
                   std::get_if<Fortran::parser::AccClause::Present>(
                       &clause.u)) {
      genDataOperandOperations<mlir::acc::PresentOp>(
          presentClause->v, converter, semanticsContext, stmtCtx,
          dataClauseOperands, mlir::acc::DataClause::acc_present,
          /*structured=*/true, /*implicit=*/false);
    } else if (const auto *deviceptrClause =
                   std::get_if<Fortran::parser::AccClause::Deviceptr>(
                       &clause.u)) {
      genDataOperandOperations<mlir::acc::DevicePtrOp>(
          deviceptrClause->v, converter, semanticsContext, stmtCtx,
          dataClauseOperands, mlir::acc::DataClause::acc_deviceptr,
          /*structured=*/true, /*implicit=*/false);
    } else if (const auto *attachClause =
                   std::get_if<Fortran::parser::AccClause::Attach>(&clause.u)) {
      auto crtDataStart = dataClauseOperands.size();
      genDataOperandOperations<mlir::acc::AttachOp>(
          attachClause->v, converter, semanticsContext, stmtCtx,
          dataClauseOperands, mlir::acc::DataClause::acc_attach,
          /*structured=*/true, /*implicit=*/false);
      attachEntryOperands.append(dataClauseOperands.begin() + crtDataStart,
                                 dataClauseOperands.end());
    } else if (const auto *asyncClause =
                   std::get_if<Fortran::parser::AccClause::Async>(&clause.u)) {
      genAsyncClause(converter, asyncClause, async, addAsyncAttr, stmtCtx);
    } else if (const auto *waitClause =
                   std::get_if<Fortran::parser::AccClause::Wait>(&clause.u)) {
      genWaitClause(converter, waitClause, waitOperands, waitDevnum,
                    addWaitAttr, stmtCtx);
    } else if(const auto *defaultClause = 
                  std::get_if<Fortran::parser::AccClause::Default>(&clause.u)) {
      if ((defaultClause->v).v == llvm::acc::DefaultValue::ACC_Default_none)
        hasDefaultNone = true;
      else if ((defaultClause->v).v == llvm::acc::DefaultValue::ACC_Default_present)
        hasDefaultPresent = true;
    }
  }

  // Prepare the operand segment size attribute and the operands value range.
  llvm::SmallVector<mlir::Value> operands;
  llvm::SmallVector<int32_t> operandSegments;
  addOperand(operands, operandSegments, ifCond);
  addOperand(operands, operandSegments, async);
  addOperand(operands, operandSegments, waitDevnum);
  addOperands(operands, operandSegments, waitOperands);
  addOperands(operands, operandSegments, dataClauseOperands);

  if (dataClauseOperands.empty() && !hasDefaultNone && !hasDefaultPresent)
    return;

  auto dataOp = createRegionOp<mlir::acc::DataOp, mlir::acc::TerminatorOp>(
      builder, currentLocation, eval, operands, operandSegments);

  dataOp.setAsyncAttr(addAsyncAttr);
  dataOp.setWaitAttr(addWaitAttr);

  if (hasDefaultNone)
    dataOp.setDefaultAttr(mlir::acc::ClauseDefaultValue::None);
  if (hasDefaultPresent)
    dataOp.setDefaultAttr(mlir::acc::ClauseDefaultValue::Present);

  auto insPt = builder.saveInsertionPoint();
  builder.setInsertionPointAfter(dataOp);

  // Create the exit operations after the region.
  genDataExitOperations<mlir::acc::CopyinOp, mlir::acc::CopyoutOp>(
      builder, copyEntryOperands, /*structured=*/true);
  genDataExitOperations<mlir::acc::CreateOp, mlir::acc::CopyoutOp>(
      builder, copyoutEntryOperands, /*structured=*/true);
  genDataExitOperations<mlir::acc::AttachOp, mlir::acc::DetachOp>(
      builder, attachEntryOperands, /*structured=*/true);
  genDataExitOperations<mlir::acc::CreateOp, mlir::acc::DeleteOp>(
      builder, createEntryOperands, /*structured=*/true);

  builder.restoreInsertionPoint(insPt);
}

static void
genACCHostDataOp(Fortran::lower::AbstractConverter &converter,
                 mlir::Location currentLocation,
                 Fortran::lower::pft::Evaluation &eval,
                 Fortran::semantics::SemanticsContext &semanticsContext,
                 Fortran::lower::StatementContext &stmtCtx,
                 const Fortran::parser::AccClauseList &accClauseList) {
  mlir::Value ifCond;
  llvm::SmallVector<mlir::Value> dataOperands;
  bool addIfPresentAttr = false;

  fir::FirOpBuilder &builder = converter.getFirOpBuilder();

  for (const Fortran::parser::AccClause &clause : accClauseList.v) {
    mlir::Location clauseLocation = converter.genLocation(clause.source);
    if (const auto *ifClause =
            std::get_if<Fortran::parser::AccClause::If>(&clause.u)) {
      genIfClause(converter, clauseLocation, ifClause, ifCond, stmtCtx);
    } else if (const auto *useDevice =
                   std::get_if<Fortran::parser::AccClause::UseDevice>(
                       &clause.u)) {
      genDataOperandOperations<mlir::acc::UseDeviceOp>(
          useDevice->v, converter, semanticsContext, stmtCtx, dataOperands,
          mlir::acc::DataClause::acc_use_device,
          /*structured=*/true, /*implicit=*/false);
    } else if (std::get_if<Fortran::parser::AccClause::IfPresent>(&clause.u)) {
      addIfPresentAttr = true;
    }
  }

  if (ifCond) {
    if (auto cst =
            mlir::dyn_cast<mlir::arith::ConstantOp>(ifCond.getDefiningOp()))
      if (auto boolAttr = cst.getValue().dyn_cast<mlir::BoolAttr>()) {
        if (boolAttr.getValue()) {
          // get rid of the if condition if it is always true.
          ifCond = mlir::Value();
        } else {
          // Do not generate the acc.host_data op if the if condition is always
          // false.
          return;
        }
      }
  }

  // Prepare the operand segment size attribute and the operands value range.
  llvm::SmallVector<mlir::Value> operands;
  llvm::SmallVector<int32_t> operandSegments;
  addOperand(operands, operandSegments, ifCond);
  addOperands(operands, operandSegments, dataOperands);

  auto hostDataOp =
      createRegionOp<mlir::acc::HostDataOp, mlir::acc::TerminatorOp>(
          builder, currentLocation, eval, operands, operandSegments);

  if (addIfPresentAttr)
    hostDataOp.setIfPresentAttr(builder.getUnitAttr());
}

static void
genACC(Fortran::lower::AbstractConverter &converter,
       Fortran::semantics::SemanticsContext &semanticsContext,
       Fortran::lower::pft::Evaluation &eval,
       const Fortran::parser::OpenACCBlockConstruct &blockConstruct) {
  const auto &beginBlockDirective =
      std::get<Fortran::parser::AccBeginBlockDirective>(blockConstruct.t);
  const auto &blockDirective =
      std::get<Fortran::parser::AccBlockDirective>(beginBlockDirective.t);
  const auto &accClauseList =
      std::get<Fortran::parser::AccClauseList>(beginBlockDirective.t);

  mlir::Location currentLocation = converter.genLocation(blockDirective.source);
  Fortran::lower::StatementContext stmtCtx;

  if (blockDirective.v == llvm::acc::ACCD_parallel) {
    createComputeOp<mlir::acc::ParallelOp>(converter, currentLocation, eval,
                                           semanticsContext, stmtCtx,
                                           accClauseList);
  } else if (blockDirective.v == llvm::acc::ACCD_data) {
    genACCDataOp(converter, currentLocation, eval, semanticsContext, stmtCtx,
                 accClauseList);
  } else if (blockDirective.v == llvm::acc::ACCD_serial) {
    createComputeOp<mlir::acc::SerialOp>(converter, currentLocation, eval,
                                         semanticsContext, stmtCtx,
                                         accClauseList);
  } else if (blockDirective.v == llvm::acc::ACCD_kernels) {
    createComputeOp<mlir::acc::KernelsOp>(converter, currentLocation, eval,
                                          semanticsContext, stmtCtx,
                                          accClauseList);
  } else if (blockDirective.v == llvm::acc::ACCD_host_data) {
    genACCHostDataOp(converter, currentLocation, eval, semanticsContext,
                     stmtCtx, accClauseList);
  }
}

static void
genACC(Fortran::lower::AbstractConverter &converter,
       Fortran::semantics::SemanticsContext &semanticsContext,
       Fortran::lower::pft::Evaluation &eval,
       const Fortran::parser::OpenACCCombinedConstruct &combinedConstruct) {
  const auto &beginCombinedDirective =
      std::get<Fortran::parser::AccBeginCombinedDirective>(combinedConstruct.t);
  const auto &combinedDirective =
      std::get<Fortran::parser::AccCombinedDirective>(beginCombinedDirective.t);
  const auto &accClauseList =
      std::get<Fortran::parser::AccClauseList>(beginCombinedDirective.t);

  mlir::Location currentLocation =
      converter.genLocation(beginCombinedDirective.source);
  Fortran::lower::StatementContext stmtCtx;

  if (combinedDirective.v == llvm::acc::ACCD_kernels_loop) {
    createComputeOp<mlir::acc::KernelsOp>(
        converter, currentLocation, eval, semanticsContext, stmtCtx,
        accClauseList, /*outerCombined=*/true);
    createLoopOp(converter, currentLocation, eval, semanticsContext, stmtCtx,
                 accClauseList);
  } else if (combinedDirective.v == llvm::acc::ACCD_parallel_loop) {
    createComputeOp<mlir::acc::ParallelOp>(
        converter, currentLocation, eval, semanticsContext, stmtCtx,
        accClauseList, /*outerCombined=*/true);
    createLoopOp(converter, currentLocation, eval, semanticsContext, stmtCtx,
                 accClauseList);
  } else if (combinedDirective.v == llvm::acc::ACCD_serial_loop) {
    createComputeOp<mlir::acc::SerialOp>(converter, currentLocation, eval,
                                         semanticsContext, stmtCtx,
                                         accClauseList, /*outerCombined=*/true);
    createLoopOp(converter, currentLocation, eval, semanticsContext, stmtCtx,
                 accClauseList);
  } else {
    llvm::report_fatal_error("Unknown combined construct encountered");
  }
}

static void
genACCEnterDataOp(Fortran::lower::AbstractConverter &converter,
                  mlir::Location currentLocation,
                  Fortran::semantics::SemanticsContext &semanticsContext,
                  Fortran::lower::StatementContext &stmtCtx,
                  const Fortran::parser::AccClauseList &accClauseList) {
  mlir::Value ifCond, async, waitDevnum;
  llvm::SmallVector<mlir::Value> waitOperands, dataClauseOperands;

  // Async, wait and self clause have optional values but can be present with
  // no value as well. When there is no value, the op has an attribute to
  // represent the clause.
  bool addAsyncAttr = false;
  bool addWaitAttr = false;

  fir::FirOpBuilder &firOpBuilder = converter.getFirOpBuilder();

  // Lower clauses values mapped to operands.
  // Keep track of each group of operands separately as clauses can appear
  // more than once.
  for (const Fortran::parser::AccClause &clause : accClauseList.v) {
    mlir::Location clauseLocation = converter.genLocation(clause.source);
    if (const auto *ifClause =
            std::get_if<Fortran::parser::AccClause::If>(&clause.u)) {
      genIfClause(converter, clauseLocation, ifClause, ifCond, stmtCtx);
    } else if (const auto *asyncClause =
                   std::get_if<Fortran::parser::AccClause::Async>(&clause.u)) {
      genAsyncClause(converter, asyncClause, async, addAsyncAttr, stmtCtx);
    } else if (const auto *waitClause =
                   std::get_if<Fortran::parser::AccClause::Wait>(&clause.u)) {
      genWaitClause(converter, waitClause, waitOperands, waitDevnum,
                    addWaitAttr, stmtCtx);
    } else if (const auto *copyinClause =
                   std::get_if<Fortran::parser::AccClause::Copyin>(&clause.u)) {
      const Fortran::parser::AccObjectListWithModifier &listWithModifier =
          copyinClause->v;
      const auto &accObjectList =
          std::get<Fortran::parser::AccObjectList>(listWithModifier.t);
      genDataOperandOperations<mlir::acc::CopyinOp>(
          accObjectList, converter, semanticsContext, stmtCtx,
          dataClauseOperands, mlir::acc::DataClause::acc_copyin, false,
          /*implicit=*/false);
    } else if (const auto *createClause =
                   std::get_if<Fortran::parser::AccClause::Create>(&clause.u)) {
      const Fortran::parser::AccObjectListWithModifier &listWithModifier =
          createClause->v;
      const auto &accObjectList =
          std::get<Fortran::parser::AccObjectList>(listWithModifier.t);
      const auto &modifier =
          std::get<std::optional<Fortran::parser::AccDataModifier>>(
              listWithModifier.t);
      mlir::acc::DataClause clause = mlir::acc::DataClause::acc_create;
      if (modifier &&
          (*modifier).v == Fortran::parser::AccDataModifier::Modifier::Zero)
        clause = mlir::acc::DataClause::acc_create_zero;
      genDataOperandOperations<mlir::acc::CreateOp>(
          accObjectList, converter, semanticsContext, stmtCtx,
          dataClauseOperands, clause, false, /*implicit=*/false);
    } else if (const auto *attachClause =
                   std::get_if<Fortran::parser::AccClause::Attach>(&clause.u)) {
      genDataOperandOperations<mlir::acc::AttachOp>(
          attachClause->v, converter, semanticsContext, stmtCtx,
          dataClauseOperands, mlir::acc::DataClause::acc_attach, false,
          /*implicit=*/false);
    } else {
      llvm::report_fatal_error(
          "Unknown clause in ENTER DATA directive lowering");
    }
  }

  // Prepare the operand segment size attribute and the operands value range.
  llvm::SmallVector<mlir::Value, 16> operands;
  llvm::SmallVector<int32_t, 8> operandSegments;
  addOperand(operands, operandSegments, ifCond);
  addOperand(operands, operandSegments, async);
  addOperand(operands, operandSegments, waitDevnum);
  addOperands(operands, operandSegments, waitOperands);
  addOperands(operands, operandSegments, dataClauseOperands);

  mlir::acc::EnterDataOp enterDataOp = createSimpleOp<mlir::acc::EnterDataOp>(
      firOpBuilder, currentLocation, operands, operandSegments);

  if (addAsyncAttr)
    enterDataOp.setAsyncAttr(firOpBuilder.getUnitAttr());
  if (addWaitAttr)
    enterDataOp.setWaitAttr(firOpBuilder.getUnitAttr());
}

static void
genACCExitDataOp(Fortran::lower::AbstractConverter &converter,
                 mlir::Location currentLocation,
                 Fortran::semantics::SemanticsContext &semanticsContext,
                 Fortran::lower::StatementContext &stmtCtx,
                 const Fortran::parser::AccClauseList &accClauseList) {
  mlir::Value ifCond, async, waitDevnum;
  llvm::SmallVector<mlir::Value> waitOperands, dataClauseOperands,
      copyoutOperands, deleteOperands, detachOperands;

  // Async and wait clause have optional values but can be present with
  // no value as well. When there is no value, the op has an attribute to
  // represent the clause.
  bool addAsyncAttr = false;
  bool addWaitAttr = false;
  bool addFinalizeAttr = false;

  fir::FirOpBuilder &builder = converter.getFirOpBuilder();

  // Lower clauses values mapped to operands.
  // Keep track of each group of operands separately as clauses can appear
  // more than once.
  for (const Fortran::parser::AccClause &clause : accClauseList.v) {
    mlir::Location clauseLocation = converter.genLocation(clause.source);
    if (const auto *ifClause =
            std::get_if<Fortran::parser::AccClause::If>(&clause.u)) {
      genIfClause(converter, clauseLocation, ifClause, ifCond, stmtCtx);
    } else if (const auto *asyncClause =
                   std::get_if<Fortran::parser::AccClause::Async>(&clause.u)) {
      genAsyncClause(converter, asyncClause, async, addAsyncAttr, stmtCtx);
    } else if (const auto *waitClause =
                   std::get_if<Fortran::parser::AccClause::Wait>(&clause.u)) {
      genWaitClause(converter, waitClause, waitOperands, waitDevnum,
                    addWaitAttr, stmtCtx);
    } else if (const auto *copyoutClause =
                   std::get_if<Fortran::parser::AccClause::Copyout>(
                       &clause.u)) {
      const Fortran::parser::AccObjectListWithModifier &listWithModifier =
          copyoutClause->v;
      const auto &accObjectList =
          std::get<Fortran::parser::AccObjectList>(listWithModifier.t);
      genDataOperandOperations<mlir::acc::GetDevicePtrOp>(
          accObjectList, converter, semanticsContext, stmtCtx, copyoutOperands,
          mlir::acc::DataClause::acc_copyout, false, /*implicit=*/false);
    } else if (const auto *deleteClause =
                   std::get_if<Fortran::parser::AccClause::Delete>(&clause.u)) {
      genDataOperandOperations<mlir::acc::GetDevicePtrOp>(
          deleteClause->v, converter, semanticsContext, stmtCtx, deleteOperands,
          mlir::acc::DataClause::acc_delete, false, /*implicit=*/false);
    } else if (const auto *detachClause =
                   std::get_if<Fortran::parser::AccClause::Detach>(&clause.u)) {
      genDataOperandOperations<mlir::acc::GetDevicePtrOp>(
          detachClause->v, converter, semanticsContext, stmtCtx, detachOperands,
          mlir::acc::DataClause::acc_detach, false, /*implicit=*/false);
    } else if (std::get_if<Fortran::parser::AccClause::Finalize>(&clause.u)) {
      addFinalizeAttr = true;
    }
  }

  dataClauseOperands.append(copyoutOperands);
  dataClauseOperands.append(deleteOperands);
  dataClauseOperands.append(detachOperands);

  // Prepare the operand segment size attribute and the operands value range.
  llvm::SmallVector<mlir::Value, 14> operands;
  llvm::SmallVector<int32_t, 7> operandSegments;
  addOperand(operands, operandSegments, ifCond);
  addOperand(operands, operandSegments, async);
  addOperand(operands, operandSegments, waitDevnum);
  addOperands(operands, operandSegments, waitOperands);
  addOperands(operands, operandSegments, dataClauseOperands);

  mlir::acc::ExitDataOp exitDataOp = createSimpleOp<mlir::acc::ExitDataOp>(
      builder, currentLocation, operands, operandSegments);

  if (addAsyncAttr)
    exitDataOp.setAsyncAttr(builder.getUnitAttr());
  if (addWaitAttr)
    exitDataOp.setWaitAttr(builder.getUnitAttr());
  if (addFinalizeAttr)
    exitDataOp.setFinalizeAttr(builder.getUnitAttr());

  genDataExitOperations<mlir::acc::GetDevicePtrOp, mlir::acc::CopyoutOp>(
      builder, copyoutOperands, /*structured=*/false);
  genDataExitOperations<mlir::acc::GetDevicePtrOp, mlir::acc::DeleteOp>(
      builder, deleteOperands, /*structured=*/false);
  genDataExitOperations<mlir::acc::GetDevicePtrOp, mlir::acc::DetachOp>(
      builder, detachOperands, /*structured=*/false);
}

template <typename Op>
static void
genACCInitShutdownOp(Fortran::lower::AbstractConverter &converter,
                     mlir::Location currentLocation,
                     const Fortran::parser::AccClauseList &accClauseList) {
  mlir::Value ifCond, deviceNum;

  fir::FirOpBuilder &builder = converter.getFirOpBuilder();
  Fortran::lower::StatementContext stmtCtx;
  llvm::SmallVector<mlir::Attribute> deviceTypes;

  // Lower clauses values mapped to operands.
  // Keep track of each group of operands separately as clauses can appear
  // more than once.
  for (const Fortran::parser::AccClause &clause : accClauseList.v) {
    mlir::Location clauseLocation = converter.genLocation(clause.source);
    if (const auto *ifClause =
            std::get_if<Fortran::parser::AccClause::If>(&clause.u)) {
      genIfClause(converter, clauseLocation, ifClause, ifCond, stmtCtx);
    } else if (const auto *deviceNumClause =
                   std::get_if<Fortran::parser::AccClause::DeviceNum>(
                       &clause.u)) {
      deviceNum = fir::getBase(converter.genExprValue(
          *Fortran::semantics::GetExpr(deviceNumClause->v), stmtCtx));
    } else if (const auto *deviceTypeClause =
                   std::get_if<Fortran::parser::AccClause::DeviceType>(
                       &clause.u)) {
      gatherDeviceTypeAttrs(builder, clauseLocation, deviceTypeClause,
                            deviceTypes, stmtCtx);
    }
  }

  // Prepare the operand segment size attribute and the operands value range.
  llvm::SmallVector<mlir::Value, 6> operands;
  llvm::SmallVector<int32_t, 2> operandSegments;

  addOperand(operands, operandSegments, deviceNum);
  addOperand(operands, operandSegments, ifCond);

  Op op =
      createSimpleOp<Op>(builder, currentLocation, operands, operandSegments);
  if (!deviceTypes.empty())
    op.setDeviceTypesAttr(
        mlir::ArrayAttr::get(builder.getContext(), deviceTypes));
}

void genACCSetOp(Fortran::lower::AbstractConverter &converter,
                 mlir::Location currentLocation,
                 const Fortran::parser::AccClauseList &accClauseList) {
  mlir::Value ifCond, deviceNum, defaultAsync;
  llvm::SmallVector<mlir::Value> deviceTypeOperands;

  fir::FirOpBuilder &builder = converter.getFirOpBuilder();
  Fortran::lower::StatementContext stmtCtx;
  llvm::SmallVector<mlir::Attribute> deviceTypes;

  // Lower clauses values mapped to operands.
  // Keep track of each group of operands separately as clauses can appear
  // more than once.
  for (const Fortran::parser::AccClause &clause : accClauseList.v) {
    mlir::Location clauseLocation = converter.genLocation(clause.source);
    if (const auto *ifClause =
            std::get_if<Fortran::parser::AccClause::If>(&clause.u)) {
      genIfClause(converter, clauseLocation, ifClause, ifCond, stmtCtx);
    } else if (const auto *defaultAsyncClause =
                   std::get_if<Fortran::parser::AccClause::DefaultAsync>(
                       &clause.u)) {
      defaultAsync = fir::getBase(converter.genExprValue(
          *Fortran::semantics::GetExpr(defaultAsyncClause->v), stmtCtx));
    } else if (const auto *deviceNumClause =
                   std::get_if<Fortran::parser::AccClause::DeviceNum>(
                       &clause.u)) {
      deviceNum = fir::getBase(converter.genExprValue(
          *Fortran::semantics::GetExpr(deviceNumClause->v), stmtCtx));
    } else if (const auto *deviceTypeClause =
                   std::get_if<Fortran::parser::AccClause::DeviceType>(
                       &clause.u)) {
      gatherDeviceTypeAttrs(builder, clauseLocation, deviceTypeClause,
                            deviceTypes, stmtCtx);
    }
  }

  // Prepare the operand segment size attribute and the operands value range.
  llvm::SmallVector<mlir::Value> operands;
  llvm::SmallVector<int32_t, 3> operandSegments;
  addOperand(operands, operandSegments, defaultAsync);
  addOperand(operands, operandSegments, deviceNum);
  addOperand(operands, operandSegments, ifCond);

  auto op = createSimpleOp<mlir::acc::SetOp>(builder, currentLocation, operands,
                                             operandSegments);
  if (!deviceTypes.empty()) {
    assert(deviceTypes.size() == 1 && "expect only one value for acc.set");
    op.setDeviceTypeAttr(mlir::cast<mlir::acc::DeviceTypeAttr>(deviceTypes[0]));
  }
}

static void
genACCUpdateOp(Fortran::lower::AbstractConverter &converter,
               mlir::Location currentLocation,
               Fortran::semantics::SemanticsContext &semanticsContext,
               Fortran::lower::StatementContext &stmtCtx,
               const Fortran::parser::AccClauseList &accClauseList) {
  mlir::Value ifCond, async, waitDevnum;
  llvm::SmallVector<mlir::Value> dataClauseOperands, updateHostOperands,
      waitOperands, deviceTypeOperands;
  llvm::SmallVector<mlir::Attribute> deviceTypes;

  // Async and wait clause have optional values but can be present with
  // no value as well. When there is no value, the op has an attribute to
  // represent the clause.
  bool addAsyncAttr = false;
  bool addWaitAttr = false;
  bool addIfPresentAttr = false;

  fir::FirOpBuilder &builder = converter.getFirOpBuilder();

  // Lower clauses values mapped to operands.
  // Keep track of each group of operands separately as clauses can appear
  // more than once.
  for (const Fortran::parser::AccClause &clause : accClauseList.v) {
    mlir::Location clauseLocation = converter.genLocation(clause.source);
    if (const auto *ifClause =
            std::get_if<Fortran::parser::AccClause::If>(&clause.u)) {
      genIfClause(converter, clauseLocation, ifClause, ifCond, stmtCtx);
    } else if (const auto *asyncClause =
                   std::get_if<Fortran::parser::AccClause::Async>(&clause.u)) {
      genAsyncClause(converter, asyncClause, async, addAsyncAttr, stmtCtx);
    } else if (const auto *waitClause =
                   std::get_if<Fortran::parser::AccClause::Wait>(&clause.u)) {
      genWaitClause(converter, waitClause, waitOperands, waitDevnum,
                    addWaitAttr, stmtCtx);
    } else if (const auto *deviceTypeClause =
                   std::get_if<Fortran::parser::AccClause::DeviceType>(
                       &clause.u)) {
      gatherDeviceTypeAttrs(builder, clauseLocation, deviceTypeClause,
                            deviceTypes, stmtCtx);
    } else if (const auto *hostClause =
                   std::get_if<Fortran::parser::AccClause::Host>(&clause.u)) {
      genDataOperandOperations<mlir::acc::GetDevicePtrOp>(
          hostClause->v, converter, semanticsContext, stmtCtx,
          updateHostOperands, mlir::acc::DataClause::acc_update_host, false,
          /*implicit=*/false);
    } else if (const auto *deviceClause =
                   std::get_if<Fortran::parser::AccClause::Device>(&clause.u)) {
      genDataOperandOperations<mlir::acc::UpdateDeviceOp>(
          deviceClause->v, converter, semanticsContext, stmtCtx,
          dataClauseOperands, mlir::acc::DataClause::acc_update_device, false,
          /*implicit=*/false);
    } else if (std::get_if<Fortran::parser::AccClause::IfPresent>(&clause.u)) {
      addIfPresentAttr = true;
    } else if (const auto *selfClause =
                   std::get_if<Fortran::parser::AccClause::Self>(&clause.u)) {
      const std::optional<Fortran::parser::AccSelfClause> &accSelfClause =
          selfClause->v;
      const auto *accObjectList =
          std::get_if<Fortran::parser::AccObjectList>(&(*accSelfClause).u);
      assert(accObjectList && "expect AccObjectList");
      genDataOperandOperations<mlir::acc::GetDevicePtrOp>(
          *accObjectList, converter, semanticsContext, stmtCtx,
          updateHostOperands, mlir::acc::DataClause::acc_update_self, false,
          /*implicit=*/false);
    }
  }

  dataClauseOperands.append(updateHostOperands);

  // Prepare the operand segment size attribute and the operands value range.
  llvm::SmallVector<mlir::Value> operands;
  llvm::SmallVector<int32_t> operandSegments;
  addOperand(operands, operandSegments, ifCond);
  addOperand(operands, operandSegments, async);
  addOperand(operands, operandSegments, waitDevnum);
  addOperands(operands, operandSegments, waitOperands);
  addOperands(operands, operandSegments, dataClauseOperands);

  mlir::acc::UpdateOp updateOp = createSimpleOp<mlir::acc::UpdateOp>(
      builder, currentLocation, operands, operandSegments);
  if (!deviceTypes.empty())
    updateOp.setDeviceTypesAttr(
        mlir::ArrayAttr::get(builder.getContext(), deviceTypes));

  genDataExitOperations<mlir::acc::GetDevicePtrOp, mlir::acc::UpdateHostOp>(
      builder, updateHostOperands, /*structured=*/false);

  if (addAsyncAttr)
    updateOp.setAsyncAttr(builder.getUnitAttr());
  if (addWaitAttr)
    updateOp.setWaitAttr(builder.getUnitAttr());
  if (addIfPresentAttr)
    updateOp.setIfPresentAttr(builder.getUnitAttr());
}

static void
genACC(Fortran::lower::AbstractConverter &converter,
       Fortran::semantics::SemanticsContext &semanticsContext,
       const Fortran::parser::OpenACCStandaloneConstruct &standaloneConstruct) {
  const auto &standaloneDirective =
      std::get<Fortran::parser::AccStandaloneDirective>(standaloneConstruct.t);
  const auto &accClauseList =
      std::get<Fortran::parser::AccClauseList>(standaloneConstruct.t);

  mlir::Location currentLocation =
      converter.genLocation(standaloneDirective.source);
  Fortran::lower::StatementContext stmtCtx;

  if (standaloneDirective.v == llvm::acc::Directive::ACCD_enter_data) {
    genACCEnterDataOp(converter, currentLocation, semanticsContext, stmtCtx,
                      accClauseList);
  } else if (standaloneDirective.v == llvm::acc::Directive::ACCD_exit_data) {
    genACCExitDataOp(converter, currentLocation, semanticsContext, stmtCtx,
                     accClauseList);
  } else if (standaloneDirective.v == llvm::acc::Directive::ACCD_init) {
    genACCInitShutdownOp<mlir::acc::InitOp>(converter, currentLocation,
                                            accClauseList);
  } else if (standaloneDirective.v == llvm::acc::Directive::ACCD_shutdown) {
    genACCInitShutdownOp<mlir::acc::ShutdownOp>(converter, currentLocation,
                                                accClauseList);
  } else if (standaloneDirective.v == llvm::acc::Directive::ACCD_set) {
    genACCSetOp(converter, currentLocation, accClauseList);
  } else if (standaloneDirective.v == llvm::acc::Directive::ACCD_update) {
    genACCUpdateOp(converter, currentLocation, semanticsContext, stmtCtx,
                   accClauseList);
  }
}

static void genACC(Fortran::lower::AbstractConverter &converter,
                   const Fortran::parser::OpenACCWaitConstruct &waitConstruct) {

  const auto &waitArgument =
      std::get<std::optional<Fortran::parser::AccWaitArgument>>(
          waitConstruct.t);
  const auto &accClauseList =
      std::get<Fortran::parser::AccClauseList>(waitConstruct.t);

  mlir::Value ifCond, waitDevnum, async;
  llvm::SmallVector<mlir::Value> waitOperands;

  // Async clause have optional values but can be present with
  // no value as well. When there is no value, the op has an attribute to
  // represent the clause.
  bool addAsyncAttr = false;

  fir::FirOpBuilder &firOpBuilder = converter.getFirOpBuilder();
  mlir::Location currentLocation = converter.genLocation(waitConstruct.source);
  Fortran::lower::StatementContext stmtCtx;

  if (waitArgument) { // wait has a value.
    const Fortran::parser::AccWaitArgument &waitArg = *waitArgument;
    const auto &waitList =
        std::get<std::list<Fortran::parser::ScalarIntExpr>>(waitArg.t);
    for (const Fortran::parser::ScalarIntExpr &value : waitList) {
      mlir::Value v = fir::getBase(
          converter.genExprValue(*Fortran::semantics::GetExpr(value), stmtCtx));
      waitOperands.push_back(v);
    }

    const auto &waitDevnumValue =
        std::get<std::optional<Fortran::parser::ScalarIntExpr>>(waitArg.t);
    if (waitDevnumValue)
      waitDevnum = fir::getBase(converter.genExprValue(
          *Fortran::semantics::GetExpr(*waitDevnumValue), stmtCtx));
  }

  // Lower clauses values mapped to operands.
  // Keep track of each group of operands separately as clauses can appear
  // more than once.
  for (const Fortran::parser::AccClause &clause : accClauseList.v) {
    mlir::Location clauseLocation = converter.genLocation(clause.source);
    if (const auto *ifClause =
            std::get_if<Fortran::parser::AccClause::If>(&clause.u)) {
      genIfClause(converter, clauseLocation, ifClause, ifCond, stmtCtx);
    } else if (const auto *asyncClause =
                   std::get_if<Fortran::parser::AccClause::Async>(&clause.u)) {
      genAsyncClause(converter, asyncClause, async, addAsyncAttr, stmtCtx);
    }
  }

  // Prepare the operand segment size attribute and the operands value range.
  llvm::SmallVector<mlir::Value> operands;
  llvm::SmallVector<int32_t> operandSegments;
  addOperands(operands, operandSegments, waitOperands);
  addOperand(operands, operandSegments, async);
  addOperand(operands, operandSegments, waitDevnum);
  addOperand(operands, operandSegments, ifCond);

  mlir::acc::WaitOp waitOp = createSimpleOp<mlir::acc::WaitOp>(
      firOpBuilder, currentLocation, operands, operandSegments);

  if (addAsyncAttr)
    waitOp.setAsyncAttr(firOpBuilder.getUnitAttr());
}

template <typename GlobalOp, typename EntryOp, typename DeclareOp,
          typename ExitOp>
static void createDeclareGlobalOp(mlir::OpBuilder &modBuilder,
                                  fir::FirOpBuilder &builder,
                                  mlir::Location loc, fir::GlobalOp globalOp,
                                  mlir::acc::DataClause clause,
                                  const std::string declareGlobalName,
                                  bool implicit, std::stringstream &asFortran) {
  GlobalOp declareGlobalOp =
      modBuilder.create<GlobalOp>(loc, declareGlobalName);
  builder.createBlock(&declareGlobalOp.getRegion(),
                      declareGlobalOp.getRegion().end(), {}, {});
  builder.setInsertionPointToEnd(&declareGlobalOp.getRegion().back());

  fir::AddrOfOp addrOp = builder.create<fir::AddrOfOp>(
      loc, fir::ReferenceType::get(globalOp.getType()), globalOp.getSymbol());
  addDeclareAttr(builder, addrOp, clause);

  llvm::SmallVector<mlir::Value> bounds;
  EntryOp entryOp = createDataEntryOp<EntryOp>(
      builder, loc, addrOp.getResTy(), asFortran, bounds,
      /*structured=*/false, implicit, clause, addrOp.getResTy().getType());
  if constexpr (std::is_same_v<DeclareOp, mlir::acc::DeclareEnterOp>)
    builder.create<DeclareOp>(
        loc, mlir::acc::DeclareTokenType::get(entryOp.getContext()),
        mlir::ValueRange(entryOp.getAccPtr()));
  else
    builder.create<DeclareOp>(loc, mlir::Value{},
                              mlir::ValueRange(entryOp.getAccPtr()));
  mlir::Value varPtr;
  if constexpr (std::is_same_v<GlobalOp, mlir::acc::GlobalDestructorOp>) {
    builder.create<ExitOp>(entryOp.getLoc(), entryOp.getAccPtr(), varPtr,
                           entryOp.getBounds(), entryOp.getDataClause(),
                           /*structured=*/false, /*implicit=*/false,
                           builder.getStringAttr(*entryOp.getName()));
  }
  builder.create<mlir::acc::TerminatorOp>(loc);
  modBuilder.setInsertionPointAfter(declareGlobalOp);
}

template <typename EntryOp>
static void createDeclareAllocFunc(mlir::OpBuilder &modBuilder,
                                   fir::FirOpBuilder &builder,
                                   mlir::Location loc, fir::GlobalOp &globalOp,
                                   mlir::acc::DataClause clause) {
  std::stringstream registerFuncName;
  registerFuncName << globalOp.getSymName().str()
                   << Fortran::lower::declarePostAllocSuffix.str();
  auto registerFuncOp =
      createDeclareFunc(modBuilder, builder, loc, registerFuncName.str());

  fir::AddrOfOp addrOp = builder.create<fir::AddrOfOp>(
      loc, fir::ReferenceType::get(globalOp.getType()), globalOp.getSymbol());

  std::stringstream asFortran;
  asFortran << Fortran::lower::mangle::demangleName(globalOp.getSymName());
  std::stringstream asFortranDesc;
  asFortranDesc << asFortran.str() << accFirDescriptorPostfix.str();
  llvm::SmallVector<mlir::Value> bounds;

  // Updating descriptor must occur before the mapping of the data so that
  // attached data pointer is not overwritten.
  mlir::acc::UpdateDeviceOp updateDeviceOp =
      createDataEntryOp<mlir::acc::UpdateDeviceOp>(
          builder, loc, addrOp, asFortranDesc, bounds,
          /*structured=*/false, /*implicit=*/true,
          mlir::acc::DataClause::acc_update_device, addrOp.getType());
  llvm::SmallVector<int32_t> operandSegments{0, 0, 0, 0, 1};
  llvm::SmallVector<mlir::Value> operands{updateDeviceOp.getResult()};
  createSimpleOp<mlir::acc::UpdateOp>(builder, loc, operands, operandSegments);

  auto loadOp = builder.create<fir::LoadOp>(loc, addrOp.getResult());
  fir::BoxAddrOp boxAddrOp = builder.create<fir::BoxAddrOp>(loc, loadOp);
  addDeclareAttr(builder, boxAddrOp.getOperation(), clause);
  EntryOp entryOp = createDataEntryOp<EntryOp>(
      builder, loc, boxAddrOp.getResult(), asFortran, bounds,
      /*structured=*/false, /*implicit=*/false, clause, boxAddrOp.getType());
  builder.create<mlir::acc::DeclareEnterOp>(
      loc, mlir::acc::DeclareTokenType::get(entryOp.getContext()),
      mlir::ValueRange(entryOp.getAccPtr()));

  modBuilder.setInsertionPointAfter(registerFuncOp);
}

/// Action to be performed on deallocation are split in two distinct functions.
/// - Pre deallocation function includes all the action to be performed before
///   the actual deallocation is done on the host side.
/// - Post deallocation function includes update to the descriptor.
template <typename ExitOp>
static void createDeclareDeallocFunc(mlir::OpBuilder &modBuilder,
                                     fir::FirOpBuilder &builder,
                                     mlir::Location loc,
                                     fir::GlobalOp &globalOp,
                                     mlir::acc::DataClause clause) {

  // Generate the pre dealloc function.
  std::stringstream preDeallocFuncName;
  preDeallocFuncName << globalOp.getSymName().str()
                     << Fortran::lower::declarePreDeallocSuffix.str();
  auto preDeallocOp =
      createDeclareFunc(modBuilder, builder, loc, preDeallocFuncName.str());
  fir::AddrOfOp addrOp = builder.create<fir::AddrOfOp>(
      loc, fir::ReferenceType::get(globalOp.getType()), globalOp.getSymbol());
  auto loadOp = builder.create<fir::LoadOp>(loc, addrOp.getResult());
  fir::BoxAddrOp boxAddrOp = builder.create<fir::BoxAddrOp>(loc, loadOp);
  addDeclareAttr(builder, boxAddrOp.getOperation(), clause);

  std::stringstream asFortran;
  asFortran << Fortran::lower::mangle::demangleName(globalOp.getSymName());
  llvm::SmallVector<mlir::Value> bounds;
  mlir::acc::GetDevicePtrOp entryOp =
      createDataEntryOp<mlir::acc::GetDevicePtrOp>(
          builder, loc, boxAddrOp.getResult(), asFortran, bounds,
          /*structured=*/false, /*implicit=*/false, clause,
          boxAddrOp.getType());

  builder.create<mlir::acc::DeclareExitOp>(
      loc, mlir::Value{}, mlir::ValueRange(entryOp.getAccPtr()));

  mlir::Value varPtr;
  if constexpr (std::is_same_v<ExitOp, mlir::acc::CopyoutOp> ||
                std::is_same_v<ExitOp, mlir::acc::UpdateHostOp>)
    varPtr = entryOp.getVarPtr();
  builder.create<ExitOp>(entryOp.getLoc(), entryOp.getAccPtr(), varPtr,
                         entryOp.getBounds(), entryOp.getDataClause(),
                         /*structured=*/false, /*implicit=*/false,
                         builder.getStringAttr(*entryOp.getName()));

  // Generate the post dealloc function.
  modBuilder.setInsertionPointAfter(preDeallocOp);
  std::stringstream postDeallocFuncName;
  postDeallocFuncName << globalOp.getSymName().str()
                      << Fortran::lower::declarePostDeallocSuffix.str();
  auto postDeallocOp =
      createDeclareFunc(modBuilder, builder, loc, postDeallocFuncName.str());

  addrOp = builder.create<fir::AddrOfOp>(
      loc, fir::ReferenceType::get(globalOp.getType()), globalOp.getSymbol());
  asFortran << accFirDescriptorPostfix.str();
  mlir::acc::UpdateDeviceOp updateDeviceOp =
      createDataEntryOp<mlir::acc::UpdateDeviceOp>(
          builder, loc, addrOp, asFortran, bounds,
          /*structured=*/false, /*implicit=*/true,
          mlir::acc::DataClause::acc_update_device, addrOp.getType());
  llvm::SmallVector<int32_t> operandSegments{0, 0, 0, 0, 1};
  llvm::SmallVector<mlir::Value> operands{updateDeviceOp.getResult()};
  createSimpleOp<mlir::acc::UpdateOp>(builder, loc, operands, operandSegments);
  modBuilder.setInsertionPointAfter(postDeallocOp);
}

template <typename EntryOp, typename ExitOp>
static void genGlobalCtors(Fortran::lower::AbstractConverter &converter,
                           mlir::OpBuilder &modBuilder,
                           const Fortran::parser::AccObjectList &accObjectList,
                           mlir::acc::DataClause clause) {
  fir::FirOpBuilder &builder = converter.getFirOpBuilder();
  for (const auto &accObject : accObjectList.v) {
    mlir::Location operandLocation = genOperandLocation(converter, accObject);
    std::visit(
        Fortran::common::visitors{
            [&](const Fortran::parser::Designator &designator) {
              if (const auto *name =
                      Fortran::semantics::getDesignatorNameIfDataRef(
                          designator)) {
                std::string globalName = converter.mangleName(*name->symbol);
                fir::GlobalOp globalOp = builder.getNamedGlobal(globalName);
                std::stringstream declareGlobalCtorName;
                declareGlobalCtorName << globalName << "_acc_ctor";
                std::stringstream declareGlobalDtorName;
                declareGlobalDtorName << globalName << "_acc_dtor";
                std::stringstream asFortran;
                asFortran << name->symbol->name().ToString();

                if (builder.getModule()
                        .lookupSymbol<mlir::acc::GlobalConstructorOp>(
                            declareGlobalCtorName.str()))
                  return;

                if (!globalOp) {
                  if (Fortran::semantics::FindEquivalenceSet(*name->symbol)) {
                    for (Fortran::semantics::EquivalenceObject eqObj :
                         *Fortran::semantics::FindEquivalenceSet(
                             *name->symbol)) {
                      std::string eqName = converter.mangleName(eqObj.symbol);
                      globalOp = builder.getNamedGlobal(eqName);
                      if (globalOp)
                        break;
                    }

                    if (!globalOp)
                      llvm::report_fatal_error(
                          "could not retrieve global symbol");
                  } else {
                    llvm::report_fatal_error(
                        "could not retrieve global symbol");
                  }
                }

                addDeclareAttr(builder, globalOp.getOperation(), clause);
                auto crtPos = builder.saveInsertionPoint();
                modBuilder.setInsertionPointAfter(globalOp);
                if (mlir::isa<fir::BaseBoxType>(
                        fir::unwrapRefType(globalOp.getType()))) {
                  createDeclareGlobalOp<mlir::acc::GlobalConstructorOp,
                                        mlir::acc::CopyinOp,
                                        mlir::acc::DeclareEnterOp, ExitOp>(
                      modBuilder, builder, operandLocation, globalOp, clause,
                      declareGlobalCtorName.str(), /*implicit=*/true,
                      asFortran);
                  createDeclareAllocFunc<EntryOp>(
                      modBuilder, builder, operandLocation, globalOp, clause);
                  if constexpr (!std::is_same_v<EntryOp, ExitOp>)
                    createDeclareDeallocFunc<ExitOp>(
                        modBuilder, builder, operandLocation, globalOp, clause);
                } else {
                  createDeclareGlobalOp<mlir::acc::GlobalConstructorOp, EntryOp,
                                        mlir::acc::DeclareEnterOp, ExitOp>(
                      modBuilder, builder, operandLocation, globalOp, clause,
                      declareGlobalCtorName.str(), /*implicit=*/false,
                      asFortran);
                }
                if constexpr (!std::is_same_v<EntryOp, ExitOp>) {
                  createDeclareGlobalOp<mlir::acc::GlobalDestructorOp,
                                        mlir::acc::GetDevicePtrOp,
                                        mlir::acc::DeclareExitOp, ExitOp>(
                      modBuilder, builder, operandLocation, globalOp, clause,
                      declareGlobalDtorName.str(), /*implicit=*/false,
                      asFortran);
                }
                builder.restoreInsertionPoint(crtPos);
              }
            },
            [&](const Fortran::parser::Name &name) {
              TODO(operandLocation, "OpenACC Global Ctor from parser::Name");
            }},
        accObject.u);
  }
}

template <typename Clause, typename EntryOp, typename ExitOp>
static void
genGlobalCtorsWithModifier(Fortran::lower::AbstractConverter &converter,
                           mlir::OpBuilder &modBuilder, const Clause *x,
                           Fortran::parser::AccDataModifier::Modifier mod,
                           const mlir::acc::DataClause clause,
                           const mlir::acc::DataClause clauseWithModifier) {
  const Fortran::parser::AccObjectListWithModifier &listWithModifier = x->v;
  const auto &accObjectList =
      std::get<Fortran::parser::AccObjectList>(listWithModifier.t);
  const auto &modifier =
      std::get<std::optional<Fortran::parser::AccDataModifier>>(
          listWithModifier.t);
  mlir::acc::DataClause dataClause =
      (modifier && (*modifier).v == mod) ? clauseWithModifier : clause;
  genGlobalCtors<EntryOp, ExitOp>(converter, modBuilder, accObjectList,
                                  dataClause);
}

static void
genDeclareInFunction(Fortran::lower::AbstractConverter &converter,
                     Fortran::semantics::SemanticsContext &semanticsContext,
                     Fortran::lower::StatementContext &openAccCtx,
                     mlir::Location loc,
                     const Fortran::parser::AccClauseList &accClauseList) {
  llvm::SmallVector<mlir::Value> dataClauseOperands, copyEntryOperands,
      createEntryOperands, copyoutEntryOperands, deviceResidentEntryOperands;
  Fortran::lower::StatementContext stmtCtx;
  fir::FirOpBuilder &builder = converter.getFirOpBuilder();

  for (const Fortran::parser::AccClause &clause : accClauseList.v) {
    if (const auto *copyClause =
            std::get_if<Fortran::parser::AccClause::Copy>(&clause.u)) {
      auto crtDataStart = dataClauseOperands.size();
      genDeclareDataOperandOperations<mlir::acc::CopyinOp,
                                      mlir::acc::CopyoutOp>(
          copyClause->v, converter, semanticsContext, stmtCtx,
          dataClauseOperands, mlir::acc::DataClause::acc_copy,
          /*structured=*/true, /*implicit=*/false);
      copyEntryOperands.append(dataClauseOperands.begin() + crtDataStart,
                               dataClauseOperands.end());
    } else if (const auto *createClause =
                   std::get_if<Fortran::parser::AccClause::Create>(&clause.u)) {
      const Fortran::parser::AccObjectListWithModifier &listWithModifier =
          createClause->v;
      const auto &accObjectList =
          std::get<Fortran::parser::AccObjectList>(listWithModifier.t);
      auto crtDataStart = dataClauseOperands.size();
      genDeclareDataOperandOperations<mlir::acc::CreateOp, mlir::acc::DeleteOp>(
          accObjectList, converter, semanticsContext, stmtCtx,
          dataClauseOperands, mlir::acc::DataClause::acc_create,
          /*structured=*/true, /*implicit=*/false);
      createEntryOperands.append(dataClauseOperands.begin() + crtDataStart,
                                 dataClauseOperands.end());
    } else if (const auto *presentClause =
                   std::get_if<Fortran::parser::AccClause::Present>(
                       &clause.u)) {
      genDeclareDataOperandOperations<mlir::acc::PresentOp,
                                      mlir::acc::PresentOp>(
          presentClause->v, converter, semanticsContext, stmtCtx,
          dataClauseOperands, mlir::acc::DataClause::acc_present,
          /*structured=*/true, /*implicit=*/false);
    } else if (const auto *copyinClause =
                   std::get_if<Fortran::parser::AccClause::Copyin>(&clause.u)) {
      genDeclareDataOperandOperationsWithModifier<mlir::acc::CopyinOp,
                                                  mlir::acc::DeleteOp>(
          copyinClause, converter, semanticsContext, stmtCtx,
          Fortran::parser::AccDataModifier::Modifier::ReadOnly,
          dataClauseOperands, mlir::acc::DataClause::acc_copyin,
          mlir::acc::DataClause::acc_copyin_readonly);
    } else if (const auto *copyoutClause =
                   std::get_if<Fortran::parser::AccClause::Copyout>(
                       &clause.u)) {
      const Fortran::parser::AccObjectListWithModifier &listWithModifier =
          copyoutClause->v;
      const auto &accObjectList =
          std::get<Fortran::parser::AccObjectList>(listWithModifier.t);
      auto crtDataStart = dataClauseOperands.size();
      genDeclareDataOperandOperations<mlir::acc::CreateOp,
                                      mlir::acc::CopyoutOp>(
          accObjectList, converter, semanticsContext, stmtCtx,
          dataClauseOperands, mlir::acc::DataClause::acc_copyout,
          /*structured=*/true, /*implicit=*/false);
      copyoutEntryOperands.append(dataClauseOperands.begin() + crtDataStart,
                                  dataClauseOperands.end());
    } else if (const auto *devicePtrClause =
                   std::get_if<Fortran::parser::AccClause::Deviceptr>(
                       &clause.u)) {
      genDeclareDataOperandOperations<mlir::acc::DevicePtrOp,
                                      mlir::acc::DevicePtrOp>(
          devicePtrClause->v, converter, semanticsContext, stmtCtx,
          dataClauseOperands, mlir::acc::DataClause::acc_deviceptr,
          /*structured=*/true, /*implicit=*/false);
    } else if (const auto *linkClause =
                   std::get_if<Fortran::parser::AccClause::Link>(&clause.u)) {
      genDeclareDataOperandOperations<mlir::acc::DeclareLinkOp,
                                      mlir::acc::DeclareLinkOp>(
          linkClause->v, converter, semanticsContext, stmtCtx,
          dataClauseOperands, mlir::acc::DataClause::acc_declare_link,
          /*structured=*/true, /*implicit=*/false);
    } else if (const auto *deviceResidentClause =
                   std::get_if<Fortran::parser::AccClause::DeviceResident>(
                       &clause.u)) {
      auto crtDataStart = dataClauseOperands.size();
      genDeclareDataOperandOperations<mlir::acc::DeclareDeviceResidentOp,
                                      mlir::acc::DeleteOp>(
          deviceResidentClause->v, converter, semanticsContext, stmtCtx,
          dataClauseOperands,
          mlir::acc::DataClause::acc_declare_device_resident,
          /*structured=*/true, /*implicit=*/false);
      deviceResidentEntryOperands.append(
          dataClauseOperands.begin() + crtDataStart, dataClauseOperands.end());
    } else {
      mlir::Location clauseLocation = converter.genLocation(clause.source);
      TODO(clauseLocation, "clause on declare directive");
    }
  }

  mlir::func::FuncOp funcOp = builder.getFunction();
  auto ops = funcOp.getOps<mlir::acc::DeclareEnterOp>();
<<<<<<< HEAD
  if (ops.empty()) {
    builder.create<mlir::acc::DeclareEnterOp>(loc, dataClauseOperands);
  } else {
    auto declareOp = *ops.begin();
    auto newDeclareOp = builder.create<mlir::acc::DeclareEnterOp>(
        loc, declareOp.getDataClauseOperands());
    newDeclareOp.getDataClauseOperandsMutable().append(dataClauseOperands);
=======
  mlir::Value declareToken;
  if (ops.empty()) {
    declareToken = builder.create<mlir::acc::DeclareEnterOp>(
        loc, mlir::acc::DeclareTokenType::get(builder.getContext()),
        dataClauseOperands);
  } else {
    auto declareOp = *ops.begin();
    auto newDeclareOp = builder.create<mlir::acc::DeclareEnterOp>(
        loc, mlir::acc::DeclareTokenType::get(builder.getContext()),
        declareOp.getDataClauseOperands());
    newDeclareOp.getDataClauseOperandsMutable().append(dataClauseOperands);
    declareToken = newDeclareOp.getToken();
>>>>>>> 7ca33737
    declareOp.erase();
  }

  openAccCtx.attachCleanup([&builder, loc, createEntryOperands,
                            copyEntryOperands, copyoutEntryOperands,
<<<<<<< HEAD
                            deviceResidentEntryOperands]() {
=======
                            deviceResidentEntryOperands, declareToken]() {
>>>>>>> 7ca33737
    llvm::SmallVector<mlir::Value> operands;
    operands.append(createEntryOperands);
    operands.append(deviceResidentEntryOperands);
    operands.append(copyEntryOperands);
    operands.append(copyoutEntryOperands);

<<<<<<< HEAD
    if (!operands.empty()) {
      mlir::func::FuncOp funcOp = builder.getFunction();
      auto ops = funcOp.getOps<mlir::acc::DeclareExitOp>();
      if (ops.empty()) {
        builder.create<mlir::acc::DeclareExitOp>(loc, operands);
      } else {
        auto declareOp = *ops.begin();
        declareOp.getDataClauseOperandsMutable().append(operands);
      }
=======
    mlir::func::FuncOp funcOp = builder.getFunction();
    auto ops = funcOp.getOps<mlir::acc::DeclareExitOp>();
    if (ops.empty()) {
      builder.create<mlir::acc::DeclareExitOp>(loc, declareToken, operands);
    } else {
      auto declareOp = *ops.begin();
      declareOp.getDataClauseOperandsMutable().append(operands);
>>>>>>> 7ca33737
    }

    genDataExitOperations<mlir::acc::CreateOp, mlir::acc::DeleteOp>(
        builder, createEntryOperands, /*structured=*/true);
    genDataExitOperations<mlir::acc::DeclareDeviceResidentOp,
                          mlir::acc::DeleteOp>(
        builder, deviceResidentEntryOperands, /*structured=*/true);
    genDataExitOperations<mlir::acc::CopyinOp, mlir::acc::CopyoutOp>(
        builder, copyEntryOperands, /*structured=*/true);
    genDataExitOperations<mlir::acc::CreateOp, mlir::acc::CopyoutOp>(
        builder, copyoutEntryOperands, /*structured=*/true);
  });
}

static void
genDeclareInModule(Fortran::lower::AbstractConverter &converter,
                   mlir::ModuleOp &moduleOp,
                   const Fortran::parser::AccClauseList &accClauseList) {
  mlir::OpBuilder modBuilder(moduleOp.getBodyRegion());
  for (const Fortran::parser::AccClause &clause : accClauseList.v) {
    if (const auto *createClause =
            std::get_if<Fortran::parser::AccClause::Create>(&clause.u)) {
      const Fortran::parser::AccObjectListWithModifier &listWithModifier =
          createClause->v;
      const auto &accObjectList =
          std::get<Fortran::parser::AccObjectList>(listWithModifier.t);
      genGlobalCtors<mlir::acc::CreateOp, mlir::acc::DeleteOp>(
          converter, modBuilder, accObjectList,
          mlir::acc::DataClause::acc_create);
    } else if (const auto *copyinClause =
                   std::get_if<Fortran::parser::AccClause::Copyin>(&clause.u)) {
      genGlobalCtorsWithModifier<Fortran::parser::AccClause::Copyin,
                                 mlir::acc::CopyinOp, mlir::acc::CopyinOp>(
          converter, modBuilder, copyinClause,
          Fortran::parser::AccDataModifier::Modifier::ReadOnly,
          mlir::acc::DataClause::acc_copyin,
          mlir::acc::DataClause::acc_copyin_readonly);
    } else if (const auto *deviceResidentClause =
                   std::get_if<Fortran::parser::AccClause::DeviceResident>(
                       &clause.u)) {
      genGlobalCtors<mlir::acc::DeclareDeviceResidentOp, mlir::acc::DeleteOp>(
          converter, modBuilder, deviceResidentClause->v,
          mlir::acc::DataClause::acc_declare_device_resident);
    } else if (const auto *linkClause =
                   std::get_if<Fortran::parser::AccClause::Link>(&clause.u)) {
      genGlobalCtors<mlir::acc::DeclareLinkOp, mlir::acc::DeclareLinkOp>(
          converter, modBuilder, linkClause->v,
          mlir::acc::DataClause::acc_declare_link);
    } else {
      llvm::report_fatal_error("unsupported clause on DECLARE directive");
    }
  }
}

static void genACC(Fortran::lower::AbstractConverter &converter,
                   Fortran::semantics::SemanticsContext &semanticsContext,
                   Fortran::lower::StatementContext &openAccCtx,
                   const Fortran::parser::OpenACCStandaloneDeclarativeConstruct
                       &declareConstruct) {

  const auto &declarativeDir =
      std::get<Fortran::parser::AccDeclarativeDirective>(declareConstruct.t);
  mlir::Location directiveLocation =
      converter.genLocation(declarativeDir.source);
  const auto &accClauseList =
      std::get<Fortran::parser::AccClauseList>(declareConstruct.t);

  if (declarativeDir.v == llvm::acc::Directive::ACCD_declare) {
    fir::FirOpBuilder &builder = converter.getFirOpBuilder();
    auto moduleOp =
        builder.getBlock()->getParent()->getParentOfType<mlir::ModuleOp>();
    auto funcOp =
        builder.getBlock()->getParent()->getParentOfType<mlir::func::FuncOp>();
    if (funcOp)
      genDeclareInFunction(converter, semanticsContext, openAccCtx,
                           directiveLocation, accClauseList);
    else if (moduleOp)
      genDeclareInModule(converter, moduleOp, accClauseList);
    return;
  }
  llvm_unreachable("unsupported declarative directive");
}

static void attachRoutineInfo(mlir::func::FuncOp func,
                              mlir::SymbolRefAttr routineAttr) {
  llvm::SmallVector<mlir::SymbolRefAttr> routines;
  if (func.getOperation()->hasAttr(mlir::acc::getRoutineInfoAttrName())) {
    auto routineInfo =
        func.getOperation()->getAttrOfType<mlir::acc::RoutineInfoAttr>(
            mlir::acc::getRoutineInfoAttrName());
    routines.append(routineInfo.getAccRoutines().begin(),
                    routineInfo.getAccRoutines().end());
  }
  routines.push_back(routineAttr);
  func.getOperation()->setAttr(
      mlir::acc::getRoutineInfoAttrName(),
      mlir::acc::RoutineInfoAttr::get(func.getContext(), routines));
}

void Fortran::lower::genOpenACCRoutineConstruct(
    Fortran::lower::AbstractConverter &converter,
    Fortran::semantics::SemanticsContext &semanticsContext, mlir::ModuleOp &mod,
    const Fortran::parser::OpenACCRoutineConstruct &routineConstruct,
    Fortran::lower::AccRoutineInfoMappingList &accRoutineInfos) {
  fir::FirOpBuilder &builder = converter.getFirOpBuilder();
  mlir::Location loc = converter.genLocation(routineConstruct.source);
  std::optional<Fortran::parser::Name> name =
      std::get<std::optional<Fortran::parser::Name>>(routineConstruct.t);
  const auto &clauses =
      std::get<Fortran::parser::AccClauseList>(routineConstruct.t);
  mlir::func::FuncOp funcOp;
  std::string funcName;
  if (name) {
    funcName = converter.mangleName(*name->symbol);
    funcOp = builder.getNamedFunction(mod, funcName);
  } else {
    Fortran::semantics::Scope &scope =
        semanticsContext.FindScope(routineConstruct.source);
    const Fortran::semantics::Scope &progUnit{GetProgramUnitContaining(scope)};
    const auto *subpDetails{
        progUnit.symbol()
            ? progUnit.symbol()
                  ->detailsIf<Fortran::semantics::SubprogramDetails>()
            : nullptr};
    if (subpDetails && subpDetails->isInterface()) {
      funcName = converter.mangleName(*progUnit.symbol());
      funcOp = builder.getNamedFunction(mod, funcName);
    } else {
      funcOp = builder.getFunction();
      funcName = funcOp.getName();
    }
  }
  bool hasSeq = false, hasGang = false, hasWorker = false, hasVector = false,
       hasNohost = false;
  std::optional<std::string> bindName = std::nullopt;
  std::optional<int64_t> gangDim = std::nullopt;

  for (const Fortran::parser::AccClause &clause : clauses.v) {
    if (std::get_if<Fortran::parser::AccClause::Seq>(&clause.u)) {
      hasSeq = true;
    } else if (const auto *gangClause =
                   std::get_if<Fortran::parser::AccClause::Gang>(&clause.u)) {
      hasGang = true;
      if (gangClause->v) {
        const Fortran::parser::AccGangArgList &x = *gangClause->v;
        for (const Fortran::parser::AccGangArg &gangArg : x.v) {
          if (const auto *dim =
                  std::get_if<Fortran::parser::AccGangArg::Dim>(&gangArg.u)) {
            const std::optional<int64_t> dimValue = Fortran::evaluate::ToInt64(
                *Fortran::semantics::GetExpr(dim->v));
            if (!dimValue)
              mlir::emitError(loc,
                              "dim value must be a constant positive integer");
            gangDim = *dimValue;
          }
        }
      }
    } else if (std::get_if<Fortran::parser::AccClause::Vector>(&clause.u)) {
      hasVector = true;
    } else if (std::get_if<Fortran::parser::AccClause::Worker>(&clause.u)) {
      hasWorker = true;
    } else if (std::get_if<Fortran::parser::AccClause::Nohost>(&clause.u)) {
      hasNohost = true;
    } else if (const auto *bindClause =
                   std::get_if<Fortran::parser::AccClause::Bind>(&clause.u)) {
      if (const auto *name =
              std::get_if<Fortran::parser::Name>(&bindClause->v.u)) {
        bindName = converter.mangleName(*name->symbol);
      } else if (const auto charExpr =
                     std::get_if<Fortran::parser::ScalarDefaultCharExpr>(
                         &bindClause->v.u)) {
        const std::optional<std::string> name =
            Fortran::semantics::GetConstExpr<std::string>(semanticsContext,
                                                          *charExpr);
        if (!name)
          mlir::emitError(loc, "Could not retrieve the bind name");
        bindName = *name;
      }
    }
  }

  mlir::OpBuilder modBuilder(mod.getBodyRegion());
  std::stringstream routineOpName;
  routineOpName << accRoutinePrefix.str() << routineCounter++;

  for (auto routineOp : mod.getOps<mlir::acc::RoutineOp>()) {
    if (routineOp.getFuncName().str().compare(funcName) == 0) {
      // If the routine is already specified with the same clauses, just skip
      // the operation creation.
      if (routineOp.getBindName() == bindName &&
          routineOp.getGang() == hasGang &&
          routineOp.getWorker() == hasWorker &&
          routineOp.getVector() == hasVector && routineOp.getSeq() == hasSeq &&
          routineOp.getNohost() == hasNohost &&
          routineOp.getGangDim() == gangDim)
        return;
      mlir::emitError(loc, "Routine already specified with different clauses");
    }
  }

  modBuilder.create<mlir::acc::RoutineOp>(
      loc, routineOpName.str(), funcName,
      bindName ? builder.getStringAttr(*bindName) : mlir::StringAttr{}, hasGang,
      hasWorker, hasVector, hasSeq, hasNohost, /*implicit=*/false,
      gangDim ? builder.getIntegerAttr(builder.getIntegerType(32), *gangDim)
              : mlir::IntegerAttr{});

  if (funcOp)
    attachRoutineInfo(funcOp, builder.getSymbolRefAttr(routineOpName.str()));
  else
    // FuncOp is not lowered yet. Keep the information so the routine info
    // can be attached later to the funcOp.
    accRoutineInfos.push_back(std::make_pair(
        funcName, builder.getSymbolRefAttr(routineOpName.str())));
}

void Fortran::lower::finalizeOpenACCRoutineAttachment(
    mlir::ModuleOp &mod,
    Fortran::lower::AccRoutineInfoMappingList &accRoutineInfos) {
  for (auto &mapping : accRoutineInfos) {
    mlir::func::FuncOp funcOp =
        mod.lookupSymbol<mlir::func::FuncOp>(mapping.first);
    if (!funcOp)
      mlir::emitWarning(mod.getLoc(),
                        llvm::Twine("function '") + llvm::Twine(mapping.first) +
                            llvm::Twine("' in acc routine directive is not "
                                        "found in this translation unit."));
    else
      attachRoutineInfo(funcOp, mapping.second);
  }
  accRoutineInfos.clear();
}

static void
genACC(Fortran::lower::AbstractConverter &converter,
       Fortran::lower::pft::Evaluation &eval,
       const Fortran::parser::OpenACCAtomicConstruct &atomicConstruct) {

  mlir::Location loc = converter.genLocation(atomicConstruct.source);
  std::visit(
      Fortran::common::visitors{
          [&](const Fortran::parser::AccAtomicRead &atomicRead) {
            Fortran::lower::genOmpAccAtomicRead<Fortran::parser::AccAtomicRead,
                                                void>(converter, atomicRead,
                                                      loc);
          },
          [&](const Fortran::parser::AccAtomicWrite &atomicWrite) {
            Fortran::lower::genOmpAccAtomicWrite<
                Fortran::parser::AccAtomicWrite, void>(converter, atomicWrite,
                                                       loc);
          },
          [&](const Fortran::parser::AccAtomicUpdate &atomicUpdate) {
            Fortran::lower::genOmpAccAtomicUpdate<
                Fortran::parser::AccAtomicUpdate, void>(converter, atomicUpdate,
                                                        loc);
          },
          [&](const Fortran::parser::AccAtomicCapture &atomicCapture) {
            Fortran::lower::genOmpAccAtomicCapture<
                Fortran::parser::AccAtomicCapture, void>(converter,
                                                         atomicCapture, loc);
          },
      },
      atomicConstruct.u);
}

static void
genACC(Fortran::lower::AbstractConverter &converter,
       Fortran::semantics::SemanticsContext &semanticsContext,
       const Fortran::parser::OpenACCCacheConstruct &cacheConstruct) {
  fir::FirOpBuilder &builder = converter.getFirOpBuilder();
  auto loopOp = builder.getRegion().getParentOfType<mlir::acc::LoopOp>();
  auto crtPos = builder.saveInsertionPoint();
  if (loopOp) {
    builder.setInsertionPoint(loopOp);
    Fortran::lower::StatementContext stmtCtx;
    llvm::SmallVector<mlir::Value> cacheOperands;
    const Fortran::parser::AccObjectListWithModifier &listWithModifier =
        std::get<Fortran::parser::AccObjectListWithModifier>(cacheConstruct.t);
    const auto &accObjectList =
        std::get<Fortran::parser::AccObjectList>(listWithModifier.t);
    const auto &modifier =
        std::get<std::optional<Fortran::parser::AccDataModifier>>(
            listWithModifier.t);

    mlir::acc::DataClause dataClause = mlir::acc::DataClause::acc_cache;
    if (modifier &&
        (*modifier).v == Fortran::parser::AccDataModifier::Modifier::ReadOnly)
      dataClause = mlir::acc::DataClause::acc_cache_readonly;
    genDataOperandOperations<mlir::acc::CacheOp>(
        accObjectList, converter, semanticsContext, stmtCtx, cacheOperands,
        dataClause,
        /*structured=*/true, /*implicit=*/false, /*setDeclareAttr*/ false);
    loopOp.getCacheOperandsMutable().append(cacheOperands);
  } else {
    llvm::report_fatal_error(
        "could not find loop to attach OpenACC cache information.");
  }
  builder.restoreInsertionPoint(crtPos);
}

void Fortran::lower::genOpenACCConstruct(
    Fortran::lower::AbstractConverter &converter,
    Fortran::semantics::SemanticsContext &semanticsContext,
    Fortran::lower::pft::Evaluation &eval,
    const Fortran::parser::OpenACCConstruct &accConstruct) {

  std::visit(
      common::visitors{
          [&](const Fortran::parser::OpenACCBlockConstruct &blockConstruct) {
            genACC(converter, semanticsContext, eval, blockConstruct);
          },
          [&](const Fortran::parser::OpenACCCombinedConstruct
                  &combinedConstruct) {
            genACC(converter, semanticsContext, eval, combinedConstruct);
          },
          [&](const Fortran::parser::OpenACCLoopConstruct &loopConstruct) {
            genACC(converter, semanticsContext, eval, loopConstruct);
          },
          [&](const Fortran::parser::OpenACCStandaloneConstruct
                  &standaloneConstruct) {
            genACC(converter, semanticsContext, standaloneConstruct);
          },
          [&](const Fortran::parser::OpenACCCacheConstruct &cacheConstruct) {
            genACC(converter, semanticsContext, cacheConstruct);
          },
          [&](const Fortran::parser::OpenACCWaitConstruct &waitConstruct) {
            genACC(converter, waitConstruct);
          },
          [&](const Fortran::parser::OpenACCAtomicConstruct &atomicConstruct) {
            genACC(converter, eval, atomicConstruct);
          },
          [&](const Fortran::parser::OpenACCEndConstruct &) {
            // No op
          },
      },
      accConstruct.u);
}

void Fortran::lower::genOpenACCDeclarativeConstruct(
    Fortran::lower::AbstractConverter &converter,
    Fortran::semantics::SemanticsContext &semanticsContext,
    Fortran::lower::StatementContext &openAccCtx,
    const Fortran::parser::OpenACCDeclarativeConstruct &accDeclConstruct,
    Fortran::lower::AccRoutineInfoMappingList &accRoutineInfos) {

  std::visit(
      common::visitors{
          [&](const Fortran::parser::OpenACCStandaloneDeclarativeConstruct
                  &standaloneDeclarativeConstruct) {
            genACC(converter, semanticsContext, openAccCtx,
                   standaloneDeclarativeConstruct);
          },
          [&](const Fortran::parser::OpenACCRoutineConstruct
                  &routineConstruct) {
            fir::FirOpBuilder &builder = converter.getFirOpBuilder();
            mlir::ModuleOp mod = builder.getModule();
            Fortran::lower::genOpenACCRoutineConstruct(
                converter, semanticsContext, mod, routineConstruct,
                accRoutineInfos);
          },
      },
      accDeclConstruct.u);
}

void Fortran::lower::attachDeclarePostAllocAction(
    AbstractConverter &converter, fir::FirOpBuilder &builder,
    const Fortran::semantics::Symbol &sym) {
  std::stringstream fctName;
  fctName << converter.mangleName(sym) << declarePostAllocSuffix.str();
  mlir::Operation &op = builder.getInsertionBlock()->back();
  op.setAttr(mlir::acc::getDeclareActionAttrName(),
             mlir::acc::DeclareActionAttr::get(
                 builder.getContext(),
                 /*preAlloc=*/{},
                 /*postAlloc=*/builder.getSymbolRefAttr(fctName.str()),
                 /*preDealloc=*/{}, /*postDealloc=*/{}));
}

void Fortran::lower::attachDeclarePreDeallocAction(
    AbstractConverter &converter, fir::FirOpBuilder &builder,
    mlir::Value beginOpValue, const Fortran::semantics::Symbol &sym) {
  if (!sym.test(Fortran::semantics::Symbol::Flag::AccCreate) &&
      !sym.test(Fortran::semantics::Symbol::Flag::AccCopyIn) &&
      !sym.test(Fortran::semantics::Symbol::Flag::AccCopyInReadOnly) &&
      !sym.test(Fortran::semantics::Symbol::Flag::AccCopy) &&
      !sym.test(Fortran::semantics::Symbol::Flag::AccCopyOut) &&
      !sym.test(Fortran::semantics::Symbol::Flag::AccDeviceResident))
    return;

  std::stringstream fctName;
  fctName << converter.mangleName(sym) << declarePreDeallocSuffix.str();
  beginOpValue.getDefiningOp()->setAttr(
      mlir::acc::getDeclareActionAttrName(),
      mlir::acc::DeclareActionAttr::get(
          builder.getContext(),
          /*preAlloc=*/{}, /*postAlloc=*/{},
          /*preDealloc=*/builder.getSymbolRefAttr(fctName.str()),
          /*postDealloc=*/{}));
}

void Fortran::lower::attachDeclarePostDeallocAction(
    AbstractConverter &converter, fir::FirOpBuilder &builder,
    const Fortran::semantics::Symbol &sym) {
  if (!sym.test(Fortran::semantics::Symbol::Flag::AccCreate) &&
      !sym.test(Fortran::semantics::Symbol::Flag::AccCopyIn) &&
      !sym.test(Fortran::semantics::Symbol::Flag::AccCopyInReadOnly) &&
      !sym.test(Fortran::semantics::Symbol::Flag::AccCopy) &&
      !sym.test(Fortran::semantics::Symbol::Flag::AccCopyOut) &&
      !sym.test(Fortran::semantics::Symbol::Flag::AccDeviceResident))
    return;

  std::stringstream fctName;
  fctName << converter.mangleName(sym) << declarePostDeallocSuffix.str();
  mlir::Operation &op = builder.getInsertionBlock()->back();
  op.setAttr(mlir::acc::getDeclareActionAttrName(),
             mlir::acc::DeclareActionAttr::get(
                 builder.getContext(),
                 /*preAlloc=*/{}, /*postAlloc=*/{}, /*preDealloc=*/{},
                 /*postDealloc=*/builder.getSymbolRefAttr(fctName.str())));
}

void Fortran::lower::genOpenACCTerminator(fir::FirOpBuilder &builder,
                                          mlir::Operation *op,
                                          mlir::Location loc) {
  if (mlir::isa<mlir::acc::ParallelOp, mlir::acc::LoopOp>(op))
    builder.create<mlir::acc::YieldOp>(loc);
  else
    builder.create<mlir::acc::TerminatorOp>(loc);
}<|MERGE_RESOLUTION|>--- conflicted
+++ resolved
@@ -3100,15 +3100,6 @@
 
   mlir::func::FuncOp funcOp = builder.getFunction();
   auto ops = funcOp.getOps<mlir::acc::DeclareEnterOp>();
-<<<<<<< HEAD
-  if (ops.empty()) {
-    builder.create<mlir::acc::DeclareEnterOp>(loc, dataClauseOperands);
-  } else {
-    auto declareOp = *ops.begin();
-    auto newDeclareOp = builder.create<mlir::acc::DeclareEnterOp>(
-        loc, declareOp.getDataClauseOperands());
-    newDeclareOp.getDataClauseOperandsMutable().append(dataClauseOperands);
-=======
   mlir::Value declareToken;
   if (ops.empty()) {
     declareToken = builder.create<mlir::acc::DeclareEnterOp>(
@@ -3121,34 +3112,18 @@
         declareOp.getDataClauseOperands());
     newDeclareOp.getDataClauseOperandsMutable().append(dataClauseOperands);
     declareToken = newDeclareOp.getToken();
->>>>>>> 7ca33737
     declareOp.erase();
   }
 
   openAccCtx.attachCleanup([&builder, loc, createEntryOperands,
                             copyEntryOperands, copyoutEntryOperands,
-<<<<<<< HEAD
-                            deviceResidentEntryOperands]() {
-=======
                             deviceResidentEntryOperands, declareToken]() {
->>>>>>> 7ca33737
     llvm::SmallVector<mlir::Value> operands;
     operands.append(createEntryOperands);
     operands.append(deviceResidentEntryOperands);
     operands.append(copyEntryOperands);
     operands.append(copyoutEntryOperands);
 
-<<<<<<< HEAD
-    if (!operands.empty()) {
-      mlir::func::FuncOp funcOp = builder.getFunction();
-      auto ops = funcOp.getOps<mlir::acc::DeclareExitOp>();
-      if (ops.empty()) {
-        builder.create<mlir::acc::DeclareExitOp>(loc, operands);
-      } else {
-        auto declareOp = *ops.begin();
-        declareOp.getDataClauseOperandsMutable().append(operands);
-      }
-=======
     mlir::func::FuncOp funcOp = builder.getFunction();
     auto ops = funcOp.getOps<mlir::acc::DeclareExitOp>();
     if (ops.empty()) {
@@ -3156,7 +3131,6 @@
     } else {
       auto declareOp = *ops.begin();
       declareOp.getDataClauseOperandsMutable().append(operands);
->>>>>>> 7ca33737
     }
 
     genDataExitOperations<mlir::acc::CreateOp, mlir::acc::DeleteOp>(
