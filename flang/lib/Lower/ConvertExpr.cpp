--- conflicted
+++ resolved
@@ -2075,27 +2075,17 @@
         auto stackSaveFn = fir::factory::getLlvmStackSave(builder);
         auto stackSaveSymbol = bldr->getSymbolRefAttr(stackSaveFn.getName());
         mlir::Value sp =
-<<<<<<< HEAD
-            bldr->create<fir::CallOp>(loc, stackSaveFn.getType().getResults(),
-                                      stackSaveSymbol, mlir::ValueRange{})
-=======
             bldr->create<fir::CallOp>(
                     loc, stackSaveFn.getFunctionType().getResults(),
                     stackSaveSymbol, mlir::ValueRange{})
->>>>>>> 7f962794
                 .getResult(0);
         stmtCtx.attachCleanup([bldr, loc, sp]() {
           auto stackRestoreFn = fir::factory::getLlvmStackRestore(*bldr);
           auto stackRestoreSymbol =
               bldr->getSymbolRefAttr(stackRestoreFn.getName());
-<<<<<<< HEAD
-          bldr->create<fir::CallOp>(loc, stackRestoreFn.getType().getResults(),
-                                    stackRestoreSymbol, mlir::ValueRange{sp});
-=======
           bldr->create<fir::CallOp>(
               loc, stackRestoreFn.getFunctionType().getResults(),
               stackRestoreSymbol, mlir::ValueRange{sp});
->>>>>>> 7f962794
         });
       }
       mlir::Value temp =
@@ -3007,13 +2997,8 @@
     return builder.createConvert(loc, argType, from);
   };
   assert(func.getNumArguments() == 2);
-<<<<<<< HEAD
-  mlir::Type lhsType = func.getType().getInput(0);
-  mlir::Type rhsType = func.getType().getInput(1);
-=======
   mlir::Type lhsType = func.getFunctionType().getInput(0);
   mlir::Type rhsType = func.getFunctionType().getInput(1);
->>>>>>> 7f962794
   mlir::Value lhsArg = prepareUserDefinedArg(builder, loc, lhs, lhsType);
   mlir::Value rhsArg = prepareUserDefinedArg(builder, loc, rhs, rhsType);
   builder.create<fir::CallOp>(loc, func, mlir::ValueRange{lhsArg, rhsArg});
@@ -4943,11 +4928,7 @@
 
   /// Get the function signature of the LLVM memcpy intrinsic.
   mlir::FunctionType memcpyType() {
-<<<<<<< HEAD
-    return fir::factory::getLlvmMemcpy(builder).getType();
-=======
     return fir::factory::getLlvmMemcpy(builder).getFunctionType();
->>>>>>> 7f962794
   }
 
   /// Create a call to the LLVM memcpy intrinsic.
@@ -4956,11 +4937,7 @@
     mlir::FuncOp memcpyFunc = fir::factory::getLlvmMemcpy(builder);
     mlir::SymbolRefAttr funcSymAttr =
         builder.getSymbolRefAttr(memcpyFunc.getName());
-<<<<<<< HEAD
-    mlir::FunctionType funcTy = memcpyFunc.getType();
-=======
     mlir::FunctionType funcTy = memcpyFunc.getFunctionType();
->>>>>>> 7f962794
     builder.create<fir::CallOp>(loc, funcTy.getResults(), funcSymAttr, args);
   }
 
@@ -4985,11 +4962,7 @@
     mlir::Value byteSz = builder.create<mlir::arith::MulIOp>(loc, newSz, eleSz);
     mlir::SymbolRefAttr funcSymAttr =
         builder.getSymbolRefAttr(reallocFunc.getName());
-<<<<<<< HEAD
-    mlir::FunctionType funcTy = reallocFunc.getType();
-=======
     mlir::FunctionType funcTy = reallocFunc.getFunctionType();
->>>>>>> 7f962794
     auto newMem = builder.create<fir::CallOp>(
         loc, funcTy.getResults(), funcSymAttr,
         llvm::ArrayRef<mlir::Value>{
