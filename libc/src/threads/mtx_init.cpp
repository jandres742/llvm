--- conflicted
+++ resolved
@@ -18,12 +18,8 @@
               "type.");
 
 LLVM_LIBC_FUNCTION(int, mtx_init, (mtx_t * m, int type)) {
-<<<<<<< HEAD
-  auto err = Mutex::init(m, type & mtx_timed, type & mtx_recursive, 0);
-=======
   auto err = Mutex::init(reinterpret_cast<Mutex *>(m), type & mtx_timed,
                          type & mtx_recursive, 0);
->>>>>>> 7f962794
   return err == MutexError::NONE ? thrd_success : thrd_error;
 }
 
