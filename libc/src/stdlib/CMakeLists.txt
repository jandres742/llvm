--- conflicted
+++ resolved
@@ -106,36 +106,6 @@
 )
 
 add_entrypoint_object(
-  atoi
-  SRCS
-    atoi.cpp
-  HDRS
-    atoi.h
-  DEPENDS
-    libc.src.__support.str_conv_utils
-)
-
-add_entrypoint_object(
-  atol
-  SRCS
-    atol.cpp
-  HDRS
-    atol.h
-  DEPENDS
-    libc.src.__support.str_conv_utils
-)
-
-add_entrypoint_object(
-  atoll
-  SRCS
-    atoll.cpp
-  HDRS
-    atoll.h
-  DEPENDS
-    libc.src.__support.str_conv_utils
-)
-
-add_entrypoint_object(
   labs
   SRCS
     labs.cpp
@@ -153,47 +123,4 @@
     llabs.h
   DEPENDS
     libc.src.__support.integer_operations
-<<<<<<< HEAD
-)
-
-add_entrypoint_object(
-  strtol
-  SRCS
-    strtol.cpp
-  HDRS
-    strtol.h
-  DEPENDS
-    libc.src.__support.str_conv_utils
-)
-
-add_entrypoint_object(
-  strtoll
-  SRCS
-    strtoll.cpp
-  HDRS
-    strtoll.h
-  DEPENDS
-    libc.src.__support.str_conv_utils
-)
-
-add_entrypoint_object(
-  strtoul
-  SRCS
-    strtoul.cpp
-  HDRS
-    strtoul.h
-  DEPENDS
-    libc.src.__support.str_conv_utils
-)
-
-add_entrypoint_object(
-  strtoull
-  SRCS
-    strtoull.cpp
-  HDRS
-    strtoull.h
-  DEPENDS
-    libc.src.__support.str_conv_utils
-=======
->>>>>>> ac168fe6
 )