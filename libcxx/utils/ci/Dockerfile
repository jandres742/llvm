--- conflicted
+++ resolved
@@ -39,16 +39,6 @@
 #
 # If you're only looking to run the Docker image locally for debugging a
 # build bot, see the `run-buildbot-container` script located in this directory.
-<<<<<<< HEAD
-#
-# A pre-built version of this image is maintained on Github under the libc++ organization, as ghcr.io/libcxx/libcxx-builder.
-# To update the image, rebuild it and push it to github (all members of the libc++ organization should be able to do this).
-#
-#   $ docker compose build
-#   $ docker compose push
-#
-=======
->>>>>>> 7ca33737
 
 
 # HACK: We set the base image in the docker-compose file depending on the final target (buildkite vs github actions).
@@ -133,69 +123,6 @@
 # LLVM 15, we still need to have Clang 12 in this Docker image because the LLVM
 # 14 release branch CI uses it. The tip-of-trunk CI will never use Clang 12,
 # though.
-<<<<<<< HEAD
-ARG LLVM_HEAD_VERSION # populated in the docker-compose file
-ENV LLVM_HEAD_VERSION=${LLVM_HEAD_VERSION}
-RUN apt-get update && apt-get install -y lsb-release wget software-properties-common
-RUN wget https://apt.llvm.org/llvm.sh -O /tmp/llvm.sh
-RUN bash /tmp/llvm.sh $(($LLVM_HEAD_VERSION - 3)) # for CI transitions
-RUN bash /tmp/llvm.sh $(($LLVM_HEAD_VERSION - 2)) # previous release
-RUN bash /tmp/llvm.sh $(($LLVM_HEAD_VERSION - 1)) # latest release
-RUN bash /tmp/llvm.sh $LLVM_HEAD_VERSION          # current ToT
-
-# Install clang-scan-deps, which is required to build modules; always all supported versions.
-RUN apt-get update && apt-get install -y clang-tools-$(($LLVM_HEAD_VERSION - 3)) \
-                                         clang-tools-$(($LLVM_HEAD_VERSION - 2)) \
-                                         clang-tools-$(($LLVM_HEAD_VERSION - 1)) \
-                                         clang-tools-$LLVM_HEAD_VERSION
-
-# Install clang-format; always use the lastest stable branch.
-RUN apt-get update && apt-get install -y clang-format-$(($LLVM_HEAD_VERSION - 2)) clang-format-$(($LLVM_HEAD_VERSION - 1))
-
-# Install clang-tidy
-# TODO(LLVM-17) revert D148831 to only install $(($LLVM_HEAD_VERSION - 1)) and $LLVM_HEAD_VERSION
-# The usage of the ToT version is needed due to module issues with Clang 16
-RUN apt-get update && apt-get install -y clang-tidy-$(($LLVM_HEAD_VERSION - 2)) clang-tidy-$(($LLVM_HEAD_VERSION - 1)) clang-tidy-$LLVM_HEAD_VERSION
-
-# Install llvm-dev and libclang-dev to compile custom clang-tidy checks
-# TODO(LLVM-17) revert D148831 to only install $(($LLVM_HEAD_VERSION - 1)) and $LLVM_HEAD_VERSION
-# The usage of the ToT version is needed due to module issues with Clang 16
-RUN apt-get update && apt-get install -y llvm-$(($LLVM_HEAD_VERSION - 2))-dev llvm-$(($LLVM_HEAD_VERSION - 1))-dev     llvm-$LLVM_HEAD_VERSION-dev \
-                                     libclang-$(($LLVM_HEAD_VERSION - 2))-dev libclang-$(($LLVM_HEAD_VERSION - 1))-dev libclang-$LLVM_HEAD_VERSION-dev \
-                                                                                                                       libomp5-$LLVM_HEAD_VERSION
-
-# Install the most recent GCC, like clang install the previous version as a transition.
-RUN add-apt-repository ppa:ubuntu-toolchain-r/test
-ARG GCC_LATEST_VERSION # populated in the docker-compose file
-ENV GCC_LATEST_VERSION=${GCC_LATEST_VERSION}
-RUN apt-get update && apt install -y gcc-$((GCC_LATEST_VERSION - 1)) g++-$((GCC_LATEST_VERSION - 1))
-RUN apt-get update && apt install -y gcc-$GCC_LATEST_VERSION g++-$GCC_LATEST_VERSION
-
-# Remove all, no longer needed, apt data
-RUN rm -rf /var/lib/apt/lists/*
-
-# Install a recent CMake
-RUN wget https://github.com/Kitware/CMake/releases/download/v3.21.1/cmake-3.21.1-linux-x86_64.sh -O /tmp/install-cmake.sh
-RUN bash /tmp/install-cmake.sh --prefix=/usr --exclude-subdir --skip-license
-RUN rm /tmp/install-cmake.sh
-
-# Install a newer CMake for modules
-# TODO Remove the duplicated installation when all runtimes can be build with CMake 3.28.
-RUN wget https://github.com/Kitware/CMake/releases/download/v3.27.1/cmake-3.27.1-linux-x86_64.sh -O /tmp/install-cmake.sh
-RUN bash /tmp/install-cmake.sh --prefix=/opt --exclude-subdir --skip-license
-RUN rm /tmp/install-cmake.sh
-
-RUN wget https://github.com/Kitware/CMake/releases/download/v3.28.0-rc4/cmake-3.28.0-rc4-linux-x86_64.sh -O /tmp/install-cmake.sh
-RUN mkdir /opt/cmake-3.28
-RUN bash /tmp/install-cmake.sh --prefix=/opt/cmake-3.28 --exclude-subdir --skip-license
-RUN rm /tmp/install-cmake.sh
-
-# Change the user to a non-root user, since some of the libc++ tests
-# (e.g. filesystem) require running as non-root. Also setup passwordless sudo.
-RUN apt-get update && apt-get install -y sudo
-RUN echo "ALL ALL = (ALL) NOPASSWD: ALL" >> /etc/sudoers
-RUN useradd --create-home libcxx-builder
-=======
 RUN <<EOF
   sudo apt-get update
   wget https://apt.llvm.org/llvm.sh -O /tmp/llvm.sh
@@ -315,7 +242,6 @@
 # Create the libcxx-builder user, regardless of if we use it or not
 RUN sudo useradd --create-home libcxx-builder
 
->>>>>>> 7ca33737
 USER libcxx-builder
 WORKDIR /home/libcxx-builder
 
@@ -335,10 +261,6 @@
 
 ENV PATH="${PATH}:/home/libcxx-builder/.buildkite-agent/bin"
 
-<<<<<<< HEAD
-# By default, start the Buildkite agent (this requires a token).
-CMD ["buildkite-agent", "start"]
-=======
 CMD ["buildkite-agent", "start"]
 
 # ===----------------------------------------------------------------------===##
@@ -376,4 +298,3 @@
 USER runner
 
 
->>>>>>> 7ca33737
