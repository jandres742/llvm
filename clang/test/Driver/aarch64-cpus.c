--- conflicted
+++ resolved
@@ -636,8 +636,6 @@
 // RUN: %clang -target aarch64 -march=armv8.5a+bf16+sve -### -c %s 2>&1 | FileCheck -check-prefixes=GENERICV85A-BF16-SVE %s
 // GENERICV85A-BF16-SVE: "-target-feature" "+bf16" "-target-feature" "+sve"
 
-<<<<<<< HEAD
-=======
 // The 8-bit integer matrix multiply extension is a mandatory component of the
 // Armv8.6-A extensions, but is permitted as an optional feature for any
 // implementation of Armv8.2-A to Armv8.5-A (inclusive)
@@ -666,7 +664,6 @@
 // NO-F64MM-NOT: "-target-feature" "+f64mm"
 // F64MM: "-target-feature" "+f64mm"
 
->>>>>>> a34309b7
 // fullfp16 is off by default for v8a, feature must not be mentioned
 // RUN: %clang -target aarch64 -march=armv8a  -### -c %s 2>&1 | FileCheck -check-prefix=V82ANOFP16 -check-prefix=GENERIC %s
 // RUN: %clang -target aarch64 -march=armv8-a -### -c %s 2>&1 | FileCheck -check-prefix=V82ANOFP16 -check-prefix=GENERIC %s
