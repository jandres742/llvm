--- conflicted
+++ resolved
@@ -39,14 +39,11 @@
 #endif
 #pragma OPENCL EXTENSION __cl_clang_non_portable_kernel_param_types : enable
 
-<<<<<<< HEAD
-=======
 #ifndef __cl_clang_bitfields
 #error "Missing __cl_clang_bitfields define"
 #endif
 #pragma OPENCL EXTENSION __cl_clang_bitfields : enable
 
->>>>>>> 21f3f750
 #ifdef cl_khr_fp16
 #error "Incorrect cl_khr_fp16 define"
 #endif
