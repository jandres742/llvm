// RUN: %clang_cc1 -x c++ -std=c++14 -fsyntax-only -verify %s

template <int I, int J, int K>
void car() {
  int __attribute__((address_space(I))) __attribute__((address_space(J))) * Y;  // expected-error {{multiple address spaces specified for type}}
  int *__attribute__((address_space(I))) __attribute__((address_space(J))) * Z; // expected-error {{multiple address spaces specified for type}}

  __attribute__((address_space(I))) int local;        // expected-error {{automatic variable qualified with an address space}}
  __attribute__((address_space(J))) int array[5];     // expected-error {{automatic variable qualified with an address space}}
  __attribute__((address_space(I))) int arrarr[5][5]; // expected-error {{automatic variable qualified with an address space}}

  __attribute__((address_space(J))) * x; // expected-error {{C++ requires a type specifier for all declarations}}

  __attribute__((address_space(I))) float *B;

  typedef __attribute__((address_space(J))) int AS2Int;
  struct HasASFields {
    AS2Int typedef_as_field; // expected-error {{field may not be qualified with an address space}}
  };

  struct _st {
    int x, y;
  } s __attribute((address_space(I))) = {1, 1};
}

template <int I>
struct HasASTemplateFields {
  __attribute__((address_space(I))) int as_field; // expected-error {{field may not be qualified with an address space}}
};

template <int I, int J>
void foo(__attribute__((address_space(I))) float *a, // expected-note {{candidate template ignored: substitution failure [with I = 1, J = 2]: parameter may not be qualified with an address space}}
         __attribute__((address_space(J))) float b) {
  *a = 5.0f + b;
}

template void foo<1, 2>(float *, float); // expected-error {{explicit instantiation of 'foo' does not refer to a function template, variable template, member function, member class, or static data member}}

template <int I>
void neg() {
  __attribute__((address_space(I))) int *bounds; // expected-error {{address space is negative}}
}

template <long int I>
void tooBig() {
<<<<<<< HEAD
  __attribute__((address_space(I))) int *bounds; // expected-error {{address space is larger than the maximum supported (8388593)}}
=======
  __attribute__((address_space(I))) int *bounds; // expected-error {{address space is larger than the maximum supported (8388595)}}
>>>>>>> a85f5efd
}

template <long int I>
void correct() {
  __attribute__((address_space(I))) int *bounds;
}

template <int I, int J>
char *cmp(__attribute__((address_space(I))) char *x, __attribute__((address_space(J))) char *y) {
  return x < y ? x : y; // expected-error {{comparison of distinct pointer types ('__attribute__((address_space(1))) char *' and '__attribute__((address_space(2))) char *')}}
}

typedef void ft(void);

template <int I>
struct fooFunction {
  __attribute__((address_space(I))) void **const base = 0;

  void *get_0(void) {
    return base[0]; // expected-error {{cannot initialize return object of type 'void *' with an lvalue of type '__attribute__((address_space(1))) void *}}
  }

  __attribute__((address_space(I))) ft qf; // expected-error {{function type may not be qualified with an address space}}
  __attribute__((address_space(I))) char *test3_val;

  void test3(void) {
    extern void test3_helper(char *p); // expected-note {{passing argument to parameter 'p' here}}
    test3_helper(test3_val);           // expected-error {{cannot initialize a parameter of type 'char *' with an lvalue of type '__attribute__((address_space(1))) char *'}}
  }
};

template <typename T, int N>
int GetAddressSpaceValue(T __attribute__((address_space(N))) * p) {
  return N;
}

template <unsigned A> int __attribute__((address_space(A))) *same_template();
template <unsigned B> int __attribute__((address_space(B))) *same_template();
void test_same_template() { (void) same_template<0>(); }

template <unsigned A> int __attribute__((address_space(A))) *different_template(); // expected-note {{candidate function [with A = 0]}}
template <unsigned B> int __attribute__((address_space(B+1))) *different_template(); // expected-note {{candidate function [with B = 0]}}
void test_different_template() { (void) different_template<0>(); } // expected-error {{call to 'different_template' is ambiguous}}

template <typename T> struct partial_spec_deduce_as;
template <typename T, unsigned AS> 
struct partial_spec_deduce_as <__attribute__((address_space(AS))) T *> {
   static const unsigned value = AS;  
}; 

int main() {  
  int __attribute__((address_space(1))) * p1;
  int p = GetAddressSpaceValue(p1);

  car<1, 2, 3>(); // expected-note {{in instantiation of function template specialization 'car<1, 2, 3>' requested here}}
  HasASTemplateFields<1> HASTF;
  neg<-1>(); // expected-note {{in instantiation of function template specialization 'neg<-1>' requested here}}
<<<<<<< HEAD
  correct<0x7FFFF1>();
=======
  correct<0x7FFFF3>();
>>>>>>> a85f5efd
  tooBig<8388650>(); // expected-note {{in instantiation of function template specialization 'tooBig<8388650>' requested here}}

  __attribute__((address_space(1))) char *x;
  __attribute__((address_space(2))) char *y;
  cmp<1, 2>(x, y); // expected-note {{in instantiation of function template specialization 'cmp<1, 2>' requested here}}

  fooFunction<1> ff;
  ff.get_0(); // expected-note {{in instantiation of member function 'fooFunction<1>::get_0' requested here}}
  ff.qf();
  ff.test3(); // expected-note {{in instantiation of member function 'fooFunction<1>::test3' requested here}}
  
  static_assert(partial_spec_deduce_as<int __attribute__((address_space(3))) *>::value == 3, "address space value has been incorrectly deduced"); 

  return 0;
}<|MERGE_RESOLUTION|>--- conflicted
+++ resolved
@@ -43,11 +43,7 @@
 
 template <long int I>
 void tooBig() {
-<<<<<<< HEAD
-  __attribute__((address_space(I))) int *bounds; // expected-error {{address space is larger than the maximum supported (8388593)}}
-=======
-  __attribute__((address_space(I))) int *bounds; // expected-error {{address space is larger than the maximum supported (8388595)}}
->>>>>>> a85f5efd
+  __attribute__((address_space(I))) int *bounds; // expected-error {{address space is larger than the maximum supported (8388590)}}
 }
 
 template <long int I>
@@ -105,11 +101,7 @@
   car<1, 2, 3>(); // expected-note {{in instantiation of function template specialization 'car<1, 2, 3>' requested here}}
   HasASTemplateFields<1> HASTF;
   neg<-1>(); // expected-note {{in instantiation of function template specialization 'neg<-1>' requested here}}
-<<<<<<< HEAD
-  correct<0x7FFFF1>();
-=======
-  correct<0x7FFFF3>();
->>>>>>> a85f5efd
+  correct<0x7FFFEE>();
   tooBig<8388650>(); // expected-note {{in instantiation of function template specialization 'tooBig<8388650>' requested here}}
 
   __attribute__((address_space(1))) char *x;
