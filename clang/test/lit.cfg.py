# -*- Python -*-

import os
import platform
import re
import subprocess
import tempfile

import lit.formats
import lit.util

from lit.llvm import llvm_config
from lit.llvm.subst import ToolSubst
from lit.llvm.subst import FindTool

# Configuration file for the 'lit' test runner.

# name: The name of this test suite.
config.name = 'Clang'

# testFormat: The test format to use to interpret tests.
#
# For now we require '&&' between commands, until they get globally killed and
# the test runner updated.
config.test_format = lit.formats.ShTest(not llvm_config.use_lit_shell)

# suffixes: A list of file extensions to treat as test files.
config.suffixes = ['.c', '.cpp', '.i', '.cppm', '.m', '.mm', '.cu', '.hip', '.hlsl',
                   '.ll', '.cl', '.clcpp', '.s', '.S', '.modulemap', '.test', '.rs', '.ifs', '.rc']

# excludes: A list of directories to exclude from the testsuite. The 'Inputs'
# subdirectories contain auxiliary inputs for various tests in their parent
# directories.
config.excludes = ['Inputs', 'CMakeLists.txt', 'README.txt', 'LICENSE.txt', 'debuginfo-tests']

# test_source_root: The root path where tests are located.
config.test_source_root = os.path.dirname(__file__)

# test_exec_root: The root path where tests should be run.
config.test_exec_root = os.path.join(config.clang_obj_root, 'test')

llvm_config.use_default_substitutions()

llvm_config.use_clang()

config.substitutions.append(
    ('%src_include_dir', config.clang_src_dir + '/include'))

config.substitutions.append(
    ('%target_triple', config.target_triple))

config.substitutions.append(('%PATH%', config.environment['PATH']))


# For each occurrence of a clang tool name, replace it with the full path to
# the build directory holding that tool.  We explicitly specify the directories
# to search to ensure that we get the tools just built and not some random
# tools that might happen to be in the user's PATH.
tool_dirs = [config.clang_tools_dir, config.llvm_tools_dir]

tools = [
    'apinotes-test', 'c-index-test', 'clang-diff', 'clang-format', 'clang-repl', 'clang-offload-packager',
    'clang-tblgen', 'clang-scan-deps', 'opt', 'llvm-ifs', 'yaml2obj', 'clang-linker-wrapper',
    ToolSubst('%clang_extdef_map', command=FindTool(
        'clang-extdef-mapping'), unresolved='ignore'),
]

if config.clang_examples:
    config.available_features.add('examples')

def have_host_jit_feature_support(feature_name):
    clang_repl_exe = lit.util.which('clang-repl', config.clang_tools_dir)

    if not clang_repl_exe:
        return False

    try:
        clang_repl_cmd = subprocess.Popen(
            [clang_repl_exe, '--host-supports-' + feature_name], stdout=subprocess.PIPE)
    except OSError:
        print('could not exec clang-repl')
        return False

    clang_repl_out = clang_repl_cmd.stdout.read().decode('ascii')
    clang_repl_cmd.wait()

    return 'true' in clang_repl_out

if have_host_jit_feature_support('jit'):
    config.available_features.add('host-supports-jit')

if config.clang_staticanalyzer:
    config.available_features.add('staticanalyzer')
    tools.append('clang-check')

    if config.clang_staticanalyzer_z3:
        config.available_features.add('z3')
    else:
        config.available_features.add('no-z3')

    check_analyzer_fixit_path = os.path.join(
        config.test_source_root, "Analysis", "check-analyzer-fixit.py")
    config.substitutions.append(
        ('%check_analyzer_fixit',
         '"%s" %s' % (config.python_executable, check_analyzer_fixit_path)))

llvm_config.add_tool_substitutions(tools, tool_dirs)

config.substitutions.append(
    ('%hmaptool', "'%s' %s" % (config.python_executable,
                             os.path.join(config.clang_src_dir, 'utils', 'hmaptool', 'hmaptool'))))

config.substitutions.append(
    ('%deps-to-rsp',
     '"%s" %s' % (config.python_executable, os.path.join(config.clang_src_dir, 'utils',
                                                         'module-deps-to-rsp.py'))))

config.substitutions.append(('%host_cc', config.host_cc))
config.substitutions.append(('%host_cxx', config.host_cxx))


# Plugins (loadable modules)
if config.has_plugins and config.llvm_plugin_ext:
    config.available_features.add('plugins')

if config.clang_default_pie_on_linux:
    config.available_features.add('default-pie-on-linux')

<<<<<<< HEAD
if config.clang_enable_opaque_pointers:
    config.available_features.add('enable-opaque-pointers')

if config.clang_default_std_cxx != '':
    config.available_features.add('default-std-cxx')

=======
>>>>>>> 3baadff8
# Set available features we allow tests to conditionalize on.
#
if config.clang_default_cxx_stdlib != '':
    config.available_features.add('default-cxx-stdlib={}'.format(config.clang_default_cxx_stdlib))

# As of 2011.08, crash-recovery tests still do not pass on FreeBSD.
if platform.system() not in ['FreeBSD']:
    config.available_features.add('crash-recovery')

# ANSI escape sequences in non-dumb terminal
if platform.system() not in ['Windows']:
    config.available_features.add('ansi-escape-sequences')

# Capability to print utf8 to the terminal.
# Windows expects codepage, unless Wide API.
if platform.system() not in ['Windows']:
    config.available_features.add('utf8-capable-terminal')

# Support for libgcc runtime. Used to rule out tests that require
# clang to run with -rtlib=libgcc.
if platform.system() not in ['Darwin', 'Fuchsia']:
    config.available_features.add('libgcc')

# Case-insensitive file system


def is_filesystem_case_insensitive():
    handle, path = tempfile.mkstemp(
        prefix='case-test', dir=config.test_exec_root)
    isInsensitive = os.path.exists(
        os.path.join(
            os.path.dirname(path),
            os.path.basename(path).upper()
        ))
    os.close(handle)
    os.remove(path)
    return isInsensitive


if is_filesystem_case_insensitive():
    config.available_features.add('case-insensitive-filesystem')

# Tests that require the /dev/fd filesystem.
if os.path.exists('/dev/fd/0') and sys.platform not in ['cygwin']:
    config.available_features.add('dev-fd-fs')

# Set on native MS environment.
if re.match(r'.*-(windows-msvc)$', config.target_triple):
    config.available_features.add('ms-sdk')

# [PR8833] LLP64-incompatible tests
if not re.match(r'^x86_64.*-(windows-msvc|windows-gnu)$', config.target_triple):
    config.available_features.add('LP64')

# Tests that are specific to the Apple Silicon macOS.
if re.match(r'^arm64(e)?-apple-(macos|darwin)', config.target_triple):
    config.available_features.add('apple-silicon-mac')

# [PR18856] Depends to remove opened file. On win32, a file could be removed
# only if all handles were closed.
if platform.system() not in ['Windows']:
    config.available_features.add('can-remove-opened-file')

# Features
known_arches = ["x86_64", "mips64", "ppc64", "aarch64"]
if (any(config.target_triple.startswith(x) for x in known_arches)):
  config.available_features.add("clang-target-64-bits")



def calculate_arch_features(arch_string):
    features = []
    for arch in arch_string.split():
        features.append(arch.lower() + '-registered-target')
    return features


llvm_config.feature_config(
    [('--assertion-mode', {'ON': 'asserts'}),
     ('--cxxflags', {r'-D_GLIBCXX_DEBUG\b': 'libstdcxx-safe-mode'}),
     ('--targets-built', calculate_arch_features),
     ])

if lit.util.which('xmllint'):
    config.available_features.add('xmllint')

if config.enable_backtrace:
    config.available_features.add('backtrace')

if config.enable_threads:
    config.available_features.add('thread_support')

# Check if we should allow outputs to console.
run_console_tests = int(lit_config.params.get('enable_console', '0'))
if run_console_tests != 0:
    config.available_features.add('console')

lit.util.usePlatformSdkOnDarwin(config, lit_config)
macOSSDKVersion = lit.util.findPlatformSdkVersionOnMacOS(config, lit_config)
if macOSSDKVersion is not None:
    config.available_features.add('macos-sdk-' + str(macOSSDKVersion))

if os.path.exists('/etc/gentoo-release'):
    config.available_features.add('gentoo')

if config.enable_shared:
    config.available_features.add("enable_shared")

# Add a vendor-specific feature.
if config.clang_vendor_uti:
    config.available_features.add('clang-vendor=' + config.clang_vendor_uti)

def exclude_unsupported_files_for_aix(dirname):
    for filename in os.listdir(dirname):
        source_path = os.path.join( dirname, filename)
        if os.path.isdir(source_path):
            continue
        f = open(source_path, 'r', encoding='ISO-8859-1')
        try:
           data = f.read()
           # 64-bit object files are not supported on AIX, so exclude the tests.
           if (any(option in data for option in ('-emit-obj', '-fmodule-format=obj', '-fintegrated-as')) and
              '64' in config.target_triple):
               config.excludes += [ filename ]
        finally:
           f.close()

if 'aix' in config.target_triple:
    for directory in ('/CodeGenCXX', '/Misc', '/Modules', '/PCH', '/Driver',
                      '/ASTMerge/anonymous-fields', '/ASTMerge/injected-class-name-decl'):
        exclude_unsupported_files_for_aix(config.test_source_root + directory)

# Some tests perform deep recursion, which requires a larger pthread stack size
# than the relatively low default of 192 KiB for 64-bit processes on AIX. The
# `AIXTHREAD_STK` environment variable provides a non-intrusive way to request
# a larger pthread stack size for the tests. Various applications and runtime
# libraries on AIX use a default pthread stack size of 4 MiB, so we will use
# that as a default value here.
if 'AIXTHREAD_STK' in os.environ:
    config.environment['AIXTHREAD_STK'] = os.environ['AIXTHREAD_STK']
elif platform.system() == 'AIX':
    config.environment['AIXTHREAD_STK'] = '4194304'

# The llvm-nm tool supports an environment variable "OBJECT_MODE" on AIX OS, which
# controls the kind of objects they will support. If there is no "OBJECT_MODE"
# environment variable specified, the default behaviour is to support 32-bit
# objects only. In order to not affect most test cases, which expect to support
# 32-bit and 64-bit objects by default, set the environment variable
# "OBJECT_MODE" to 'any' for llvm-nm on AIX OS.

if 'system-aix' in config.available_features:
        config.substitutions.append(('llvm-nm', 'env OBJECT_MODE=any llvm-nm'))

# It is not realistically possible to account for all options that could
# possibly be present in system and user configuration files, so disable
# default configs for the test runs.
config.environment["CLANG_NO_DEFAULT_CONFIG"] = "1"<|MERGE_RESOLUTION|>--- conflicted
+++ resolved
@@ -126,15 +126,9 @@
 if config.clang_default_pie_on_linux:
     config.available_features.add('default-pie-on-linux')
 
-<<<<<<< HEAD
 if config.clang_enable_opaque_pointers:
     config.available_features.add('enable-opaque-pointers')
 
-if config.clang_default_std_cxx != '':
-    config.available_features.add('default-std-cxx')
-
-=======
->>>>>>> 3baadff8
 # Set available features we allow tests to conditionalize on.
 #
 if config.clang_default_cxx_stdlib != '':
