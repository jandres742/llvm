--- conflicted
+++ resolved
@@ -1088,13 +1088,8 @@
 
 defm gpu_rdc : BoolFOption<"gpu-rdc",
   LangOpts<"GPURelocatableDeviceCode">, DefaultFalse,
-<<<<<<< HEAD
-  PosFlag<SetTrue, [CC1Option], "Generate relocatable device code, also known as separate compilation mode">,
+  PosFlag<SetTrue, [CC1Option], [ClangOption], "Generate relocatable device code, also known as separate compilation mode">,
   NegFlag<SetFalse, [CC1Option]>>;
-=======
-  PosFlag<SetTrue, [CC1Option], [ClangOption], "Generate relocatable device code, also known as separate compilation mode">,
-  NegFlag<SetFalse>>;
->>>>>>> 0db9dfb1
 
 def fgpu_default_stream_EQ : Joined<["-"], "fgpu-default-stream=">,
   HelpText<"Specify default stream. The default value is 'legacy'. (CUDA/HIP only)">,
@@ -1187,9 +1182,9 @@
   NegFlag<SetFalse>>;
 defm cuda_prec_sqrt : BoolFOption<"cuda-prec-sqrt",
   TargetOpts<"NVVMCudaPrecSqrt">, DefaultFalse,
-  PosFlag<SetTrue, [CC1Option], "Specify">,
-  NegFlag<SetFalse, [], "Don't specify">,
-  BothFlags<[], " that sqrt is correctly rounded (for CUDA devices)">>;
+  PosFlag<SetTrue, [CC1Option], [ClangOption], "Specify">,
+  NegFlag<SetFalse, [], [ClangOption], "Don't specify">,
+  BothFlags<[], [ClangOption], " that sqrt is correctly rounded (for CUDA devices)">>;
 }
 
 def emit_static_lib : Flag<["--"], "emit-static-lib">,
@@ -1881,11 +1876,7 @@
 
 defm fast_math : BoolFOption<"fast-math",
   LangOpts<"FastMath">, DefaultFalse,
-<<<<<<< HEAD
-  PosFlag<SetTrue, [CC1Option, CoreOption, FC1Option, FlangOption], "Allow aggressive, lossy floating-point optimizations",
-=======
-  PosFlag<SetTrue, [CC1Option, FC1Option, FlangOption], [ClangOption], "Allow aggressive, lossy floating-point optimizations",
->>>>>>> 0db9dfb1
+  PosFlag<SetTrue, [CC1Option, CoreOption, FC1Option, FlangOption], [ClangOption], "Allow aggressive, lossy floating-point optimizations",
           [cl_fast_relaxed_math.KeyPath]>,
   NegFlag<SetFalse>>;
 defm math_errno : BoolFOption<"math-errno",
@@ -3259,11 +3250,11 @@
   HelpText<"Embed LLVM IR for runtime kernel fusion">;
 defm sycl_esimd_force_stateless_mem : BoolFOption<"sycl-esimd-force-stateless-mem",
     LangOpts<"SYCLESIMDForceStatelessMem">, DefaultFalse,
-    PosFlag<SetTrue, [], "Enforce using stateless memory accesses. "
+    PosFlag<SetTrue, [], [ClangOption], "Enforce using stateless memory accesses. "
             "Convert stateful accesses via SYCL accessors to stateless within ESIMD kernels. "
             "Disabled by default. (experimental)">,
-    NegFlag<SetFalse, [], "Do not enforce using stateless memory accesses. (experimental)">,
-    BothFlags<[CC1Option, CoreOption], "">>;
+    NegFlag<SetFalse, [], [ClangOption], "Do not enforce using stateless memory accesses. (experimental)">,
+    BothFlags<[CC1Option, CoreOption], [], "">>;
 
 def fsycl_targets_EQ : CommaJoined<["-"], "fsycl-targets=">, Flags<[NoXarchOption, CC1Option, CoreOption]>,
   HelpText<"Specify comma-separated list of triples SYCL offloading targets to be supported">;
@@ -3293,9 +3284,9 @@
 defm sycl_instrument_device_code
     : BoolFOption<"sycl-instrument-device-code",
           CodeGenOpts<"SPIRITTAnnotations">, DefaultFalse,
-          PosFlag<SetTrue, [], "Add">,
-          NegFlag<SetFalse, [], "Do not add">,
-          BothFlags<[CC1Option, CoreOption], " Instrumentation and Tracing "
+          PosFlag<SetTrue, [], [ClangOption], "Add">,
+          NegFlag<SetFalse, [], [ClangOption], "Do not add">,
+          BothFlags<[CC1Option, CoreOption], [ClangOption], " Instrumentation and Tracing "
                     "Technology (ITT) instrumentation intrinsics calls "
                     "(experimental)">>;
 def flink_huge_device_code : Flag<["-"], "flink-huge-device-code">,
@@ -3312,8 +3303,8 @@
   " for huge device code sections (default) (deprecated)">, Flags<[Deprecated]>;
 defm sycl_id_queries_fit_in_int: BoolFOption<"sycl-id-queries-fit-in-int",
   LangOpts<"SYCLValueFitInMaxInt">, DefaultTrue,
-  PosFlag<SetTrue, [], "Assume">, NegFlag<SetFalse, [], "Do not assume">,
-  BothFlags<[CC1Option, CoreOption], " that SYCL ID queries fit within MAX_INT.">>;
+  PosFlag<SetTrue, [], [ClangOption], "Assume">, NegFlag<SetFalse, [], [ClangOption], "Do not assume">,
+  BothFlags<[CC1Option, CoreOption], [ClangOption], " that SYCL ID queries fit within MAX_INT.">>;
 def fsycl_device_obj_EQ : Joined<["-"], "fsycl-device-obj=">,
   Flags<[CoreOption]>, Values<"spirv,llvmir">, HelpText<"Specify format of "
   "device code stored in the resulting object. Valid values are: spirv, llvmir "
@@ -3337,14 +3328,14 @@
           Default<!strconcat(
               sycl_ver.KeyPath,
               " >= clang::LangOptions::SYCLMajorVersion::SYCL_2020")>,
-          PosFlag<SetTrue, [], "Allow">, NegFlag<SetFalse, [], "Disallow">,
-          BothFlags<[CC1Option, CoreOption], " unnamed SYCL lambda kernels">>;
+          PosFlag<SetTrue, [], [ClangOption], "Allow">, NegFlag<SetFalse, [], [ClangOption], "Disallow">,
+          BothFlags<[CC1Option, CoreOption], [ClangOption], " unnamed SYCL lambda kernels">>;
 defm sycl_force_inline_kernel_lambda
     : BoolFOption<
           "sycl-force-inline-kernel-lambda", LangOpts<"SYCLForceInlineKernelLambda">,
           DefaultTrue,
-          PosFlag<SetTrue, [], "Allow">, NegFlag<SetFalse, [], "Disallow">,
-          BothFlags<[CC1Option, CoreOption], " force inline SYCL kernels lambda in entry point">>;
+          PosFlag<SetTrue, [], [ClangOption], "Allow">, NegFlag<SetFalse, [], [ClangOption], "Disallow">,
+          BothFlags<[CC1Option, CoreOption], [ClangOption], " force inline SYCL kernels lambda in entry point">>;
 def fsycl_help_EQ : Joined<["-"], "fsycl-help=">,
   Flags<[NoXarchOption, CoreOption]>, HelpText<"Emit help information from the "
   "related offline compilation tool. Valid values: all, fpga, gen, x86_64.">,
@@ -6603,24 +6594,18 @@
   "enable-noundef-analysis",
   CodeGenOpts<"EnableNoundefAttrs">,
   DefaultTrue,
-<<<<<<< HEAD
-  PosFlag<SetTrue, [], "Enable">,
-  NegFlag<SetFalse, [], "Disable">,
-  BothFlags<[], " analyzing function argument and return types for mandatory definedness">>;
+  PosFlag<SetTrue, [], [ClangOption], "Enable">,
+  NegFlag<SetFalse, [], [ClangOption], "Disable">,
+  BothFlags<[], [ClangOption], " analyzing function argument and return types for mandatory definedness">>;
 #ifndef INTEL_SYCL_OPAQUEPOINTER_READY
 defm opaque_pointers : BoolOption<"",
   "opaque-pointers",
   CodeGenOpts<"OpaquePointers">,
   DefaultTrue,
-  PosFlag<SetTrue, [], "Enable">,
-  NegFlag<SetFalse, [], "Disable">,
-  BothFlags<[], " opaque pointers">>;
-#endif // INTEL_SYCL_OPAQUEPOINTER_READY
-=======
   PosFlag<SetTrue, [], [ClangOption], "Enable">,
   NegFlag<SetFalse, [], [ClangOption], "Disable">,
-  BothFlags<[], [ClangOption], " analyzing function argument and return types for mandatory definedness">>;
->>>>>>> 0db9dfb1
+  BothFlags<[], [ClangOption], " opaque pointers">>;
+#endif // INTEL_SYCL_OPAQUEPOINTER_READY
 def discard_value_names : Flag<["-"], "discard-value-names">,
   HelpText<"Discard value names in LLVM IR">,
   MarshallingInfoFlag<CodeGenOpts<"DiscardValueNames">>;
@@ -7230,9 +7215,9 @@
   MarshallingInfoFlag<LangOpts<"SYCLStdLayoutKernelParams">>;
 defm sycl_allow_func_ptr: BoolFOption<"sycl-allow-func-ptr",
   LangOpts<"SYCLAllowFuncPtr">, DefaultFalse,
-  PosFlag<SetTrue, [], "Allow">,
-  NegFlag<SetFalse, [], "Disallow">,
-  BothFlags<[CC1Option, CoreOption], " function pointers in SYCL device.">>;
+  PosFlag<SetTrue, [], [ClangOption], "Allow">,
+  NegFlag<SetFalse, [], [ClangOption], "Disallow">,
+  BothFlags<[CC1Option, CoreOption], [ClangOption], " function pointers in SYCL device.">>;
 def fenable_sycl_dae : Flag<["-"], "fenable-sycl-dae">,
   HelpText<"Enable Dead Argument Elimination in SPIR kernels">,
   MarshallingInfoFlag<LangOpts<"EnableDAEInSpirKernels">>;
