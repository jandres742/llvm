//===--- Driver.h - Clang GCC Compatible Driver -----------------*- C++ -*-===//
//
// Part of the LLVM Project, under the Apache License v2.0 with LLVM Exceptions.
// See https://llvm.org/LICENSE.txt for license information.
// SPDX-License-Identifier: Apache-2.0 WITH LLVM-exception
//
//===----------------------------------------------------------------------===//

#ifndef LLVM_CLANG_DRIVER_DRIVER_H
#define LLVM_CLANG_DRIVER_DRIVER_H

#include "clang/Basic/Diagnostic.h"
#include "clang/Basic/LLVM.h"
#include "clang/Driver/Action.h"
#include "clang/Driver/Options.h"
#include "clang/Driver/Phases.h"
#include "clang/Driver/ToolChain.h"
#include "clang/Driver/Types.h"
#include "clang/Driver/Util.h"
#include "llvm/ADT/StringMap.h"
#include "llvm/ADT/StringRef.h"
#include "llvm/Option/Arg.h"
#include "llvm/Option/ArgList.h"
#include "llvm/Support/StringSaver.h"

#include <list>
#include <map>
#include <string>

namespace llvm {
class Triple;
namespace vfs {
class FileSystem;
}
} // namespace llvm

namespace clang {

namespace driver {

  class Command;
  class Compilation;
  class InputInfo;
  class JobList;
  class JobAction;
  class SanitizerArgs;
  class ToolChain;

/// Describes the kind of LTO mode selected via -f(no-)?lto(=.*)? options.
enum LTOKind {
  LTOK_None,
  LTOK_Full,
  LTOK_Thin,
  LTOK_Unknown
};

/// Driver - Encapsulate logic for constructing compilation processes
/// from a set of gcc-driver-like command line arguments.
class Driver {
  DiagnosticsEngine &Diags;

  IntrusiveRefCntPtr<llvm::vfs::FileSystem> VFS;

  enum DriverMode {
    GCCMode,
    GXXMode,
    CPPMode,
    CLMode,
    FlangMode
  } Mode;

  enum SaveTempsMode {
    SaveTempsNone,
    SaveTempsCwd,
    SaveTempsObj
  } SaveTemps;

  enum BitcodeEmbedMode {
    EmbedNone,
    EmbedMarker,
    EmbedBitcode
  } BitcodeEmbed;

  /// LTO mode selected via -f(no-)?lto(=.*)? options.
  LTOKind LTOMode;

public:
  enum OpenMPRuntimeKind {
    /// An unknown OpenMP runtime. We can't generate effective OpenMP code
    /// without knowing what runtime to target.
    OMPRT_Unknown,

    /// The LLVM OpenMP runtime. When completed and integrated, this will become
    /// the default for Clang.
    OMPRT_OMP,

    /// The GNU OpenMP runtime. Clang doesn't support generating OpenMP code for
    /// this runtime but can swallow the pragmas, and find and link against the
    /// runtime library itself.
    OMPRT_GOMP,

    /// The legacy name for the LLVM OpenMP runtime from when it was the Intel
    /// OpenMP runtime. We support this mode for users with existing
    /// dependencies on this runtime library name.
    OMPRT_IOMP5
  };

  // Diag - Forwarding function for diagnostics.
  DiagnosticBuilder Diag(unsigned DiagID) const {
    return Diags.Report(DiagID);
  }

  // FIXME: Privatize once interface is stable.
public:
  /// The name the driver was invoked as.
  std::string Name;

  /// The path the driver executable was in, as invoked from the
  /// command line.
  std::string Dir;

  /// The original path to the clang executable.
  std::string ClangExecutable;

  /// Target and driver mode components extracted from clang executable name.
  ParsedClangName ClangNameParts;

  /// The path to the installed clang directory, if any.
  std::string InstalledDir;

  /// The path to the compiler resource directory.
  std::string ResourceDir;

  /// System directory for config files.
  std::string SystemConfigDir;

  /// User directory for config files.
  std::string UserConfigDir;

  /// A prefix directory used to emulate a limited subset of GCC's '-Bprefix'
  /// functionality.
  /// FIXME: This type of customization should be removed in favor of the
  /// universal driver when it is ready.
  typedef SmallVector<std::string, 4> prefix_list;
  prefix_list PrefixDirs;

  /// sysroot, if present
  std::string SysRoot;

  /// Dynamic loader prefix, if present
  std::string DyldPrefix;

  /// Driver title to use with help.
  std::string DriverTitle;

  /// Information about the host which can be overridden by the user.
  std::string HostBits, HostMachine, HostSystem, HostRelease;

  /// The file to log CC_PRINT_OPTIONS output to, if enabled.
  const char *CCPrintOptionsFilename;

  /// The file to log CC_PRINT_HEADERS output to, if enabled.
  const char *CCPrintHeadersFilename;

  /// The file to log CC_LOG_DIAGNOSTICS output to, if enabled.
  const char *CCLogDiagnosticsFilename;

  /// A list of inputs and their types for the given arguments.
  typedef SmallVector<std::pair<types::ID, const llvm::opt::Arg *>, 16>
      InputList;

  /// Whether the driver should follow g++ like behavior.
  bool CCCIsCXX() const { return Mode == GXXMode; }

  /// Whether the driver is just the preprocessor.
  bool CCCIsCPP() const { return Mode == CPPMode; }

  /// Whether the driver should follow gcc like behavior.
  bool CCCIsCC() const { return Mode == GCCMode; }

  /// Whether the driver should follow cl.exe like behavior.
  bool IsCLMode() const { return Mode == CLMode; }

  /// Whether the driver should invoke flang for fortran inputs.
  /// Other modes fall back to calling gcc which in turn calls gfortran.
  bool IsFlangMode() const { return Mode == FlangMode; }

  /// Only print tool bindings, don't build any jobs.
  unsigned CCCPrintBindings : 1;

  /// Set CC_PRINT_OPTIONS mode, which is like -v but logs the commands to
  /// CCPrintOptionsFilename or to stderr.
  unsigned CCPrintOptions : 1;

  /// Set CC_PRINT_HEADERS mode, which causes the frontend to log header include
  /// information to CCPrintHeadersFilename or to stderr.
  unsigned CCPrintHeaders : 1;

  /// Set CC_LOG_DIAGNOSTICS mode, which causes the frontend to log diagnostics
  /// to CCLogDiagnosticsFilename or to stderr, in a stable machine readable
  /// format.
  unsigned CCLogDiagnostics : 1;

  /// Whether the driver is generating diagnostics for debugging purposes.
  unsigned CCGenDiagnostics : 1;

  /// Pointer to the ExecuteCC1Tool function, if available.
  /// When the clangDriver lib is used through clang.exe, this provides a
  /// shortcut for executing the -cc1 command-line directly, in the same
  /// process.
  typedef int (*CC1ToolFunc)(SmallVectorImpl<const char *> &ArgV);
  CC1ToolFunc CC1Main = nullptr;

private:
  /// Raw target triple.
  std::string TargetTriple;

  /// Name to use when invoking gcc/g++.
  std::string CCCGenericGCCName;

  /// Name of configuration file if used.
  std::string ConfigFile;

  /// Allocator for string saver.
  llvm::BumpPtrAllocator Alloc;

  /// Object that stores strings read from configuration file.
  llvm::StringSaver Saver;

  /// Arguments originated from configuration file.
  std::unique_ptr<llvm::opt::InputArgList> CfgOptions;

  /// Arguments originated from command line.
  std::unique_ptr<llvm::opt::InputArgList> CLOptions;

  /// Whether to check that input files exist when constructing compilation
  /// jobs.
  unsigned CheckInputsExist : 1;

public:
  /// Force clang to emit reproducer for driver invocation. This is enabled
  /// indirectly by setting FORCE_CLANG_DIAGNOSTICS_CRASH environment variable
  /// or when using the -gen-reproducer driver flag.
  unsigned GenReproducer : 1;

private:
  /// Certain options suppress the 'no input files' warning.
  unsigned SuppressMissingInputWarning : 1;

  /// Cache of all the ToolChains in use by the driver.
  ///
  /// This maps from the string representation of a triple to a ToolChain
  /// created targeting that triple. The driver owns all the ToolChain objects
  /// stored in it, and will clean them up when torn down.
  mutable llvm::StringMap<std::unique_ptr<ToolChain>> ToolChains;

private:
  /// TranslateInputArgs - Create a new derived argument list from the input
  /// arguments, after applying the standard argument translations.
  llvm::opt::DerivedArgList *
  TranslateInputArgs(const llvm::opt::InputArgList &Args) const;

  // getFinalPhase - Determine which compilation mode we are in and record
  // which option we used to determine the final phase.
  // TODO: Much of what getFinalPhase returns are not actually true compiler
  //       modes. Fold this functionality into Types::getCompilationPhases and
  //       handleArguments.
  phases::ID getFinalPhase(const llvm::opt::DerivedArgList &DAL,
                           llvm::opt::Arg **FinalPhaseArg = nullptr) const;

  // handleArguments - All code related to claiming and printing diagnostics
  // related to arguments to the driver are done here.
  void handleArguments(Compilation &C, llvm::opt::DerivedArgList &Args,
                       const InputList &Inputs, ActionList &Actions) const;

  // Before executing jobs, sets up response files for commands that need them.
  void setUpResponseFiles(Compilation &C, Command &Cmd);

  void generatePrefixedToolNames(StringRef Tool, const ToolChain &TC,
                                 SmallVectorImpl<std::string> &Names) const;

  /// Find the appropriate .crash diagonostic file for the child crash
  /// under this driver and copy it out to a temporary destination with the
  /// other reproducer related files (.sh, .cache, etc). If not found, suggest a
  /// directory for the user to look at.
  ///
  /// \param ReproCrashFilename The file path to copy the .crash to.
  /// \param CrashDiagDir       The suggested directory for the user to look at
  ///                           in case the search or copy fails.
  ///
  /// \returns If the .crash is found and successfully copied return true,
  /// otherwise false and return the suggested directory in \p CrashDiagDir.
  bool getCrashDiagnosticFile(StringRef ReproCrashFilename,
                              SmallString<128> &CrashDiagDir);

public:

  /// Takes the path to a binary that's either in bin/ or lib/ and returns
  /// the path to clang's resource directory.
  static std::string GetResourcesPath(StringRef BinaryPath,
                                      StringRef CustomResourceDir = "");

  Driver(StringRef ClangExecutable, StringRef TargetTriple,
         DiagnosticsEngine &Diags,
         IntrusiveRefCntPtr<llvm::vfs::FileSystem> VFS = nullptr);

  /// @name Accessors
  /// @{

  /// Name to use when invoking gcc/g++.
  const std::string &getCCCGenericGCCName() const { return CCCGenericGCCName; }

  const std::string &getConfigFile() const { return ConfigFile; }

  const llvm::opt::OptTable &getOpts() const { return getDriverOptTable(); }

  const DiagnosticsEngine &getDiags() const { return Diags; }

  llvm::vfs::FileSystem &getVFS() const { return *VFS; }

  bool getCheckInputsExist() const { return CheckInputsExist; }

  void setCheckInputsExist(bool Value) { CheckInputsExist = Value; }

  void setTargetAndMode(const ParsedClangName &TM) { ClangNameParts = TM; }

  const std::string &getTitle() { return DriverTitle; }
  void setTitle(std::string Value) { DriverTitle = std::move(Value); }

  std::string getTargetTriple() const { return TargetTriple; }

  /// Get the path to the main clang executable.
  const char *getClangProgramPath() const {
    return ClangExecutable.c_str();
  }

  /// Get the path to where the clang executable was installed.
  const char *getInstalledDir() const {
    if (!InstalledDir.empty())
      return InstalledDir.c_str();
    return Dir.c_str();
  }
  void setInstalledDir(StringRef Value) { InstalledDir = std::string(Value); }

  bool isSaveTempsEnabled() const { return SaveTemps != SaveTempsNone; }
  bool isSaveTempsObj() const { return SaveTemps == SaveTempsObj; }

  bool embedBitcodeEnabled() const { return BitcodeEmbed != EmbedNone; }
  bool embedBitcodeInObject() const { return (BitcodeEmbed == EmbedBitcode); }
  bool embedBitcodeMarkerOnly() const { return (BitcodeEmbed == EmbedMarker); }

  /// Compute the desired OpenMP runtime from the flags provided.
  OpenMPRuntimeKind getOpenMPRuntime(const llvm::opt::ArgList &Args) const;

  /// @}
  /// @name Primary Functionality
  /// @{

  /// CreateOffloadingDeviceToolChains - create all the toolchains required to
  /// support offloading devices given the programming models specified in the
  /// current compilation. Also, update the host tool chain kind accordingly.
  void CreateOffloadingDeviceToolChains(Compilation &C, InputList &Inputs);

  /// BuildCompilation - Construct a compilation object for a command
  /// line argument vector.
  ///
  /// \return A compilation, or 0 if none was built for the given
  /// argument vector. A null return value does not necessarily
  /// indicate an error condition, the diagnostics should be queried
  /// to determine if an error occurred.
  Compilation *BuildCompilation(ArrayRef<const char *> Args);

  /// @name Driver Steps
  /// @{

  /// ParseDriverMode - Look for and handle the driver mode option in Args.
  void ParseDriverMode(StringRef ProgramName, ArrayRef<const char *> Args);

  /// ParseArgStrings - Parse the given list of strings into an
  /// ArgList.
  llvm::opt::InputArgList ParseArgStrings(ArrayRef<const char *> Args,
                                          bool IsClCompatMode,
                                          bool &ContainsError);

  /// BuildInputs - Construct the list of inputs and their types from
  /// the given arguments.
  ///
  /// \param TC - The default host tool chain.
  /// \param Args - The input arguments.
  /// \param Inputs - The list to store the resulting compilation
  /// inputs onto.
  void BuildInputs(const ToolChain &TC, llvm::opt::DerivedArgList &Args,
                   InputList &Inputs) const;

  /// BuildActions - Construct the list of actions to perform for the
  /// given arguments, which are only done for a single architecture.
  ///
  /// \param C - The compilation that is being built.
  /// \param Args - The input arguments.
  /// \param Actions - The list to store the resulting actions onto.
  void BuildActions(Compilation &C, llvm::opt::DerivedArgList &Args,
                    const InputList &Inputs, ActionList &Actions) const;

  /// BuildUniversalActions - Construct the list of actions to perform
  /// for the given arguments, which may require a universal build.
  ///
  /// \param C - The compilation that is being built.
  /// \param TC - The default host tool chain.
  void BuildUniversalActions(Compilation &C, const ToolChain &TC,
                             const InputList &BAInputs) const;

  /// Check that the file referenced by Value exists. If it doesn't,
  /// issue a diagnostic and return false.
  /// If TypoCorrect is true and the file does not exist, see if it looks
  /// like a likely typo for a flag and if so print a "did you mean" blurb.
  bool DiagnoseInputExistence(const llvm::opt::DerivedArgList &Args,
                              StringRef Value, types::ID Ty,
                              bool TypoCorrect) const;

  /// BuildJobs - Bind actions to concrete tools and translate
  /// arguments to form the list of jobs to run.
  ///
  /// \param C - The compilation that is being built.
  void BuildJobs(Compilation &C) const;

  /// ExecuteCompilation - Execute the compilation according to the command line
  /// arguments and return an appropriate exit code.
  ///
  /// This routine handles additional processing that must be done in addition
  /// to just running the subprocesses, for example reporting errors, setting
  /// up response files, removing temporary files, etc.
  int ExecuteCompilation(Compilation &C,
     SmallVectorImpl< std::pair<int, const Command *> > &FailingCommands);

  /// Contains the files in the compilation diagnostic report generated by
  /// generateCompilationDiagnostics.
  struct CompilationDiagnosticReport {
    llvm::SmallVector<std::string, 4> TemporaryFiles;
  };

  /// generateCompilationDiagnostics - Generate diagnostics information
  /// including preprocessed source file(s).
  ///
  void generateCompilationDiagnostics(
      Compilation &C, const Command &FailingCommand,
      StringRef AdditionalInformation = "",
      CompilationDiagnosticReport *GeneratedReport = nullptr);

  /// @}
  /// @name Helper Methods
  /// @{

  /// MakeSYCLDeviceTriple - Returns the SYCL device triple for the
  /// specified subarch
  llvm::Triple MakeSYCLDeviceTriple(StringRef TargetArch = "spir64") const;

  /// PrintActions - Print the list of actions.
  void PrintActions(const Compilation &C) const;

  /// PrintHelp - Print the help text.
  ///
  /// \param ShowHidden - Show hidden options.
  void PrintHelp(bool ShowHidden) const;

  /// PrintSYCLToolHelp - Print help text from offline compiler tools.
  void PrintSYCLToolHelp(const Compilation &C) const;

  /// PrintVersion - Print the driver version.
  void PrintVersion(const Compilation &C, raw_ostream &OS) const;

  /// GetFilePath - Lookup \p Name in the list of file search paths.
  ///
  /// \param TC - The tool chain for additional information on
  /// directories to search.
  //
  // FIXME: This should be in CompilationInfo.
  std::string GetFilePath(StringRef Name, const ToolChain &TC) const;

  /// GetProgramPath - Lookup \p Name in the list of program search paths.
  ///
  /// \param TC - The provided tool chain for additional information on
  /// directories to search.
  //
  // FIXME: This should be in CompilationInfo.
  std::string GetProgramPath(StringRef Name, const ToolChain &TC) const;

  /// HandleAutocompletions - Handle --autocomplete by searching and printing
  /// possible flags, descriptions, and its arguments.
  void HandleAutocompletions(StringRef PassedFlags) const;

  /// HandleImmediateArgs - Handle any arguments which should be
  /// treated before building actions or binding tools.
  ///
  /// \return Whether any compilation should be built for this
  /// invocation.
  bool HandleImmediateArgs(const Compilation &C);

  /// ConstructAction - Construct the appropriate action to do for
  /// \p Phase on the \p Input, taking in to account arguments
  /// like -fsyntax-only or --analyze.
  Action *ConstructPhaseAction(
      Compilation &C, const llvm::opt::ArgList &Args, phases::ID Phase,
      Action *Input,
      Action::OffloadKind TargetDeviceOffloadKind = Action::OFK_None) const;

  /// BuildJobsForAction - Construct the jobs to perform for the action \p A and
  /// return an InputInfo for the result of running \p A.  Will only construct
  /// jobs for a given (Action, ToolChain, BoundArch, DeviceKind) tuple once.
  InputInfo
  BuildJobsForAction(Compilation &C, const Action *A, const ToolChain *TC,
                     StringRef BoundArch, bool AtTopLevel, bool MultipleArchs,
                     const char *LinkingOutput,
                     std::map<std::pair<const Action *, std::string>, InputInfo>
                         &CachedResults,
                     Action::OffloadKind TargetDeviceOffloadKind) const;

  /// Returns the default name for linked images (e.g., "a.out").
  const char *getDefaultImageName() const;

  /// GetNamedOutputPath - Return the name to use for the output of
  /// the action \p JA. The result is appended to the compilation's
  /// list of temporary or result files, as appropriate.
  ///
  /// \param C - The compilation.
  /// \param JA - The action of interest.
  /// \param BaseInput - The original input file that this action was
  /// triggered by.
  /// \param BoundArch - The bound architecture.
  /// \param AtTopLevel - Whether this is a "top-level" action.
  /// \param MultipleArchs - Whether multiple -arch options were supplied.
  /// \param NormalizedTriple - The normalized triple of the relevant target.
  const char *GetNamedOutputPath(Compilation &C, const JobAction &JA,
                                 const char *BaseInput, StringRef BoundArch,
                                 bool AtTopLevel, bool MultipleArchs,
                                 StringRef NormalizedTriple) const;

  /// GetTemporaryPath - Return the pathname of a temporary file to use
  /// as part of compilation; the file will have the given prefix and suffix.
  ///
  /// GCC goes to extra lengths here to be a bit more robust.
  std::string GetTemporaryPath(StringRef Prefix, StringRef Suffix) const;

  /// GetUniquePath = Return the pathname of a unique file to use
  /// as part of compilation. The file will have the given base name (BaseName)
  /// and extension (Ext).
  std::string GetUniquePath(StringRef BaseName, StringRef Ext) const;

  /// GetTemporaryDirectory - Return the pathname of a temporary directory to
  /// use as part of compilation; the directory will have the given prefix.
  std::string GetTemporaryDirectory(StringRef Prefix) const;

  /// Return the pathname of the pch file in clang-cl mode.
  std::string GetClPchPath(Compilation &C, StringRef BaseName) const;

  /// ShouldUseClangCompiler - Should the clang compiler be used to
  /// handle this action.
  bool ShouldUseClangCompiler(const JobAction &JA) const;

  /// ShouldUseFlangCompiler - Should the flang compiler be used to
  /// handle this action.
  bool ShouldUseFlangCompiler(const JobAction &JA) const;

  /// ShouldEmitStaticLibrary - Should the linker emit a static library.
  bool ShouldEmitStaticLibrary(const llvm::opt::ArgList &Args) const;

  /// Returns true if we are performing any kind of LTO.
  bool isUsingLTO() const { return LTOMode != LTOK_None; }

  /// Get the specific kind of LTO being performed.
  LTOKind getLTOMode() const { return LTOMode; }

private:

  /// Tries to load options from configuration file.
  ///
  /// \returns true if error occurred.
  bool loadConfigFile();

  /// Read options from the specified file.
  ///
  /// \param [in] FileName File to read.
  /// \returns true, if error occurred while reading.
  bool readConfigFile(StringRef FileName);

  /// Set the driver mode (cl, gcc, etc) from an option string of the form
  /// --driver-mode=<mode>.
  void setDriverModeFromOption(StringRef Opt);

  /// Parse the \p Args list for LTO options and record the type of LTO
  /// compilation based on which -f(no-)?lto(=.*)? option occurs last.
  void setLTOMode(const llvm::opt::ArgList &Args);

  /// Retrieves a ToolChain for a particular \p Target triple.
  ///
  /// Will cache ToolChains for the life of the driver object, and create them
  /// on-demand.
  const ToolChain &getToolChain(const llvm::opt::ArgList &Args,
                                const llvm::Triple &Target) const;

  /// @}

  /// Retrieves a ToolChain for a particular device \p Target triple
  ///
  /// \param[in] HostTC is the host ToolChain paired with the device
  ///
  /// \param[in] Action (e.g. OFK_Cuda/OFK_OpenMP/OFK_SYCL) is an Offloading
  /// action that is optionally passed to a ToolChain (used by CUDA, to specify
  /// if it's used in conjunction with OpenMP)
  ///
  /// Will cache ToolChains for the life of the driver object, and create them
  /// on-demand.
  const ToolChain &getOffloadingDeviceToolChain(const llvm::opt::ArgList &Args,
                                                const llvm::Triple &Target,
                                                const ToolChain &HostTC,
                                                const Action::OffloadKind
                                                &TargetDeviceOffloadKind) const;

  /// Get bitmasks for which option flags to include and exclude based on
  /// the driver mode.
  std::pair<unsigned, unsigned> getIncludeExcludeOptionFlagMasks(bool IsClCompatMode) const;

  /// Helper used in BuildJobsForAction.  Doesn't use the cache when building
  /// jobs specifically for the given action, but will use the cache when
  /// building jobs for the Action's inputs.
  InputInfo BuildJobsForActionNoCache(
      Compilation &C, const Action *A, const ToolChain *TC, StringRef BoundArch,
      bool AtTopLevel, bool MultipleArchs, const char *LinkingOutput,
      std::map<std::pair<const Action *, std::string>, InputInfo>
          &CachedResults,
      Action::OffloadKind TargetDeviceOffloadKind) const;

  /// Static offload library seen.
  bool OffloadStaticLibSeen = false;

  void setOffloadStaticLibSeen() { OffloadStaticLibSeen = true; }

  /// Returns true if an offload static library is found.
  bool checkForOffloadStaticLib(Compilation &C,
                                llvm::opt::DerivedArgList &Args) const;

  /// Track filename used for the FPGA dependency info.
  mutable llvm::StringMap<const std::string> FPGATempDepFiles;

public:
  /// GetReleaseVersion - Parse (([0-9]+)(.([0-9]+)(.([0-9]+)?))?)? and
  /// return the grouped values as integers. Numbers which are not
  /// provided are set to 0.
  ///
  /// \return True if the entire string was parsed (9.2), or all
  /// groups were parsed (10.3.5extrastuff). HadExtra is true if all
  /// groups were parsed but extra characters remain at the end.
  static bool GetReleaseVersion(StringRef Str, unsigned &Major, unsigned &Minor,
                                unsigned &Micro, bool &HadExtra);

  /// Parse digits from a string \p Str and fulfill \p Digits with
  /// the parsed numbers. This method assumes that the max number of
  /// digits to look for is equal to Digits.size().
  ///
  /// \return True if the entire string was parsed and there are
  /// no extra characters remaining at the end.
  static bool GetReleaseVersion(StringRef Str,
                                MutableArrayRef<unsigned> Digits);
  /// Compute the default -fmodule-cache-path.
<<<<<<< HEAD
  static void getDefaultModuleCachePath(SmallVectorImpl<char> &Result);

  bool getOffloadStaticLibSeen() const { return OffloadStaticLibSeen; };

  /// addFPGATempDepFile - Add a file to be added to the bundling step of
  /// an FPGA object.
  void addFPGATempDepFile(const std::string &DepName,
                          const std::string &FileName) const {
    FPGATempDepFiles.insert({FileName, DepName});
  }
  /// getFPGATempDepFile - Get a file to be added to the bundling step of
  /// an FPGA object.
  const std::string getFPGATempDepFile(const std::string &FileName) const {
    return FPGATempDepFiles[FileName];
  }
=======
  /// \return True if the system provides a default cache directory.
  static bool getDefaultModuleCachePath(SmallVectorImpl<char> &Result);
>>>>>>> dab859d1
};

/// \return True if the last defined optimization level is -Ofast.
/// And False otherwise.
bool isOptimizationLevelFast(const llvm::opt::ArgList &Args);

/// \return True if the filename has a valid object file extension.
bool isObjectFile(std::string FileName);

/// \return True if the filename has a static archive/lib extension.
bool isStaticArchiveFile(const StringRef &FileName);

/// \return True if the argument combination will end up generating remarks.
bool willEmitRemarks(const llvm::opt::ArgList &Args);

} // end namespace driver
} // end namespace clang

#endif<|MERGE_RESOLUTION|>--- conflicted
+++ resolved
@@ -661,8 +661,8 @@
   static bool GetReleaseVersion(StringRef Str,
                                 MutableArrayRef<unsigned> Digits);
   /// Compute the default -fmodule-cache-path.
-<<<<<<< HEAD
-  static void getDefaultModuleCachePath(SmallVectorImpl<char> &Result);
+  /// \return True if the system provides a default cache directory.
+  static bool getDefaultModuleCachePath(SmallVectorImpl<char> &Result);
 
   bool getOffloadStaticLibSeen() const { return OffloadStaticLibSeen; };
 
@@ -677,10 +677,6 @@
   const std::string getFPGATempDepFile(const std::string &FileName) const {
     return FPGATempDepFiles[FileName];
   }
-=======
-  /// \return True if the system provides a default cache directory.
-  static bool getDefaultModuleCachePath(SmallVectorImpl<char> &Result);
->>>>>>> dab859d1
 };
 
 /// \return True if the last defined optimization level is -Ofast.
