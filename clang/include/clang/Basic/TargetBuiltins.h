//===--- TargetBuiltins.h - Target specific builtin IDs ---------*- C++ -*-===//
//
// Part of the LLVM Project, under the Apache License v2.0 with LLVM Exceptions.
// See https://llvm.org/LICENSE.txt for license information.
// SPDX-License-Identifier: Apache-2.0 WITH LLVM-exception
//
//===----------------------------------------------------------------------===//
///
/// \file
/// Enumerates target-specific builtins in their own namespaces within
/// namespace ::clang.
///
//===----------------------------------------------------------------------===//

#ifndef LLVM_CLANG_BASIC_TARGETBUILTINS_H
#define LLVM_CLANG_BASIC_TARGETBUILTINS_H

#include <stdint.h>
#include "clang/Basic/Builtins.h"
#include "llvm/Support/MathExtras.h"
#undef PPC

namespace clang {

  namespace NEON {
  enum {
    LastTIBuiltin = clang::Builtin::FirstTSBuiltin - 1,
#define BUILTIN(ID, TYPE, ATTRS) BI##ID,
#include "clang/Basic/BuiltinsNEON.def"
    FirstTSBuiltin
  };
  }

  /// ARM builtins
  namespace ARM {
    enum {
      LastTIBuiltin = clang::Builtin::FirstTSBuiltin-1,
      LastNEONBuiltin = NEON::FirstTSBuiltin - 1,
#define BUILTIN(ID, TYPE, ATTRS) BI##ID,
#include "clang/Basic/BuiltinsARM.def"
      LastTSBuiltin
    };
  }

  namespace SVE {
  enum {
    LastNEONBuiltin = NEON::FirstTSBuiltin - 1,
#define BUILTIN(ID, TYPE, ATTRS) BI##ID,
#include "clang/Basic/BuiltinsSVE.def"
    FirstTSBuiltin,
  };
  }

  /// AArch64 builtins
  namespace AArch64 {
  enum {
    LastTIBuiltin = clang::Builtin::FirstTSBuiltin - 1,
    LastNEONBuiltin = NEON::FirstTSBuiltin - 1,
    FirstSVEBuiltin = NEON::FirstTSBuiltin,
    LastSVEBuiltin = SVE::FirstTSBuiltin - 1,
  #define BUILTIN(ID, TYPE, ATTRS) BI##ID,
  #include "clang/Basic/BuiltinsAArch64.def"
    LastTSBuiltin
  };
  }

  /// BPF builtins
  namespace BPF {
  enum {
    LastTIBuiltin = clang::Builtin::FirstTSBuiltin - 1,
  #define BUILTIN(ID, TYPE, ATTRS) BI##ID,
  #include "clang/Basic/BuiltinsBPF.def"
    LastTSBuiltin
  };
  }

  /// PPC builtins
  namespace PPC {
    enum {
        LastTIBuiltin = clang::Builtin::FirstTSBuiltin-1,
#define BUILTIN(ID, TYPE, ATTRS) BI##ID,
#include "clang/Basic/BuiltinsPPC.def"
        LastTSBuiltin
    };
  }

  /// NVPTX builtins
  namespace NVPTX {
    enum {
        LastTIBuiltin = clang::Builtin::FirstTSBuiltin-1,
#define BUILTIN(ID, TYPE, ATTRS) BI##ID,
#include "clang/Basic/BuiltinsNVPTX.def"
        LastTSBuiltin
    };
  }

  /// AMDGPU builtins
  namespace AMDGPU {
  enum {
    LastTIBuiltin = clang::Builtin::FirstTSBuiltin - 1,
  #define BUILTIN(ID, TYPE, ATTRS) BI##ID,
  #include "clang/Basic/BuiltinsAMDGPU.def"
    LastTSBuiltin
  };
  }

  /// X86 builtins
  namespace X86 {
  enum {
    LastTIBuiltin = clang::Builtin::FirstTSBuiltin - 1,
#define BUILTIN(ID, TYPE, ATTRS) BI##ID,
#include "clang/Basic/BuiltinsX86.def"
    FirstX86_64Builtin,
    LastX86CommonBuiltin = FirstX86_64Builtin - 1,
#define BUILTIN(ID, TYPE, ATTRS) BI##ID,
#include "clang/Basic/BuiltinsX86_64.def"
    LastTSBuiltin
  };
  }

  /// Flags to identify the types for overloaded Neon builtins.
  ///
  /// These must be kept in sync with the flags in utils/TableGen/NeonEmitter.h.
  class NeonTypeFlags {
    enum {
      EltTypeMask = 0xf,
      UnsignedFlag = 0x10,
      QuadFlag = 0x20
    };
    uint32_t Flags;

  public:
    enum EltType {
      Int8,
      Int16,
      Int32,
      Int64,
      Poly8,
      Poly16,
      Poly64,
      Poly128,
      Float16,
      Float32,
      Float64
    };

    NeonTypeFlags(unsigned F) : Flags(F) {}
    NeonTypeFlags(EltType ET, bool IsUnsigned, bool IsQuad) : Flags(ET) {
      if (IsUnsigned)
        Flags |= UnsignedFlag;
      if (IsQuad)
        Flags |= QuadFlag;
    }

    EltType getEltType() const { return (EltType)(Flags & EltTypeMask); }
    bool isPoly() const {
      EltType ET = getEltType();
      return ET == Poly8 || ET == Poly16;
    }
    bool isUnsigned() const { return (Flags & UnsignedFlag) != 0; }
    bool isQuad() const { return (Flags & QuadFlag) != 0; }
  };

  /// Flags to identify the types for overloaded SVE builtins.
  class SVETypeFlags {
    uint64_t Flags;
    unsigned EltTypeShift;
    unsigned MemEltTypeShift;
    unsigned MergeTypeShift;
    unsigned SplatOperandMaskShift;

  public:
#define LLVM_GET_SVE_TYPEFLAGS
#include "clang/Basic/arm_sve_typeflags.inc"
#undef LLVM_GET_SVE_TYPEFLAGS

    enum EltType {
#define LLVM_GET_SVE_ELTTYPES
#include "clang/Basic/arm_sve_typeflags.inc"
#undef LLVM_GET_SVE_ELTTYPES
    };

    enum MemEltType {
#define LLVM_GET_SVE_MEMELTTYPES
#include "clang/Basic/arm_sve_typeflags.inc"
#undef LLVM_GET_SVE_MEMELTTYPES
    };

    enum MergeType {
#define LLVM_GET_SVE_MERGETYPES
#include "clang/Basic/arm_sve_typeflags.inc"
#undef LLVM_GET_SVE_MERGETYPES
    };

    enum ImmCheckType {
#define LLVM_GET_SVE_IMMCHECKTYPES
#include "clang/Basic/arm_sve_typeflags.inc"
#undef LLVM_GET_SVE_IMMCHECKTYPES
    };

    SVETypeFlags(uint64_t F) : Flags(F) {
      EltTypeShift = llvm::countTrailingZeros(EltTypeMask);
      MemEltTypeShift = llvm::countTrailingZeros(MemEltTypeMask);
      MergeTypeShift = llvm::countTrailingZeros(MergeTypeMask);
      SplatOperandMaskShift = llvm::countTrailingZeros(SplatOperandMask);
    }

    EltType getEltType() const {
      return (EltType)((Flags & EltTypeMask) >> EltTypeShift);
    }

    MemEltType getMemEltType() const {
      return (MemEltType)((Flags & MemEltTypeMask) >> MemEltTypeShift);
    }

    MergeType getMergeType() const {
      return (MergeType)((Flags & MergeTypeMask) >> MergeTypeShift);
    }

    unsigned getSplatOperand() const {
      return ((Flags & SplatOperandMask) >> SplatOperandMaskShift) - 1;
    }

    bool hasSplatOperand() const {
      return Flags & SplatOperandMask;
    }

    bool isLoad() const { return Flags & IsLoad; }
    bool isStore() const { return Flags & IsStore; }
    bool isGatherLoad() const { return Flags & IsGatherLoad; }
    bool isScatterStore() const { return Flags & IsScatterStore; }
    bool isStructLoad() const { return Flags & IsStructLoad; }
    bool isStructStore() const { return Flags & IsStructStore; }
    bool isZExtReturn() const { return Flags & IsZExtReturn; }
    bool isByteIndexed() const { return Flags & IsByteIndexed; }
    bool isOverloadNone() const { return Flags & IsOverloadNone; }
    bool isOverloadWhile() const { return Flags & IsOverloadWhile; }
    bool isOverloadDefault() const { return !(Flags & OverloadKindMask); }
    bool isOverloadWhileRW() const { return Flags & IsOverloadWhileRW; }
    bool isOverloadCvt() const { return Flags & IsOverloadCvt; }
    bool isPrefetch() const { return Flags & IsPrefetch; }
    bool isReverseCompare() const { return Flags & ReverseCompare; }
    bool isAppendSVALL() const { return Flags & IsAppendSVALL; }
    bool isInsertOp1SVALL() const { return Flags & IsInsertOp1SVALL; }
<<<<<<< HEAD
=======
    bool isGatherPrefetch() const { return Flags & IsGatherPrefetch; }
>>>>>>> 918d599f

    uint64_t getBits() const { return Flags; }
    bool isFlagSet(uint64_t Flag) const { return Flags & Flag; }
  };

  /// Hexagon builtins
  namespace Hexagon {
    enum {
        LastTIBuiltin = clang::Builtin::FirstTSBuiltin-1,
#define BUILTIN(ID, TYPE, ATTRS) BI##ID,
#include "clang/Basic/BuiltinsHexagon.def"
        LastTSBuiltin
    };
  }

  /// MIPS builtins
  namespace Mips {
    enum {
        LastTIBuiltin = clang::Builtin::FirstTSBuiltin-1,
#define BUILTIN(ID, TYPE, ATTRS) BI##ID,
#include "clang/Basic/BuiltinsMips.def"
        LastTSBuiltin
    };
  }

  /// XCore builtins
  namespace XCore {
    enum {
        LastTIBuiltin = clang::Builtin::FirstTSBuiltin-1,
#define BUILTIN(ID, TYPE, ATTRS) BI##ID,
#include "clang/Basic/BuiltinsXCore.def"
        LastTSBuiltin
    };
  }

  /// Le64 builtins
  namespace Le64 {
  enum {
    LastTIBuiltin = clang::Builtin::FirstTSBuiltin - 1,
  #define BUILTIN(ID, TYPE, ATTRS) BI##ID,
  #include "clang/Basic/BuiltinsLe64.def"
    LastTSBuiltin
  };
  }

  /// SystemZ builtins
  namespace SystemZ {
    enum {
        LastTIBuiltin = clang::Builtin::FirstTSBuiltin-1,
#define BUILTIN(ID, TYPE, ATTRS) BI##ID,
#include "clang/Basic/BuiltinsSystemZ.def"
        LastTSBuiltin
    };
  }

  /// WebAssembly builtins
  namespace WebAssembly {
    enum {
      LastTIBuiltin = clang::Builtin::FirstTSBuiltin-1,
#define BUILTIN(ID, TYPE, ATTRS) BI##ID,
#include "clang/Basic/BuiltinsWebAssembly.def"
      LastTSBuiltin
    };
  }

} // end namespace clang.

#endif<|MERGE_RESOLUTION|>--- conflicted
+++ resolved
@@ -242,10 +242,7 @@
     bool isReverseCompare() const { return Flags & ReverseCompare; }
     bool isAppendSVALL() const { return Flags & IsAppendSVALL; }
     bool isInsertOp1SVALL() const { return Flags & IsInsertOp1SVALL; }
-<<<<<<< HEAD
-=======
     bool isGatherPrefetch() const { return Flags & IsGatherPrefetch; }
->>>>>>> 918d599f
 
     uint64_t getBits() const { return Flags; }
     bool isFlagSet(uint64_t Flag) const { return Flags & Flag; }
