--- conflicted
+++ resolved
@@ -74,16 +74,11 @@
         MSWChar(LO.MicrosoftExt && !LO.WChar), IncludeNewlines(true),
         MSVCFormatting(false), ConstantsAsWritten(false),
         SuppressImplicitBase(false), FullyQualifiedName(false),
-<<<<<<< HEAD
         SuppressDefinition(false), SuppressDefaultTemplateArguments(false),
         PrintCanonicalTypes(false),
         SkipCanonicalizationOfTemplateTypeParms(false),
         PrintInjectedClassNameWithArguments(true), UsePreferredNames(true),
-        UseIntegerTypeSuffixesAlways(false) {}
-=======
-        PrintCanonicalTypes(false), PrintInjectedClassNameWithArguments(true),
-        UsePreferredNames(true), AlwaysIncludeTypeForTemplateArgument(false) {}
->>>>>>> 65120988
+        AlwaysIncludeTypeForTemplateArgument(false) {}
 
   /// Adjust this printing policy for cases where it's known that we're
   /// printing C++ code (for instance, if AST dumping reaches a C++-only
