--- conflicted
+++ resolved
@@ -545,8 +545,6 @@
   return (__m512h)_mm512_and_epi32(_mm512_set1_epi32(0x7FFF7FFF), (__m512i)__A);
 }
 
-<<<<<<< HEAD
-=======
 static __inline__ __m512h __DEFAULT_FN_ATTRS512 _mm512_conj_pch(__m512h __A) {
   return (__m512h)_mm512_xor_ps((__m512)__A, _mm512_set1_ps(-0.0f));
 }
@@ -564,7 +562,6 @@
                                               (__v16sf)_mm512_setzero_ps());
 }
 
->>>>>>> ac168fe6
 static __inline__ __m128h __DEFAULT_FN_ATTRS128 _mm_add_sh(__m128h __A,
                                                            __m128h __B) {
   __A[0] += __B[0];
@@ -2443,8 +2440,6 @@
       _MM_FROUND_CUR_DIRECTION);
 }
 
-<<<<<<< HEAD
-=======
 #define _mm512_fmadd_round_ph(A, B, C, R)                                      \
   ((__m512h)__builtin_ia32_vfmaddph512_mask(                                   \
       (__v32hf)(__m512h)(A), (__v32hf)(__m512h)(B), (__v32hf)(__m512h)(C),     \
@@ -3284,7 +3279,6 @@
       (__v16sf)(__m512h)(C), (__v16sf)(__m512h)(A), (__v16sf)(__m512h)(B),     \
       (__mmask16)(U), (int)(R)))
 
->>>>>>> ac168fe6
 static __inline__ _Float16 __DEFAULT_FN_ATTRS512
 _mm512_reduce_add_ph(__m512h __W) {
   return __builtin_ia32_reduce_fadd_ph512(-0.0f16, __W);
