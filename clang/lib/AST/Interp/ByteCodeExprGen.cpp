//===--- ByteCodeExprGen.cpp - Code generator for expressions ---*- C++ -*-===//
//
// Part of the LLVM Project, under the Apache License v2.0 with LLVM Exceptions.
// See https://llvm.org/LICENSE.txt for license information.
// SPDX-License-Identifier: Apache-2.0 WITH LLVM-exception
//
//===----------------------------------------------------------------------===//

#include "ByteCodeExprGen.h"
#include "ByteCodeEmitter.h"
#include "ByteCodeGenError.h"
#include "ByteCodeStmtGen.h"
#include "Context.h"
#include "Function.h"
#include "PrimType.h"
#include "Program.h"
#include "State.h"

using namespace clang;
using namespace clang::interp;

using APSInt = llvm::APSInt;
template <typename T> using Expected = llvm::Expected<T>;
template <typename T> using Optional = llvm::Optional<T>;

namespace clang {
namespace interp {

/// Scope used to handle temporaries in toplevel variable declarations.
template <class Emitter> class DeclScope final : public LocalScope<Emitter> {
public:
  DeclScope(ByteCodeExprGen<Emitter> *Ctx, const VarDecl *VD)
      : LocalScope<Emitter>(Ctx), Scope(Ctx->P, VD) {}

  void addExtended(const Scope::Local &Local) override {
    return this->addLocal(Local);
  }

private:
  Program::DeclScope Scope;
};

/// Scope used to handle initialization methods.
template <class Emitter> class OptionScope {
public:
  using InitFnRef = typename ByteCodeExprGen<Emitter>::InitFnRef;
  using ChainedInitFnRef = std::function<bool(InitFnRef)>;

  /// Root constructor, compiling or discarding primitives.
  OptionScope(ByteCodeExprGen<Emitter> *Ctx, bool NewDiscardResult)
      : Ctx(Ctx), OldDiscardResult(Ctx->DiscardResult),
        OldInitFn(std::move(Ctx->InitFn)) {
    Ctx->DiscardResult = NewDiscardResult;
    Ctx->InitFn = llvm::Optional<InitFnRef>{};
  }

  /// Root constructor, setting up compilation state.
  OptionScope(ByteCodeExprGen<Emitter> *Ctx, InitFnRef NewInitFn)
      : Ctx(Ctx), OldDiscardResult(Ctx->DiscardResult),
        OldInitFn(std::move(Ctx->InitFn)) {
    Ctx->DiscardResult = true;
    Ctx->InitFn = NewInitFn;
  }

  /// Extends the chain of initialisation pointers.
  OptionScope(ByteCodeExprGen<Emitter> *Ctx, ChainedInitFnRef NewInitFn)
      : Ctx(Ctx), OldDiscardResult(Ctx->DiscardResult),
        OldInitFn(std::move(Ctx->InitFn)) {
    assert(OldInitFn && "missing initializer");
    Ctx->InitFn = [this, NewInitFn] { return NewInitFn(*OldInitFn); };
  }

  ~OptionScope() {
    Ctx->DiscardResult = OldDiscardResult;
    Ctx->InitFn = std::move(OldInitFn);
  }

private:
  /// Parent context.
  ByteCodeExprGen<Emitter> *Ctx;
  /// Old discard flag to restore.
  bool OldDiscardResult;
  /// Old pointer emitter to restore.
  llvm::Optional<InitFnRef> OldInitFn;
};

} // namespace interp
} // namespace clang

template <class Emitter>
bool ByteCodeExprGen<Emitter>::VisitCastExpr(const CastExpr *CE) {
  auto *SubExpr = CE->getSubExpr();
  switch (CE->getCastKind()) {

  case CK_LValueToRValue: {
    return dereference(
        CE->getSubExpr(), DerefKind::Read,
        [](PrimType) {
          // Value loaded - nothing to do here.
          return true;
        },
        [this, CE](PrimType T) {
          // Pointer on stack - dereference it.
          if (!this->emitLoadPop(T, CE))
            return false;
          return DiscardResult ? this->emitPop(T, CE) : true;
        });
  }

  case CK_UncheckedDerivedToBase: {
    if (!this->visit(SubExpr))
      return false;

    const CXXRecordDecl *FromDecl = getRecordDecl(SubExpr);
    assert(FromDecl);
    const CXXRecordDecl *ToDecl = getRecordDecl(CE);
    assert(ToDecl);
    const Record *R = getRecord(FromDecl);
    const Record::Base *ToBase = R->getBase(ToDecl);
    assert(ToBase);

    return this->emitGetPtrBase(ToBase->Offset, CE);
  }

  case CK_ArrayToPointerDecay:
  case CK_AtomicToNonAtomic:
  case CK_ConstructorConversion:
  case CK_FunctionToPointerDecay:
  case CK_NonAtomicToAtomic:
  case CK_NoOp:
  case CK_UserDefinedConversion:
  case CK_NullToPointer:
    return this->visit(SubExpr);

  case CK_IntegralToBoolean:
  case CK_IntegralCast: {
    Optional<PrimType> FromT = classify(SubExpr->getType());
    Optional<PrimType> ToT = classify(CE->getType());
    if (!FromT || !ToT)
      return false;

    if (!this->visit(SubExpr))
      return false;

    // TODO: Emit this only if FromT != ToT.
    return this->emitCast(*FromT, *ToT, CE);
  }

  case CK_ToVoid:
    return discard(SubExpr);

  default:
    assert(false && "Cast not implemented");
  }
  llvm_unreachable("Unhandled clang::CastKind enum");
}

template <class Emitter>
bool ByteCodeExprGen<Emitter>::VisitIntegerLiteral(const IntegerLiteral *LE) {
  if (DiscardResult)
    return true;

  if (Optional<PrimType> T = classify(LE->getType()))
    return emitConst(*T, LE->getValue(), LE);
  return this->bail(LE);
}

template <class Emitter>
bool ByteCodeExprGen<Emitter>::VisitParenExpr(const ParenExpr *PE) {
  return this->visit(PE->getSubExpr());
}

template <class Emitter>
bool ByteCodeExprGen<Emitter>::VisitBinaryOperator(const BinaryOperator *BO) {
  const Expr *LHS = BO->getLHS();
  const Expr *RHS = BO->getRHS();

  // Deal with operations which have composite or void types.
  switch (BO->getOpcode()) {
  case BO_Comma:
    if (!discard(LHS))
      return false;
    if (!this->visit(RHS))
      return false;
    return true;
  default:
    break;
  }

  // Typecheck the args.
  Optional<PrimType> LT = classify(LHS->getType());
  Optional<PrimType> RT = classify(RHS->getType());
  if (!LT || !RT) {
    return this->bail(BO);
  }

  if (Optional<PrimType> T = classify(BO->getType())) {
    if (!visit(LHS))
      return false;
    if (!visit(RHS))
      return false;

    auto Discard = [this, T, BO](bool Result) {
      if (!Result)
        return false;
      return DiscardResult ? this->emitPop(*T, BO) : true;
    };

    switch (BO->getOpcode()) {
    case BO_EQ:
      return Discard(this->emitEQ(*LT, BO));
    case BO_NE:
      return Discard(this->emitNE(*LT, BO));
    case BO_LT:
      return Discard(this->emitLT(*LT, BO));
    case BO_LE:
      return Discard(this->emitLE(*LT, BO));
    case BO_GT:
      return Discard(this->emitGT(*LT, BO));
    case BO_GE:
      return Discard(this->emitGE(*LT, BO));
    case BO_Sub:
      return Discard(this->emitSub(*T, BO));
    case BO_Add:
      return Discard(this->emitAdd(*T, BO));
    case BO_Mul:
      return Discard(this->emitMul(*T, BO));
    case BO_Rem:
      return Discard(this->emitRem(*T, BO));
    case BO_Div:
      return Discard(this->emitDiv(*T, BO));
    case BO_Assign:
      if (!this->emitStore(*T, BO))
        return false;
      return DiscardResult ? this->emitPopPtr(BO) : true;
    case BO_And:
      return Discard(this->emitBitAnd(*T, BO));
    case BO_Or:
      return Discard(this->emitBitOr(*T, BO));
<<<<<<< HEAD
=======
    case BO_Shl:
      return Discard(this->emitShl(*LT, *RT, BO));
    case BO_Shr:
      return Discard(this->emitShr(*LT, *RT, BO));
    case BO_Xor:
      return Discard(this->emitBitXor(*T, BO));
>>>>>>> e7aa6127
    case BO_LAnd:
    case BO_LOr:
    default:
      return this->bail(BO);
    }
  }

  return this->bail(BO);
}

template <class Emitter>
bool ByteCodeExprGen<Emitter>::VisitImplicitValueInitExpr(const ImplicitValueInitExpr *E) {
  if (Optional<PrimType> T = classify(E))
    return this->emitZero(*T, E);

  return false;
}

template <class Emitter>
bool ByteCodeExprGen<Emitter>::VisitArraySubscriptExpr(
    const ArraySubscriptExpr *E) {
  const Expr *Base = E->getBase();
  const Expr *Index = E->getIdx();

  // Take pointer of LHS, add offset from RHS, narrow result.
  // What's left on the stack after this is a pointer.
  if (Optional<PrimType> IndexT = classify(Index->getType())) {
    if (!this->visit(Base))
      return false;

    if (!this->visit(Index))
      return false;

    if (!this->emitAddOffset(*IndexT, E))
      return false;

    if (!this->emitNarrowPtr(E))
      return false;

    return true;
  }

  return false;
}

template <class Emitter>
bool ByteCodeExprGen<Emitter>::VisitInitListExpr(const InitListExpr *E) {
  for (const Expr *Init : E->inits()) {
    if (!this->visit(Init))
      return false;
  }
  return true;
}

template <class Emitter>
bool ByteCodeExprGen<Emitter>::VisitSubstNonTypeTemplateParmExpr(
    const SubstNonTypeTemplateParmExpr *E) {
  return this->visit(E->getReplacement());
}

template <class Emitter>
bool ByteCodeExprGen<Emitter>::VisitConstantExpr(const ConstantExpr *E) {
  // TODO: Check if the ConstantExpr already has a value set and if so,
  //   use that instead of evaluating it again.
  return this->visit(E->getSubExpr());
}

template <class Emitter>
bool ByteCodeExprGen<Emitter>::VisitUnaryExprOrTypeTraitExpr(
    const UnaryExprOrTypeTraitExpr *E) {

  if (E->getKind() == UETT_SizeOf) {
    QualType ArgType = E->getTypeOfArgument();

    CharUnits Size;
    if (ArgType->isVoidType() || ArgType->isFunctionType())
      Size = CharUnits::One();
    else {
      if (ArgType->isDependentType() || !ArgType->isConstantSizeType())
        return false;

      Size = Ctx.getASTContext().getTypeSizeInChars(ArgType);
    }

    return this->emitConst(E, Size.getQuantity());
  }

  return false;
}

template <class Emitter>
bool ByteCodeExprGen<Emitter>::VisitMemberExpr(const MemberExpr *E) {
<<<<<<< HEAD
=======
  if (DiscardResult)
    return true;

>>>>>>> e7aa6127
  // 'Base.Member'
  const Expr *Base = E->getBase();
  const ValueDecl *Member = E->getMemberDecl();

  if (!this->visit(Base))
    return false;

  // Base above gives us a pointer on the stack.
  // TODO: Implement non-FieldDecl members.
  if (const auto *FD = dyn_cast<FieldDecl>(Member)) {
    const RecordDecl *RD = FD->getParent();
    const Record *R = getRecord(RD);
    const Record::Field *F = R->getField(FD);
    // Leave a pointer to the field on the stack.
<<<<<<< HEAD
=======
    if (F->Decl->getType()->isReferenceType())
      return this->emitGetFieldPop(PT_Ptr, F->Offset, E);
>>>>>>> e7aa6127
    return this->emitGetPtrField(F->Offset, E);
  }

  return false;
}

template <class Emitter>
bool ByteCodeExprGen<Emitter>::VisitArrayInitIndexExpr(
    const ArrayInitIndexExpr *E) {
  // ArrayIndex might not be set if a ArrayInitIndexExpr is being evaluated
  // stand-alone, e.g. via EvaluateAsInt().
  if (!ArrayIndex)
    return false;
  QualType IndexType = E->getType();
  APInt Value(getIntWidth(IndexType), *ArrayIndex);
  return this->emitConst(classifyPrim(IndexType), Value, E);
}

template <class Emitter>
bool ByteCodeExprGen<Emitter>::VisitOpaqueValueExpr(const OpaqueValueExpr *E) {
  return this->visit(E->getSourceExpr());
}

template <class Emitter>
bool ByteCodeExprGen<Emitter>::VisitAbstractConditionalOperator(
    const AbstractConditionalOperator *E) {
  const Expr *Condition = E->getCond();
  const Expr *TrueExpr = E->getTrueExpr();
  const Expr *FalseExpr = E->getFalseExpr();

  LabelTy LabelEnd = this->getLabel();   // Label after the operator.
  LabelTy LabelFalse = this->getLabel(); // Label for the false expr.

  if (!this->visit(Condition))
    return false;
  if (!this->jumpFalse(LabelFalse))
    return false;

  if (!this->visit(TrueExpr))
    return false;
  if (!this->jump(LabelEnd))
    return false;

  this->emitLabel(LabelFalse);

  if (!this->visit(FalseExpr))
    return false;

  this->fallthrough(LabelEnd);
  this->emitLabel(LabelEnd);

  return true;
}

<<<<<<< HEAD
=======
template <class Emitter>
bool ByteCodeExprGen<Emitter>::VisitStringLiteral(const StringLiteral *E) {
  unsigned StringIndex = P.createGlobalString(E);
  return this->emitGetPtrGlobal(StringIndex, E);
}

template <class Emitter>
bool ByteCodeExprGen<Emitter>::VisitCharacterLiteral(
    const CharacterLiteral *E) {
  return this->emitConst(E, E->getValue());
}

template <class Emitter>
bool ByteCodeExprGen<Emitter>::VisitCompoundAssignOperator(
    const CompoundAssignOperator *E) {
  const Expr *LHS = E->getLHS();
  const Expr *RHS = E->getRHS();
  Optional<PrimType> LT = classify(E->getLHS()->getType());
  Optional<PrimType> RT = classify(E->getRHS()->getType());

  if (!LT || !RT)
    return false;

  assert(!E->getType()->isPointerType() &&
         "Support pointer arithmethic in compound assignment operators");

  // Get LHS pointer, load its value and get RHS value.
  if (!visit(LHS))
    return false;
  if (!this->emitLoad(*LT, E))
    return false;
  if (!visit(RHS))
    return false;

  // Perform operation.
  switch (E->getOpcode()) {
  case BO_AddAssign:
    if (!this->emitAdd(*LT, E))
      return false;
    break;
  case BO_SubAssign:
    if (!this->emitSub(*LT, E))
      return false;
    break;

  case BO_MulAssign:
  case BO_DivAssign:
  case BO_RemAssign:
  case BO_ShlAssign:
    if (!this->emitShl(*LT, *RT, E))
      return false;
    break;
  case BO_ShrAssign:
    if (!this->emitShr(*LT, *RT, E))
      return false;
    break;
  case BO_AndAssign:
  case BO_XorAssign:
  case BO_OrAssign:
  default:
    llvm_unreachable("Unimplemented compound assign operator");
  }

  // And store the result in LHS.
  if (DiscardResult)
    return this->emitStorePop(*LT, E);
  return this->emitStore(*LT, E);
}

>>>>>>> e7aa6127
template <class Emitter> bool ByteCodeExprGen<Emitter>::discard(const Expr *E) {
  OptionScope<Emitter> Scope(this, /*NewDiscardResult=*/true);
  return this->Visit(E);
}

template <class Emitter>
bool ByteCodeExprGen<Emitter>::visit(const Expr *E) {
  OptionScope<Emitter> Scope(this, /*NewDiscardResult=*/false);
  return this->Visit(E);
}

template <class Emitter>
bool ByteCodeExprGen<Emitter>::visitBool(const Expr *E) {
  if (Optional<PrimType> T = classify(E->getType())) {
    return visit(E);
  } else {
    return this->bail(E);
  }
}

template <class Emitter>
bool ByteCodeExprGen<Emitter>::visitZeroInitializer(PrimType T, const Expr *E) {
  switch (T) {
  case PT_Bool:
    return this->emitZeroBool(E);
  case PT_Sint8:
    return this->emitZeroSint8(E);
  case PT_Uint8:
    return this->emitZeroUint8(E);
  case PT_Sint16:
    return this->emitZeroSint16(E);
  case PT_Uint16:
    return this->emitZeroUint16(E);
  case PT_Sint32:
    return this->emitZeroSint32(E);
  case PT_Uint32:
    return this->emitZeroUint32(E);
  case PT_Sint64:
    return this->emitZeroSint64(E);
  case PT_Uint64:
    return this->emitZeroUint64(E);
  case PT_Ptr:
    return this->emitNullPtr(E);
  }
  llvm_unreachable("unknown primitive type");
}

template <class Emitter>
bool ByteCodeExprGen<Emitter>::dereference(
    const Expr *LV, DerefKind AK, llvm::function_ref<bool(PrimType)> Direct,
    llvm::function_ref<bool(PrimType)> Indirect) {
  if (Optional<PrimType> T = classify(LV->getType())) {
    if (!LV->refersToBitField()) {
      // Only primitive, non bit-field types can be dereferenced directly.
      if (auto *DE = dyn_cast<DeclRefExpr>(LV)) {
        if (!DE->getDecl()->getType()->isReferenceType()) {
          if (auto *PD = dyn_cast<ParmVarDecl>(DE->getDecl()))
            return dereferenceParam(LV, *T, PD, AK, Direct, Indirect);
          if (auto *VD = dyn_cast<VarDecl>(DE->getDecl()))
            return dereferenceVar(LV, *T, VD, AK, Direct, Indirect);
        }
      }
    }

    if (!visit(LV))
      return false;
    return Indirect(*T);
  }

  return false;
}

template <class Emitter>
bool ByteCodeExprGen<Emitter>::dereferenceParam(
    const Expr *LV, PrimType T, const ParmVarDecl *PD, DerefKind AK,
    llvm::function_ref<bool(PrimType)> Direct,
    llvm::function_ref<bool(PrimType)> Indirect) {
  auto It = this->Params.find(PD);
  if (It != this->Params.end()) {
    unsigned Idx = It->second;
    switch (AK) {
    case DerefKind::Read:
      return DiscardResult ? true : this->emitGetParam(T, Idx, LV);

    case DerefKind::Write:
      if (!Direct(T))
        return false;
      if (!this->emitSetParam(T, Idx, LV))
        return false;
      return DiscardResult ? true : this->emitGetPtrParam(Idx, LV);

    case DerefKind::ReadWrite:
      if (!this->emitGetParam(T, Idx, LV))
        return false;
      if (!Direct(T))
        return false;
      if (!this->emitSetParam(T, Idx, LV))
        return false;
      return DiscardResult ? true : this->emitGetPtrParam(Idx, LV);
    }
    return true;
  }

  // If the param is a pointer, we can dereference a dummy value.
  if (!DiscardResult && T == PT_Ptr && AK == DerefKind::Read) {
    if (auto Idx = P.getOrCreateDummy(PD))
      return this->emitGetPtrGlobal(*Idx, PD);
    return false;
  }

  // Value cannot be produced - try to emit pointer and do stuff with it.
  return visit(LV) && Indirect(T);
}

template <class Emitter>
bool ByteCodeExprGen<Emitter>::dereferenceVar(
    const Expr *LV, PrimType T, const VarDecl *VD, DerefKind AK,
    llvm::function_ref<bool(PrimType)> Direct,
    llvm::function_ref<bool(PrimType)> Indirect) {
  auto It = Locals.find(VD);
  if (It != Locals.end()) {
    const auto &L = It->second;
    switch (AK) {
    case DerefKind::Read:
      if (!this->emitGetLocal(T, L.Offset, LV))
        return false;
      return DiscardResult ? this->emitPop(T, LV) : true;

    case DerefKind::Write:
      if (!Direct(T))
        return false;
      if (!this->emitSetLocal(T, L.Offset, LV))
        return false;
      return DiscardResult ? true : this->emitGetPtrLocal(L.Offset, LV);

    case DerefKind::ReadWrite:
      if (!this->emitGetLocal(T, L.Offset, LV))
        return false;
      if (!Direct(T))
        return false;
      if (!this->emitSetLocal(T, L.Offset, LV))
        return false;
      return DiscardResult ? true : this->emitGetPtrLocal(L.Offset, LV);
    }
  } else if (auto Idx = P.getGlobal(VD)) {
    switch (AK) {
    case DerefKind::Read:
      if (!this->emitGetGlobal(T, *Idx, LV))
        return false;
      return DiscardResult ? this->emitPop(T, LV) : true;

    case DerefKind::Write:
      if (!Direct(T))
        return false;
      if (!this->emitSetGlobal(T, *Idx, LV))
        return false;
      return DiscardResult ? true : this->emitGetPtrGlobal(*Idx, LV);

    case DerefKind::ReadWrite:
      if (!this->emitGetGlobal(T, *Idx, LV))
        return false;
      if (!Direct(T))
        return false;
      if (!this->emitSetGlobal(T, *Idx, LV))
        return false;
      return DiscardResult ? true : this->emitGetPtrGlobal(*Idx, LV);
    }
  }

  // If the declaration is a constant value, emit it here even
  // though the declaration was not evaluated in the current scope.
  // The access mode can only be read in this case.
  if (!DiscardResult && AK == DerefKind::Read) {
    if (VD->hasLocalStorage() && VD->hasInit() && !VD->isConstexpr()) {
      QualType VT = VD->getType();
      if (VT.isConstQualified() && VT->isFundamentalType())
        return this->visit(VD->getInit());
    }
  }

  // Value cannot be produced - try to emit pointer.
  return visit(LV) && Indirect(T);
}

template <class Emitter>
bool ByteCodeExprGen<Emitter>::emitConst(PrimType T, const APInt &Value,
                                         const Expr *E) {
  switch (T) {
  case PT_Sint8:
    return this->emitConstSint8(Value.getSExtValue(), E);
  case PT_Uint8:
    return this->emitConstUint8(Value.getZExtValue(), E);
  case PT_Sint16:
    return this->emitConstSint16(Value.getSExtValue(), E);
  case PT_Uint16:
    return this->emitConstUint16(Value.getZExtValue(), E);
  case PT_Sint32:
    return this->emitConstSint32(Value.getSExtValue(), E);
  case PT_Uint32:
    return this->emitConstUint32(Value.getZExtValue(), E);
  case PT_Sint64:
    return this->emitConstSint64(Value.getSExtValue(), E);
  case PT_Uint64:
    return this->emitConstUint64(Value.getZExtValue(), E);
  case PT_Bool:
    return this->emitConstBool(Value.getBoolValue(), E);
  case PT_Ptr:
    llvm_unreachable("Invalid integral type");
    break;
  }
  llvm_unreachable("unknown primitive type");
}

template <class Emitter>
unsigned ByteCodeExprGen<Emitter>::allocateLocalPrimitive(DeclTy &&Src,
                                                          PrimType Ty,
                                                          bool IsConst,
                                                          bool IsExtended) {
  Descriptor *D = P.createDescriptor(Src, Ty, IsConst, Src.is<const Expr *>());
  Scope::Local Local = this->createLocal(D);
  if (auto *VD = dyn_cast_or_null<ValueDecl>(Src.dyn_cast<const Decl *>()))
    Locals.insert({VD, Local});
  VarScope->add(Local, IsExtended);
  return Local.Offset;
}

template <class Emitter>
llvm::Optional<unsigned>
ByteCodeExprGen<Emitter>::allocateLocal(DeclTy &&Src, bool IsExtended) {
  QualType Ty;

  const ValueDecl *Key = nullptr;
  const Expr *Init = nullptr;
  bool IsTemporary = false;
  if (auto *VD = dyn_cast_if_present<ValueDecl>(Src.dyn_cast<const Decl *>())) {
    Key = VD;
    Ty = VD->getType();

    if (const auto *VarD = dyn_cast<VarDecl>(VD))
      Init = VarD->getInit();
  }
  if (auto *E = Src.dyn_cast<const Expr *>()) {
    IsTemporary = true;
    Ty = E->getType();
  }

  Descriptor *D = P.createDescriptor(
      Src, Ty.getTypePtr(), Ty.isConstQualified(), IsTemporary, false, Init);
  if (!D)
    return {};

  Scope::Local Local = this->createLocal(D);
  if (Key)
    Locals.insert({Key, Local});
  VarScope->add(Local, IsExtended);
  return Local.Offset;
}

// NB: When calling this function, we have a pointer to the
//   array-to-initialize on the stack.
template <class Emitter>
bool ByteCodeExprGen<Emitter>::visitArrayInitializer(const Expr *Initializer) {
  assert(Initializer->getType()->isArrayType());

  // TODO: Fillers?
  if (const auto *InitList = dyn_cast<InitListExpr>(Initializer)) {
    unsigned ElementIndex = 0;
    for (const Expr *Init : InitList->inits()) {
      if (Optional<PrimType> T = classify(Init->getType())) {
        // Visit the primitive element like normal.
        if (!this->emitDupPtr(Init))
          return false;
        if (!this->visit(Init))
          return false;
        if (!this->emitInitElem(*T, ElementIndex, Init))
          return false;
      } else {
        // Advance the pointer currently on the stack to the given
        // dimension and narrow().
        if (!this->emitDupPtr(Init))
          return false;
        if (!this->emitConstUint32(ElementIndex, Init))
          return false;
        if (!this->emitAddOffsetUint32(Init))
          return false;
        if (!this->emitNarrowPtr(Init))
          return false;

        if (!visitInitializer(Init))
          return false;
      }
        if (!this->emitPopPtr(Init))
          return false;

      ++ElementIndex;
    }
    return true;
  } else if (const auto *DIE = dyn_cast<CXXDefaultInitExpr>(Initializer)) {
    return this->visitInitializer(DIE->getExpr());
  } else if (const auto *AILE = dyn_cast<ArrayInitLoopExpr>(Initializer)) {
    // TODO: This compiles to quite a lot of bytecode if the array is larger.
    //   Investigate compiling this to a loop, or at least try to use
    //   the AILE's Common expr.
    const Expr *SubExpr = AILE->getSubExpr();
    size_t Size = AILE->getArraySize().getZExtValue();
    Optional<PrimType> ElemT = classify(SubExpr->getType());

    // So, every iteration, we execute an assignment here
    // where the LHS is on the stack (the target array)
    // and the RHS is our SubExpr.
    for (size_t I = 0; I != Size; ++I) {
      ArrayIndexScope<Emitter> IndexScope(this, I);

      if (!this->emitDupPtr(SubExpr)) // LHS
        return false;

      if (ElemT) {
        if (!this->visit(SubExpr))
          return false;
        if (!this->emitInitElem(*ElemT, I, Initializer))
          return false;
      } else {
        // Narrow to our array element and recurse into visitInitializer()
        if (!this->emitConstUint64(I, SubExpr))
          return false;

        if (!this->emitAddOffsetUint64(SubExpr))
          return false;

        if (!this->emitNarrowPtr(SubExpr))
          return false;

        if (!visitInitializer(SubExpr))
          return false;
      }

      if (!this->emitPopPtr(Initializer))
        return false;
    }
    return true;
  } else if (const auto *IVIE = dyn_cast<ImplicitValueInitExpr>(Initializer)) {
    const ArrayType *AT = IVIE->getType()->getAsArrayTypeUnsafe();
    assert(AT);
    const auto *CAT = cast<ConstantArrayType>(AT);
    size_t NumElems = CAT->getSize().getZExtValue();

    if (Optional<PrimType> ElemT = classify(CAT->getElementType())) {
      // TODO(perf): For int and bool types, we can probably just skip this
      //   since we memset our Block*s to 0 and so we have the desired value
      //   without this.
      for (size_t I = 0; I != NumElems; ++I) {
        if (!this->emitZero(*ElemT, Initializer))
          return false;
        if (!this->emitInitElem(*ElemT, I, Initializer))
          return false;
      }
    } else {
      assert(false && "default initializer for non-primitive type");
    }

    return true;
  }

  assert(false && "Unknown expression for array initialization");
  return false;
<<<<<<< HEAD
}

template <class Emitter>
bool ByteCodeExprGen<Emitter>::visitRecordInitializer(const Expr *Initializer) {
  Initializer = Initializer->IgnoreParenImpCasts();
  assert(Initializer->getType()->isRecordType());

  if (const auto CtorExpr = dyn_cast<CXXConstructExpr>(Initializer)) {
    const Function *Func = getFunction(CtorExpr->getConstructor());

    if (!Func || !Func->isConstexpr())
      return false;

    // The This pointer is already on the stack because this is an initializer,
    // but we need to dup() so the call() below has its own copy.
    if (!this->emitDupPtr(Initializer))
      return false;

    // Constructor arguments.
    for (const auto *Arg : CtorExpr->arguments()) {
      if (!this->visit(Arg))
        return false;
    }

    return this->emitCall(Func, Initializer);
  } else if (const auto *InitList = dyn_cast<InitListExpr>(Initializer)) {
    const Record *R = getRecord(InitList->getType());

    unsigned InitIndex = 0;
    for (const Expr *Init : InitList->inits()) {
      const Record::Field *FieldToInit = R->getField(InitIndex);

      if (!this->emitDupPtr(Initializer))
        return false;

      if (Optional<PrimType> T = classify(Init->getType())) {
        if (!this->visit(Init))
          return false;

        if (!this->emitInitField(*T, FieldToInit->Offset, Initializer))
          return false;
      } else {
        // Non-primitive case. Get a pointer to the field-to-initialize
        // on the stack and recurse into visitInitializer().
        if (!this->emitGetPtrField(FieldToInit->Offset, Init))
          return false;

        if (!this->visitInitializer(Init))
          return false;

        if (!this->emitPopPtr(Initializer))
          return false;
      }
      ++InitIndex;
    }

    return true;
  } else if (const CallExpr *CE = dyn_cast<CallExpr>(Initializer)) {
    const Decl *Callee = CE->getCalleeDecl();
    const Function *Func = getFunction(dyn_cast<FunctionDecl>(Callee));

    if (!Func)
      return false;

    if (Func->hasRVO()) {
      // RVO functions expect a pointer to initialize on the stack.
      // Dup our existing pointer so it has its own copy to use.
      if (!this->emitDupPtr(Initializer))
        return false;

      return this->visit(CE);
    }
  } else if (const auto *DIE = dyn_cast<CXXDefaultInitExpr>(Initializer)) {
    return this->visitInitializer(DIE->getExpr());
  }

  return false;
=======
>>>>>>> e7aa6127
}

template <class Emitter>
bool ByteCodeExprGen<Emitter>::visitRecordInitializer(const Expr *Initializer) {
  Initializer = Initializer->IgnoreParenImpCasts();
  assert(Initializer->getType()->isRecordType());

  if (const auto CtorExpr = dyn_cast<CXXConstructExpr>(Initializer)) {
    const Function *Func = getFunction(CtorExpr->getConstructor());

<<<<<<< HEAD
  if (InitializerType->isRecordType())
    return visitRecordInitializer(Initializer);

  // Otherwise, visit the expression like normal.
  return this->Visit(Initializer);
}

template <class Emitter>
llvm::Optional<unsigned>
ByteCodeExprGen<Emitter>::getGlobalIdx(const VarDecl *VD) {
  if (VD->isConstexpr()) {
    // Constexpr decl - it must have already been defined.
    return P.getGlobal(VD);
  }
  if (!VD->hasLocalStorage()) {
    // Not constexpr, but a global var - can have pointer taken.
    Program::DeclScope Scope(P, VD);
    return P.getOrCreateGlobal(VD);
  }
  return {};
=======
    if (!Func || !Func->isConstexpr())
      return false;

    // The This pointer is already on the stack because this is an initializer,
    // but we need to dup() so the call() below has its own copy.
    if (!this->emitDupPtr(Initializer))
      return false;

    // Constructor arguments.
    for (const auto *Arg : CtorExpr->arguments()) {
      if (!this->visit(Arg))
        return false;
    }

    return this->emitCall(Func, Initializer);
  } else if (const auto *InitList = dyn_cast<InitListExpr>(Initializer)) {
    const Record *R = getRecord(InitList->getType());

    unsigned InitIndex = 0;
    for (const Expr *Init : InitList->inits()) {
      const Record::Field *FieldToInit = R->getField(InitIndex);

      if (!this->emitDupPtr(Initializer))
        return false;

      if (Optional<PrimType> T = classify(Init)) {
        if (!this->visit(Init))
          return false;

        if (!this->emitInitField(*T, FieldToInit->Offset, Initializer))
          return false;
      } else {
        // Non-primitive case. Get a pointer to the field-to-initialize
        // on the stack and recurse into visitInitializer().
        if (!this->emitGetPtrField(FieldToInit->Offset, Init))
          return false;

        if (!this->visitInitializer(Init))
          return false;

        if (!this->emitPopPtr(Initializer))
          return false;
      }
      ++InitIndex;
    }

    return true;
  } else if (const CallExpr *CE = dyn_cast<CallExpr>(Initializer)) {
    const Decl *Callee = CE->getCalleeDecl();
    const Function *Func = getFunction(dyn_cast<FunctionDecl>(Callee));

    if (!Func)
      return false;

    if (Func->hasRVO()) {
      // RVO functions expect a pointer to initialize on the stack.
      // Dup our existing pointer so it has its own copy to use.
      if (!this->emitDupPtr(Initializer))
        return false;

      return this->visit(CE);
    }
  } else if (const auto *DIE = dyn_cast<CXXDefaultInitExpr>(Initializer)) {
    return this->visitInitializer(DIE->getExpr());
  }

  return false;
}

template <class Emitter>
bool ByteCodeExprGen<Emitter>::visitInitializer(const Expr *Initializer) {
  QualType InitializerType = Initializer->getType();

  if (InitializerType->isArrayType())
    return visitArrayInitializer(Initializer);

  if (InitializerType->isRecordType())
    return visitRecordInitializer(Initializer);

  // Otherwise, visit the expression like normal.
  return this->visit(Initializer);
>>>>>>> e7aa6127
}

template <class Emitter>
const RecordType *ByteCodeExprGen<Emitter>::getRecordTy(QualType Ty) {
  if (const PointerType *PT = dyn_cast<PointerType>(Ty))
    return PT->getPointeeType()->getAs<RecordType>();
  else
    return Ty->getAs<RecordType>();
}

template <class Emitter>
Record *ByteCodeExprGen<Emitter>::getRecord(QualType Ty) {
  if (auto *RecordTy = getRecordTy(Ty)) {
    return getRecord(RecordTy->getDecl());
  }
  return nullptr;
}

template <class Emitter>
Record *ByteCodeExprGen<Emitter>::getRecord(const RecordDecl *RD) {
  return P.getOrCreateRecord(RD);
}

template <class Emitter>
const Function *ByteCodeExprGen<Emitter>::getFunction(const FunctionDecl *FD) {
  assert(FD);
  const Function *Func = P.getFunction(FD);

  if (!Func) {
    if (auto R = ByteCodeStmtGen<ByteCodeEmitter>(Ctx, P).compileFunc(FD))
      Func = *R;
    else {
      llvm::consumeError(R.takeError());
      return nullptr;
    }
  }

  return Func;
}

template <class Emitter>
bool ByteCodeExprGen<Emitter>::visitExpr(const Expr *Exp) {
  ExprScope<Emitter> RootScope(this);
  if (!visit(Exp))
    return false;

  if (Optional<PrimType> T = classify(Exp))
    return this->emitRet(*T, Exp);
  else
    return this->emitRetValue(Exp);
}

template <class Emitter>
bool ByteCodeExprGen<Emitter>::visitDecl(const VarDecl *VD) {
  const Expr *Init = VD->getInit();

  if (Optional<unsigned> I = P.createGlobal(VD, Init)) {
    if (Optional<PrimType> T = classify(VD->getType())) {
      {
        // Primitive declarations - compute the value and set it.
        DeclScope<Emitter> LocalScope(this, VD);
        if (!visit(Init))
          return false;
      }

      // If the declaration is global, save the value for later use.
      if (!this->emitDup(*T, VD))
        return false;
      if (!this->emitInitGlobal(*T, *I, VD))
        return false;
      return this->emitRet(*T, VD);
    } else {
      {
        // Composite declarations - allocate storage and initialize it.
        DeclScope<Emitter> LocalScope(this, VD);
        if (!visitGlobalInitializer(Init, *I))
          return false;
      }

      // Return a pointer to the global.
      if (!this->emitGetPtrGlobal(*I, VD))
        return false;
      return this->emitRetValue(VD);
    }
  }

  return this->bail(VD);
}

template <class Emitter>
bool ByteCodeExprGen<Emitter>::VisitCallExpr(const CallExpr *E) {
  assert(!E->getBuiltinCallee() && "Builtin functions aren't supported yet");

  const Decl *Callee = E->getCalleeDecl();
  if (const auto *FuncDecl = dyn_cast_or_null<FunctionDecl>(Callee)) {
    const Function *Func = getFunction(FuncDecl);
    if (!Func)
      return false;
    // If the function is being compiled right now, this is a recursive call.
    // In that case, the function can't be valid yet, even though it will be
    // later.
    // If the function is already fully compiled but not constexpr, it was
    // found to be faulty earlier on, so bail out.
    if (Func->isFullyCompiled() && !Func->isConstexpr())
      return false;

    // Put arguments on the stack.
    for (const auto *Arg : E->arguments()) {
      if (!this->visit(Arg))
        return false;
<<<<<<< HEAD
    }

    // In any case call the function. The return value will end up on the stack and
    // if the function has RVO, we already have the pointer on the stack to write
    // the result into.
    return this->emitCall(Func, E);
=======
    }

    // In any case call the function. The return value will end up on the stack and
    // if the function has RVO, we already have the pointer on the stack to write
    // the result into.
    if (!this->emitCall(Func, E))
      return false;

    QualType ReturnType = E->getCallReturnType(Ctx.getASTContext());
    if (DiscardResult && !ReturnType->isVoidType()) {
      Optional<PrimType> T = classify(ReturnType);
      if (T)
        return this->emitPop(*T, E);
      // TODO: This is a RVO function and we need to ignore the return value.
    }

    return true;
>>>>>>> e7aa6127
  } else {
    assert(false && "We don't support non-FunctionDecl callees right now.");
  }

  return false;
}

template <class Emitter>
bool ByteCodeExprGen<Emitter>::VisitCXXMemberCallExpr(
    const CXXMemberCallExpr *E) {
  // Get a This pointer on the stack.
  if (!this->visit(E->getImplicitObjectArgument()))
    return false;

  return VisitCallExpr(E);
}

template <class Emitter>
bool ByteCodeExprGen<Emitter>::VisitCXXDefaultInitExpr(
    const CXXDefaultInitExpr *E) {
  return this->visit(E->getExpr());
}

template <class Emitter>
bool ByteCodeExprGen<Emitter>::VisitCXXDefaultArgExpr(
    const CXXDefaultArgExpr *E) {
  return this->visit(E->getExpr());
}

template <class Emitter>
bool ByteCodeExprGen<Emitter>::VisitCXXBoolLiteralExpr(
    const CXXBoolLiteralExpr *E) {
  if (DiscardResult)
    return true;

  return this->emitConstBool(E->getValue(), E);
}

template <class Emitter>
bool ByteCodeExprGen<Emitter>::VisitCXXNullPtrLiteralExpr(
    const CXXNullPtrLiteralExpr *E) {
  if (DiscardResult)
    return true;

  return this->emitNullPtr(E);
}

template <class Emitter>
bool ByteCodeExprGen<Emitter>::VisitCXXThisExpr(const CXXThisExpr *E) {
<<<<<<< HEAD
=======
  if (DiscardResult)
    return true;
>>>>>>> e7aa6127
  return this->emitThis(E);
}

template <class Emitter>
bool ByteCodeExprGen<Emitter>::VisitUnaryOperator(const UnaryOperator *E) {
  const Expr *SubExpr = E->getSubExpr();
  Optional<PrimType> T = classify(SubExpr->getType());

  // TODO: Support pointers for inc/dec operators.
  switch (E->getOpcode()) {
  case UO_PostInc: { // x++
    if (!this->visit(SubExpr))
      return false;

    return DiscardResult ? this->emitIncPop(*T, E) : this->emitInc(*T, E);
  }
  case UO_PostDec: { // x--
    if (!this->visit(SubExpr))
      return false;

    return DiscardResult ? this->emitDecPop(*T, E) : this->emitDec(*T, E);
  }
  case UO_PreInc: { // ++x
    if (!this->visit(SubExpr))
      return false;

    // Post-inc and pre-inc are the same if the value is to be discarded.
    if (DiscardResult)
      return this->emitIncPop(*T, E);

    this->emitLoad(*T, E);
    this->emitConst(E, 1);
    this->emitAdd(*T, E);
    return this->emitStore(*T, E);
  }
  case UO_PreDec: { // --x
    if (!this->visit(SubExpr))
      return false;

    // Post-dec and pre-dec are the same if the value is to be discarded.
    if (DiscardResult)
      return this->emitDecPop(*T, E);

    this->emitLoad(*T, E);
    this->emitConst(E, 1);
    this->emitSub(*T, E);
    return this->emitStore(*T, E);
  }
  case UO_LNot: // !x
    if (!this->visit(SubExpr))
      return false;
    // The Inv doesn't change anything, so skip it if we don't need the result.
    return DiscardResult ? this->emitPop(*T, E) : this->emitInvBool(E);
  case UO_Minus: // -x
    if (!this->visit(SubExpr))
      return false;
    return DiscardResult ? this->emitPop(*T, E) : this->emitNeg(*T, E);
  case UO_Plus:  // +x
    if (!this->visit(SubExpr)) // noop
      return false;
    return DiscardResult ? this->emitPop(*T, E) : true;
  case UO_AddrOf: // &x
    // We should already have a pointer when we get here.
    if (!this->visit(SubExpr))
      return false;
    return DiscardResult ? this->emitPop(*T, E) : true;
  case UO_Deref:  // *x
    return dereference(
        SubExpr, DerefKind::Read,
        [](PrimType) {
          llvm_unreachable("Dereferencing requires a pointer");
          return false;
        },
        [this, E](PrimType T) {
          return DiscardResult ? this->emitPop(T, E) : true;
        });
  case UO_Not:    // ~x
<<<<<<< HEAD
    if (!this->Visit(SubExpr))
      return false;
    if (Optional<PrimType> T = classify(E->getType()))
      return this->emitComp(*T, E);
    return false;
=======
    if (!this->visit(SubExpr))
      return false;
    return DiscardResult ? this->emitPop(*T, E) : this->emitComp(*T, E);
>>>>>>> e7aa6127
  case UO_Real:   // __real x
  case UO_Imag:   // __imag x
  case UO_Extension:
  case UO_Coawait:
    assert(false && "Unhandled opcode");
  }

  return false;
}

template <class Emitter>
bool ByteCodeExprGen<Emitter>::VisitDeclRefExpr(const DeclRefExpr *E) {
  const auto *Decl = E->getDecl();
<<<<<<< HEAD
  bool FoundDecl = false;
=======
  // References are implemented via pointers, so when we see a DeclRefExpr
  // pointing to a reference, we need to get its value directly (i.e. the
  // pointer to the actual value) instead of a pointer to the pointer to the
  // value.
  bool IsReference = Decl->getType()->isReferenceType();
>>>>>>> e7aa6127

  if (auto It = Locals.find(Decl); It != Locals.end()) {
    const unsigned Offset = It->second.Offset;

    if (IsReference)
      return this->emitGetLocal(PT_Ptr, Offset, E);
    return this->emitGetPtrLocal(Offset, E);
  } else if (auto GlobalIndex = P.getGlobal(Decl)) {
    if (IsReference)
      return this->emitGetGlobal(PT_Ptr, *GlobalIndex, E);

    return this->emitGetPtrGlobal(*GlobalIndex, E);
  } else if (const auto *PVD = dyn_cast<ParmVarDecl>(Decl)) {
    if (auto It = this->Params.find(PVD); It != this->Params.end()) {
      if (IsReference)
        return this->emitGetParam(PT_Ptr, It->second, E);
      return this->emitGetPtrParam(It->second, E);
    }
  } else if (const auto *ECD = dyn_cast<EnumConstantDecl>(Decl)) {
    PrimType T = *classify(ECD->getType());

    return this->emitConst(T, ECD->getInitVal(), E);
<<<<<<< HEAD
  }

  // References are implemented using pointers, so when we get here,
  // we have a pointer to a pointer, which we need to de-reference once.
  if (FoundDecl) {
    if (Decl->getType()->isReferenceType()) {
      if (!this->emitLoadPopPtr(E))
        return false;
    }

    return true;
=======
>>>>>>> e7aa6127
  }

  return false;
}

template <class Emitter>
void ByteCodeExprGen<Emitter>::emitCleanup() {
  for (VariableScope<Emitter> *C = VarScope; C; C = C->getParent())
    C->emitDestruction();
}

namespace clang {
namespace interp {

template class ByteCodeExprGen<ByteCodeEmitter>;
template class ByteCodeExprGen<EvalEmitter>;

} // namespace interp
} // namespace clang<|MERGE_RESOLUTION|>--- conflicted
+++ resolved
@@ -237,15 +237,12 @@
       return Discard(this->emitBitAnd(*T, BO));
     case BO_Or:
       return Discard(this->emitBitOr(*T, BO));
-<<<<<<< HEAD
-=======
     case BO_Shl:
       return Discard(this->emitShl(*LT, *RT, BO));
     case BO_Shr:
       return Discard(this->emitShr(*LT, *RT, BO));
     case BO_Xor:
       return Discard(this->emitBitXor(*T, BO));
->>>>>>> e7aa6127
     case BO_LAnd:
     case BO_LOr:
     default:
@@ -338,12 +335,9 @@
 
 template <class Emitter>
 bool ByteCodeExprGen<Emitter>::VisitMemberExpr(const MemberExpr *E) {
-<<<<<<< HEAD
-=======
   if (DiscardResult)
     return true;
 
->>>>>>> e7aa6127
   // 'Base.Member'
   const Expr *Base = E->getBase();
   const ValueDecl *Member = E->getMemberDecl();
@@ -358,11 +352,8 @@
     const Record *R = getRecord(RD);
     const Record::Field *F = R->getField(FD);
     // Leave a pointer to the field on the stack.
-<<<<<<< HEAD
-=======
     if (F->Decl->getType()->isReferenceType())
       return this->emitGetFieldPop(PT_Ptr, F->Offset, E);
->>>>>>> e7aa6127
     return this->emitGetPtrField(F->Offset, E);
   }
 
@@ -417,8 +408,6 @@
   return true;
 }
 
-<<<<<<< HEAD
-=======
 template <class Emitter>
 bool ByteCodeExprGen<Emitter>::VisitStringLiteral(const StringLiteral *E) {
   unsigned StringIndex = P.createGlobalString(E);
@@ -488,7 +477,6 @@
   return this->emitStore(*LT, E);
 }
 
->>>>>>> e7aa6127
 template <class Emitter> bool ByteCodeExprGen<Emitter>::discard(const Expr *E) {
   OptionScope<Emitter> Scope(this, /*NewDiscardResult=*/true);
   return this->Visit(E);
@@ -854,7 +842,6 @@
 
   assert(false && "Unknown expression for array initialization");
   return false;
-<<<<<<< HEAD
 }
 
 template <class Emitter>
@@ -890,7 +877,7 @@
       if (!this->emitDupPtr(Initializer))
         return false;
 
-      if (Optional<PrimType> T = classify(Init->getType())) {
+      if (Optional<PrimType> T = classify(Init)) {
         if (!this->visit(Init))
           return false;
 
@@ -932,122 +919,20 @@
   }
 
   return false;
-=======
->>>>>>> e7aa6127
-}
-
-template <class Emitter>
-bool ByteCodeExprGen<Emitter>::visitRecordInitializer(const Expr *Initializer) {
-  Initializer = Initializer->IgnoreParenImpCasts();
-  assert(Initializer->getType()->isRecordType());
-
-  if (const auto CtorExpr = dyn_cast<CXXConstructExpr>(Initializer)) {
-    const Function *Func = getFunction(CtorExpr->getConstructor());
-
-<<<<<<< HEAD
+}
+
+template <class Emitter>
+bool ByteCodeExprGen<Emitter>::visitInitializer(const Expr *Initializer) {
+  QualType InitializerType = Initializer->getType();
+
+  if (InitializerType->isArrayType())
+    return visitArrayInitializer(Initializer);
+
   if (InitializerType->isRecordType())
     return visitRecordInitializer(Initializer);
 
   // Otherwise, visit the expression like normal.
-  return this->Visit(Initializer);
-}
-
-template <class Emitter>
-llvm::Optional<unsigned>
-ByteCodeExprGen<Emitter>::getGlobalIdx(const VarDecl *VD) {
-  if (VD->isConstexpr()) {
-    // Constexpr decl - it must have already been defined.
-    return P.getGlobal(VD);
-  }
-  if (!VD->hasLocalStorage()) {
-    // Not constexpr, but a global var - can have pointer taken.
-    Program::DeclScope Scope(P, VD);
-    return P.getOrCreateGlobal(VD);
-  }
-  return {};
-=======
-    if (!Func || !Func->isConstexpr())
-      return false;
-
-    // The This pointer is already on the stack because this is an initializer,
-    // but we need to dup() so the call() below has its own copy.
-    if (!this->emitDupPtr(Initializer))
-      return false;
-
-    // Constructor arguments.
-    for (const auto *Arg : CtorExpr->arguments()) {
-      if (!this->visit(Arg))
-        return false;
-    }
-
-    return this->emitCall(Func, Initializer);
-  } else if (const auto *InitList = dyn_cast<InitListExpr>(Initializer)) {
-    const Record *R = getRecord(InitList->getType());
-
-    unsigned InitIndex = 0;
-    for (const Expr *Init : InitList->inits()) {
-      const Record::Field *FieldToInit = R->getField(InitIndex);
-
-      if (!this->emitDupPtr(Initializer))
-        return false;
-
-      if (Optional<PrimType> T = classify(Init)) {
-        if (!this->visit(Init))
-          return false;
-
-        if (!this->emitInitField(*T, FieldToInit->Offset, Initializer))
-          return false;
-      } else {
-        // Non-primitive case. Get a pointer to the field-to-initialize
-        // on the stack and recurse into visitInitializer().
-        if (!this->emitGetPtrField(FieldToInit->Offset, Init))
-          return false;
-
-        if (!this->visitInitializer(Init))
-          return false;
-
-        if (!this->emitPopPtr(Initializer))
-          return false;
-      }
-      ++InitIndex;
-    }
-
-    return true;
-  } else if (const CallExpr *CE = dyn_cast<CallExpr>(Initializer)) {
-    const Decl *Callee = CE->getCalleeDecl();
-    const Function *Func = getFunction(dyn_cast<FunctionDecl>(Callee));
-
-    if (!Func)
-      return false;
-
-    if (Func->hasRVO()) {
-      // RVO functions expect a pointer to initialize on the stack.
-      // Dup our existing pointer so it has its own copy to use.
-      if (!this->emitDupPtr(Initializer))
-        return false;
-
-      return this->visit(CE);
-    }
-  } else if (const auto *DIE = dyn_cast<CXXDefaultInitExpr>(Initializer)) {
-    return this->visitInitializer(DIE->getExpr());
-  }
-
-  return false;
-}
-
-template <class Emitter>
-bool ByteCodeExprGen<Emitter>::visitInitializer(const Expr *Initializer) {
-  QualType InitializerType = Initializer->getType();
-
-  if (InitializerType->isArrayType())
-    return visitArrayInitializer(Initializer);
-
-  if (InitializerType->isRecordType())
-    return visitRecordInitializer(Initializer);
-
-  // Otherwise, visit the expression like normal.
   return this->visit(Initializer);
->>>>>>> e7aa6127
 }
 
 template <class Emitter>
@@ -1158,14 +1043,6 @@
     for (const auto *Arg : E->arguments()) {
       if (!this->visit(Arg))
         return false;
-<<<<<<< HEAD
-    }
-
-    // In any case call the function. The return value will end up on the stack and
-    // if the function has RVO, we already have the pointer on the stack to write
-    // the result into.
-    return this->emitCall(Func, E);
-=======
     }
 
     // In any case call the function. The return value will end up on the stack and
@@ -1183,7 +1060,6 @@
     }
 
     return true;
->>>>>>> e7aa6127
   } else {
     assert(false && "We don't support non-FunctionDecl callees right now.");
   }
@@ -1233,11 +1109,8 @@
 
 template <class Emitter>
 bool ByteCodeExprGen<Emitter>::VisitCXXThisExpr(const CXXThisExpr *E) {
-<<<<<<< HEAD
-=======
   if (DiscardResult)
     return true;
->>>>>>> e7aa6127
   return this->emitThis(E);
 }
 
@@ -1315,17 +1188,9 @@
           return DiscardResult ? this->emitPop(T, E) : true;
         });
   case UO_Not:    // ~x
-<<<<<<< HEAD
-    if (!this->Visit(SubExpr))
-      return false;
-    if (Optional<PrimType> T = classify(E->getType()))
-      return this->emitComp(*T, E);
-    return false;
-=======
     if (!this->visit(SubExpr))
       return false;
     return DiscardResult ? this->emitPop(*T, E) : this->emitComp(*T, E);
->>>>>>> e7aa6127
   case UO_Real:   // __real x
   case UO_Imag:   // __imag x
   case UO_Extension:
@@ -1339,15 +1204,11 @@
 template <class Emitter>
 bool ByteCodeExprGen<Emitter>::VisitDeclRefExpr(const DeclRefExpr *E) {
   const auto *Decl = E->getDecl();
-<<<<<<< HEAD
-  bool FoundDecl = false;
-=======
   // References are implemented via pointers, so when we see a DeclRefExpr
   // pointing to a reference, we need to get its value directly (i.e. the
   // pointer to the actual value) instead of a pointer to the pointer to the
   // value.
   bool IsReference = Decl->getType()->isReferenceType();
->>>>>>> e7aa6127
 
   if (auto It = Locals.find(Decl); It != Locals.end()) {
     const unsigned Offset = It->second.Offset;
@@ -1370,20 +1231,6 @@
     PrimType T = *classify(ECD->getType());
 
     return this->emitConst(T, ECD->getInitVal(), E);
-<<<<<<< HEAD
-  }
-
-  // References are implemented using pointers, so when we get here,
-  // we have a pointer to a pointer, which we need to de-reference once.
-  if (FoundDecl) {
-    if (Decl->getType()->isReferenceType()) {
-      if (!this->emitLoadPopPtr(E))
-        return false;
-    }
-
-    return true;
-=======
->>>>>>> e7aa6127
   }
 
   return false;
