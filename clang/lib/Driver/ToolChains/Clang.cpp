--- conflicted
+++ resolved
@@ -8258,12 +8258,8 @@
     Triples += Action::GetOffloadKindName(CurKind);
     Triples += '-';
     Triples += CurTC->getTriple().normalize();
-<<<<<<< HEAD
     if ((CurKind == Action::OFK_HIP || CurKind == Action::OFK_OpenMP ||
          CurKind == Action::OFK_Cuda || CurKind == Action::OFK_SYCL) &&
-=======
-    if ((CurKind == Action::OFK_HIP || CurKind == Action::OFK_Cuda) &&
->>>>>>> 35ebe4cc
         CurDep->getOffloadingArch()) {
       Triples += '-';
       Triples += CurDep->getOffloadingArch();
@@ -8437,13 +8433,9 @@
     Triples += '-';
     Triples += Dep.DependentToolChain->getTriple().normalize();
     if ((Dep.DependentOffloadKind == Action::OFK_HIP ||
-<<<<<<< HEAD
          Dep.DependentOffloadKind == Action::OFK_OpenMP ||
          Dep.DependentOffloadKind == Action::OFK_Cuda ||
          Dep.DependentOffloadKind == Action::OFK_SYCL) &&
-=======
-         Dep.DependentOffloadKind == Action::OFK_Cuda) &&
->>>>>>> 35ebe4cc
         !Dep.DependentBoundArch.empty()) {
       Triples += '-';
       Triples += Dep.DependentBoundArch;
