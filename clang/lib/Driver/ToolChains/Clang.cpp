//===-- Clang.cpp - Clang+LLVM ToolChain Implementations --------*- C++ -*-===//
//
// Part of the LLVM Project, under the Apache License v2.0 with LLVM Exceptions.
// See https://llvm.org/LICENSE.txt for license information.
// SPDX-License-Identifier: Apache-2.0 WITH LLVM-exception
//
//===----------------------------------------------------------------------===//

#include "Clang.h"
#include "AMDGPU.h"
#include "Arch/AArch64.h"
#include "Arch/ARM.h"
#include "Arch/CSKY.h"
#include "Arch/LoongArch.h"
#include "Arch/M68k.h"
#include "Arch/Mips.h"
#include "Arch/PPC.h"
#include "Arch/RISCV.h"
#include "Arch/Sparc.h"
#include "Arch/SystemZ.h"
#include "Arch/VE.h"
#include "Arch/X86.h"
#include "CommonArgs.h"
#include "Hexagon.h"
#include "MSP430.h"
#include "PS4CPU.h"
#include "SYCL.h"
#include "clang/Basic/CLWarnings.h"
#include "clang/Basic/CharInfo.h"
#include "clang/Basic/CodeGenOptions.h"
#include "clang/Basic/LangOptions.h"
#include "clang/Basic/LangStandard.h"
#include "clang/Basic/MakeSupport.h"
#include "clang/Basic/ObjCRuntime.h"
#include "clang/Basic/Version.h"
#include "clang/Config/config.h"
#include "clang/Driver/Action.h"
#include "clang/Driver/Distro.h"
#include "clang/Driver/DriverDiagnostic.h"
#include "clang/Driver/InputInfo.h"
#include "clang/Driver/Options.h"
#include "clang/Driver/SanitizerArgs.h"
#include "clang/Driver/Types.h"
#include "clang/Driver/XRayArgs.h"
#include "llvm/ADT/SmallSet.h"
#include "llvm/ADT/StringExtras.h"
#include "llvm/Config/llvm-config.h"
#include "llvm/Option/ArgList.h"
#include "llvm/Support/Casting.h"
#include "llvm/Support/CodeGen.h"
#include "llvm/Support/CommandLine.h"
#include "llvm/Support/Compiler.h"
#include "llvm/Support/Compression.h"
#include "llvm/Support/FileSystem.h"
#include "llvm/Support/Host.h"
#include "llvm/Support/Path.h"
#include "llvm/Support/Process.h"
#include "llvm/Support/TargetParser.h"
#include "llvm/Support/YAMLParser.h"
#include <cctype>

using namespace clang::driver;
using namespace clang::driver::tools;
using namespace clang;
using namespace llvm::opt;

static void CheckPreprocessingOptions(const Driver &D, const ArgList &Args) {
  if (Arg *A = Args.getLastArg(clang::driver::options::OPT_C, options::OPT_CC,
                               options::OPT_fminimize_whitespace,
                               options::OPT_fno_minimize_whitespace)) {
    if (!Args.hasArg(options::OPT_E) && !Args.hasArg(options::OPT__SLASH_P) &&
        !Args.hasArg(options::OPT__SLASH_EP) && !D.CCCIsCPP()) {
      D.Diag(clang::diag::err_drv_argument_only_allowed_with)
          << A->getBaseArg().getAsString(Args)
          << (D.IsCLMode() ? "/E, /P or /EP" : "-E");
    }
  }
}

static void CheckCodeGenerationOptions(const Driver &D, const ArgList &Args) {
  // In gcc, only ARM checks this, but it seems reasonable to check universally.
  if (Args.hasArg(options::OPT_static))
    if (const Arg *A =
            Args.getLastArg(options::OPT_dynamic, options::OPT_mdynamic_no_pic))
      D.Diag(diag::err_drv_argument_not_allowed_with) << A->getAsString(Args)
                                                      << "-static";
}

// Add backslashes to escape spaces and other backslashes.
// This is used for the space-separated argument list specified with
// the -dwarf-debug-flags option.
static void EscapeSpacesAndBackslashes(const char *Arg,
                                       SmallVectorImpl<char> &Res) {
  for (; *Arg; ++Arg) {
    switch (*Arg) {
    default:
      break;
    case ' ':
    case '\\':
      Res.push_back('\\');
      break;
    }
    Res.push_back(*Arg);
  }
}

/// Apply \a Work on the current tool chain \a RegularToolChain and any other
/// offloading tool chain that is associated with the current action \a JA.
static void
forAllAssociatedToolChains(Compilation &C, const JobAction &JA,
                           const ToolChain &RegularToolChain,
                           llvm::function_ref<void(const ToolChain &)> Work) {
  // Apply Work on the current/regular tool chain.
  Work(RegularToolChain);

  // Apply Work on all the offloading tool chains associated with the current
  // action.
  if (JA.isHostOffloading(Action::OFK_Cuda))
    Work(*C.getSingleOffloadToolChain<Action::OFK_Cuda>());
  else if (JA.isDeviceOffloading(Action::OFK_Cuda))
    Work(*C.getSingleOffloadToolChain<Action::OFK_Host>());
  else if (JA.isHostOffloading(Action::OFK_HIP))
    Work(*C.getSingleOffloadToolChain<Action::OFK_HIP>());
  else if (JA.isDeviceOffloading(Action::OFK_HIP))
    Work(*C.getSingleOffloadToolChain<Action::OFK_Host>());

  if (JA.isHostOffloading(Action::OFK_OpenMP)) {
    auto TCs = C.getOffloadToolChains<Action::OFK_OpenMP>();
    for (auto II = TCs.first, IE = TCs.second; II != IE; ++II)
      Work(*II->second);
  } else if (JA.isDeviceOffloading(Action::OFK_OpenMP))
    Work(*C.getSingleOffloadToolChain<Action::OFK_Host>());

  if (JA.isHostOffloading(Action::OFK_SYCL)) {
    auto TCs = C.getOffloadToolChains<Action::OFK_SYCL>();
    for (auto II = TCs.first, IE = TCs.second; II != IE; ++II)
      Work(*II->second);
  } else if (JA.isDeviceOffloading(Action::OFK_SYCL))
    Work(*C.getSingleOffloadToolChain<Action::OFK_Host>());

  //
  // TODO: Add support for other offloading programming models here.
  //
}

/// This is a helper function for validating the optional refinement step
/// parameter in reciprocal argument strings. Return false if there is an error
/// parsing the refinement step. Otherwise, return true and set the Position
/// of the refinement step in the input string.
static bool getRefinementStep(StringRef In, const Driver &D,
                              const Arg &A, size_t &Position) {
  const char RefinementStepToken = ':';
  Position = In.find(RefinementStepToken);
  if (Position != StringRef::npos) {
    StringRef Option = A.getOption().getName();
    StringRef RefStep = In.substr(Position + 1);
    // Allow exactly one numeric character for the additional refinement
    // step parameter. This is reasonable for all currently-supported
    // operations and architectures because we would expect that a larger value
    // of refinement steps would cause the estimate "optimization" to
    // under-perform the native operation. Also, if the estimate does not
    // converge quickly, it probably will not ever converge, so further
    // refinement steps will not produce a better answer.
    if (RefStep.size() != 1) {
      D.Diag(diag::err_drv_invalid_value) << Option << RefStep;
      return false;
    }
    char RefStepChar = RefStep[0];
    if (RefStepChar < '0' || RefStepChar > '9') {
      D.Diag(diag::err_drv_invalid_value) << Option << RefStep;
      return false;
    }
  }
  return true;
}

/// The -mrecip flag requires processing of many optional parameters.
static void ParseMRecip(const Driver &D, const ArgList &Args,
                        ArgStringList &OutStrings) {
  StringRef DisabledPrefixIn = "!";
  StringRef DisabledPrefixOut = "!";
  StringRef EnabledPrefixOut = "";
  StringRef Out = "-mrecip=";

  Arg *A = Args.getLastArg(options::OPT_mrecip, options::OPT_mrecip_EQ);
  if (!A)
    return;

  unsigned NumOptions = A->getNumValues();
  if (NumOptions == 0) {
    // No option is the same as "all".
    OutStrings.push_back(Args.MakeArgString(Out + "all"));
    return;
  }

  // Pass through "all", "none", or "default" with an optional refinement step.
  if (NumOptions == 1) {
    StringRef Val = A->getValue(0);
    size_t RefStepLoc;
    if (!getRefinementStep(Val, D, *A, RefStepLoc))
      return;
    StringRef ValBase = Val.slice(0, RefStepLoc);
    if (ValBase == "all" || ValBase == "none" || ValBase == "default") {
      OutStrings.push_back(Args.MakeArgString(Out + Val));
      return;
    }
  }

  // Each reciprocal type may be enabled or disabled individually.
  // Check each input value for validity, concatenate them all back together,
  // and pass through.

  llvm::StringMap<bool> OptionStrings;
  OptionStrings.insert(std::make_pair("divd", false));
  OptionStrings.insert(std::make_pair("divf", false));
  OptionStrings.insert(std::make_pair("divh", false));
  OptionStrings.insert(std::make_pair("vec-divd", false));
  OptionStrings.insert(std::make_pair("vec-divf", false));
  OptionStrings.insert(std::make_pair("vec-divh", false));
  OptionStrings.insert(std::make_pair("sqrtd", false));
  OptionStrings.insert(std::make_pair("sqrtf", false));
  OptionStrings.insert(std::make_pair("sqrth", false));
  OptionStrings.insert(std::make_pair("vec-sqrtd", false));
  OptionStrings.insert(std::make_pair("vec-sqrtf", false));
  OptionStrings.insert(std::make_pair("vec-sqrth", false));

  for (unsigned i = 0; i != NumOptions; ++i) {
    StringRef Val = A->getValue(i);

    bool IsDisabled = Val.startswith(DisabledPrefixIn);
    // Ignore the disablement token for string matching.
    if (IsDisabled)
      Val = Val.substr(1);

    size_t RefStep;
    if (!getRefinementStep(Val, D, *A, RefStep))
      return;

    StringRef ValBase = Val.slice(0, RefStep);
    llvm::StringMap<bool>::iterator OptionIter = OptionStrings.find(ValBase);
    if (OptionIter == OptionStrings.end()) {
      // Try again specifying float suffix.
      OptionIter = OptionStrings.find(ValBase.str() + 'f');
      if (OptionIter == OptionStrings.end()) {
        // The input name did not match any known option string.
        D.Diag(diag::err_drv_unknown_argument) << Val;
        return;
      }
      // The option was specified without a half or float or double suffix.
      // Make sure that the double or half entry was not already specified.
      // The float entry will be checked below.
      if (OptionStrings[ValBase.str() + 'd'] ||
          OptionStrings[ValBase.str() + 'h']) {
        D.Diag(diag::err_drv_invalid_value) << A->getOption().getName() << Val;
        return;
      }
    }

    if (OptionIter->second == true) {
      // Duplicate option specified.
      D.Diag(diag::err_drv_invalid_value) << A->getOption().getName() << Val;
      return;
    }

    // Mark the matched option as found. Do not allow duplicate specifiers.
    OptionIter->second = true;

    // If the precision was not specified, also mark the double and half entry
    // as found.
    if (ValBase.back() != 'f' && ValBase.back() != 'd' && ValBase.back() != 'h') {
      OptionStrings[ValBase.str() + 'd'] = true;
      OptionStrings[ValBase.str() + 'h'] = true;
    }

    // Build the output string.
    StringRef Prefix = IsDisabled ? DisabledPrefixOut : EnabledPrefixOut;
    Out = Args.MakeArgString(Out + Prefix + Val);
    if (i != NumOptions - 1)
      Out = Args.MakeArgString(Out + ",");
  }

  OutStrings.push_back(Args.MakeArgString(Out));
}

/// The -mprefer-vector-width option accepts either a positive integer
/// or the string "none".
static void ParseMPreferVectorWidth(const Driver &D, const ArgList &Args,
                                    ArgStringList &CmdArgs) {
  Arg *A = Args.getLastArg(options::OPT_mprefer_vector_width_EQ);
  if (!A)
    return;

  StringRef Value = A->getValue();
  if (Value == "none") {
    CmdArgs.push_back("-mprefer-vector-width=none");
  } else {
    unsigned Width;
    if (Value.getAsInteger(10, Width)) {
      D.Diag(diag::err_drv_invalid_value) << A->getOption().getName() << Value;
      return;
    }
    CmdArgs.push_back(Args.MakeArgString("-mprefer-vector-width=" + Value));
  }
}

static void getWebAssemblyTargetFeatures(const ArgList &Args,
                                         std::vector<StringRef> &Features) {
  handleTargetFeaturesGroup(Args, Features, options::OPT_m_wasm_Features_Group);
}

static void getTargetFeatures(const Driver &D, const llvm::Triple &Triple,
                              const ArgList &Args, ArgStringList &CmdArgs,
                              bool ForAS, bool IsAux = false) {
  std::vector<StringRef> Features;
  switch (Triple.getArch()) {
  default:
    break;
  case llvm::Triple::mips:
  case llvm::Triple::mipsel:
  case llvm::Triple::mips64:
  case llvm::Triple::mips64el:
    mips::getMIPSTargetFeatures(D, Triple, Args, Features);
    break;

  case llvm::Triple::arm:
  case llvm::Triple::armeb:
  case llvm::Triple::thumb:
  case llvm::Triple::thumbeb:
    arm::getARMTargetFeatures(D, Triple, Args, Features, ForAS);
    break;

  case llvm::Triple::ppc:
  case llvm::Triple::ppcle:
  case llvm::Triple::ppc64:
  case llvm::Triple::ppc64le:
    ppc::getPPCTargetFeatures(D, Triple, Args, Features);
    break;
  case llvm::Triple::riscv32:
  case llvm::Triple::riscv64:
    riscv::getRISCVTargetFeatures(D, Triple, Args, Features);
    break;
  case llvm::Triple::systemz:
    systemz::getSystemZTargetFeatures(D, Args, Features);
    break;
  case llvm::Triple::aarch64:
  case llvm::Triple::aarch64_32:
  case llvm::Triple::aarch64_be:
    aarch64::getAArch64TargetFeatures(D, Triple, Args, Features, ForAS);
    break;
  case llvm::Triple::x86:
  case llvm::Triple::x86_64:
    x86::getX86TargetFeatures(D, Triple, Args, Features);
    break;
  case llvm::Triple::hexagon:
    hexagon::getHexagonTargetFeatures(D, Args, Features);
    break;
  case llvm::Triple::wasm32:
  case llvm::Triple::wasm64:
    getWebAssemblyTargetFeatures(Args, Features);
    break;
  case llvm::Triple::sparc:
  case llvm::Triple::sparcel:
  case llvm::Triple::sparcv9:
    sparc::getSparcTargetFeatures(D, Args, Features);
    break;
  case llvm::Triple::r600:
  case llvm::Triple::amdgcn:
    amdgpu::getAMDGPUTargetFeatures(D, Triple, Args, Features);
    break;
  case llvm::Triple::nvptx:
  case llvm::Triple::nvptx64:
    NVPTX::getNVPTXTargetFeatures(D, Triple, Args, Features);
    break;
  case llvm::Triple::m68k:
    m68k::getM68kTargetFeatures(D, Triple, Args, Features);
    break;
  case llvm::Triple::msp430:
    msp430::getMSP430TargetFeatures(D, Args, Features);
    break;
  case llvm::Triple::ve:
    ve::getVETargetFeatures(D, Args, Features);
    break;
  case llvm::Triple::csky:
    csky::getCSKYTargetFeatures(D, Triple, Args, CmdArgs, Features);
    break;
  }

  for (auto Feature : unifyTargetFeatures(Features)) {
    CmdArgs.push_back(IsAux ? "-aux-target-feature" : "-target-feature");
    CmdArgs.push_back(Feature.data());
  }
}

static bool
shouldUseExceptionTablesForObjCExceptions(const ObjCRuntime &runtime,
                                          const llvm::Triple &Triple) {
  // We use the zero-cost exception tables for Objective-C if the non-fragile
  // ABI is enabled or when compiling for x86_64 and ARM on Snow Leopard and
  // later.
  if (runtime.isNonFragile())
    return true;

  if (!Triple.isMacOSX())
    return false;

  return (!Triple.isMacOSXVersionLT(10, 5) &&
          (Triple.getArch() == llvm::Triple::x86_64 ||
           Triple.getArch() == llvm::Triple::arm));
}

/// Adds exception related arguments to the driver command arguments. There's a
/// main flag, -fexceptions and also language specific flags to enable/disable
/// C++ and Objective-C exceptions. This makes it possible to for example
/// disable C++ exceptions but enable Objective-C exceptions.
static bool addExceptionArgs(const ArgList &Args, types::ID InputType,
                             const ToolChain &TC, bool KernelOrKext,
                             const ObjCRuntime &objcRuntime,
                             ArgStringList &CmdArgs) {
  const llvm::Triple &Triple = TC.getTriple();

  if (KernelOrKext) {
    // -mkernel and -fapple-kext imply no exceptions, so claim exception related
    // arguments now to avoid warnings about unused arguments.
    Args.ClaimAllArgs(options::OPT_fexceptions);
    Args.ClaimAllArgs(options::OPT_fno_exceptions);
    Args.ClaimAllArgs(options::OPT_fobjc_exceptions);
    Args.ClaimAllArgs(options::OPT_fno_objc_exceptions);
    Args.ClaimAllArgs(options::OPT_fcxx_exceptions);
    Args.ClaimAllArgs(options::OPT_fno_cxx_exceptions);
    Args.ClaimAllArgs(options::OPT_fasync_exceptions);
    Args.ClaimAllArgs(options::OPT_fno_async_exceptions);
    return false;
  }

  // See if the user explicitly enabled exceptions.
  bool EH = Args.hasFlag(options::OPT_fexceptions, options::OPT_fno_exceptions,
                         false);

  bool EHa = Args.hasFlag(options::OPT_fasync_exceptions,
                          options::OPT_fno_async_exceptions, false);
  if (EHa) {
    CmdArgs.push_back("-fasync-exceptions");
    EH = true;
  }

  // Obj-C exceptions are enabled by default, regardless of -fexceptions. This
  // is not necessarily sensible, but follows GCC.
  if (types::isObjC(InputType) &&
      Args.hasFlag(options::OPT_fobjc_exceptions,
                   options::OPT_fno_objc_exceptions, true)) {
    CmdArgs.push_back("-fobjc-exceptions");

    EH |= shouldUseExceptionTablesForObjCExceptions(objcRuntime, Triple);
  }

  if (types::isCXX(InputType)) {
    // Disable C++ EH by default on XCore and PS4/PS5.
    bool CXXExceptionsEnabled = Triple.getArch() != llvm::Triple::xcore &&
                                !Triple.isPS() && !Triple.isDriverKit();
    Arg *ExceptionArg = Args.getLastArg(
        options::OPT_fcxx_exceptions, options::OPT_fno_cxx_exceptions,
        options::OPT_fexceptions, options::OPT_fno_exceptions);
    if (ExceptionArg)
      CXXExceptionsEnabled =
          ExceptionArg->getOption().matches(options::OPT_fcxx_exceptions) ||
          ExceptionArg->getOption().matches(options::OPT_fexceptions);

    if (CXXExceptionsEnabled) {
      CmdArgs.push_back("-fcxx-exceptions");

      EH = true;
    }
  }

  // OPT_fignore_exceptions means exception could still be thrown,
  // but no clean up or catch would happen in current module.
  // So we do not set EH to false.
  Args.AddLastArg(CmdArgs, options::OPT_fignore_exceptions);

  if (EH)
    CmdArgs.push_back("-fexceptions");
  return EH;
}

static bool ShouldEnableAutolink(const ArgList &Args, const ToolChain &TC,
                                 const JobAction &JA) {
  bool Default = true;
  if (TC.getTriple().isOSDarwin()) {
    // The native darwin assembler doesn't support the linker_option directives,
    // so we disable them if we think the .s file will be passed to it.
    Default = TC.useIntegratedAs();
  }
  // The linker_option directives are intended for host compilation.
  if (JA.isDeviceOffloading(Action::OFK_Cuda) ||
      JA.isDeviceOffloading(Action::OFK_HIP))
    Default = false;
  return Args.hasFlag(options::OPT_fautolink, options::OPT_fno_autolink,
                      Default);
}

// Convert an arg of the form "-gN" or "-ggdbN" or one of their aliases
// to the corresponding DebugInfoKind.
static codegenoptions::DebugInfoKind DebugLevelToInfoKind(const Arg &A) {
  assert(A.getOption().matches(options::OPT_gN_Group) &&
         "Not a -g option that specifies a debug-info level");
  if (A.getOption().matches(options::OPT_g0) ||
      A.getOption().matches(options::OPT_ggdb0))
    return codegenoptions::NoDebugInfo;
  if (A.getOption().matches(options::OPT_gline_tables_only) ||
      A.getOption().matches(options::OPT_ggdb1))
    return codegenoptions::DebugLineTablesOnly;
  if (A.getOption().matches(options::OPT_gline_directives_only))
    return codegenoptions::DebugDirectivesOnly;
  return codegenoptions::DebugInfoConstructor;
}

static bool mustUseNonLeafFramePointerForTarget(const llvm::Triple &Triple) {
  switch (Triple.getArch()){
  default:
    return false;
  case llvm::Triple::arm:
  case llvm::Triple::thumb:
    // ARM Darwin targets require a frame pointer to be always present to aid
    // offline debugging via backtraces.
    return Triple.isOSDarwin();
  }
}

static bool useFramePointerForTargetByDefault(const ArgList &Args,
                                              const llvm::Triple &Triple) {
  if (Args.hasArg(options::OPT_pg) && !Args.hasArg(options::OPT_mfentry))
    return true;

  switch (Triple.getArch()) {
  case llvm::Triple::xcore:
  case llvm::Triple::wasm32:
  case llvm::Triple::wasm64:
  case llvm::Triple::msp430:
    // XCore never wants frame pointers, regardless of OS.
    // WebAssembly never wants frame pointers.
    return false;
  case llvm::Triple::ppc:
  case llvm::Triple::ppcle:
  case llvm::Triple::ppc64:
  case llvm::Triple::ppc64le:
  case llvm::Triple::riscv32:
  case llvm::Triple::riscv64:
  case llvm::Triple::amdgcn:
  case llvm::Triple::r600:
  case llvm::Triple::csky:
  case llvm::Triple::loongarch32:
  case llvm::Triple::loongarch64:
    return !areOptimizationsEnabled(Args);
  default:
    break;
  }

  if (Triple.isOSFuchsia() || Triple.isOSNetBSD()) {
    return !areOptimizationsEnabled(Args);
  }

  if (Triple.isOSLinux() || Triple.getOS() == llvm::Triple::CloudABI ||
      Triple.isOSHurd()) {
    switch (Triple.getArch()) {
    // Don't use a frame pointer on linux if optimizing for certain targets.
    case llvm::Triple::arm:
    case llvm::Triple::armeb:
    case llvm::Triple::thumb:
    case llvm::Triple::thumbeb:
      if (Triple.isAndroid())
        return true;
      [[fallthrough]];
    case llvm::Triple::mips64:
    case llvm::Triple::mips64el:
    case llvm::Triple::mips:
    case llvm::Triple::mipsel:
    case llvm::Triple::systemz:
    case llvm::Triple::x86:
    case llvm::Triple::x86_64:
      return !areOptimizationsEnabled(Args);
    default:
      return true;
    }
  }

  if (Triple.isOSWindows()) {
    switch (Triple.getArch()) {
    case llvm::Triple::x86:
      return !areOptimizationsEnabled(Args);
    case llvm::Triple::x86_64:
      return Triple.isOSBinFormatMachO();
    case llvm::Triple::arm:
    case llvm::Triple::thumb:
      // Windows on ARM builds with FPO disabled to aid fast stack walking
      return true;
    default:
      // All other supported Windows ISAs use xdata unwind information, so frame
      // pointers are not generally useful.
      return false;
    }
  }

  return true;
}

static CodeGenOptions::FramePointerKind
getFramePointerKind(const ArgList &Args, const llvm::Triple &Triple) {
  // We have 4 states:
  //
  //  00) leaf retained, non-leaf retained
  //  01) leaf retained, non-leaf omitted (this is invalid)
  //  10) leaf omitted, non-leaf retained
  //      (what -momit-leaf-frame-pointer was designed for)
  //  11) leaf omitted, non-leaf omitted
  //
  //  "omit" options taking precedence over "no-omit" options is the only way
  //  to make 3 valid states representable
  Arg *A = Args.getLastArg(options::OPT_fomit_frame_pointer,
                           options::OPT_fno_omit_frame_pointer);
  bool OmitFP = A && A->getOption().matches(options::OPT_fomit_frame_pointer);
  bool NoOmitFP =
      A && A->getOption().matches(options::OPT_fno_omit_frame_pointer);
  bool OmitLeafFP =
      Args.hasFlag(options::OPT_momit_leaf_frame_pointer,
                   options::OPT_mno_omit_leaf_frame_pointer,
                   Triple.isAArch64() || Triple.isPS() || Triple.isVE());
  if (NoOmitFP || mustUseNonLeafFramePointerForTarget(Triple) ||
      (!OmitFP && useFramePointerForTargetByDefault(Args, Triple))) {
    if (OmitLeafFP)
      return CodeGenOptions::FramePointerKind::NonLeaf;
    return CodeGenOptions::FramePointerKind::All;
  }
  return CodeGenOptions::FramePointerKind::None;
}

/// Add a CC1 option to specify the debug compilation directory.
static const char *addDebugCompDirArg(const ArgList &Args,
                                      ArgStringList &CmdArgs,
                                      const llvm::vfs::FileSystem &VFS) {
  if (Arg *A = Args.getLastArg(options::OPT_ffile_compilation_dir_EQ,
                               options::OPT_fdebug_compilation_dir_EQ)) {
    if (A->getOption().matches(options::OPT_ffile_compilation_dir_EQ))
      CmdArgs.push_back(Args.MakeArgString(Twine("-fdebug-compilation-dir=") +
                                           A->getValue()));
    else
      A->render(Args, CmdArgs);
  } else if (llvm::ErrorOr<std::string> CWD =
                 VFS.getCurrentWorkingDirectory()) {
    CmdArgs.push_back(Args.MakeArgString("-fdebug-compilation-dir=" + *CWD));
  }
  StringRef Path(CmdArgs.back());
  return Path.substr(Path.find('=') + 1).data();
}

static void addDebugObjectName(const ArgList &Args, ArgStringList &CmdArgs,
                               const char *DebugCompilationDir,
                               const char *OutputFileName) {
  // No need to generate a value for -object-file-name if it was provided.
  for (auto *Arg : Args.filtered(options::OPT_Xclang))
    if (StringRef(Arg->getValue()).startswith("-object-file-name"))
      return;

  if (Args.hasArg(options::OPT_object_file_name_EQ))
    return;

  SmallString<128> ObjFileNameForDebug(OutputFileName);
  if (ObjFileNameForDebug != "-" &&
      !llvm::sys::path::is_absolute(ObjFileNameForDebug) &&
      (!DebugCompilationDir ||
       llvm::sys::path::is_absolute(DebugCompilationDir))) {
    // Make the path absolute in the debug infos like MSVC does.
    llvm::sys::fs::make_absolute(ObjFileNameForDebug);
  }
  CmdArgs.push_back(
      Args.MakeArgString(Twine("-object-file-name=") + ObjFileNameForDebug));
}

/// Add a CC1 and CC1AS option to specify the debug file path prefix map.
static void addDebugPrefixMapArg(const Driver &D, const ToolChain &TC,
                                 const ArgList &Args, ArgStringList &CmdArgs) {
  auto AddOneArg = [&](StringRef Map, StringRef Name) {
    if (!Map.contains('='))
      D.Diag(diag::err_drv_invalid_argument_to_option) << Map << Name;
    else
      CmdArgs.push_back(Args.MakeArgString("-fdebug-prefix-map=" + Map));
  };

  for (const Arg *A : Args.filtered(options::OPT_ffile_prefix_map_EQ,
                                    options::OPT_fdebug_prefix_map_EQ)) {
    AddOneArg(A->getValue(), A->getOption().getName());
    A->claim();
  }
  std::string GlobalRemapEntry = TC.GetGlobalDebugPathRemapping();
  if (GlobalRemapEntry.empty())
    return;
  AddOneArg(GlobalRemapEntry, "environment");
}

/// Add a CC1 and CC1AS option to specify the macro file path prefix map.
static void addMacroPrefixMapArg(const Driver &D, const ArgList &Args,
                                 ArgStringList &CmdArgs) {
  for (const Arg *A : Args.filtered(options::OPT_ffile_prefix_map_EQ,
                                    options::OPT_fmacro_prefix_map_EQ)) {
    StringRef Map = A->getValue();
    if (!Map.contains('='))
      D.Diag(diag::err_drv_invalid_argument_to_option)
          << Map << A->getOption().getName();
    else
      CmdArgs.push_back(Args.MakeArgString("-fmacro-prefix-map=" + Map));
    A->claim();
  }
}

/// Add a CC1 and CC1AS option to specify the coverage file path prefix map.
static void addCoveragePrefixMapArg(const Driver &D, const ArgList &Args,
                                   ArgStringList &CmdArgs) {
  for (const Arg *A : Args.filtered(options::OPT_ffile_prefix_map_EQ,
                                    options::OPT_fcoverage_prefix_map_EQ)) {
    StringRef Map = A->getValue();
    if (!Map.contains('='))
      D.Diag(diag::err_drv_invalid_argument_to_option)
          << Map << A->getOption().getName();
    else
      CmdArgs.push_back(Args.MakeArgString("-fcoverage-prefix-map=" + Map));
    A->claim();
  }
}

/// Simple check to see if the optimization level is at -O2 or higher.
/// For -fsycl (DPC++) -O2 is the default.
static bool isSYCLOptimizationO2orHigher(const ArgList &Args) {
  if (Arg *A = Args.getLastArg(options::OPT_O_Group)) {
    if (A->getOption().matches(options::OPT_O4) ||
        A->getOption().matches(options::OPT_Ofast))
      return true;

    if (A->getOption().matches(options::OPT_O0))
      return false;

    assert(A->getOption().matches(options::OPT_O) && "Must have a -O flag");

    StringRef S(A->getValue());
    unsigned OptLevel = 0;
    if (S.getAsInteger(10, OptLevel))
      return false;
    return OptLevel > 1;
  }
  // No -O setting seen, default is -O2 for device.
  return true;
}

/// Vectorize at all optimization levels greater than 1 except for -Oz.
/// For -Oz the loop vectorizer is disabled, while the slp vectorizer is
/// enabled.
static bool shouldEnableVectorizerAtOLevel(const ArgList &Args, bool isSlpVec) {
  if (Arg *A = Args.getLastArg(options::OPT_O_Group)) {
    if (A->getOption().matches(options::OPT_O4) ||
        A->getOption().matches(options::OPT_Ofast))
      return true;

    if (A->getOption().matches(options::OPT_O0))
      return false;

    assert(A->getOption().matches(options::OPT_O) && "Must have a -O flag");

    // Vectorize -Os.
    StringRef S(A->getValue());
    if (S == "s")
      return true;

    // Don't vectorize -Oz, unless it's the slp vectorizer.
    if (S == "z")
      return isSlpVec;

    unsigned OptLevel = 0;
    if (S.getAsInteger(10, OptLevel))
      return false;

    return OptLevel > 1;
  }

  return false;
}

/// Add -x lang to \p CmdArgs for \p Input.
static void addDashXForInput(const ArgList &Args, const InputInfo &Input,
                             ArgStringList &CmdArgs) {
  // When using -verify-pch, we don't want to provide the type
  // 'precompiled-header' if it was inferred from the file extension
  if (Args.hasArg(options::OPT_verify_pch) && Input.getType() == types::TY_PCH)
    return;

  CmdArgs.push_back("-x");
  if (Args.hasArg(options::OPT_rewrite_objc))
    CmdArgs.push_back(types::getTypeName(types::TY_PP_ObjCXX));
  else {
    // Map the driver type to the frontend type. This is mostly an identity
    // mapping, except that the distinction between module interface units
    // and other source files does not exist at the frontend layer.
    const char *ClangType;
    switch (Input.getType()) {
    case types::TY_CXXModule:
      ClangType = "c++";
      break;
    case types::TY_PP_CXXModule:
      ClangType = "c++-cpp-output";
      break;
    default:
      ClangType = types::getTypeName(Input.getType());
      break;
    }
    CmdArgs.push_back(ClangType);
  }
}

static void addPGOAndCoverageFlags(const ToolChain &TC, Compilation &C,
                                   const Driver &D, const InputInfo &Output,
                                   const ArgList &Args, SanitizerArgs &SanArgs,
                                   ArgStringList &CmdArgs) {

  auto *PGOGenerateArg = Args.getLastArg(options::OPT_fprofile_generate,
                                         options::OPT_fprofile_generate_EQ,
                                         options::OPT_fno_profile_generate);
  if (PGOGenerateArg &&
      PGOGenerateArg->getOption().matches(options::OPT_fno_profile_generate))
    PGOGenerateArg = nullptr;

  auto *CSPGOGenerateArg = Args.getLastArg(options::OPT_fcs_profile_generate,
                                           options::OPT_fcs_profile_generate_EQ,
                                           options::OPT_fno_profile_generate);
  if (CSPGOGenerateArg &&
      CSPGOGenerateArg->getOption().matches(options::OPT_fno_profile_generate))
    CSPGOGenerateArg = nullptr;

  auto *ProfileGenerateArg = Args.getLastArg(
      options::OPT_fprofile_instr_generate,
      options::OPT_fprofile_instr_generate_EQ,
      options::OPT_fno_profile_instr_generate);
  if (ProfileGenerateArg &&
      ProfileGenerateArg->getOption().matches(
          options::OPT_fno_profile_instr_generate))
    ProfileGenerateArg = nullptr;

  if (PGOGenerateArg && ProfileGenerateArg)
    D.Diag(diag::err_drv_argument_not_allowed_with)
        << PGOGenerateArg->getSpelling() << ProfileGenerateArg->getSpelling();

  auto *ProfileUseArg = getLastProfileUseArg(Args);

  if (PGOGenerateArg && ProfileUseArg)
    D.Diag(diag::err_drv_argument_not_allowed_with)
        << ProfileUseArg->getSpelling() << PGOGenerateArg->getSpelling();

  if (ProfileGenerateArg && ProfileUseArg)
    D.Diag(diag::err_drv_argument_not_allowed_with)
        << ProfileGenerateArg->getSpelling() << ProfileUseArg->getSpelling();

  if (CSPGOGenerateArg && PGOGenerateArg) {
    D.Diag(diag::err_drv_argument_not_allowed_with)
        << CSPGOGenerateArg->getSpelling() << PGOGenerateArg->getSpelling();
    PGOGenerateArg = nullptr;
  }

  if (TC.getTriple().isOSAIX()) {
    if (ProfileGenerateArg)
      D.Diag(diag::err_drv_unsupported_opt_for_target)
          << ProfileGenerateArg->getSpelling() << TC.getTriple().str();
    if (Arg *ProfileSampleUseArg = getLastProfileSampleUseArg(Args))
      D.Diag(diag::err_drv_unsupported_opt_for_target)
          << ProfileSampleUseArg->getSpelling() << TC.getTriple().str();
  }

  if (ProfileGenerateArg) {
    if (ProfileGenerateArg->getOption().matches(
            options::OPT_fprofile_instr_generate_EQ))
      CmdArgs.push_back(Args.MakeArgString(Twine("-fprofile-instrument-path=") +
                                           ProfileGenerateArg->getValue()));
    // The default is to use Clang Instrumentation.
    CmdArgs.push_back("-fprofile-instrument=clang");
    if (TC.getTriple().isWindowsMSVCEnvironment()) {
      // Add dependent lib for clang_rt.profile
      CmdArgs.push_back(Args.MakeArgString(
          "--dependent-lib=" + TC.getCompilerRTBasename(Args, "profile")));
    }
  }

  Arg *PGOGenArg = nullptr;
  if (PGOGenerateArg) {
    assert(!CSPGOGenerateArg);
    PGOGenArg = PGOGenerateArg;
    CmdArgs.push_back("-fprofile-instrument=llvm");
  }
  if (CSPGOGenerateArg) {
    assert(!PGOGenerateArg);
    PGOGenArg = CSPGOGenerateArg;
    CmdArgs.push_back("-fprofile-instrument=csllvm");
  }
  if (PGOGenArg) {
    if (TC.getTriple().isWindowsMSVCEnvironment()) {
      // Add dependent lib for clang_rt.profile
      CmdArgs.push_back(Args.MakeArgString(
          "--dependent-lib=" + TC.getCompilerRTBasename(Args, "profile")));
    }
    if (PGOGenArg->getOption().matches(
            PGOGenerateArg ? options::OPT_fprofile_generate_EQ
                           : options::OPT_fcs_profile_generate_EQ)) {
      SmallString<128> Path(PGOGenArg->getValue());
      llvm::sys::path::append(Path, "default_%m.profraw");
      CmdArgs.push_back(
          Args.MakeArgString(Twine("-fprofile-instrument-path=") + Path));
    }
  }

  if (ProfileUseArg) {
    if (ProfileUseArg->getOption().matches(options::OPT_fprofile_instr_use_EQ))
      CmdArgs.push_back(Args.MakeArgString(
          Twine("-fprofile-instrument-use-path=") + ProfileUseArg->getValue()));
    else if ((ProfileUseArg->getOption().matches(
                  options::OPT_fprofile_use_EQ) ||
              ProfileUseArg->getOption().matches(
                  options::OPT_fprofile_instr_use))) {
      SmallString<128> Path(
          ProfileUseArg->getNumValues() == 0 ? "" : ProfileUseArg->getValue());
      if (Path.empty() || llvm::sys::fs::is_directory(Path))
        llvm::sys::path::append(Path, "default.profdata");
      CmdArgs.push_back(
          Args.MakeArgString(Twine("-fprofile-instrument-use-path=") + Path));
    }
  }

  bool EmitCovNotes = Args.hasFlag(options::OPT_ftest_coverage,
                                   options::OPT_fno_test_coverage, false) ||
                      Args.hasArg(options::OPT_coverage);
  bool EmitCovData = TC.needsGCovInstrumentation(Args);
  if (EmitCovNotes)
    CmdArgs.push_back("-ftest-coverage");
  if (EmitCovData)
    CmdArgs.push_back("-fprofile-arcs");

  if (Args.hasFlag(options::OPT_fcoverage_mapping,
                   options::OPT_fno_coverage_mapping, false)) {
    if (!ProfileGenerateArg)
      D.Diag(clang::diag::err_drv_argument_only_allowed_with)
          << "-fcoverage-mapping"
          << "-fprofile-instr-generate";

    CmdArgs.push_back("-fcoverage-mapping");
  }

  if (Arg *A = Args.getLastArg(options::OPT_ffile_compilation_dir_EQ,
                               options::OPT_fcoverage_compilation_dir_EQ)) {
    if (A->getOption().matches(options::OPT_ffile_compilation_dir_EQ))
      CmdArgs.push_back(Args.MakeArgString(
          Twine("-fcoverage-compilation-dir=") + A->getValue()));
    else
      A->render(Args, CmdArgs);
  } else if (llvm::ErrorOr<std::string> CWD =
                 D.getVFS().getCurrentWorkingDirectory()) {
    CmdArgs.push_back(Args.MakeArgString("-fcoverage-compilation-dir=" + *CWD));
  }

  if (Args.hasArg(options::OPT_fprofile_exclude_files_EQ)) {
    auto *Arg = Args.getLastArg(options::OPT_fprofile_exclude_files_EQ);
    if (!Args.hasArg(options::OPT_coverage))
      D.Diag(clang::diag::err_drv_argument_only_allowed_with)
          << "-fprofile-exclude-files="
          << "--coverage";

    StringRef v = Arg->getValue();
    CmdArgs.push_back(
        Args.MakeArgString(Twine("-fprofile-exclude-files=" + v)));
  }

  if (Args.hasArg(options::OPT_fprofile_filter_files_EQ)) {
    auto *Arg = Args.getLastArg(options::OPT_fprofile_filter_files_EQ);
    if (!Args.hasArg(options::OPT_coverage))
      D.Diag(clang::diag::err_drv_argument_only_allowed_with)
          << "-fprofile-filter-files="
          << "--coverage";

    StringRef v = Arg->getValue();
    CmdArgs.push_back(Args.MakeArgString(Twine("-fprofile-filter-files=" + v)));
  }

  if (const auto *A = Args.getLastArg(options::OPT_fprofile_update_EQ)) {
    StringRef Val = A->getValue();
    if (Val == "atomic" || Val == "prefer-atomic")
      CmdArgs.push_back("-fprofile-update=atomic");
    else if (Val != "single")
      D.Diag(diag::err_drv_unsupported_option_argument)
          << A->getOption().getName() << Val;
  } else if (SanArgs.needsTsanRt()) {
    CmdArgs.push_back("-fprofile-update=atomic");
  }

  int FunctionGroups = 1;
  int SelectedFunctionGroup = 0;
  if (const auto *A = Args.getLastArg(options::OPT_fprofile_function_groups)) {
    StringRef Val = A->getValue();
    if (Val.getAsInteger(0, FunctionGroups) || FunctionGroups < 1)
      D.Diag(diag::err_drv_invalid_int_value) << A->getAsString(Args) << Val;
  }
  if (const auto *A =
          Args.getLastArg(options::OPT_fprofile_selected_function_group)) {
    StringRef Val = A->getValue();
    if (Val.getAsInteger(0, SelectedFunctionGroup) ||
        SelectedFunctionGroup < 0 || SelectedFunctionGroup >= FunctionGroups)
      D.Diag(diag::err_drv_invalid_int_value) << A->getAsString(Args) << Val;
  }
  if (FunctionGroups != 1)
    CmdArgs.push_back(Args.MakeArgString("-fprofile-function-groups=" +
                                         Twine(FunctionGroups)));
  if (SelectedFunctionGroup != 0)
    CmdArgs.push_back(Args.MakeArgString("-fprofile-selected-function-group=" +
                                         Twine(SelectedFunctionGroup)));

  // Leave -fprofile-dir= an unused argument unless .gcda emission is
  // enabled. To be polite, with '-fprofile-arcs -fno-profile-arcs' consider
  // the flag used. There is no -fno-profile-dir, so the user has no
  // targeted way to suppress the warning.
  Arg *FProfileDir = nullptr;
  if (Args.hasArg(options::OPT_fprofile_arcs) ||
      Args.hasArg(options::OPT_coverage))
    FProfileDir = Args.getLastArg(options::OPT_fprofile_dir);

  // Put the .gcno and .gcda files (if needed) next to the object file or
  // bitcode file in the case of LTO.
  // FIXME: There should be a simpler way to find the object file for this
  // input, and this code probably does the wrong thing for commands that
  // compile and link all at once.
  if ((Args.hasArg(options::OPT_c) || Args.hasArg(options::OPT_S)) &&
      (EmitCovNotes || EmitCovData) && Output.isFilename()) {
    SmallString<128> OutputFilename;
    if (Arg *FinalOutput = C.getArgs().getLastArg(options::OPT__SLASH_Fo))
      OutputFilename = FinalOutput->getValue();
    else if (Arg *FinalOutput = C.getArgs().getLastArg(options::OPT_o))
      OutputFilename = FinalOutput->getValue();
    else
      OutputFilename = llvm::sys::path::filename(Output.getBaseInput());
    SmallString<128> CoverageFilename = OutputFilename;
    if (llvm::sys::path::is_relative(CoverageFilename))
      (void)D.getVFS().makeAbsolute(CoverageFilename);
    llvm::sys::path::replace_extension(CoverageFilename, "gcno");

    CmdArgs.push_back("-coverage-notes-file");
    CmdArgs.push_back(Args.MakeArgString(CoverageFilename));

    if (EmitCovData) {
      if (FProfileDir) {
        CoverageFilename = FProfileDir->getValue();
        llvm::sys::path::append(CoverageFilename, OutputFilename);
      }
      llvm::sys::path::replace_extension(CoverageFilename, "gcda");
      CmdArgs.push_back("-coverage-data-file");
      CmdArgs.push_back(Args.MakeArgString(CoverageFilename));
    }
  }
}

/// Check whether the given input tree contains any compilation actions.
static bool ContainsCompileAction(const Action *A) {
  if (isa<CompileJobAction>(A) || isa<BackendJobAction>(A))
    return true;

  return llvm::any_of(A->inputs(), ContainsCompileAction);
}

/// Check if -relax-all should be passed to the internal assembler.
/// This is done by default when compiling non-assembler source with -O0.
static bool UseRelaxAll(Compilation &C, const ArgList &Args) {
  bool RelaxDefault = true;

  if (Arg *A = Args.getLastArg(options::OPT_O_Group))
    RelaxDefault = A->getOption().matches(options::OPT_O0);

  if (RelaxDefault) {
    RelaxDefault = false;
    for (const auto &Act : C.getActions()) {
      if (ContainsCompileAction(Act)) {
        RelaxDefault = true;
        break;
      }
    }
  }

  return Args.hasFlag(options::OPT_mrelax_all, options::OPT_mno_relax_all,
                      RelaxDefault);
}

// Extract the integer N from a string spelled "-dwarf-N", returning 0
// on mismatch. The StringRef input (rather than an Arg) allows
// for use by the "-Xassembler" option parser.
static unsigned DwarfVersionNum(StringRef ArgValue) {
  return llvm::StringSwitch<unsigned>(ArgValue)
      .Case("-gdwarf-2", 2)
      .Case("-gdwarf-3", 3)
      .Case("-gdwarf-4", 4)
      .Case("-gdwarf-5", 5)
      .Default(0);
}

// Find a DWARF format version option.
// This function is a complementary for DwarfVersionNum().
static const Arg *getDwarfNArg(const ArgList &Args) {
  return Args.getLastArg(options::OPT_gdwarf_2, options::OPT_gdwarf_3,
                         options::OPT_gdwarf_4, options::OPT_gdwarf_5,
                         options::OPT_gdwarf);
}

static void RenderDebugEnablingArgs(const ArgList &Args, ArgStringList &CmdArgs,
                                    codegenoptions::DebugInfoKind DebugInfoKind,
                                    unsigned DwarfVersion,
                                    llvm::DebuggerKind DebuggerTuning) {
  switch (DebugInfoKind) {
  case codegenoptions::DebugDirectivesOnly:
    CmdArgs.push_back("-debug-info-kind=line-directives-only");
    break;
  case codegenoptions::DebugLineTablesOnly:
    CmdArgs.push_back("-debug-info-kind=line-tables-only");
    break;
  case codegenoptions::DebugInfoConstructor:
    CmdArgs.push_back("-debug-info-kind=constructor");
    break;
  case codegenoptions::LimitedDebugInfo:
    CmdArgs.push_back("-debug-info-kind=limited");
    break;
  case codegenoptions::FullDebugInfo:
    CmdArgs.push_back("-debug-info-kind=standalone");
    break;
  case codegenoptions::UnusedTypeInfo:
    CmdArgs.push_back("-debug-info-kind=unused-types");
    break;
  default:
    break;
  }
  if (DwarfVersion > 0)
    CmdArgs.push_back(
        Args.MakeArgString("-dwarf-version=" + Twine(DwarfVersion)));
  switch (DebuggerTuning) {
  case llvm::DebuggerKind::GDB:
    CmdArgs.push_back("-debugger-tuning=gdb");
    break;
  case llvm::DebuggerKind::LLDB:
    CmdArgs.push_back("-debugger-tuning=lldb");
    break;
  case llvm::DebuggerKind::SCE:
    CmdArgs.push_back("-debugger-tuning=sce");
    break;
  case llvm::DebuggerKind::DBX:
    CmdArgs.push_back("-debugger-tuning=dbx");
    break;
  default:
    break;
  }
}

static bool checkDebugInfoOption(const Arg *A, const ArgList &Args,
                                 const Driver &D, const ToolChain &TC) {
  assert(A && "Expected non-nullptr argument.");
  if (TC.supportsDebugInfoOption(A))
    return true;
  D.Diag(diag::warn_drv_unsupported_debug_info_opt_for_target)
      << A->getAsString(Args) << TC.getTripleString();
  return false;
}

static void RenderDebugInfoCompressionArgs(const ArgList &Args,
                                           ArgStringList &CmdArgs,
                                           const Driver &D,
                                           const ToolChain &TC) {
  const Arg *A = Args.getLastArg(options::OPT_gz_EQ);
  if (!A)
    return;
  if (checkDebugInfoOption(A, Args, D, TC)) {
    StringRef Value = A->getValue();
    if (Value == "none") {
      CmdArgs.push_back("--compress-debug-sections=none");
    } else if (Value == "zlib") {
      if (llvm::compression::zlib::isAvailable()) {
        CmdArgs.push_back(
            Args.MakeArgString("--compress-debug-sections=" + Twine(Value)));
      } else {
        D.Diag(diag::warn_debug_compression_unavailable) << "zlib";
      }
    } else if (Value == "zstd") {
      if (llvm::compression::zstd::isAvailable()) {
        CmdArgs.push_back(
            Args.MakeArgString("--compress-debug-sections=" + Twine(Value)));
      } else {
        D.Diag(diag::warn_debug_compression_unavailable) << "zstd";
      }
    } else {
      D.Diag(diag::err_drv_unsupported_option_argument)
          << A->getOption().getName() << Value;
    }
  }
}

static void handleAMDGPUCodeObjectVersionOptions(const Driver &D,
                                                 const ArgList &Args,
                                                 ArgStringList &CmdArgs,
                                                 bool IsCC1As = false) {
  // If no version was requested by the user, use the default value from the
  // back end. This is consistent with the value returned from
  // getAMDGPUCodeObjectVersion. This lets clang emit IR for amdgpu without
  // requiring the corresponding llvm to have the AMDGPU target enabled,
  // provided the user (e.g. front end tests) can use the default.
  if (haveAMDGPUCodeObjectVersionArgument(D, Args)) {
    unsigned CodeObjVer = getAMDGPUCodeObjectVersion(D, Args);
    CmdArgs.insert(CmdArgs.begin() + 1,
                   Args.MakeArgString(Twine("--amdhsa-code-object-version=") +
                                      Twine(CodeObjVer)));
    CmdArgs.insert(CmdArgs.begin() + 1, "-mllvm");
    // -cc1as does not accept -mcode-object-version option.
    if (!IsCC1As)
      CmdArgs.insert(CmdArgs.begin() + 1,
                     Args.MakeArgString(Twine("-mcode-object-version=") +
                                        Twine(CodeObjVer)));
  }
}

/// Check whether the given input tree contains any append footer actions
static bool ContainsAppendFooterAction(const Action *A) {
  if (isa<AppendFooterJobAction>(A))
    return true;
  for (const auto &AI : A->inputs())
    if (ContainsAppendFooterAction(AI))
      return true;

  return false;
}

void Clang::AddPreprocessingOptions(Compilation &C, const JobAction &JA,
                                    const Driver &D, const ArgList &Args,
                                    ArgStringList &CmdArgs,
                                    const InputInfo &Output,
                                    const InputInfoList &Inputs) const {
  const bool IsIAMCU = getToolChain().getTriple().isOSIAMCU();
  const bool IsIntelFPGA = Args.hasArg(options::OPT_fintelfpga);

  CheckPreprocessingOptions(D, Args);

  Args.AddLastArg(CmdArgs, options::OPT_C);
  Args.AddLastArg(CmdArgs, options::OPT_CC);

  // Handle dependency file generation.
  Arg *ArgM = Args.getLastArg(options::OPT_MM);
  if (!ArgM)
    ArgM = Args.getLastArg(options::OPT_M);
  Arg *ArgMD = Args.getLastArg(options::OPT_MMD);
  if (!ArgMD)
    ArgMD = Args.getLastArg(options::OPT_MD);

  // -M and -MM imply -w.
  if (ArgM)
    CmdArgs.push_back("-w");
  else
    ArgM = ArgMD;

  auto createFPGATempDepFile = [&](const char *&DepFile) {
    // Generate dependency files as temporary. These will be used for the
    // aoc call/bundled during fat object creation
    std::string BaseName(Clang::getBaseInputName(Args, Inputs[0]));
    std::string DepTmpName =
        C.getDriver().GetTemporaryPath(llvm::sys::path::stem(BaseName), "d");
    DepFile = C.addTempFile(C.getArgs().MakeArgString(DepTmpName));
    C.getDriver().addFPGATempDepFile(DepFile, BaseName);
  };

  // Do not add dependency generation information when compiling the source +
  // footer combination.  The dependency generation is done in a separate
  // compile step so we can retain original source information.
  if (ContainsAppendFooterAction(&JA))
    ArgM = nullptr;

  if (ArgM) {
    // Determine the output location.
    const char *DepFile;
    if (Arg *MF = Args.getLastArg(options::OPT_MF)) {
      DepFile = MF->getValue();
      C.addFailureResultFile(DepFile, &JA);
      // Populate the named dependency file to be used in the bundle
      // or passed to the offline compilation.
      if (IsIntelFPGA && JA.isDeviceOffloading(Action::OFK_SYCL))
        C.getDriver().addFPGATempDepFile(
            DepFile, Clang::getBaseInputName(Args, Inputs[0]));
    } else if (Output.getType() == types::TY_Dependencies) {
      DepFile = Output.getFilename();
      if (!ContainsAppendFooterAction(&JA) && Args.hasArg(options::OPT_fsycl) &&
          !Args.hasArg(options::OPT_fno_sycl_use_footer) &&
          !JA.isDeviceOffloading(Action::OFK_SYCL))
        // Name the dependency file for the specific dependency generation
        // step created for the integration footer enabled compilation.
        DepFile = getDependencyFileName(Args, Inputs);
    } else if (!ArgMD) {
      DepFile = "-";
    } else if (IsIntelFPGA && JA.isDeviceOffloading(Action::OFK_SYCL)) {
      createFPGATempDepFile(DepFile);
    } else {
      DepFile = getDependencyFileName(Args, Inputs);
      C.addFailureResultFile(DepFile, &JA);
    }
    CmdArgs.push_back("-dependency-file");
    CmdArgs.push_back(DepFile);

    bool HasTarget = false;
    for (const Arg *A : Args.filtered(options::OPT_MT, options::OPT_MQ)) {
      HasTarget = true;
      A->claim();
      if (A->getOption().matches(options::OPT_MT)) {
        A->render(Args, CmdArgs);
      } else {
        CmdArgs.push_back("-MT");
        SmallString<128> Quoted;
        quoteMakeTarget(A->getValue(), Quoted);
        CmdArgs.push_back(Args.MakeArgString(Quoted));
      }
    }

    // Add a default target if one wasn't specified.
    if (!HasTarget) {
      const char *DepTarget;

      // If user provided -o, that is the dependency target, except
      // when we are only generating a dependency file.
      Arg *OutputOpt = Args.getLastArg(options::OPT_o);
      if (OutputOpt && Output.getType() != types::TY_Dependencies) {
        DepTarget = OutputOpt->getValue();
      } else {
        // Otherwise derive from the base input.
        //
        // FIXME: This should use the computed output file location.
        SmallString<128> P(Inputs[0].getBaseInput());
        llvm::sys::path::replace_extension(P, "o");
        DepTarget = Args.MakeArgString(llvm::sys::path::filename(P));
      }

      CmdArgs.push_back("-MT");
      SmallString<128> Quoted;
      quoteMakeTarget(DepTarget, Quoted);
      CmdArgs.push_back(Args.MakeArgString(Quoted));
    }

    if (ArgM->getOption().matches(options::OPT_M) ||
        ArgM->getOption().matches(options::OPT_MD))
      CmdArgs.push_back("-sys-header-deps");
    if ((isa<PrecompileJobAction>(JA) &&
         !Args.hasArg(options::OPT_fno_module_file_deps)) ||
        Args.hasArg(options::OPT_fmodule_file_deps))
      CmdArgs.push_back("-module-file-deps");
  }

  if (!ArgM && IsIntelFPGA && JA.isDeviceOffloading(Action::OFK_SYCL)) {
    // No dep generation option was provided, add all of the needed options
    // to ensure a successful dep generation.
    const char *DepFile;
    createFPGATempDepFile(DepFile);
    CmdArgs.push_back("-dependency-file");
    CmdArgs.push_back(DepFile);
    CmdArgs.push_back("-MT");
    SmallString<128> P(Inputs[0].getBaseInput());
    llvm::sys::path::replace_extension(P, "o");
    SmallString<128> Quoted;
    quoteMakeTarget(llvm::sys::path::filename(P), Quoted);
    CmdArgs.push_back(Args.MakeArgString(Quoted));
  }

  if (Args.hasArg(options::OPT_MG)) {
    if (!ArgM || ArgM->getOption().matches(options::OPT_MD) ||
        ArgM->getOption().matches(options::OPT_MMD))
      D.Diag(diag::err_drv_mg_requires_m_or_mm);
    CmdArgs.push_back("-MG");
  }

  Args.AddLastArg(CmdArgs, options::OPT_MP);
  Args.AddLastArg(CmdArgs, options::OPT_MV);

  // Add offload include arguments specific for CUDA/HIP.  This must happen
  // before we -I or -include anything else, because we must pick up the
  // CUDA/HIP headers from the particular CUDA/ROCm installation, rather than
  // from e.g. /usr/local/include.
  if (JA.isOffloading(Action::OFK_Cuda))
    getToolChain().AddCudaIncludeArgs(Args, CmdArgs);
  if (JA.isOffloading(Action::OFK_HIP))
    getToolChain().AddHIPIncludeArgs(Args, CmdArgs);

  if (JA.isOffloading(Action::OFK_SYCL))
    toolchains::SYCLToolChain::AddSYCLIncludeArgs(D, Args, CmdArgs);

  // If we are offloading to a target via OpenMP we need to include the
  // openmp_wrappers folder which contains alternative system headers.
  if (JA.isDeviceOffloading(Action::OFK_OpenMP) &&
      !Args.hasArg(options::OPT_nostdinc) &&
      (getToolChain().getTriple().isNVPTX() ||
       getToolChain().getTriple().isAMDGCN())) {
    if (!Args.hasArg(options::OPT_nobuiltininc)) {
      // Add openmp_wrappers/* to our system include path.  This lets us wrap
      // standard library headers.
      SmallString<128> P(D.ResourceDir);
      llvm::sys::path::append(P, "include");
      llvm::sys::path::append(P, "openmp_wrappers");
      CmdArgs.push_back("-internal-isystem");
      CmdArgs.push_back(Args.MakeArgString(P));
    }

    CmdArgs.push_back("-include");
    CmdArgs.push_back("__clang_openmp_device_functions.h");
  }

  // Add -i* options, and automatically translate to
  // -include-pch/-include-pth for transparent PCH support. It's
  // wonky, but we include looking for .gch so we can support seamless
  // replacement into a build system already set up to be generating
  // .gch files.

  if (getToolChain().getDriver().IsCLMode()) {
    const Arg *YcArg = Args.getLastArg(options::OPT__SLASH_Yc);
    const Arg *YuArg = Args.getLastArg(options::OPT__SLASH_Yu);
    if (YcArg && JA.getKind() >= Action::PrecompileJobClass &&
        JA.getKind() <= Action::AssembleJobClass) {
      CmdArgs.push_back(Args.MakeArgString("-building-pch-with-obj"));
      // -fpch-instantiate-templates is the default when creating
      // precomp using /Yc
      if (Args.hasFlag(options::OPT_fpch_instantiate_templates,
                       options::OPT_fno_pch_instantiate_templates, true))
        CmdArgs.push_back(Args.MakeArgString("-fpch-instantiate-templates"));
    }
    if (YcArg || YuArg) {
      StringRef ThroughHeader = YcArg ? YcArg->getValue() : YuArg->getValue();
      if (!isa<PrecompileJobAction>(JA)) {
        CmdArgs.push_back("-include-pch");
        CmdArgs.push_back(Args.MakeArgString(D.GetClPchPath(
            C, !ThroughHeader.empty()
                   ? ThroughHeader
                   : llvm::sys::path::filename(Inputs[0].getBaseInput()))));
      }

      if (ThroughHeader.empty()) {
        CmdArgs.push_back(Args.MakeArgString(
            Twine("-pch-through-hdrstop-") + (YcArg ? "create" : "use")));
      } else {
        CmdArgs.push_back(
            Args.MakeArgString(Twine("-pch-through-header=") + ThroughHeader));
      }
    }
  }

  bool RenderedImplicitInclude = false;
  for (const Arg *A : Args.filtered(options::OPT_clang_i_Group)) {
    if (A->getOption().matches(options::OPT_include) &&
        D.getProbePrecompiled()) {
      // Handling of gcc-style gch precompiled headers.
      bool IsFirstImplicitInclude = !RenderedImplicitInclude;
      RenderedImplicitInclude = true;

      bool FoundPCH = false;
      SmallString<128> P(A->getValue());
      // We want the files to have a name like foo.h.pch. Add a dummy extension
      // so that replace_extension does the right thing.
      P += ".dummy";
      llvm::sys::path::replace_extension(P, "pch");
      if (D.getVFS().exists(P))
        FoundPCH = true;

      if (!FoundPCH) {
        llvm::sys::path::replace_extension(P, "gch");
        if (D.getVFS().exists(P)) {
          FoundPCH = true;
        }
      }

      if (FoundPCH) {
        if (IsFirstImplicitInclude) {
          A->claim();
          CmdArgs.push_back("-include-pch");
          CmdArgs.push_back(Args.MakeArgString(P));
          continue;
        } else {
          // Ignore the PCH if not first on command line and emit warning.
          D.Diag(diag::warn_drv_pch_not_first_include) << P
                                                       << A->getAsString(Args);
        }
      }
    } else if (A->getOption().matches(options::OPT_isystem_after)) {
      // Handling of paths which must come late.  These entries are handled by
      // the toolchain itself after the resource dir is inserted in the right
      // search order.
      // Do not claim the argument so that the use of the argument does not
      // silently go unnoticed on toolchains which do not honour the option.
      continue;
    } else if (A->getOption().matches(options::OPT_stdlibxx_isystem)) {
      // Translated to -internal-isystem by the driver, no need to pass to cc1.
      continue;
    }

    // Not translated, render as usual.
    A->claim();
    A->render(Args, CmdArgs);
  }

  // The file being compiled that contains the integration footer is not being
  // compiled in the directory of the original source.  Add that directory
  // as an -iquote option so we can properly find potential user headers there.
  // The original source search directory should also be placed before any user
  // search directories.
  if (ContainsAppendFooterAction(&JA)) {
    SmallString<128> SourcePath(Inputs[0].getBaseInput());
    llvm::sys::path::remove_filename(SourcePath);
    if (!SourcePath.empty()) {
      CmdArgs.push_back("-iquote");
      CmdArgs.push_back(Args.MakeArgString(SourcePath));
    } else if (llvm::ErrorOr<std::string> CWD =
                   D.getVFS().getCurrentWorkingDirectory()) {
      CmdArgs.push_back("-iquote");
      CmdArgs.push_back(Args.MakeArgString(*CWD));
    }
  }

  Args.AddAllArgs(CmdArgs,
                  {options::OPT_D, options::OPT_U, options::OPT_I_Group,
                   options::OPT_F, options::OPT_index_header_map});

  // Add -Wp, and -Xpreprocessor if using the preprocessor.

  // FIXME: There is a very unfortunate problem here, some troubled
  // souls abuse -Wp, to pass preprocessor options in gcc syntax. To
  // really support that we would have to parse and then translate
  // those options. :(
  Args.AddAllArgValues(CmdArgs, options::OPT_Wp_COMMA,
                       options::OPT_Xpreprocessor);

  // -I- is a deprecated GCC feature, reject it.
  if (Arg *A = Args.getLastArg(options::OPT_I_))
    D.Diag(diag::err_drv_I_dash_not_supported) << A->getAsString(Args);

  // If we have a --sysroot, and don't have an explicit -isysroot flag, add an
  // -isysroot to the CC1 invocation.
  StringRef sysroot = C.getSysRoot();
  if (sysroot != "") {
    if (!Args.hasArg(options::OPT_isysroot)) {
      CmdArgs.push_back("-isysroot");
      CmdArgs.push_back(C.getArgs().MakeArgString(sysroot));
    }
  }

  // Parse additional include paths from environment variables.
  // FIXME: We should probably sink the logic for handling these from the
  // frontend into the driver. It will allow deleting 4 otherwise unused flags.
  // CPATH - included following the user specified includes (but prior to
  // builtin and standard includes).
  addDirectoryList(Args, CmdArgs, "-I", "CPATH");
  // C_INCLUDE_PATH - system includes enabled when compiling C.
  addDirectoryList(Args, CmdArgs, "-c-isystem", "C_INCLUDE_PATH");
  // CPLUS_INCLUDE_PATH - system includes enabled when compiling C++.
  addDirectoryList(Args, CmdArgs, "-cxx-isystem", "CPLUS_INCLUDE_PATH");
  // OBJC_INCLUDE_PATH - system includes enabled when compiling ObjC.
  addDirectoryList(Args, CmdArgs, "-objc-isystem", "OBJC_INCLUDE_PATH");
  // OBJCPLUS_INCLUDE_PATH - system includes enabled when compiling ObjC++.
  addDirectoryList(Args, CmdArgs, "-objcxx-isystem", "OBJCPLUS_INCLUDE_PATH");

  // While adding the include arguments, we also attempt to retrieve the
  // arguments of related offloading toolchains or arguments that are specific
  // of an offloading programming model.

  // Add C++ include arguments, if needed.
  if (types::isCXX(Inputs[0].getType())) {
    bool HasStdlibxxIsystem = Args.hasArg(options::OPT_stdlibxx_isystem);
    forAllAssociatedToolChains(
        C, JA, getToolChain(),
        [&Args, &CmdArgs, HasStdlibxxIsystem](const ToolChain &TC) {
          HasStdlibxxIsystem ? TC.AddClangCXXStdlibIsystemArgs(Args, CmdArgs)
                             : TC.AddClangCXXStdlibIncludeArgs(Args, CmdArgs);
        });
  }

  // Add system include arguments for all targets but IAMCU.
  if (!IsIAMCU)
    forAllAssociatedToolChains(C, JA, getToolChain(),
                               [&Args, &CmdArgs](const ToolChain &TC) {
                                 TC.AddClangSystemIncludeArgs(Args, CmdArgs);
                               });
  else {
    // For IAMCU add special include arguments.
    getToolChain().AddIAMCUIncludeArgs(Args, CmdArgs);
  }

  addMacroPrefixMapArg(D, Args, CmdArgs);
  addCoveragePrefixMapArg(D, Args, CmdArgs);

  Args.AddLastArg(CmdArgs, options::OPT_ffile_reproducible,
                  options::OPT_fno_file_reproducible);
}

// FIXME: Move to target hook.
static bool isSignedCharDefault(const llvm::Triple &Triple) {
  switch (Triple.getArch()) {
  default:
    return true;

  case llvm::Triple::aarch64:
  case llvm::Triple::aarch64_32:
  case llvm::Triple::aarch64_be:
  case llvm::Triple::arm:
  case llvm::Triple::armeb:
  case llvm::Triple::thumb:
  case llvm::Triple::thumbeb:
    if (Triple.isOSDarwin() || Triple.isOSWindows())
      return true;
    return false;

  case llvm::Triple::ppc:
  case llvm::Triple::ppc64:
    if (Triple.isOSDarwin())
      return true;
    return false;

  case llvm::Triple::hexagon:
  case llvm::Triple::ppcle:
  case llvm::Triple::ppc64le:
  case llvm::Triple::riscv32:
  case llvm::Triple::riscv64:
  case llvm::Triple::systemz:
  case llvm::Triple::xcore:
    return false;
  }
}

static bool hasMultipleInvocations(const llvm::Triple &Triple,
                                   const ArgList &Args) {
  // Supported only on Darwin where we invoke the compiler multiple times
  // followed by an invocation to lipo.
  if (!Triple.isOSDarwin())
    return false;
  // If more than one "-arch <arch>" is specified, we're targeting multiple
  // architectures resulting in a fat binary.
  return Args.getAllArgValues(options::OPT_arch).size() > 1;
}

static bool checkRemarksOptions(const Driver &D, const ArgList &Args,
                                const llvm::Triple &Triple) {
  // When enabling remarks, we need to error if:
  // * The remark file is specified but we're targeting multiple architectures,
  // which means more than one remark file is being generated.
  bool hasMultipleInvocations = ::hasMultipleInvocations(Triple, Args);
  bool hasExplicitOutputFile =
      Args.getLastArg(options::OPT_foptimization_record_file_EQ);
  if (hasMultipleInvocations && hasExplicitOutputFile) {
    D.Diag(diag::err_drv_invalid_output_with_multiple_archs)
        << "-foptimization-record-file";
    return false;
  }
  return true;
}

static void renderRemarksOptions(const ArgList &Args, ArgStringList &CmdArgs,
                                 const llvm::Triple &Triple,
                                 const InputInfo &Input,
                                 const InputInfo &Output, const JobAction &JA) {
  StringRef Format = "yaml";
  if (const Arg *A = Args.getLastArg(options::OPT_fsave_optimization_record_EQ))
    Format = A->getValue();

  CmdArgs.push_back("-opt-record-file");

  const Arg *A = Args.getLastArg(options::OPT_foptimization_record_file_EQ);
  if (A) {
    CmdArgs.push_back(A->getValue());
  } else {
    bool hasMultipleArchs =
        Triple.isOSDarwin() && // Only supported on Darwin platforms.
        Args.getAllArgValues(options::OPT_arch).size() > 1;

    SmallString<128> F;

    if (Args.hasArg(options::OPT_c) || Args.hasArg(options::OPT_S)) {
      if (Arg *FinalOutput = Args.getLastArg(options::OPT_o))
        F = FinalOutput->getValue();
    } else {
      if (Format != "yaml" && // For YAML, keep the original behavior.
          Triple.isOSDarwin() && // Enable this only on darwin, since it's the only platform supporting .dSYM bundles.
          Output.isFilename())
        F = Output.getFilename();
    }

    if (F.empty()) {
      // Use the input filename.
      F = llvm::sys::path::stem(Input.getBaseInput());

      // If we're compiling for an offload architecture (i.e. a CUDA device),
      // we need to make the file name for the device compilation different
      // from the host compilation.
      if (!JA.isDeviceOffloading(Action::OFK_None) &&
          !JA.isDeviceOffloading(Action::OFK_Host)) {
        llvm::sys::path::replace_extension(F, "");
        F += Action::GetOffloadingFileNamePrefix(JA.getOffloadingDeviceKind(),
                                                 Triple.normalize());
        F += "-";
        F += JA.getOffloadingArch();
      }
    }

    // If we're having more than one "-arch", we should name the files
    // differently so that every cc1 invocation writes to a different file.
    // We're doing that by appending "-<arch>" with "<arch>" being the arch
    // name from the triple.
    if (hasMultipleArchs) {
      // First, remember the extension.
      SmallString<64> OldExtension = llvm::sys::path::extension(F);
      // then, remove it.
      llvm::sys::path::replace_extension(F, "");
      // attach -<arch> to it.
      F += "-";
      F += Triple.getArchName();
      // put back the extension.
      llvm::sys::path::replace_extension(F, OldExtension);
    }

    SmallString<32> Extension;
    Extension += "opt.";
    Extension += Format;

    llvm::sys::path::replace_extension(F, Extension);
    CmdArgs.push_back(Args.MakeArgString(F));
  }

  if (const Arg *A =
          Args.getLastArg(options::OPT_foptimization_record_passes_EQ)) {
    CmdArgs.push_back("-opt-record-passes");
    CmdArgs.push_back(A->getValue());
  }

  if (!Format.empty()) {
    CmdArgs.push_back("-opt-record-format");
    CmdArgs.push_back(Format.data());
  }
}

void AddAAPCSVolatileBitfieldArgs(const ArgList &Args, ArgStringList &CmdArgs) {
  if (!Args.hasFlag(options::OPT_faapcs_bitfield_width,
                    options::OPT_fno_aapcs_bitfield_width, true))
    CmdArgs.push_back("-fno-aapcs-bitfield-width");

  if (Args.getLastArg(options::OPT_ForceAAPCSBitfieldLoad))
    CmdArgs.push_back("-faapcs-bitfield-load");
}

namespace {
void RenderARMABI(const Driver &D, const llvm::Triple &Triple,
                  const ArgList &Args, ArgStringList &CmdArgs) {
  // Select the ABI to use.
  // FIXME: Support -meabi.
  // FIXME: Parts of this are duplicated in the backend, unify this somehow.
  const char *ABIName = nullptr;
  if (Arg *A = Args.getLastArg(options::OPT_mabi_EQ)) {
    ABIName = A->getValue();
  } else {
    std::string CPU = getCPUName(D, Args, Triple, /*FromAs*/ false);
    ABIName = llvm::ARM::computeDefaultTargetABI(Triple, CPU).data();
  }

  CmdArgs.push_back("-target-abi");
  CmdArgs.push_back(ABIName);
}

void AddUnalignedAccessWarning(ArgStringList &CmdArgs) {
  auto StrictAlignIter =
      std::find_if(CmdArgs.rbegin(), CmdArgs.rend(), [](StringRef Arg) {
        return Arg == "+strict-align" || Arg == "-strict-align";
      });
  if (StrictAlignIter != CmdArgs.rend() &&
      StringRef(*StrictAlignIter) == "+strict-align")
    CmdArgs.push_back("-Wunaligned-access");
}
}

static void CollectARMPACBTIOptions(const ToolChain &TC, const ArgList &Args,
                                    ArgStringList &CmdArgs, bool isAArch64) {
  const Arg *A = isAArch64
                     ? Args.getLastArg(options::OPT_msign_return_address_EQ,
                                       options::OPT_mbranch_protection_EQ)
                     : Args.getLastArg(options::OPT_mbranch_protection_EQ);
  if (!A)
    return;

  const Driver &D = TC.getDriver();
  const llvm::Triple &Triple = TC.getEffectiveTriple();
  if (!(isAArch64 || (Triple.isArmT32() && Triple.isArmMClass())))
    D.Diag(diag::warn_incompatible_branch_protection_option)
        << Triple.getArchName();

  StringRef Scope, Key;
  bool IndirectBranches;

  if (A->getOption().matches(options::OPT_msign_return_address_EQ)) {
    Scope = A->getValue();
    if (Scope != "none" && Scope != "non-leaf" && Scope != "all")
      D.Diag(diag::err_drv_unsupported_option_argument)
          << A->getOption().getName() << Scope;
    Key = "a_key";
    IndirectBranches = false;
  } else {
    StringRef DiagMsg;
    llvm::ARM::ParsedBranchProtection PBP;
    if (!llvm::ARM::parseBranchProtection(A->getValue(), PBP, DiagMsg))
      D.Diag(diag::err_drv_unsupported_option_argument)
          << A->getOption().getName() << DiagMsg;
    if (!isAArch64 && PBP.Key == "b_key")
      D.Diag(diag::warn_unsupported_branch_protection)
          << "b-key" << A->getAsString(Args);
    Scope = PBP.Scope;
    Key = PBP.Key;
    IndirectBranches = PBP.BranchTargetEnforcement;
  }

  CmdArgs.push_back(
      Args.MakeArgString(Twine("-msign-return-address=") + Scope));
  if (!Scope.equals("none"))
    CmdArgs.push_back(
        Args.MakeArgString(Twine("-msign-return-address-key=") + Key));
  if (IndirectBranches)
    CmdArgs.push_back("-mbranch-target-enforce");
}

void Clang::AddARMTargetArgs(const llvm::Triple &Triple, const ArgList &Args,
                             ArgStringList &CmdArgs, bool KernelOrKext) const {
  RenderARMABI(getToolChain().getDriver(), Triple, Args, CmdArgs);

  // Determine floating point ABI from the options & target defaults.
  arm::FloatABI ABI = arm::getARMFloatABI(getToolChain(), Args);
  if (ABI == arm::FloatABI::Soft) {
    // Floating point operations and argument passing are soft.
    // FIXME: This changes CPP defines, we need -target-soft-float.
    CmdArgs.push_back("-msoft-float");
    CmdArgs.push_back("-mfloat-abi");
    CmdArgs.push_back("soft");
  } else if (ABI == arm::FloatABI::SoftFP) {
    // Floating point operations are hard, but argument passing is soft.
    CmdArgs.push_back("-mfloat-abi");
    CmdArgs.push_back("soft");
  } else {
    // Floating point operations and argument passing are hard.
    assert(ABI == arm::FloatABI::Hard && "Invalid float abi!");
    CmdArgs.push_back("-mfloat-abi");
    CmdArgs.push_back("hard");
  }

  // Forward the -mglobal-merge option for explicit control over the pass.
  if (Arg *A = Args.getLastArg(options::OPT_mglobal_merge,
                               options::OPT_mno_global_merge)) {
    CmdArgs.push_back("-mllvm");
    if (A->getOption().matches(options::OPT_mno_global_merge))
      CmdArgs.push_back("-arm-global-merge=false");
    else
      CmdArgs.push_back("-arm-global-merge=true");
  }

  if (!Args.hasFlag(options::OPT_mimplicit_float,
                    options::OPT_mno_implicit_float, true))
    CmdArgs.push_back("-no-implicit-float");

  if (Args.getLastArg(options::OPT_mcmse))
    CmdArgs.push_back("-mcmse");

  AddAAPCSVolatileBitfieldArgs(Args, CmdArgs);

  // Enable/disable return address signing and indirect branch targets.
  CollectARMPACBTIOptions(getToolChain(), Args, CmdArgs, false /*isAArch64*/);

  AddUnalignedAccessWarning(CmdArgs);
}

void Clang::RenderTargetOptions(const llvm::Triple &EffectiveTriple,
                                const ArgList &Args, bool KernelOrKext,
                                ArgStringList &CmdArgs) const {
  const ToolChain &TC = getToolChain();

  // Add the target features
  getTargetFeatures(TC.getDriver(), EffectiveTriple, Args, CmdArgs, false);

  // Add target specific flags.
  switch (TC.getArch()) {
  default:
    break;

  case llvm::Triple::arm:
  case llvm::Triple::armeb:
  case llvm::Triple::thumb:
  case llvm::Triple::thumbeb:
    // Use the effective triple, which takes into account the deployment target.
    AddARMTargetArgs(EffectiveTriple, Args, CmdArgs, KernelOrKext);
    CmdArgs.push_back("-fallow-half-arguments-and-returns");
    break;

  case llvm::Triple::aarch64:
  case llvm::Triple::aarch64_32:
  case llvm::Triple::aarch64_be:
    AddAArch64TargetArgs(Args, CmdArgs);
    CmdArgs.push_back("-fallow-half-arguments-and-returns");
    break;

  case llvm::Triple::loongarch32:
  case llvm::Triple::loongarch64:
    AddLoongArchTargetArgs(Args, CmdArgs);
    break;

  case llvm::Triple::mips:
  case llvm::Triple::mipsel:
  case llvm::Triple::mips64:
  case llvm::Triple::mips64el:
    AddMIPSTargetArgs(Args, CmdArgs);
    break;

  case llvm::Triple::ppc:
  case llvm::Triple::ppcle:
  case llvm::Triple::ppc64:
  case llvm::Triple::ppc64le:
    AddPPCTargetArgs(Args, CmdArgs);
    break;

  case llvm::Triple::riscv32:
  case llvm::Triple::riscv64:
    AddRISCVTargetArgs(Args, CmdArgs);
    break;

  case llvm::Triple::sparc:
  case llvm::Triple::sparcel:
  case llvm::Triple::sparcv9:
    AddSparcTargetArgs(Args, CmdArgs);
    break;

  case llvm::Triple::systemz:
    AddSystemZTargetArgs(Args, CmdArgs);
    break;

  case llvm::Triple::x86:
  case llvm::Triple::x86_64:
    AddX86TargetArgs(Args, CmdArgs);
    break;

  case llvm::Triple::lanai:
    AddLanaiTargetArgs(Args, CmdArgs);
    break;

  case llvm::Triple::hexagon:
    AddHexagonTargetArgs(Args, CmdArgs);
    break;

  case llvm::Triple::wasm32:
  case llvm::Triple::wasm64:
    AddWebAssemblyTargetArgs(Args, CmdArgs);
    break;

  case llvm::Triple::ve:
    AddVETargetArgs(Args, CmdArgs);
    break;
  }
}

namespace {
void RenderAArch64ABI(const llvm::Triple &Triple, const ArgList &Args,
                      ArgStringList &CmdArgs) {
  const char *ABIName = nullptr;
  if (Arg *A = Args.getLastArg(options::OPT_mabi_EQ))
    ABIName = A->getValue();
  else if (Triple.isOSDarwin())
    ABIName = "darwinpcs";
  else
    ABIName = "aapcs";

  CmdArgs.push_back("-target-abi");
  CmdArgs.push_back(ABIName);
}
}

void Clang::AddAArch64TargetArgs(const ArgList &Args,
                                 ArgStringList &CmdArgs) const {
  const llvm::Triple &Triple = getToolChain().getEffectiveTriple();

  if (!Args.hasFlag(options::OPT_mred_zone, options::OPT_mno_red_zone, true) ||
      Args.hasArg(options::OPT_mkernel) ||
      Args.hasArg(options::OPT_fapple_kext))
    CmdArgs.push_back("-disable-red-zone");

  if (!Args.hasFlag(options::OPT_mimplicit_float,
                    options::OPT_mno_implicit_float, true))
    CmdArgs.push_back("-no-implicit-float");

  RenderAArch64ABI(Triple, Args, CmdArgs);

  // Forward the -mglobal-merge option for explicit control over the pass.
  if (Arg *A = Args.getLastArg(options::OPT_mglobal_merge,
                               options::OPT_mno_global_merge)) {
    CmdArgs.push_back("-mllvm");
    if (A->getOption().matches(options::OPT_mno_global_merge))
      CmdArgs.push_back("-aarch64-enable-global-merge=false");
    else
      CmdArgs.push_back("-aarch64-enable-global-merge=true");
  }

  // Enable/disable return address signing and indirect branch targets.
  CollectARMPACBTIOptions(getToolChain(), Args, CmdArgs, true /*isAArch64*/);

  // Handle -msve_vector_bits=<bits>
  if (Arg *A = Args.getLastArg(options::OPT_msve_vector_bits_EQ)) {
    StringRef Val = A->getValue();
    const Driver &D = getToolChain().getDriver();
    if (Val.equals("128") || Val.equals("256") || Val.equals("512") ||
        Val.equals("1024") || Val.equals("2048") || Val.equals("128+") ||
        Val.equals("256+") || Val.equals("512+") || Val.equals("1024+") ||
        Val.equals("2048+")) {
      unsigned Bits = 0;
      if (Val.endswith("+"))
        Val = Val.substr(0, Val.size() - 1);
      else {
        bool Invalid = Val.getAsInteger(10, Bits); (void)Invalid;
        assert(!Invalid && "Failed to parse value");
        CmdArgs.push_back(
            Args.MakeArgString("-mvscale-max=" + llvm::Twine(Bits / 128)));
      }

      bool Invalid = Val.getAsInteger(10, Bits); (void)Invalid;
      assert(!Invalid && "Failed to parse value");
      CmdArgs.push_back(
          Args.MakeArgString("-mvscale-min=" + llvm::Twine(Bits / 128)));
    // Silently drop requests for vector-length agnostic code as it's implied.
    } else if (!Val.equals("scalable"))
      // Handle the unsupported values passed to msve-vector-bits.
      D.Diag(diag::err_drv_unsupported_option_argument)
          << A->getOption().getName() << Val;
  }

  AddAAPCSVolatileBitfieldArgs(Args, CmdArgs);

  if (const Arg *A = Args.getLastArg(clang::driver::options::OPT_mtune_EQ)) {
    CmdArgs.push_back("-tune-cpu");
    if (strcmp(A->getValue(), "native") == 0)
      CmdArgs.push_back(Args.MakeArgString(llvm::sys::getHostCPUName()));
    else
      CmdArgs.push_back(A->getValue());
  }

  AddUnalignedAccessWarning(CmdArgs);
}

void Clang::AddLoongArchTargetArgs(const ArgList &Args,
                                   ArgStringList &CmdArgs) const {
  CmdArgs.push_back("-target-abi");
  CmdArgs.push_back(
      loongarch::getLoongArchABI(Args, getToolChain().getTriple()).data());
}

void Clang::AddMIPSTargetArgs(const ArgList &Args,
                              ArgStringList &CmdArgs) const {
  const Driver &D = getToolChain().getDriver();
  StringRef CPUName;
  StringRef ABIName;
  const llvm::Triple &Triple = getToolChain().getTriple();
  mips::getMipsCPUAndABI(Args, Triple, CPUName, ABIName);

  CmdArgs.push_back("-target-abi");
  CmdArgs.push_back(ABIName.data());

  mips::FloatABI ABI = mips::getMipsFloatABI(D, Args, Triple);
  if (ABI == mips::FloatABI::Soft) {
    // Floating point operations and argument passing are soft.
    CmdArgs.push_back("-msoft-float");
    CmdArgs.push_back("-mfloat-abi");
    CmdArgs.push_back("soft");
  } else {
    // Floating point operations and argument passing are hard.
    assert(ABI == mips::FloatABI::Hard && "Invalid float abi!");
    CmdArgs.push_back("-mfloat-abi");
    CmdArgs.push_back("hard");
  }

  if (Arg *A = Args.getLastArg(options::OPT_mldc1_sdc1,
                               options::OPT_mno_ldc1_sdc1)) {
    if (A->getOption().matches(options::OPT_mno_ldc1_sdc1)) {
      CmdArgs.push_back("-mllvm");
      CmdArgs.push_back("-mno-ldc1-sdc1");
    }
  }

  if (Arg *A = Args.getLastArg(options::OPT_mcheck_zero_division,
                               options::OPT_mno_check_zero_division)) {
    if (A->getOption().matches(options::OPT_mno_check_zero_division)) {
      CmdArgs.push_back("-mllvm");
      CmdArgs.push_back("-mno-check-zero-division");
    }
  }

  if (Args.getLastArg(options::OPT_mfix4300)) {
    CmdArgs.push_back("-mllvm");
    CmdArgs.push_back("-mfix4300");
  }

  if (Arg *A = Args.getLastArg(options::OPT_G)) {
    StringRef v = A->getValue();
    CmdArgs.push_back("-mllvm");
    CmdArgs.push_back(Args.MakeArgString("-mips-ssection-threshold=" + v));
    A->claim();
  }

  Arg *GPOpt = Args.getLastArg(options::OPT_mgpopt, options::OPT_mno_gpopt);
  Arg *ABICalls =
      Args.getLastArg(options::OPT_mabicalls, options::OPT_mno_abicalls);

  // -mabicalls is the default for many MIPS environments, even with -fno-pic.
  // -mgpopt is the default for static, -fno-pic environments but these two
  // options conflict. We want to be certain that -mno-abicalls -mgpopt is
  // the only case where -mllvm -mgpopt is passed.
  // NOTE: We need a warning here or in the backend to warn when -mgpopt is
  //       passed explicitly when compiling something with -mabicalls
  //       (implictly) in affect. Currently the warning is in the backend.
  //
  // When the ABI in use is  N64, we also need to determine the PIC mode that
  // is in use, as -fno-pic for N64 implies -mno-abicalls.
  bool NoABICalls =
      ABICalls && ABICalls->getOption().matches(options::OPT_mno_abicalls);

  llvm::Reloc::Model RelocationModel;
  unsigned PICLevel;
  bool IsPIE;
  std::tie(RelocationModel, PICLevel, IsPIE) =
      ParsePICArgs(getToolChain(), Args);

  NoABICalls = NoABICalls ||
               (RelocationModel == llvm::Reloc::Static && ABIName == "n64");

  bool WantGPOpt = GPOpt && GPOpt->getOption().matches(options::OPT_mgpopt);
  // We quietly ignore -mno-gpopt as the backend defaults to -mno-gpopt.
  if (NoABICalls && (!GPOpt || WantGPOpt)) {
    CmdArgs.push_back("-mllvm");
    CmdArgs.push_back("-mgpopt");

    Arg *LocalSData = Args.getLastArg(options::OPT_mlocal_sdata,
                                      options::OPT_mno_local_sdata);
    Arg *ExternSData = Args.getLastArg(options::OPT_mextern_sdata,
                                       options::OPT_mno_extern_sdata);
    Arg *EmbeddedData = Args.getLastArg(options::OPT_membedded_data,
                                        options::OPT_mno_embedded_data);
    if (LocalSData) {
      CmdArgs.push_back("-mllvm");
      if (LocalSData->getOption().matches(options::OPT_mlocal_sdata)) {
        CmdArgs.push_back("-mlocal-sdata=1");
      } else {
        CmdArgs.push_back("-mlocal-sdata=0");
      }
      LocalSData->claim();
    }

    if (ExternSData) {
      CmdArgs.push_back("-mllvm");
      if (ExternSData->getOption().matches(options::OPT_mextern_sdata)) {
        CmdArgs.push_back("-mextern-sdata=1");
      } else {
        CmdArgs.push_back("-mextern-sdata=0");
      }
      ExternSData->claim();
    }

    if (EmbeddedData) {
      CmdArgs.push_back("-mllvm");
      if (EmbeddedData->getOption().matches(options::OPT_membedded_data)) {
        CmdArgs.push_back("-membedded-data=1");
      } else {
        CmdArgs.push_back("-membedded-data=0");
      }
      EmbeddedData->claim();
    }

  } else if ((!ABICalls || (!NoABICalls && ABICalls)) && WantGPOpt)
    D.Diag(diag::warn_drv_unsupported_gpopt) << (ABICalls ? 0 : 1);

  if (GPOpt)
    GPOpt->claim();

  if (Arg *A = Args.getLastArg(options::OPT_mcompact_branches_EQ)) {
    StringRef Val = StringRef(A->getValue());
    if (mips::hasCompactBranches(CPUName)) {
      if (Val == "never" || Val == "always" || Val == "optimal") {
        CmdArgs.push_back("-mllvm");
        CmdArgs.push_back(Args.MakeArgString("-mips-compact-branches=" + Val));
      } else
        D.Diag(diag::err_drv_unsupported_option_argument)
            << A->getOption().getName() << Val;
    } else
      D.Diag(diag::warn_target_unsupported_compact_branches) << CPUName;
  }

  if (Arg *A = Args.getLastArg(options::OPT_mrelax_pic_calls,
                               options::OPT_mno_relax_pic_calls)) {
    if (A->getOption().matches(options::OPT_mno_relax_pic_calls)) {
      CmdArgs.push_back("-mllvm");
      CmdArgs.push_back("-mips-jalr-reloc=0");
    }
  }
}

void Clang::AddPPCTargetArgs(const ArgList &Args,
                             ArgStringList &CmdArgs) const {
  if (const Arg *A = Args.getLastArg(options::OPT_mtune_EQ)) {
    CmdArgs.push_back("-tune-cpu");
    if (strcmp(A->getValue(), "native") == 0)
      CmdArgs.push_back(Args.MakeArgString(llvm::sys::getHostCPUName()));
    else
      CmdArgs.push_back(A->getValue());
  }

  // Select the ABI to use.
  const char *ABIName = nullptr;
  const llvm::Triple &T = getToolChain().getTriple();
  if (T.isOSBinFormatELF()) {
    switch (getToolChain().getArch()) {
    case llvm::Triple::ppc64: {
      if ((T.isOSFreeBSD() && T.getOSMajorVersion() >= 13) ||
          T.isOSOpenBSD() || T.isMusl())
        ABIName = "elfv2";
      else
        ABIName = "elfv1";
      break;
    }
    case llvm::Triple::ppc64le:
      ABIName = "elfv2";
      break;
    default:
      break;
    }
  }

  bool IEEELongDouble = getToolChain().defaultToIEEELongDouble();
  for (const Arg *A : Args.filtered(options::OPT_mabi_EQ)) {
    StringRef V = A->getValue();
    if (V == "ieeelongdouble")
      IEEELongDouble = true;
    else if (V == "ibmlongdouble")
      IEEELongDouble = false;
    else if (V != "altivec")
      // The ppc64 linux abis are all "altivec" abis by default. Accept and ignore
      // the option if given as we don't have backend support for any targets
      // that don't use the altivec abi.
      ABIName = A->getValue();
  }
  if (IEEELongDouble)
    CmdArgs.push_back("-mabi=ieeelongdouble");

  ppc::FloatABI FloatABI =
      ppc::getPPCFloatABI(getToolChain().getDriver(), Args);

  if (FloatABI == ppc::FloatABI::Soft) {
    // Floating point operations and argument passing are soft.
    CmdArgs.push_back("-msoft-float");
    CmdArgs.push_back("-mfloat-abi");
    CmdArgs.push_back("soft");
  } else {
    // Floating point operations and argument passing are hard.
    assert(FloatABI == ppc::FloatABI::Hard && "Invalid float abi!");
    CmdArgs.push_back("-mfloat-abi");
    CmdArgs.push_back("hard");
  }

  if (ABIName) {
    CmdArgs.push_back("-target-abi");
    CmdArgs.push_back(ABIName);
  }
}

static void SetRISCVSmallDataLimit(const ToolChain &TC, const ArgList &Args,
                                   ArgStringList &CmdArgs) {
  const Driver &D = TC.getDriver();
  const llvm::Triple &Triple = TC.getTriple();
  // Default small data limitation is eight.
  const char *SmallDataLimit = "8";
  // Get small data limitation.
  if (Args.getLastArg(options::OPT_shared, options::OPT_fpic,
                      options::OPT_fPIC)) {
    // Not support linker relaxation for PIC.
    SmallDataLimit = "0";
    if (Args.hasArg(options::OPT_G)) {
      D.Diag(diag::warn_drv_unsupported_sdata);
    }
  } else if (Args.getLastArgValue(options::OPT_mcmodel_EQ)
                 .equals_insensitive("large") &&
             (Triple.getArch() == llvm::Triple::riscv64)) {
    // Not support linker relaxation for RV64 with large code model.
    SmallDataLimit = "0";
    if (Args.hasArg(options::OPT_G)) {
      D.Diag(diag::warn_drv_unsupported_sdata);
    }
  } else if (Arg *A = Args.getLastArg(options::OPT_G)) {
    SmallDataLimit = A->getValue();
  }
  // Forward the -msmall-data-limit= option.
  CmdArgs.push_back("-msmall-data-limit");
  CmdArgs.push_back(SmallDataLimit);
}

void Clang::AddRISCVTargetArgs(const ArgList &Args,
                               ArgStringList &CmdArgs) const {
  const llvm::Triple &Triple = getToolChain().getTriple();
  StringRef ABIName = riscv::getRISCVABI(Args, Triple);

  CmdArgs.push_back("-target-abi");
  CmdArgs.push_back(ABIName.data());

  SetRISCVSmallDataLimit(getToolChain(), Args, CmdArgs);

  if (const Arg *A = Args.getLastArg(options::OPT_mtune_EQ)) {
    CmdArgs.push_back("-tune-cpu");
    CmdArgs.push_back(A->getValue());
  }
}

void Clang::AddSparcTargetArgs(const ArgList &Args,
                               ArgStringList &CmdArgs) const {
  sparc::FloatABI FloatABI =
      sparc::getSparcFloatABI(getToolChain().getDriver(), Args);

  if (FloatABI == sparc::FloatABI::Soft) {
    // Floating point operations and argument passing are soft.
    CmdArgs.push_back("-msoft-float");
    CmdArgs.push_back("-mfloat-abi");
    CmdArgs.push_back("soft");
  } else {
    // Floating point operations and argument passing are hard.
    assert(FloatABI == sparc::FloatABI::Hard && "Invalid float abi!");
    CmdArgs.push_back("-mfloat-abi");
    CmdArgs.push_back("hard");
  }

  if (const Arg *A = Args.getLastArg(clang::driver::options::OPT_mtune_EQ)) {
    StringRef Name = A->getValue();
    std::string TuneCPU;
    if (Name == "native")
      TuneCPU = std::string(llvm::sys::getHostCPUName());
    else
      TuneCPU = std::string(Name);

    CmdArgs.push_back("-tune-cpu");
    CmdArgs.push_back(Args.MakeArgString(TuneCPU));
  }
}

void Clang::AddSystemZTargetArgs(const ArgList &Args,
                                 ArgStringList &CmdArgs) const {
  if (const Arg *A = Args.getLastArg(options::OPT_mtune_EQ)) {
    CmdArgs.push_back("-tune-cpu");
    if (strcmp(A->getValue(), "native") == 0)
      CmdArgs.push_back(Args.MakeArgString(llvm::sys::getHostCPUName()));
    else
      CmdArgs.push_back(A->getValue());
  }

  bool HasBackchain =
      Args.hasFlag(options::OPT_mbackchain, options::OPT_mno_backchain, false);
  bool HasPackedStack = Args.hasFlag(options::OPT_mpacked_stack,
                                     options::OPT_mno_packed_stack, false);
  systemz::FloatABI FloatABI =
      systemz::getSystemZFloatABI(getToolChain().getDriver(), Args);
  bool HasSoftFloat = (FloatABI == systemz::FloatABI::Soft);
  if (HasBackchain && HasPackedStack && !HasSoftFloat) {
    const Driver &D = getToolChain().getDriver();
    D.Diag(diag::err_drv_unsupported_opt)
      << "-mpacked-stack -mbackchain -mhard-float";
  }
  if (HasBackchain)
    CmdArgs.push_back("-mbackchain");
  if (HasPackedStack)
    CmdArgs.push_back("-mpacked-stack");
  if (HasSoftFloat) {
    // Floating point operations and argument passing are soft.
    CmdArgs.push_back("-msoft-float");
    CmdArgs.push_back("-mfloat-abi");
    CmdArgs.push_back("soft");
  }
}

void Clang::AddX86TargetArgs(const ArgList &Args,
                             ArgStringList &CmdArgs) const {
  const Driver &D = getToolChain().getDriver();
  addX86AlignBranchArgs(D, Args, CmdArgs, /*IsLTO=*/false);

  if (!Args.hasFlag(options::OPT_mred_zone, options::OPT_mno_red_zone, true) ||
      Args.hasArg(options::OPT_mkernel) ||
      Args.hasArg(options::OPT_fapple_kext))
    CmdArgs.push_back("-disable-red-zone");

  if (!Args.hasFlag(options::OPT_mtls_direct_seg_refs,
                    options::OPT_mno_tls_direct_seg_refs, true))
    CmdArgs.push_back("-mno-tls-direct-seg-refs");

  // Default to avoid implicit floating-point for kernel/kext code, but allow
  // that to be overridden with -mno-soft-float.
  bool NoImplicitFloat = (Args.hasArg(options::OPT_mkernel) ||
                          Args.hasArg(options::OPT_fapple_kext));
  if (Arg *A = Args.getLastArg(
          options::OPT_msoft_float, options::OPT_mno_soft_float,
          options::OPT_mimplicit_float, options::OPT_mno_implicit_float)) {
    const Option &O = A->getOption();
    NoImplicitFloat = (O.matches(options::OPT_mno_implicit_float) ||
                       O.matches(options::OPT_msoft_float));
  }
  if (NoImplicitFloat)
    CmdArgs.push_back("-no-implicit-float");

  if (Arg *A = Args.getLastArg(options::OPT_masm_EQ)) {
    StringRef Value = A->getValue();
    if (Value == "intel" || Value == "att") {
      CmdArgs.push_back("-mllvm");
      CmdArgs.push_back(Args.MakeArgString("-x86-asm-syntax=" + Value));
      CmdArgs.push_back(Args.MakeArgString("-inline-asm=" + Value));
    } else {
      D.Diag(diag::err_drv_unsupported_option_argument)
          << A->getOption().getName() << Value;
    }
  } else if (D.IsCLMode()) {
    CmdArgs.push_back("-mllvm");
    CmdArgs.push_back("-x86-asm-syntax=intel");
  }

  if (Arg *A = Args.getLastArg(options::OPT_mskip_rax_setup,
                               options::OPT_mno_skip_rax_setup))
    if (A->getOption().matches(options::OPT_mskip_rax_setup))
      CmdArgs.push_back(Args.MakeArgString("-mskip-rax-setup"));

  // Set flags to support MCU ABI.
  if (Args.hasFlag(options::OPT_miamcu, options::OPT_mno_iamcu, false)) {
    CmdArgs.push_back("-mfloat-abi");
    CmdArgs.push_back("soft");
    CmdArgs.push_back("-mstack-alignment=4");
  }

  // Handle -mtune.

  // Default to "generic" unless -march is present or targetting the PS4/PS5.
  std::string TuneCPU;
  if (!Args.hasArg(clang::driver::options::OPT_march_EQ) &&
      !getToolChain().getTriple().isPS())
    TuneCPU = "generic";

  // Override based on -mtune.
  if (const Arg *A = Args.getLastArg(clang::driver::options::OPT_mtune_EQ)) {
    StringRef Name = A->getValue();

    if (Name == "native") {
      Name = llvm::sys::getHostCPUName();
      if (!Name.empty())
        TuneCPU = std::string(Name);
    } else
      TuneCPU = std::string(Name);
  }

  if (!TuneCPU.empty()) {
    CmdArgs.push_back("-tune-cpu");
    CmdArgs.push_back(Args.MakeArgString(TuneCPU));
  }
}

void Clang::AddHexagonTargetArgs(const ArgList &Args,
                                 ArgStringList &CmdArgs) const {
  CmdArgs.push_back("-mqdsp6-compat");
  CmdArgs.push_back("-Wreturn-type");

  if (auto G = toolchains::HexagonToolChain::getSmallDataThreshold(Args)) {
    CmdArgs.push_back("-mllvm");
    CmdArgs.push_back(Args.MakeArgString("-hexagon-small-data-threshold=" +
                                         Twine(G.value())));
  }

  if (!Args.hasArg(options::OPT_fno_short_enums))
    CmdArgs.push_back("-fshort-enums");
  if (Args.getLastArg(options::OPT_mieee_rnd_near)) {
    CmdArgs.push_back("-mllvm");
    CmdArgs.push_back("-enable-hexagon-ieee-rnd-near");
  }
  CmdArgs.push_back("-mllvm");
  CmdArgs.push_back("-machine-sink-split=0");
}

void Clang::AddLanaiTargetArgs(const ArgList &Args,
                               ArgStringList &CmdArgs) const {
  if (Arg *A = Args.getLastArg(options::OPT_mcpu_EQ)) {
    StringRef CPUName = A->getValue();

    CmdArgs.push_back("-target-cpu");
    CmdArgs.push_back(Args.MakeArgString(CPUName));
  }
  if (Arg *A = Args.getLastArg(options::OPT_mregparm_EQ)) {
    StringRef Value = A->getValue();
    // Only support mregparm=4 to support old usage. Report error for all other
    // cases.
    int Mregparm;
    if (Value.getAsInteger(10, Mregparm)) {
      if (Mregparm != 4) {
        getToolChain().getDriver().Diag(
            diag::err_drv_unsupported_option_argument)
            << A->getOption().getName() << Value;
      }
    }
  }
}

void Clang::AddWebAssemblyTargetArgs(const ArgList &Args,
                                     ArgStringList &CmdArgs) const {
  // Default to "hidden" visibility.
  if (!Args.hasArg(options::OPT_fvisibility_EQ,
                   options::OPT_fvisibility_ms_compat))
    CmdArgs.push_back("-fvisibility=hidden");
}

void Clang::AddVETargetArgs(const ArgList &Args, ArgStringList &CmdArgs) const {
  // Floating point operations and argument passing are hard.
  CmdArgs.push_back("-mfloat-abi");
  CmdArgs.push_back("hard");
}

void Clang::DumpCompilationDatabase(Compilation &C, StringRef Filename,
                                    StringRef Target, const InputInfo &Output,
                                    const InputInfo &Input, const ArgList &Args) const {
  // If this is a dry run, do not create the compilation database file.
  if (C.getArgs().hasArg(options::OPT__HASH_HASH_HASH))
    return;

  using llvm::yaml::escape;
  const Driver &D = getToolChain().getDriver();

  if (!CompilationDatabase) {
    std::error_code EC;
    auto File = std::make_unique<llvm::raw_fd_ostream>(
        Filename, EC,
        llvm::sys::fs::OF_TextWithCRLF | llvm::sys::fs::OF_Append);
    if (EC) {
      D.Diag(clang::diag::err_drv_compilationdatabase) << Filename
                                                       << EC.message();
      return;
    }
    CompilationDatabase = std::move(File);
  }
  auto &CDB = *CompilationDatabase;
  auto CWD = D.getVFS().getCurrentWorkingDirectory();
  if (!CWD)
    CWD = ".";
  CDB << "{ \"directory\": \"" << escape(*CWD) << "\"";
  CDB << ", \"file\": \"" << escape(Input.getFilename()) << "\"";
  CDB << ", \"output\": \"" << escape(Output.getFilename()) << "\"";
  CDB << ", \"arguments\": [\"" << escape(D.ClangExecutable) << "\"";
  SmallString<128> Buf;
  Buf = "-x";
  Buf += types::getTypeName(Input.getType());
  CDB << ", \"" << escape(Buf) << "\"";
  if (!D.SysRoot.empty() && !Args.hasArg(options::OPT__sysroot_EQ)) {
    Buf = "--sysroot=";
    Buf += D.SysRoot;
    CDB << ", \"" << escape(Buf) << "\"";
  }
  CDB << ", \"" << escape(Input.getFilename()) << "\"";
  CDB << ", \"-o\", \"" << escape(Output.getFilename()) << "\"";
  for (auto &A: Args) {
    auto &O = A->getOption();
    // Skip language selection, which is positional.
    if (O.getID() == options::OPT_x)
      continue;
    // Skip writing dependency output and the compilation database itself.
    if (O.getGroup().isValid() && O.getGroup().getID() == options::OPT_M_Group)
      continue;
    if (O.getID() == options::OPT_gen_cdb_fragment_path)
      continue;
    // Skip inputs.
    if (O.getKind() == Option::InputClass)
      continue;
    // Skip output.
    if (O.getID() == options::OPT_o)
      continue;
    // All other arguments are quoted and appended.
    ArgStringList ASL;
    A->render(Args, ASL);
    for (auto &it: ASL)
      CDB << ", \"" << escape(it) << "\"";
  }
  Buf = "--target=";
  Buf += Target;
  CDB << ", \"" << escape(Buf) << "\"]},\n";
}

void Clang::DumpCompilationDatabaseFragmentToDir(
    StringRef Dir, Compilation &C, StringRef Target, const InputInfo &Output,
    const InputInfo &Input, const llvm::opt::ArgList &Args) const {
  // If this is a dry run, do not create the compilation database file.
  if (C.getArgs().hasArg(options::OPT__HASH_HASH_HASH))
    return;

  if (CompilationDatabase)
    DumpCompilationDatabase(C, "", Target, Output, Input, Args);

  SmallString<256> Path = Dir;
  const auto &Driver = C.getDriver();
  Driver.getVFS().makeAbsolute(Path);
  auto Err = llvm::sys::fs::create_directory(Path, /*IgnoreExisting=*/true);
  if (Err) {
    Driver.Diag(diag::err_drv_compilationdatabase) << Dir << Err.message();
    return;
  }

  llvm::sys::path::append(
      Path,
      Twine(llvm::sys::path::filename(Input.getFilename())) + ".%%%%.json");
  int FD;
  SmallString<256> TempPath;
  Err = llvm::sys::fs::createUniqueFile(Path, FD, TempPath,
                                        llvm::sys::fs::OF_Text);
  if (Err) {
    Driver.Diag(diag::err_drv_compilationdatabase) << Path << Err.message();
    return;
  }
  CompilationDatabase =
      std::make_unique<llvm::raw_fd_ostream>(FD, /*shouldClose=*/true);
  DumpCompilationDatabase(C, "", Target, Output, Input, Args);
}

static bool CheckARMImplicitITArg(StringRef Value) {
  return Value == "always" || Value == "never" || Value == "arm" ||
         Value == "thumb";
}

static void AddARMImplicitITArgs(const ArgList &Args, ArgStringList &CmdArgs,
                                 StringRef Value) {
  CmdArgs.push_back("-mllvm");
  CmdArgs.push_back(Args.MakeArgString("-arm-implicit-it=" + Value));
}

static void CollectArgsForIntegratedAssembler(Compilation &C,
                                              const ArgList &Args,
                                              ArgStringList &CmdArgs,
                                              const Driver &D) {
  if (UseRelaxAll(C, Args))
    CmdArgs.push_back("-mrelax-all");

  // Only default to -mincremental-linker-compatible if we think we are
  // targeting the MSVC linker.
  bool DefaultIncrementalLinkerCompatible =
      C.getDefaultToolChain().getTriple().isWindowsMSVCEnvironment();
  if (Args.hasFlag(options::OPT_mincremental_linker_compatible,
                   options::OPT_mno_incremental_linker_compatible,
                   DefaultIncrementalLinkerCompatible))
    CmdArgs.push_back("-mincremental-linker-compatible");

  Args.AddLastArg(CmdArgs, options::OPT_femit_dwarf_unwind_EQ);

  // If you add more args here, also add them to the block below that
  // starts with "// If CollectArgsForIntegratedAssembler() isn't called below".

  // When passing -I arguments to the assembler we sometimes need to
  // unconditionally take the next argument.  For example, when parsing
  // '-Wa,-I -Wa,foo' we need to accept the -Wa,foo arg after seeing the
  // -Wa,-I arg and when parsing '-Wa,-I,foo' we need to accept the 'foo'
  // arg after parsing the '-I' arg.
  bool TakeNextArg = false;

  bool UseRelaxRelocations = C.getDefaultToolChain().useRelaxRelocations();
  bool UseNoExecStack = false;
  const char *MipsTargetFeature = nullptr;
  StringRef ImplicitIt;
  for (const Arg *A :
       Args.filtered(options::OPT_Wa_COMMA, options::OPT_Xassembler,
                     options::OPT_mimplicit_it_EQ)) {
    A->claim();

    if (A->getOption().getID() == options::OPT_mimplicit_it_EQ) {
      switch (C.getDefaultToolChain().getArch()) {
      case llvm::Triple::arm:
      case llvm::Triple::armeb:
      case llvm::Triple::thumb:
      case llvm::Triple::thumbeb:
        // Only store the value; the last value set takes effect.
        ImplicitIt = A->getValue();
        if (!CheckARMImplicitITArg(ImplicitIt))
          D.Diag(diag::err_drv_unsupported_option_argument)
              << A->getOption().getName() << ImplicitIt;
        continue;
      default:
        break;
      }
    }

    for (StringRef Value : A->getValues()) {
      if (TakeNextArg) {
        CmdArgs.push_back(Value.data());
        TakeNextArg = false;
        continue;
      }

      if (C.getDefaultToolChain().getTriple().isOSBinFormatCOFF() &&
          Value == "-mbig-obj")
        continue; // LLVM handles bigobj automatically

      switch (C.getDefaultToolChain().getArch()) {
      default:
        break;
      case llvm::Triple::wasm32:
      case llvm::Triple::wasm64:
        if (Value == "--no-type-check") {
          CmdArgs.push_back("-mno-type-check");
          continue;
        }
        break;
      case llvm::Triple::thumb:
      case llvm::Triple::thumbeb:
      case llvm::Triple::arm:
      case llvm::Triple::armeb:
        if (Value.startswith("-mimplicit-it=")) {
          // Only store the value; the last value set takes effect.
          ImplicitIt = Value.split("=").second;
          if (CheckARMImplicitITArg(ImplicitIt))
            continue;
        }
        if (Value == "-mthumb")
          // -mthumb has already been processed in ComputeLLVMTriple()
          // recognize but skip over here.
          continue;
        break;
      case llvm::Triple::mips:
      case llvm::Triple::mipsel:
      case llvm::Triple::mips64:
      case llvm::Triple::mips64el:
        if (Value == "--trap") {
          CmdArgs.push_back("-target-feature");
          CmdArgs.push_back("+use-tcc-in-div");
          continue;
        }
        if (Value == "--break") {
          CmdArgs.push_back("-target-feature");
          CmdArgs.push_back("-use-tcc-in-div");
          continue;
        }
        if (Value.startswith("-msoft-float")) {
          CmdArgs.push_back("-target-feature");
          CmdArgs.push_back("+soft-float");
          continue;
        }
        if (Value.startswith("-mhard-float")) {
          CmdArgs.push_back("-target-feature");
          CmdArgs.push_back("-soft-float");
          continue;
        }

        MipsTargetFeature = llvm::StringSwitch<const char *>(Value)
                                .Case("-mips1", "+mips1")
                                .Case("-mips2", "+mips2")
                                .Case("-mips3", "+mips3")
                                .Case("-mips4", "+mips4")
                                .Case("-mips5", "+mips5")
                                .Case("-mips32", "+mips32")
                                .Case("-mips32r2", "+mips32r2")
                                .Case("-mips32r3", "+mips32r3")
                                .Case("-mips32r5", "+mips32r5")
                                .Case("-mips32r6", "+mips32r6")
                                .Case("-mips64", "+mips64")
                                .Case("-mips64r2", "+mips64r2")
                                .Case("-mips64r3", "+mips64r3")
                                .Case("-mips64r5", "+mips64r5")
                                .Case("-mips64r6", "+mips64r6")
                                .Default(nullptr);
        if (MipsTargetFeature)
          continue;
      }

      if (Value == "-force_cpusubtype_ALL") {
        // Do nothing, this is the default and we don't support anything else.
      } else if (Value == "-L") {
        CmdArgs.push_back("-msave-temp-labels");
      } else if (Value == "--fatal-warnings") {
        CmdArgs.push_back("-massembler-fatal-warnings");
      } else if (Value == "--no-warn" || Value == "-W") {
        CmdArgs.push_back("-massembler-no-warn");
      } else if (Value == "--noexecstack") {
        UseNoExecStack = true;
      } else if (Value.startswith("-compress-debug-sections") ||
                 Value.startswith("--compress-debug-sections") ||
                 Value == "-nocompress-debug-sections" ||
                 Value == "--nocompress-debug-sections") {
        CmdArgs.push_back(Value.data());
      } else if (Value == "-mrelax-relocations=yes" ||
                 Value == "--mrelax-relocations=yes") {
        UseRelaxRelocations = true;
      } else if (Value == "-mrelax-relocations=no" ||
                 Value == "--mrelax-relocations=no") {
        UseRelaxRelocations = false;
      } else if (Value.startswith("-I")) {
        CmdArgs.push_back(Value.data());
        // We need to consume the next argument if the current arg is a plain
        // -I. The next arg will be the include directory.
        if (Value == "-I")
          TakeNextArg = true;
      } else if (Value.startswith("-gdwarf-")) {
        // "-gdwarf-N" options are not cc1as options.
        unsigned DwarfVersion = DwarfVersionNum(Value);
        if (DwarfVersion == 0) { // Send it onward, and let cc1as complain.
          CmdArgs.push_back(Value.data());
        } else {
          RenderDebugEnablingArgs(Args, CmdArgs,
                                  codegenoptions::DebugInfoConstructor,
                                  DwarfVersion, llvm::DebuggerKind::Default);
        }
      } else if (Value.startswith("-mcpu") || Value.startswith("-mfpu") ||
                 Value.startswith("-mhwdiv") || Value.startswith("-march")) {
        // Do nothing, we'll validate it later.
      } else if (Value == "-defsym") {
          if (A->getNumValues() != 2) {
            D.Diag(diag::err_drv_defsym_invalid_format) << Value;
            break;
          }
          const char *S = A->getValue(1);
          auto Pair = StringRef(S).split('=');
          auto Sym = Pair.first;
          auto SVal = Pair.second;

          if (Sym.empty() || SVal.empty()) {
            D.Diag(diag::err_drv_defsym_invalid_format) << S;
            break;
          }
          int64_t IVal;
          if (SVal.getAsInteger(0, IVal)) {
            D.Diag(diag::err_drv_defsym_invalid_symval) << SVal;
            break;
          }
          CmdArgs.push_back(Value.data());
          TakeNextArg = true;
      } else if (Value == "-fdebug-compilation-dir") {
        CmdArgs.push_back("-fdebug-compilation-dir");
        TakeNextArg = true;
      } else if (Value.consume_front("-fdebug-compilation-dir=")) {
        // The flag is a -Wa / -Xassembler argument and Options doesn't
        // parse the argument, so this isn't automatically aliased to
        // -fdebug-compilation-dir (without '=') here.
        CmdArgs.push_back("-fdebug-compilation-dir");
        CmdArgs.push_back(Value.data());
      } else if (Value == "--version") {
        D.PrintVersion(C, llvm::outs());
      } else {
        D.Diag(diag::err_drv_unsupported_option_argument)
            << A->getOption().getName() << Value;
      }
    }
  }
  if (ImplicitIt.size())
    AddARMImplicitITArgs(Args, CmdArgs, ImplicitIt);
  if (UseRelaxRelocations)
    CmdArgs.push_back("--mrelax-relocations");
  if (UseNoExecStack)
    CmdArgs.push_back("-mnoexecstack");
  if (MipsTargetFeature != nullptr) {
    CmdArgs.push_back("-target-feature");
    CmdArgs.push_back(MipsTargetFeature);
  }

  // forward -fembed-bitcode to assmebler
  if (C.getDriver().embedBitcodeEnabled() ||
      C.getDriver().embedBitcodeMarkerOnly())
    Args.AddLastArg(CmdArgs, options::OPT_fembed_bitcode_EQ);
}

static void RenderFloatingPointOptions(const ToolChain &TC, const Driver &D,
                                       bool OFastEnabled, const ArgList &Args,
                                       ArgStringList &CmdArgs,
                                       const JobAction &JA) {
  // Handle various floating point optimization flags, mapping them to the
  // appropriate LLVM code generation flags. This is complicated by several
  // "umbrella" flags, so we do this by stepping through the flags incrementally
  // adjusting what we think is enabled/disabled, then at the end setting the
  // LLVM flags based on the final state.
  bool HonorINFs = true;
  bool HonorNaNs = true;
  bool ApproxFunc = false;
  // -fmath-errno is the default on some platforms, e.g. BSD-derived OSes.
  bool MathErrno = TC.IsMathErrnoDefault();
  bool AssociativeMath = false;
  bool ReciprocalMath = false;
  bool SignedZeros = true;
  bool TrappingMath = false; // Implemented via -ffp-exception-behavior
  bool TrappingMathPresent = false; // Is trapping-math in args, and not
                                    // overriden by ffp-exception-behavior?
  bool RoundingFPMath = false;
  bool RoundingMathPresent = false; // Is rounding-math in args?
  // -ffp-model values: strict, fast, precise
  StringRef FPModel = "";
  // -ffp-exception-behavior options: strict, maytrap, ignore
  StringRef FPExceptionBehavior = "";
  // -ffp-eval-method options: double, extended, source
  StringRef FPEvalMethod = "";
  const llvm::DenormalMode DefaultDenormalFPMath =
      TC.getDefaultDenormalModeForType(Args, JA);
  const llvm::DenormalMode DefaultDenormalFP32Math =
      TC.getDefaultDenormalModeForType(Args, JA, &llvm::APFloat::IEEEsingle());

  llvm::DenormalMode DenormalFPMath = DefaultDenormalFPMath;
  llvm::DenormalMode DenormalFP32Math = DefaultDenormalFP32Math;
  // CUDA and HIP don't rely on the frontend to pass an ffp-contract option.
  // If one wasn't given by the user, don't pass it here.
  StringRef FPContract;
  if (!JA.isDeviceOffloading(Action::OFK_Cuda) &&
      !JA.isOffloading(Action::OFK_HIP))
    FPContract = "on";
  bool StrictFPModel = false;

  if (const Arg *A = Args.getLastArg(options::OPT_flimited_precision_EQ)) {
    CmdArgs.push_back("-mlimit-float-precision");
    CmdArgs.push_back(A->getValue());
  }

  for (const Arg *A : Args) {
    auto optID = A->getOption().getID();
    bool PreciseFPModel = false;
    switch (optID) {
    default:
      break;
    case options::OPT_ffp_model_EQ: {
      // If -ffp-model= is seen, reset to fno-fast-math
      HonorINFs = true;
      HonorNaNs = true;
      // Turning *off* -ffast-math restores the toolchain default.
      MathErrno = TC.IsMathErrnoDefault();
      AssociativeMath = false;
      ReciprocalMath = false;
      SignedZeros = true;
      // -fno_fast_math restores default denormal and fpcontract handling
      FPContract = "on";
      DenormalFPMath = llvm::DenormalMode::getIEEE();

      // FIXME: The target may have picked a non-IEEE default mode here based on
      // -cl-denorms-are-zero. Should the target consider -fp-model interaction?
      DenormalFP32Math = llvm::DenormalMode::getIEEE();

      StringRef Val = A->getValue();
      if (OFastEnabled && !Val.equals("fast")) {
          // Only -ffp-model=fast is compatible with OFast, ignore.
        D.Diag(clang::diag::warn_drv_overriding_flag_option)
          << Args.MakeArgString("-ffp-model=" + Val)
          << "-Ofast";
        break;
      }
      StrictFPModel = false;
      PreciseFPModel = true;
      // ffp-model= is a Driver option, it is entirely rewritten into more
      // granular options before being passed into cc1.
      // Use the gcc option in the switch below.
      if (!FPModel.empty() && !FPModel.equals(Val))
        D.Diag(clang::diag::warn_drv_overriding_flag_option)
            << Args.MakeArgString("-ffp-model=" + FPModel)
            << Args.MakeArgString("-ffp-model=" + Val);
      if (Val.equals("fast")) {
        optID = options::OPT_ffast_math;
        FPModel = Val;
        FPContract = "fast";
      } else if (Val.equals("precise")) {
        optID = options::OPT_ffp_contract;
        FPModel = Val;
        FPContract = "on";
        PreciseFPModel = true;
      } else if (Val.equals("strict")) {
        StrictFPModel = true;
        optID = options::OPT_frounding_math;
        FPExceptionBehavior = "strict";
        FPModel = Val;
        FPContract = "off";
        TrappingMath = true;
      } else
        D.Diag(diag::err_drv_unsupported_option_argument)
            << A->getOption().getName() << Val;
      break;
      }
    }

    switch (optID) {
    // If this isn't an FP option skip the claim below
    default: continue;

    // Options controlling individual features
    case options::OPT_fhonor_infinities:    HonorINFs = true;         break;
    case options::OPT_fno_honor_infinities: HonorINFs = false;        break;
    case options::OPT_fhonor_nans:          HonorNaNs = true;         break;
    case options::OPT_fno_honor_nans:       HonorNaNs = false;        break;
    case options::OPT_fapprox_func:         ApproxFunc = true;        break;
    case options::OPT_fno_approx_func:      ApproxFunc = false;       break;
    case options::OPT_fmath_errno:          MathErrno = true;         break;
    case options::OPT_fno_math_errno:       MathErrno = false;        break;
    case options::OPT_fassociative_math:    AssociativeMath = true;   break;
    case options::OPT_fno_associative_math: AssociativeMath = false;  break;
    case options::OPT_freciprocal_math:     ReciprocalMath = true;    break;
    case options::OPT_fno_reciprocal_math:  ReciprocalMath = false;   break;
    case options::OPT_fsigned_zeros:        SignedZeros = true;       break;
    case options::OPT_fno_signed_zeros:     SignedZeros = false;      break;
    case options::OPT_ftrapping_math:
      if (!TrappingMathPresent && !FPExceptionBehavior.empty() &&
          !FPExceptionBehavior.equals("strict"))
        // Warn that previous value of option is overridden.
        D.Diag(clang::diag::warn_drv_overriding_flag_option)
          << Args.MakeArgString("-ffp-exception-behavior=" + FPExceptionBehavior)
          << "-ftrapping-math";
      TrappingMath = true;
      TrappingMathPresent = true;
      FPExceptionBehavior = "strict";
      break;
    case options::OPT_fno_trapping_math:
      if (!TrappingMathPresent && !FPExceptionBehavior.empty() &&
          !FPExceptionBehavior.equals("ignore"))
        // Warn that previous value of option is overridden.
        D.Diag(clang::diag::warn_drv_overriding_flag_option)
          << Args.MakeArgString("-ffp-exception-behavior=" + FPExceptionBehavior)
          << "-fno-trapping-math";
      TrappingMath = false;
      TrappingMathPresent = true;
      FPExceptionBehavior = "ignore";
      break;

    case options::OPT_frounding_math:
      RoundingFPMath = true;
      RoundingMathPresent = true;
      break;

    case options::OPT_fno_rounding_math:
      RoundingFPMath = false;
      RoundingMathPresent = false;
      break;

    case options::OPT_fcuda_flush_denormals_to_zero:
    case options::OPT_fgpu_flush_denormals_to_zero:
      DenormalFP32Math = llvm::DenormalMode::getPreserveSign();
      break;

    case options::OPT_fdenormal_fp_math_EQ:
      DenormalFPMath = llvm::parseDenormalFPAttribute(A->getValue());
      DenormalFP32Math = DenormalFPMath;
      if (!DenormalFPMath.isValid()) {
        D.Diag(diag::err_drv_invalid_value)
            << A->getAsString(Args) << A->getValue();
      }
      break;

    case options::OPT_fdenormal_fp_math_f32_EQ:
      DenormalFP32Math = llvm::parseDenormalFPAttribute(A->getValue());
      if (!DenormalFP32Math.isValid()) {
        D.Diag(diag::err_drv_invalid_value)
            << A->getAsString(Args) << A->getValue();
      }
      break;

    // Validate and pass through -ffp-contract option.
    case options::OPT_ffp_contract: {
      StringRef Val = A->getValue();
      if (PreciseFPModel) {
        // -ffp-model=precise enables ffp-contract=on.
        // -ffp-model=precise sets PreciseFPModel to on and Val to
        // "precise". FPContract is set.
        ;
      } else if (Val.equals("fast") || Val.equals("on") || Val.equals("off"))
        FPContract = Val;
      else
        D.Diag(diag::err_drv_unsupported_option_argument)
           << A->getOption().getName() << Val;
      break;
    }

    // Validate and pass through -ffp-model option.
    case options::OPT_ffp_model_EQ:
      // This should only occur in the error case
      // since the optID has been replaced by a more granular
      // floating point option.
      break;

    // Validate and pass through -ffp-exception-behavior option.
    case options::OPT_ffp_exception_behavior_EQ: {
      StringRef Val = A->getValue();
      if (!TrappingMathPresent && !FPExceptionBehavior.empty() &&
          !FPExceptionBehavior.equals(Val))
        // Warn that previous value of option is overridden.
        D.Diag(clang::diag::warn_drv_overriding_flag_option)
          << Args.MakeArgString("-ffp-exception-behavior=" + FPExceptionBehavior)
          << Args.MakeArgString("-ffp-exception-behavior=" + Val);
      TrappingMath = TrappingMathPresent = false;
      if (Val.equals("ignore") || Val.equals("maytrap"))
        FPExceptionBehavior = Val;
      else if (Val.equals("strict")) {
        FPExceptionBehavior = Val;
        TrappingMath = TrappingMathPresent = true;
      } else
        D.Diag(diag::err_drv_unsupported_option_argument)
            << A->getOption().getName() << Val;
      break;
    }

    // Validate and pass through -ffp-eval-method option.
    case options::OPT_ffp_eval_method_EQ: {
      StringRef Val = A->getValue();
      if (Val.equals("double") || Val.equals("extended") ||
          Val.equals("source"))
        FPEvalMethod = Val;
      else
        D.Diag(diag::err_drv_unsupported_option_argument)
            << A->getOption().getName() << Val;
      break;
    }

    case options::OPT_ffinite_math_only:
      HonorINFs = false;
      HonorNaNs = false;
      break;
    case options::OPT_fno_finite_math_only:
      HonorINFs = true;
      HonorNaNs = true;
      break;

    case options::OPT_funsafe_math_optimizations:
      AssociativeMath = true;
      ReciprocalMath = true;
      SignedZeros = false;
      ApproxFunc = true;
      TrappingMath = false;
      FPExceptionBehavior = "";
      break;
    case options::OPT_fno_unsafe_math_optimizations:
      AssociativeMath = false;
      ReciprocalMath = false;
      SignedZeros = true;
      ApproxFunc = false;
      TrappingMath = true;
      FPExceptionBehavior = "strict";

      // The target may have opted to flush by default, so force IEEE.
      DenormalFPMath = llvm::DenormalMode::getIEEE();
      DenormalFP32Math = llvm::DenormalMode::getIEEE();
      break;

    case options::OPT_Ofast:
      // If -Ofast is the optimization level, then -ffast-math should be enabled
      if (!OFastEnabled)
        continue;
      [[fallthrough]];
    case options::OPT_ffast_math:
      HonorINFs = false;
      HonorNaNs = false;
      MathErrno = false;
      AssociativeMath = true;
      ReciprocalMath = true;
      ApproxFunc = true;
      SignedZeros = false;
      TrappingMath = false;
      RoundingFPMath = false;
      // If fast-math is set then set the fp-contract mode to fast.
      FPContract = "fast";
      break;
    case options::OPT_fno_fast_math:
      HonorINFs = true;
      HonorNaNs = true;
      // Turning on -ffast-math (with either flag) removes the need for
      // MathErrno. However, turning *off* -ffast-math merely restores the
      // toolchain default (which may be false).
      MathErrno = TC.IsMathErrnoDefault();
      AssociativeMath = false;
      ReciprocalMath = false;
      ApproxFunc = false;
      SignedZeros = true;
      // -fno_fast_math restores default denormal and fpcontract handling
      DenormalFPMath = DefaultDenormalFPMath;
      DenormalFP32Math = llvm::DenormalMode::getIEEE();
      if (!JA.isDeviceOffloading(Action::OFK_Cuda) &&
          !JA.isOffloading(Action::OFK_HIP))
        if (FPContract == "fast") {
          FPContract = "on";
          D.Diag(clang::diag::warn_drv_overriding_flag_option)
              << "-ffp-contract=fast"
              << "-ffp-contract=on";
        }
      break;
    }
    if (StrictFPModel) {
      // If -ffp-model=strict has been specified on command line but
      // subsequent options conflict then emit warning diagnostic.
      if (HonorINFs && HonorNaNs && !AssociativeMath && !ReciprocalMath &&
          SignedZeros && TrappingMath && RoundingFPMath && !ApproxFunc &&
          DenormalFPMath == llvm::DenormalMode::getIEEE() &&
          DenormalFP32Math == llvm::DenormalMode::getIEEE() &&
          FPContract.equals("off"))
        // OK: Current Arg doesn't conflict with -ffp-model=strict
        ;
      else {
        StrictFPModel = false;
        FPModel = "";
        D.Diag(clang::diag::warn_drv_overriding_flag_option)
            << "-ffp-model=strict" <<
            ((A->getNumValues() == 0) ?  A->getSpelling()
            : Args.MakeArgString(A->getSpelling() + A->getValue()));
      }
    }

    // If we handled this option claim it
    A->claim();
  }

  if (!HonorINFs)
    CmdArgs.push_back("-menable-no-infs");

  if (!HonorNaNs)
    CmdArgs.push_back("-menable-no-nans");

  if (ApproxFunc)
    CmdArgs.push_back("-fapprox-func");

  if (MathErrno)
    CmdArgs.push_back("-fmath-errno");

  if (!MathErrno && AssociativeMath && ReciprocalMath && !SignedZeros &&
      ApproxFunc && !TrappingMath)
    CmdArgs.push_back("-menable-unsafe-fp-math");

  if (!SignedZeros)
    CmdArgs.push_back("-fno-signed-zeros");

  if (AssociativeMath && !SignedZeros && !TrappingMath)
    CmdArgs.push_back("-mreassociate");

  if (ReciprocalMath)
    CmdArgs.push_back("-freciprocal-math");

  if (TrappingMath) {
    // FP Exception Behavior is also set to strict
    assert(FPExceptionBehavior.equals("strict"));
  }

  // The default is IEEE.
  if (DenormalFPMath != llvm::DenormalMode::getIEEE()) {
    llvm::SmallString<64> DenormFlag;
    llvm::raw_svector_ostream ArgStr(DenormFlag);
    ArgStr << "-fdenormal-fp-math=" << DenormalFPMath;
    CmdArgs.push_back(Args.MakeArgString(ArgStr.str()));
  }

  // Add f32 specific denormal mode flag if it's different.
  if (DenormalFP32Math != DenormalFPMath) {
    llvm::SmallString<64> DenormFlag;
    llvm::raw_svector_ostream ArgStr(DenormFlag);
    ArgStr << "-fdenormal-fp-math-f32=" << DenormalFP32Math;
    CmdArgs.push_back(Args.MakeArgString(ArgStr.str()));
  }

  if (!FPContract.empty())
    CmdArgs.push_back(Args.MakeArgString("-ffp-contract=" + FPContract));

  if (!RoundingFPMath)
    CmdArgs.push_back(Args.MakeArgString("-fno-rounding-math"));

  if (RoundingFPMath && RoundingMathPresent)
    CmdArgs.push_back(Args.MakeArgString("-frounding-math"));

  if (!FPExceptionBehavior.empty())
    CmdArgs.push_back(Args.MakeArgString("-ffp-exception-behavior=" +
                      FPExceptionBehavior));

  if (!FPEvalMethod.empty())
    CmdArgs.push_back(Args.MakeArgString("-ffp-eval-method=" + FPEvalMethod));

  ParseMRecip(D, Args, CmdArgs);

  // -ffast-math enables the __FAST_MATH__ preprocessor macro, but check for the
  // individual features enabled by -ffast-math instead of the option itself as
  // that's consistent with gcc's behaviour.
  if (!HonorINFs && !HonorNaNs && !MathErrno && AssociativeMath && ApproxFunc &&
      ReciprocalMath && !SignedZeros && !TrappingMath && !RoundingFPMath) {
    CmdArgs.push_back("-ffast-math");
    if (FPModel.equals("fast")) {
      if (FPContract.equals("fast"))
        // All set, do nothing.
        ;
      else if (FPContract.empty())
        // Enable -ffp-contract=fast
        CmdArgs.push_back(Args.MakeArgString("-ffp-contract=fast"));
      else
        D.Diag(clang::diag::warn_drv_overriding_flag_option)
          << "-ffp-model=fast"
          << Args.MakeArgString("-ffp-contract=" + FPContract);
    }
  }

  // Handle __FINITE_MATH_ONLY__ similarly.
  if (!HonorINFs && !HonorNaNs)
    CmdArgs.push_back("-ffinite-math-only");

  if (const Arg *A = Args.getLastArg(options::OPT_mfpmath_EQ)) {
    CmdArgs.push_back("-mfpmath");
    CmdArgs.push_back(A->getValue());
  }

  // Disable a codegen optimization for floating-point casts.
  if (Args.hasFlag(options::OPT_fno_strict_float_cast_overflow,
                   options::OPT_fstrict_float_cast_overflow, false))
    CmdArgs.push_back("-fno-strict-float-cast-overflow");
}

static void RenderAnalyzerOptions(const ArgList &Args, ArgStringList &CmdArgs,
                                  const llvm::Triple &Triple,
                                  const InputInfo &Input) {
  // Add default argument set.
  if (!Args.hasArg(options::OPT__analyzer_no_default_checks)) {
    CmdArgs.push_back("-analyzer-checker=core");
    CmdArgs.push_back("-analyzer-checker=apiModeling");

    if (!Triple.isWindowsMSVCEnvironment()) {
      CmdArgs.push_back("-analyzer-checker=unix");
    } else {
      // Enable "unix" checkers that also work on Windows.
      CmdArgs.push_back("-analyzer-checker=unix.API");
      CmdArgs.push_back("-analyzer-checker=unix.Malloc");
      CmdArgs.push_back("-analyzer-checker=unix.MallocSizeof");
      CmdArgs.push_back("-analyzer-checker=unix.MismatchedDeallocator");
      CmdArgs.push_back("-analyzer-checker=unix.cstring.BadSizeArg");
      CmdArgs.push_back("-analyzer-checker=unix.cstring.NullArg");
    }

    // Disable some unix checkers for PS4/PS5.
    if (Triple.isPS()) {
      CmdArgs.push_back("-analyzer-disable-checker=unix.API");
      CmdArgs.push_back("-analyzer-disable-checker=unix.Vfork");
    }

    if (Triple.isOSDarwin()) {
      CmdArgs.push_back("-analyzer-checker=osx");
      CmdArgs.push_back(
          "-analyzer-checker=security.insecureAPI.decodeValueOfObjCType");
    }
    else if (Triple.isOSFuchsia())
      CmdArgs.push_back("-analyzer-checker=fuchsia");

    CmdArgs.push_back("-analyzer-checker=deadcode");

    if (types::isCXX(Input.getType()))
      CmdArgs.push_back("-analyzer-checker=cplusplus");

    if (!Triple.isPS()) {
      CmdArgs.push_back("-analyzer-checker=security.insecureAPI.UncheckedReturn");
      CmdArgs.push_back("-analyzer-checker=security.insecureAPI.getpw");
      CmdArgs.push_back("-analyzer-checker=security.insecureAPI.gets");
      CmdArgs.push_back("-analyzer-checker=security.insecureAPI.mktemp");
      CmdArgs.push_back("-analyzer-checker=security.insecureAPI.mkstemp");
      CmdArgs.push_back("-analyzer-checker=security.insecureAPI.vfork");
    }

    // Default nullability checks.
    CmdArgs.push_back("-analyzer-checker=nullability.NullPassedToNonnull");
    CmdArgs.push_back("-analyzer-checker=nullability.NullReturnedFromNonnull");
  }

  // Set the output format. The default is plist, for (lame) historical reasons.
  CmdArgs.push_back("-analyzer-output");
  if (Arg *A = Args.getLastArg(options::OPT__analyzer_output))
    CmdArgs.push_back(A->getValue());
  else
    CmdArgs.push_back("plist");

  // Disable the presentation of standard compiler warnings when using
  // --analyze.  We only want to show static analyzer diagnostics or frontend
  // errors.
  CmdArgs.push_back("-w");

  // Add -Xanalyzer arguments when running as analyzer.
  Args.AddAllArgValues(CmdArgs, options::OPT_Xanalyzer);
}

static bool isValidSymbolName(StringRef S) {
  if (S.empty())
    return false;

  if (std::isdigit(S[0]))
    return false;

  return llvm::all_of(S, [](char C) { return std::isalnum(C) || C == '_'; });
}

static void RenderSSPOptions(const Driver &D, const ToolChain &TC,
                             const ArgList &Args, ArgStringList &CmdArgs,
                             bool KernelOrKext) {
  const llvm::Triple &EffectiveTriple = TC.getEffectiveTriple();

  // NVPTX doesn't support stack protectors; from the compiler's perspective, it
  // doesn't even have a stack!
  if (EffectiveTriple.isNVPTX())
    return;

  // -stack-protector=0 is default.
  LangOptions::StackProtectorMode StackProtectorLevel = LangOptions::SSPOff;
  LangOptions::StackProtectorMode DefaultStackProtectorLevel =
      TC.GetDefaultStackProtectorLevel(KernelOrKext);

  if (Arg *A = Args.getLastArg(options::OPT_fno_stack_protector,
                               options::OPT_fstack_protector_all,
                               options::OPT_fstack_protector_strong,
                               options::OPT_fstack_protector)) {
    if (A->getOption().matches(options::OPT_fstack_protector))
      StackProtectorLevel =
          std::max<>(LangOptions::SSPOn, DefaultStackProtectorLevel);
    else if (A->getOption().matches(options::OPT_fstack_protector_strong))
      StackProtectorLevel = LangOptions::SSPStrong;
    else if (A->getOption().matches(options::OPT_fstack_protector_all))
      StackProtectorLevel = LangOptions::SSPReq;
  } else {
    StackProtectorLevel = DefaultStackProtectorLevel;
  }

  if (StackProtectorLevel) {
    CmdArgs.push_back("-stack-protector");
    CmdArgs.push_back(Args.MakeArgString(Twine(StackProtectorLevel)));
  }

  // --param ssp-buffer-size=
  for (const Arg *A : Args.filtered(options::OPT__param)) {
    StringRef Str(A->getValue());
    if (Str.startswith("ssp-buffer-size=")) {
      if (StackProtectorLevel) {
        CmdArgs.push_back("-stack-protector-buffer-size");
        // FIXME: Verify the argument is a valid integer.
        CmdArgs.push_back(Args.MakeArgString(Str.drop_front(16)));
      }
      A->claim();
    }
  }

  const std::string &TripleStr = EffectiveTriple.getTriple();
  if (Arg *A = Args.getLastArg(options::OPT_mstack_protector_guard_EQ)) {
    StringRef Value = A->getValue();
    if (!EffectiveTriple.isX86() && !EffectiveTriple.isAArch64() &&
        !EffectiveTriple.isARM() && !EffectiveTriple.isThumb())
      D.Diag(diag::err_drv_unsupported_opt_for_target)
          << A->getAsString(Args) << TripleStr;
    if ((EffectiveTriple.isX86() || EffectiveTriple.isARM() ||
         EffectiveTriple.isThumb()) &&
        Value != "tls" && Value != "global") {
      D.Diag(diag::err_drv_invalid_value_with_suggestion)
          << A->getOption().getName() << Value << "tls global";
      return;
    }
    if ((EffectiveTriple.isARM() || EffectiveTriple.isThumb()) &&
        Value == "tls") {
      if (!Args.hasArg(options::OPT_mstack_protector_guard_offset_EQ)) {
        D.Diag(diag::err_drv_ssp_missing_offset_argument)
            << A->getAsString(Args);
        return;
      }
      // Check whether the target subarch supports the hardware TLS register
      if (!arm::isHardTPSupported(EffectiveTriple)) {
        D.Diag(diag::err_target_unsupported_tp_hard)
            << EffectiveTriple.getArchName();
        return;
      }
      // Check whether the user asked for something other than -mtp=cp15
      if (Arg *A = Args.getLastArg(options::OPT_mtp_mode_EQ)) {
        StringRef Value = A->getValue();
        if (Value != "cp15") {
          D.Diag(diag::err_drv_argument_not_allowed_with)
              << A->getAsString(Args) << "-mstack-protector-guard=tls";
          return;
        }
      }
      CmdArgs.push_back("-target-feature");
      CmdArgs.push_back("+read-tp-hard");
    }
    if (EffectiveTriple.isAArch64() && Value != "sysreg" && Value != "global") {
      D.Diag(diag::err_drv_invalid_value_with_suggestion)
          << A->getOption().getName() << Value << "sysreg global";
      return;
    }
    A->render(Args, CmdArgs);
  }

  if (Arg *A = Args.getLastArg(options::OPT_mstack_protector_guard_offset_EQ)) {
    StringRef Value = A->getValue();
    if (!EffectiveTriple.isX86() && !EffectiveTriple.isAArch64() &&
        !EffectiveTriple.isARM() && !EffectiveTriple.isThumb())
      D.Diag(diag::err_drv_unsupported_opt_for_target)
          << A->getAsString(Args) << TripleStr;
    int Offset;
    if (Value.getAsInteger(10, Offset)) {
      D.Diag(diag::err_drv_invalid_value) << A->getOption().getName() << Value;
      return;
    }
    if ((EffectiveTriple.isARM() || EffectiveTriple.isThumb()) &&
        (Offset < 0 || Offset > 0xfffff)) {
      D.Diag(diag::err_drv_invalid_int_value)
          << A->getOption().getName() << Value;
      return;
    }
    A->render(Args, CmdArgs);
  }

  if (Arg *A = Args.getLastArg(options::OPT_mstack_protector_guard_reg_EQ)) {
    StringRef Value = A->getValue();
    if (!EffectiveTriple.isX86() && !EffectiveTriple.isAArch64())
      D.Diag(diag::err_drv_unsupported_opt_for_target)
          << A->getAsString(Args) << TripleStr;
    if (EffectiveTriple.isX86() && (Value != "fs" && Value != "gs")) {
      D.Diag(diag::err_drv_invalid_value_with_suggestion)
          << A->getOption().getName() << Value << "fs gs";
      return;
    }
    if (EffectiveTriple.isAArch64() && Value != "sp_el0") {
      D.Diag(diag::err_drv_invalid_value) << A->getOption().getName() << Value;
      return;
    }
    A->render(Args, CmdArgs);
  }

  if (Arg *A = Args.getLastArg(options::OPT_mstack_protector_guard_symbol_EQ)) {
    StringRef Value = A->getValue();
    if (!isValidSymbolName(Value)) {
      D.Diag(diag::err_drv_argument_only_allowed_with)
          << A->getOption().getName() << "legal symbol name";
      return;
    }
    A->render(Args, CmdArgs);
  }
}

static void RenderSCPOptions(const ToolChain &TC, const ArgList &Args,
                             ArgStringList &CmdArgs) {
  const llvm::Triple &EffectiveTriple = TC.getEffectiveTriple();

  if (!EffectiveTriple.isOSFreeBSD() && !EffectiveTriple.isOSLinux())
    return;

  if (!EffectiveTriple.isX86() && !EffectiveTriple.isSystemZ() &&
      !EffectiveTriple.isPPC64())
    return;

  Args.addOptInFlag(CmdArgs, options::OPT_fstack_clash_protection,
                    options::OPT_fno_stack_clash_protection);
}

static void RenderTrivialAutoVarInitOptions(const Driver &D,
                                            const ToolChain &TC,
                                            const ArgList &Args,
                                            ArgStringList &CmdArgs) {
  auto DefaultTrivialAutoVarInit = TC.GetDefaultTrivialAutoVarInit();
  StringRef TrivialAutoVarInit = "";

  for (const Arg *A : Args) {
    switch (A->getOption().getID()) {
    default:
      continue;
    case options::OPT_ftrivial_auto_var_init: {
      A->claim();
      StringRef Val = A->getValue();
      if (Val == "uninitialized" || Val == "zero" || Val == "pattern")
        TrivialAutoVarInit = Val;
      else
        D.Diag(diag::err_drv_unsupported_option_argument)
            << A->getOption().getName() << Val;
      break;
    }
    }
  }

  if (TrivialAutoVarInit.empty())
    switch (DefaultTrivialAutoVarInit) {
    case LangOptions::TrivialAutoVarInitKind::Uninitialized:
      break;
    case LangOptions::TrivialAutoVarInitKind::Pattern:
      TrivialAutoVarInit = "pattern";
      break;
    case LangOptions::TrivialAutoVarInitKind::Zero:
      TrivialAutoVarInit = "zero";
      break;
    }

  if (!TrivialAutoVarInit.empty()) {
    if (TrivialAutoVarInit == "zero" && !Args.hasArg(options::OPT_enable_trivial_var_init_zero))
      D.Diag(diag::err_drv_trivial_auto_var_init_zero_disabled);
    CmdArgs.push_back(
        Args.MakeArgString("-ftrivial-auto-var-init=" + TrivialAutoVarInit));
  }

  if (Arg *A =
          Args.getLastArg(options::OPT_ftrivial_auto_var_init_stop_after)) {
    if (!Args.hasArg(options::OPT_ftrivial_auto_var_init) ||
        StringRef(
            Args.getLastArg(options::OPT_ftrivial_auto_var_init)->getValue()) ==
            "uninitialized")
      D.Diag(diag::err_drv_trivial_auto_var_init_stop_after_missing_dependency);
    A->claim();
    StringRef Val = A->getValue();
    if (std::stoi(Val.str()) <= 0)
      D.Diag(diag::err_drv_trivial_auto_var_init_stop_after_invalid_value);
    CmdArgs.push_back(
        Args.MakeArgString("-ftrivial-auto-var-init-stop-after=" + Val));
  }
}

static void RenderOpenCLOptions(const ArgList &Args, ArgStringList &CmdArgs,
                                types::ID InputType) {
  // cl-denorms-are-zero is not forwarded. It is translated into a generic flag
  // for denormal flushing handling based on the target.
  const unsigned ForwardedArguments[] = {
      options::OPT_cl_opt_disable,
      options::OPT_cl_strict_aliasing,
      options::OPT_cl_single_precision_constant,
      options::OPT_cl_finite_math_only,
      options::OPT_cl_kernel_arg_info,
      options::OPT_cl_unsafe_math_optimizations,
      options::OPT_cl_fast_relaxed_math,
      options::OPT_cl_mad_enable,
      options::OPT_cl_no_signed_zeros,
      options::OPT_cl_fp32_correctly_rounded_divide_sqrt,
      options::OPT_cl_uniform_work_group_size
  };

  if (Arg *A = Args.getLastArg(options::OPT_cl_std_EQ)) {
    std::string CLStdStr = std::string("-cl-std=") + A->getValue();
    CmdArgs.push_back(Args.MakeArgString(CLStdStr));
  } else if (Arg *A = Args.getLastArg(options::OPT_cl_ext_EQ)) {
    std::string CLExtStr = std::string("-cl-ext=") + A->getValue();
    CmdArgs.push_back(Args.MakeArgString(CLExtStr));
  }

  for (const auto &Arg : ForwardedArguments)
    if (const auto *A = Args.getLastArg(Arg))
      CmdArgs.push_back(Args.MakeArgString(A->getOption().getPrefixedName()));

  // Only add the default headers if we are compiling OpenCL sources.
  if ((types::isOpenCL(InputType) ||
       (Args.hasArg(options::OPT_cl_std_EQ) && types::isSrcFile(InputType))) &&
      !Args.hasArg(options::OPT_cl_no_stdinc)) {
    CmdArgs.push_back("-finclude-default-header");
    CmdArgs.push_back("-fdeclare-opencl-builtins");
  }
}

static void RenderHLSLOptions(const ArgList &Args, ArgStringList &CmdArgs,
                              types::ID InputType) {
  const unsigned ForwardedArguments[] = {options::OPT_dxil_validator_version,
                                         options::OPT_D,
                                         options::OPT_I,
                                         options::OPT_S,
                                         options::OPT_O,
                                         options::OPT_emit_llvm,
                                         options::OPT_emit_obj,
                                         options::OPT_disable_llvm_passes,
                                         options::OPT_fnative_half_type,
                                         options::OPT_hlsl_entrypoint};

  for (const auto &Arg : ForwardedArguments)
    if (const auto *A = Args.getLastArg(Arg))
      A->renderAsInput(Args, CmdArgs);
  // Add the default headers if dxc_no_stdinc is not set.
  if (!Args.hasArg(options::OPT_dxc_no_stdinc))
    CmdArgs.push_back("-finclude-default-header");
}

static void RenderARCMigrateToolOptions(const Driver &D, const ArgList &Args,
                                        ArgStringList &CmdArgs) {
  bool ARCMTEnabled = false;
  if (!Args.hasArg(options::OPT_fno_objc_arc, options::OPT_fobjc_arc)) {
    if (const Arg *A = Args.getLastArg(options::OPT_ccc_arcmt_check,
                                       options::OPT_ccc_arcmt_modify,
                                       options::OPT_ccc_arcmt_migrate)) {
      ARCMTEnabled = true;
      switch (A->getOption().getID()) {
      default: llvm_unreachable("missed a case");
      case options::OPT_ccc_arcmt_check:
        CmdArgs.push_back("-arcmt-action=check");
        break;
      case options::OPT_ccc_arcmt_modify:
        CmdArgs.push_back("-arcmt-action=modify");
        break;
      case options::OPT_ccc_arcmt_migrate:
        CmdArgs.push_back("-arcmt-action=migrate");
        CmdArgs.push_back("-mt-migrate-directory");
        CmdArgs.push_back(A->getValue());

        Args.AddLastArg(CmdArgs, options::OPT_arcmt_migrate_report_output);
        Args.AddLastArg(CmdArgs, options::OPT_arcmt_migrate_emit_arc_errors);
        break;
      }
    }
  } else {
    Args.ClaimAllArgs(options::OPT_ccc_arcmt_check);
    Args.ClaimAllArgs(options::OPT_ccc_arcmt_modify);
    Args.ClaimAllArgs(options::OPT_ccc_arcmt_migrate);
  }

  if (const Arg *A = Args.getLastArg(options::OPT_ccc_objcmt_migrate)) {
    if (ARCMTEnabled)
      D.Diag(diag::err_drv_argument_not_allowed_with)
          << A->getAsString(Args) << "-ccc-arcmt-migrate";

    CmdArgs.push_back("-mt-migrate-directory");
    CmdArgs.push_back(A->getValue());

    if (!Args.hasArg(options::OPT_objcmt_migrate_literals,
                     options::OPT_objcmt_migrate_subscripting,
                     options::OPT_objcmt_migrate_property)) {
      // None specified, means enable them all.
      CmdArgs.push_back("-objcmt-migrate-literals");
      CmdArgs.push_back("-objcmt-migrate-subscripting");
      CmdArgs.push_back("-objcmt-migrate-property");
    } else {
      Args.AddLastArg(CmdArgs, options::OPT_objcmt_migrate_literals);
      Args.AddLastArg(CmdArgs, options::OPT_objcmt_migrate_subscripting);
      Args.AddLastArg(CmdArgs, options::OPT_objcmt_migrate_property);
    }
  } else {
    Args.AddLastArg(CmdArgs, options::OPT_objcmt_migrate_literals);
    Args.AddLastArg(CmdArgs, options::OPT_objcmt_migrate_subscripting);
    Args.AddLastArg(CmdArgs, options::OPT_objcmt_migrate_property);
    Args.AddLastArg(CmdArgs, options::OPT_objcmt_migrate_all);
    Args.AddLastArg(CmdArgs, options::OPT_objcmt_migrate_readonly_property);
    Args.AddLastArg(CmdArgs, options::OPT_objcmt_migrate_readwrite_property);
    Args.AddLastArg(CmdArgs, options::OPT_objcmt_migrate_property_dot_syntax);
    Args.AddLastArg(CmdArgs, options::OPT_objcmt_migrate_annotation);
    Args.AddLastArg(CmdArgs, options::OPT_objcmt_migrate_instancetype);
    Args.AddLastArg(CmdArgs, options::OPT_objcmt_migrate_nsmacros);
    Args.AddLastArg(CmdArgs, options::OPT_objcmt_migrate_protocol_conformance);
    Args.AddLastArg(CmdArgs, options::OPT_objcmt_atomic_property);
    Args.AddLastArg(CmdArgs, options::OPT_objcmt_returns_innerpointer_property);
    Args.AddLastArg(CmdArgs, options::OPT_objcmt_ns_nonatomic_iosonly);
    Args.AddLastArg(CmdArgs, options::OPT_objcmt_migrate_designated_init);
    Args.AddLastArg(CmdArgs, options::OPT_objcmt_allowlist_dir_path);
  }
}

static void RenderBuiltinOptions(const ToolChain &TC, const llvm::Triple &T,
                                 const ArgList &Args, ArgStringList &CmdArgs) {
  // -fbuiltin is default unless -mkernel is used.
  bool UseBuiltins =
      Args.hasFlag(options::OPT_fbuiltin, options::OPT_fno_builtin,
                   !Args.hasArg(options::OPT_mkernel));
  if (!UseBuiltins)
    CmdArgs.push_back("-fno-builtin");

  // -ffreestanding implies -fno-builtin.
  if (Args.hasArg(options::OPT_ffreestanding))
    UseBuiltins = false;

  // Process the -fno-builtin-* options.
  for (const Arg *A : Args.filtered(options::OPT_fno_builtin_)) {
    A->claim();

    // If -fno-builtin is specified, then there's no need to pass the option to
    // the frontend.
    if (UseBuiltins)
      A->render(Args, CmdArgs);
  }

  // le32-specific flags:
  //  -fno-math-builtin: clang should not convert math builtins to intrinsics
  //                     by default.
  if (TC.getArch() == llvm::Triple::le32)
    CmdArgs.push_back("-fno-math-builtin");
}

bool Driver::getDefaultModuleCachePath(SmallVectorImpl<char> &Result) {
  if (const char *Str = std::getenv("CLANG_MODULE_CACHE_PATH")) {
    Twine Path{Str};
    Path.toVector(Result);
    return Path.getSingleStringRef() != "";
  }
  if (llvm::sys::path::cache_directory(Result)) {
    llvm::sys::path::append(Result, "clang");
    llvm::sys::path::append(Result, "ModuleCache");
    return true;
  }
  return false;
}

static void RenderModulesOptions(Compilation &C, const Driver &D,
                                 const ArgList &Args, const InputInfo &Input,
                                 const InputInfo &Output,
                                 ArgStringList &CmdArgs, bool &HaveModules) {
  // -fmodules enables the use of precompiled modules (off by default).
  // Users can pass -fno-cxx-modules to turn off modules support for
  // C++/Objective-C++ programs.
  bool HaveClangModules = false;
  if (Args.hasFlag(options::OPT_fmodules, options::OPT_fno_modules, false)) {
    bool AllowedInCXX = Args.hasFlag(options::OPT_fcxx_modules,
                                     options::OPT_fno_cxx_modules, true);
    if (AllowedInCXX || !types::isCXX(Input.getType())) {
      CmdArgs.push_back("-fmodules");
      HaveClangModules = true;
    }
  }

  HaveModules |= HaveClangModules;
  if (Args.hasArg(options::OPT_fmodules_ts)) {
    CmdArgs.push_back("-fmodules-ts");
    HaveModules = true;
  }

  // -fmodule-maps enables implicit reading of module map files. By default,
  // this is enabled if we are using Clang's flavor of precompiled modules.
  if (Args.hasFlag(options::OPT_fimplicit_module_maps,
                   options::OPT_fno_implicit_module_maps, HaveClangModules))
    CmdArgs.push_back("-fimplicit-module-maps");

  // -fmodules-decluse checks that modules used are declared so (off by default)
  Args.addOptInFlag(CmdArgs, options::OPT_fmodules_decluse,
                    options::OPT_fno_modules_decluse);

  // -fmodules-strict-decluse is like -fmodule-decluse, but also checks that
  // all #included headers are part of modules.
  if (Args.hasFlag(options::OPT_fmodules_strict_decluse,
                   options::OPT_fno_modules_strict_decluse, false))
    CmdArgs.push_back("-fmodules-strict-decluse");

  // -fno-implicit-modules turns off implicitly compiling modules on demand.
  bool ImplicitModules = false;
  if (!Args.hasFlag(options::OPT_fimplicit_modules,
                    options::OPT_fno_implicit_modules, HaveClangModules)) {
    if (HaveModules)
      CmdArgs.push_back("-fno-implicit-modules");
  } else if (HaveModules) {
    ImplicitModules = true;
    // -fmodule-cache-path specifies where our implicitly-built module files
    // should be written.
    SmallString<128> Path;
    if (Arg *A = Args.getLastArg(options::OPT_fmodules_cache_path))
      Path = A->getValue();

    bool HasPath = true;
    if (C.isForDiagnostics()) {
      // When generating crash reports, we want to emit the modules along with
      // the reproduction sources, so we ignore any provided module path.
      Path = Output.getFilename();
      llvm::sys::path::replace_extension(Path, ".cache");
      llvm::sys::path::append(Path, "modules");
    } else if (Path.empty()) {
      // No module path was provided: use the default.
      HasPath = Driver::getDefaultModuleCachePath(Path);
    }

    // `HasPath` will only be false if getDefaultModuleCachePath() fails.
    // That being said, that failure is unlikely and not caching is harmless.
    if (HasPath) {
      const char Arg[] = "-fmodules-cache-path=";
      Path.insert(Path.begin(), Arg, Arg + strlen(Arg));
      CmdArgs.push_back(Args.MakeArgString(Path));
    }
  }

  if (HaveModules) {
    // -fprebuilt-module-path specifies where to load the prebuilt module files.
    for (const Arg *A : Args.filtered(options::OPT_fprebuilt_module_path)) {
      CmdArgs.push_back(Args.MakeArgString(
          std::string("-fprebuilt-module-path=") + A->getValue()));
      A->claim();
    }
    if (Args.hasFlag(options::OPT_fprebuilt_implicit_modules,
                     options::OPT_fno_prebuilt_implicit_modules, false))
      CmdArgs.push_back("-fprebuilt-implicit-modules");
    if (Args.hasFlag(options::OPT_fmodules_validate_input_files_content,
                     options::OPT_fno_modules_validate_input_files_content,
                     false))
      CmdArgs.push_back("-fvalidate-ast-input-files-content");
  }

  // -fmodule-name specifies the module that is currently being built (or
  // used for header checking by -fmodule-maps).
  Args.AddLastArg(CmdArgs, options::OPT_fmodule_name_EQ);

  // -fmodule-map-file can be used to specify files containing module
  // definitions.
  Args.AddAllArgs(CmdArgs, options::OPT_fmodule_map_file);

  // -fbuiltin-module-map can be used to load the clang
  // builtin headers modulemap file.
  if (Args.hasArg(options::OPT_fbuiltin_module_map)) {
    SmallString<128> BuiltinModuleMap(D.ResourceDir);
    llvm::sys::path::append(BuiltinModuleMap, "include");
    llvm::sys::path::append(BuiltinModuleMap, "module.modulemap");
    if (llvm::sys::fs::exists(BuiltinModuleMap))
      CmdArgs.push_back(
          Args.MakeArgString("-fmodule-map-file=" + BuiltinModuleMap));
  }

  // The -fmodule-file=<name>=<file> form specifies the mapping of module
  // names to precompiled module files (the module is loaded only if used).
  // The -fmodule-file=<file> form can be used to unconditionally load
  // precompiled module files (whether used or not).
  if (HaveModules)
    Args.AddAllArgs(CmdArgs, options::OPT_fmodule_file);
  else
    Args.ClaimAllArgs(options::OPT_fmodule_file);

  // When building modules and generating crashdumps, we need to dump a module
  // dependency VFS alongside the output.
  if (HaveClangModules && C.isForDiagnostics()) {
    SmallString<128> VFSDir(Output.getFilename());
    llvm::sys::path::replace_extension(VFSDir, ".cache");
    // Add the cache directory as a temp so the crash diagnostics pick it up.
    C.addTempFile(Args.MakeArgString(VFSDir));

    llvm::sys::path::append(VFSDir, "vfs");
    CmdArgs.push_back("-module-dependency-dir");
    CmdArgs.push_back(Args.MakeArgString(VFSDir));
  }

  if (HaveClangModules)
    Args.AddLastArg(CmdArgs, options::OPT_fmodules_user_build_path);

  // Pass through all -fmodules-ignore-macro arguments.
  Args.AddAllArgs(CmdArgs, options::OPT_fmodules_ignore_macro);
  Args.AddLastArg(CmdArgs, options::OPT_fmodules_prune_interval);
  Args.AddLastArg(CmdArgs, options::OPT_fmodules_prune_after);

  if (HaveClangModules) {
    Args.AddLastArg(CmdArgs, options::OPT_fbuild_session_timestamp);

    if (Arg *A = Args.getLastArg(options::OPT_fbuild_session_file)) {
      if (Args.hasArg(options::OPT_fbuild_session_timestamp))
        D.Diag(diag::err_drv_argument_not_allowed_with)
            << A->getAsString(Args) << "-fbuild-session-timestamp";

      llvm::sys::fs::file_status Status;
      if (llvm::sys::fs::status(A->getValue(), Status))
        D.Diag(diag::err_drv_no_such_file) << A->getValue();
      CmdArgs.push_back(Args.MakeArgString(
          "-fbuild-session-timestamp=" +
          Twine((uint64_t)std::chrono::duration_cast<std::chrono::seconds>(
                    Status.getLastModificationTime().time_since_epoch())
                    .count())));
    }

    if (Args.getLastArg(
            options::OPT_fmodules_validate_once_per_build_session)) {
      if (!Args.getLastArg(options::OPT_fbuild_session_timestamp,
                           options::OPT_fbuild_session_file))
        D.Diag(diag::err_drv_modules_validate_once_requires_timestamp);

      Args.AddLastArg(CmdArgs,
                      options::OPT_fmodules_validate_once_per_build_session);
    }

    if (Args.hasFlag(options::OPT_fmodules_validate_system_headers,
                     options::OPT_fno_modules_validate_system_headers,
                     ImplicitModules))
      CmdArgs.push_back("-fmodules-validate-system-headers");

    Args.AddLastArg(CmdArgs,
                    options::OPT_fmodules_disable_diagnostic_validation);
  } else {
    Args.ClaimAllArgs(options::OPT_fbuild_session_timestamp);
    Args.ClaimAllArgs(options::OPT_fbuild_session_file);
    Args.ClaimAllArgs(options::OPT_fmodules_validate_once_per_build_session);
    Args.ClaimAllArgs(options::OPT_fmodules_validate_system_headers);
    Args.ClaimAllArgs(options::OPT_fno_modules_validate_system_headers);
    Args.ClaimAllArgs(options::OPT_fmodules_disable_diagnostic_validation);
  }
}

static void RenderCharacterOptions(const ArgList &Args, const llvm::Triple &T,
                                   ArgStringList &CmdArgs) {
  // -fsigned-char is default.
  if (const Arg *A = Args.getLastArg(options::OPT_fsigned_char,
                                     options::OPT_fno_signed_char,
                                     options::OPT_funsigned_char,
                                     options::OPT_fno_unsigned_char)) {
    if (A->getOption().matches(options::OPT_funsigned_char) ||
        A->getOption().matches(options::OPT_fno_signed_char)) {
      CmdArgs.push_back("-fno-signed-char");
    }
  } else if (!isSignedCharDefault(T)) {
    CmdArgs.push_back("-fno-signed-char");
  }

  // The default depends on the language standard.
  Args.AddLastArg(CmdArgs, options::OPT_fchar8__t, options::OPT_fno_char8__t);

  if (const Arg *A = Args.getLastArg(options::OPT_fshort_wchar,
                                     options::OPT_fno_short_wchar)) {
    if (A->getOption().matches(options::OPT_fshort_wchar)) {
      CmdArgs.push_back("-fwchar-type=short");
      CmdArgs.push_back("-fno-signed-wchar");
    } else {
      bool IsARM = T.isARM() || T.isThumb() || T.isAArch64();
      CmdArgs.push_back("-fwchar-type=int");
      if (T.isOSzOS() ||
          (IsARM && !(T.isOSWindows() || T.isOSNetBSD() || T.isOSOpenBSD())))
        CmdArgs.push_back("-fno-signed-wchar");
      else
        CmdArgs.push_back("-fsigned-wchar");
    }
  }
}

static void RenderObjCOptions(const ToolChain &TC, const Driver &D,
                              const llvm::Triple &T, const ArgList &Args,
                              ObjCRuntime &Runtime, bool InferCovariantReturns,
                              const InputInfo &Input, ArgStringList &CmdArgs) {
  const llvm::Triple::ArchType Arch = TC.getArch();

  // -fobjc-dispatch-method is only relevant with the nonfragile-abi, and legacy
  // is the default. Except for deployment target of 10.5, next runtime is
  // always legacy dispatch and -fno-objc-legacy-dispatch gets ignored silently.
  if (Runtime.isNonFragile()) {
    if (!Args.hasFlag(options::OPT_fobjc_legacy_dispatch,
                      options::OPT_fno_objc_legacy_dispatch,
                      Runtime.isLegacyDispatchDefaultForArch(Arch))) {
      if (TC.UseObjCMixedDispatch())
        CmdArgs.push_back("-fobjc-dispatch-method=mixed");
      else
        CmdArgs.push_back("-fobjc-dispatch-method=non-legacy");
    }
  }

  // When ObjectiveC legacy runtime is in effect on MacOSX, turn on the option
  // to do Array/Dictionary subscripting by default.
  if (Arch == llvm::Triple::x86 && T.isMacOSX() &&
      Runtime.getKind() == ObjCRuntime::FragileMacOSX && Runtime.isNeXTFamily())
    CmdArgs.push_back("-fobjc-subscripting-legacy-runtime");

  // Allow -fno-objc-arr to trump -fobjc-arr/-fobjc-arc.
  // NOTE: This logic is duplicated in ToolChains.cpp.
  if (isObjCAutoRefCount(Args)) {
    TC.CheckObjCARC();

    CmdArgs.push_back("-fobjc-arc");

    // FIXME: It seems like this entire block, and several around it should be
    // wrapped in isObjC, but for now we just use it here as this is where it
    // was being used previously.
    if (types::isCXX(Input.getType()) && types::isObjC(Input.getType())) {
      if (TC.GetCXXStdlibType(Args) == ToolChain::CST_Libcxx)
        CmdArgs.push_back("-fobjc-arc-cxxlib=libc++");
      else
        CmdArgs.push_back("-fobjc-arc-cxxlib=libstdc++");
    }

    // Allow the user to enable full exceptions code emission.
    // We default off for Objective-C, on for Objective-C++.
    if (Args.hasFlag(options::OPT_fobjc_arc_exceptions,
                     options::OPT_fno_objc_arc_exceptions,
                     /*Default=*/types::isCXX(Input.getType())))
      CmdArgs.push_back("-fobjc-arc-exceptions");
  }

  // Silence warning for full exception code emission options when explicitly
  // set to use no ARC.
  if (Args.hasArg(options::OPT_fno_objc_arc)) {
    Args.ClaimAllArgs(options::OPT_fobjc_arc_exceptions);
    Args.ClaimAllArgs(options::OPT_fno_objc_arc_exceptions);
  }

  // Allow the user to control whether messages can be converted to runtime
  // functions.
  if (types::isObjC(Input.getType())) {
    auto *Arg = Args.getLastArg(
        options::OPT_fobjc_convert_messages_to_runtime_calls,
        options::OPT_fno_objc_convert_messages_to_runtime_calls);
    if (Arg &&
        Arg->getOption().matches(
            options::OPT_fno_objc_convert_messages_to_runtime_calls))
      CmdArgs.push_back("-fno-objc-convert-messages-to-runtime-calls");
  }

  // -fobjc-infer-related-result-type is the default, except in the Objective-C
  // rewriter.
  if (InferCovariantReturns)
    CmdArgs.push_back("-fno-objc-infer-related-result-type");

  // Pass down -fobjc-weak or -fno-objc-weak if present.
  if (types::isObjC(Input.getType())) {
    auto WeakArg =
        Args.getLastArg(options::OPT_fobjc_weak, options::OPT_fno_objc_weak);
    if (!WeakArg) {
      // nothing to do
    } else if (!Runtime.allowsWeak()) {
      if (WeakArg->getOption().matches(options::OPT_fobjc_weak))
        D.Diag(diag::err_objc_weak_unsupported);
    } else {
      WeakArg->render(Args, CmdArgs);
    }
  }

  if (Args.hasArg(options::OPT_fobjc_disable_direct_methods_for_testing))
    CmdArgs.push_back("-fobjc-disable-direct-methods-for-testing");
}

static void RenderDiagnosticsOptions(const Driver &D, const ArgList &Args,
                                     ArgStringList &CmdArgs) {
  bool CaretDefault = true;
  bool ColumnDefault = true;

  if (const Arg *A = Args.getLastArg(options::OPT__SLASH_diagnostics_classic,
                                     options::OPT__SLASH_diagnostics_column,
                                     options::OPT__SLASH_diagnostics_caret)) {
    switch (A->getOption().getID()) {
    case options::OPT__SLASH_diagnostics_caret:
      CaretDefault = true;
      ColumnDefault = true;
      break;
    case options::OPT__SLASH_diagnostics_column:
      CaretDefault = false;
      ColumnDefault = true;
      break;
    case options::OPT__SLASH_diagnostics_classic:
      CaretDefault = false;
      ColumnDefault = false;
      break;
    }
  }

  // -fcaret-diagnostics is default.
  if (!Args.hasFlag(options::OPT_fcaret_diagnostics,
                    options::OPT_fno_caret_diagnostics, CaretDefault))
    CmdArgs.push_back("-fno-caret-diagnostics");

  Args.addOptOutFlag(CmdArgs, options::OPT_fdiagnostics_fixit_info,
                     options::OPT_fno_diagnostics_fixit_info);
  Args.addOptOutFlag(CmdArgs, options::OPT_fdiagnostics_show_option,
                     options::OPT_fno_diagnostics_show_option);

  if (const Arg *A =
          Args.getLastArg(options::OPT_fdiagnostics_show_category_EQ)) {
    CmdArgs.push_back("-fdiagnostics-show-category");
    CmdArgs.push_back(A->getValue());
  }

  Args.addOptInFlag(CmdArgs, options::OPT_fdiagnostics_show_hotness,
                    options::OPT_fno_diagnostics_show_hotness);

  if (const Arg *A =
          Args.getLastArg(options::OPT_fdiagnostics_hotness_threshold_EQ)) {
    std::string Opt =
        std::string("-fdiagnostics-hotness-threshold=") + A->getValue();
    CmdArgs.push_back(Args.MakeArgString(Opt));
  }

  if (const Arg *A = Args.getLastArg(options::OPT_fdiagnostics_format_EQ)) {
    CmdArgs.push_back("-fdiagnostics-format");
    CmdArgs.push_back(A->getValue());
    if (StringRef(A->getValue()) == "sarif" ||
        StringRef(A->getValue()) == "SARIF")
      D.Diag(diag::warn_drv_sarif_format_unstable);
  }

  if (const Arg *A = Args.getLastArg(
          options::OPT_fdiagnostics_show_note_include_stack,
          options::OPT_fno_diagnostics_show_note_include_stack)) {
    const Option &O = A->getOption();
    if (O.matches(options::OPT_fdiagnostics_show_note_include_stack))
      CmdArgs.push_back("-fdiagnostics-show-note-include-stack");
    else
      CmdArgs.push_back("-fno-diagnostics-show-note-include-stack");
  }

  // Color diagnostics are parsed by the driver directly from argv and later
  // re-parsed to construct this job; claim any possible color diagnostic here
  // to avoid warn_drv_unused_argument and diagnose bad
  // OPT_fdiagnostics_color_EQ values.
  Args.getLastArg(options::OPT_fcolor_diagnostics,
                  options::OPT_fno_color_diagnostics);
  if (const Arg *A = Args.getLastArg(options::OPT_fdiagnostics_color_EQ)) {
    StringRef Value(A->getValue());
    if (Value != "always" && Value != "never" && Value != "auto")
      D.Diag(diag::err_drv_invalid_argument_to_option)
          << Value << A->getOption().getName();
  }

  if (D.getDiags().getDiagnosticOptions().ShowColors)
    CmdArgs.push_back("-fcolor-diagnostics");

  if (Args.hasArg(options::OPT_fansi_escape_codes))
    CmdArgs.push_back("-fansi-escape-codes");

  Args.addOptOutFlag(CmdArgs, options::OPT_fshow_source_location,
                     options::OPT_fno_show_source_location);

  if (Args.hasArg(options::OPT_fdiagnostics_absolute_paths))
    CmdArgs.push_back("-fdiagnostics-absolute-paths");

  if (!Args.hasFlag(options::OPT_fshow_column, options::OPT_fno_show_column,
                    ColumnDefault))
    CmdArgs.push_back("-fno-show-column");

  Args.addOptOutFlag(CmdArgs, options::OPT_fspell_checking,
                     options::OPT_fno_spell_checking);
}

DwarfFissionKind tools::getDebugFissionKind(const Driver &D,
                                            const ArgList &Args, Arg *&Arg) {
  Arg = Args.getLastArg(options::OPT_gsplit_dwarf, options::OPT_gsplit_dwarf_EQ,
                        options::OPT_gno_split_dwarf);
  if (!Arg || Arg->getOption().matches(options::OPT_gno_split_dwarf))
    return DwarfFissionKind::None;

  if (Arg->getOption().matches(options::OPT_gsplit_dwarf))
    return DwarfFissionKind::Split;

  StringRef Value = Arg->getValue();
  if (Value == "split")
    return DwarfFissionKind::Split;
  if (Value == "single")
    return DwarfFissionKind::Single;

  D.Diag(diag::err_drv_unsupported_option_argument)
      << Arg->getOption().getName() << Arg->getValue();
  return DwarfFissionKind::None;
}

static void renderDwarfFormat(const Driver &D, const llvm::Triple &T,
                              const ArgList &Args, ArgStringList &CmdArgs,
                              unsigned DwarfVersion) {
  auto *DwarfFormatArg =
      Args.getLastArg(options::OPT_gdwarf64, options::OPT_gdwarf32);
  if (!DwarfFormatArg)
    return;

  if (DwarfFormatArg->getOption().matches(options::OPT_gdwarf64)) {
    if (DwarfVersion < 3)
      D.Diag(diag::err_drv_argument_only_allowed_with)
          << DwarfFormatArg->getAsString(Args) << "DWARFv3 or greater";
    else if (!T.isArch64Bit())
      D.Diag(diag::err_drv_argument_only_allowed_with)
          << DwarfFormatArg->getAsString(Args) << "64 bit architecture";
    else if (!T.isOSBinFormatELF())
      D.Diag(diag::err_drv_argument_only_allowed_with)
          << DwarfFormatArg->getAsString(Args) << "ELF platforms";
  }

  DwarfFormatArg->render(Args, CmdArgs);
}

static void renderDebugOptions(const ToolChain &TC, const Driver &D,
                               const llvm::Triple &T, const ArgList &Args,
                               bool EmitCodeView, bool IRInput,
                               ArgStringList &CmdArgs,
                               codegenoptions::DebugInfoKind &DebugInfoKind,
                               DwarfFissionKind &DwarfFission) {
  if (Args.hasFlag(options::OPT_fdebug_info_for_profiling,
                   options::OPT_fno_debug_info_for_profiling, false) &&
      checkDebugInfoOption(
          Args.getLastArg(options::OPT_fdebug_info_for_profiling), Args, D, TC))
    CmdArgs.push_back("-fdebug-info-for-profiling");

  // The 'g' groups options involve a somewhat intricate sequence of decisions
  // about what to pass from the driver to the frontend, but by the time they
  // reach cc1 they've been factored into three well-defined orthogonal choices:
  //  * what level of debug info to generate
  //  * what dwarf version to write
  //  * what debugger tuning to use
  // This avoids having to monkey around further in cc1 other than to disable
  // codeview if not running in a Windows environment. Perhaps even that
  // decision should be made in the driver as well though.
  llvm::DebuggerKind DebuggerTuning = TC.getDefaultDebuggerTuning();

  bool SplitDWARFInlining =
      Args.hasFlag(options::OPT_fsplit_dwarf_inlining,
                   options::OPT_fno_split_dwarf_inlining, false);

  // Normally -gsplit-dwarf is only useful with -gN. For IR input, Clang does
  // object file generation and no IR generation, -gN should not be needed. So
  // allow -gsplit-dwarf with either -gN or IR input.
  if (IRInput || Args.hasArg(options::OPT_g_Group)) {
    Arg *SplitDWARFArg;
    DwarfFission = getDebugFissionKind(D, Args, SplitDWARFArg);
    if (DwarfFission != DwarfFissionKind::None &&
        !checkDebugInfoOption(SplitDWARFArg, Args, D, TC)) {
      DwarfFission = DwarfFissionKind::None;
      SplitDWARFInlining = false;
    }
  }
  if (const Arg *A = Args.getLastArg(options::OPT_g_Group)) {
    DebugInfoKind = codegenoptions::DebugInfoConstructor;

    // If the last option explicitly specified a debug-info level, use it.
    if (checkDebugInfoOption(A, Args, D, TC) &&
        A->getOption().matches(options::OPT_gN_Group)) {
      DebugInfoKind = DebugLevelToInfoKind(*A);
      // For -g0 or -gline-tables-only, drop -gsplit-dwarf. This gets a bit more
      // complicated if you've disabled inline info in the skeleton CUs
      // (SplitDWARFInlining) - then there's value in composing split-dwarf and
      // line-tables-only, so let those compose naturally in that case.
      if (DebugInfoKind == codegenoptions::NoDebugInfo ||
          DebugInfoKind == codegenoptions::DebugDirectivesOnly ||
          (DebugInfoKind == codegenoptions::DebugLineTablesOnly &&
           SplitDWARFInlining))
        DwarfFission = DwarfFissionKind::None;
    }
  }

  // If a debugger tuning argument appeared, remember it.
  if (const Arg *A =
          Args.getLastArg(options::OPT_gTune_Group, options::OPT_ggdbN_Group)) {
    if (checkDebugInfoOption(A, Args, D, TC)) {
      if (A->getOption().matches(options::OPT_glldb))
        DebuggerTuning = llvm::DebuggerKind::LLDB;
      else if (A->getOption().matches(options::OPT_gsce))
        DebuggerTuning = llvm::DebuggerKind::SCE;
      else if (A->getOption().matches(options::OPT_gdbx))
        DebuggerTuning = llvm::DebuggerKind::DBX;
      else
        DebuggerTuning = llvm::DebuggerKind::GDB;
    }
  }

  // If a -gdwarf argument appeared, remember it.
  const Arg *GDwarfN = getDwarfNArg(Args);
  bool EmitDwarf = false;
  if (GDwarfN) {
    if (checkDebugInfoOption(GDwarfN, Args, D, TC))
      EmitDwarf = true;
    else
      GDwarfN = nullptr;
  }

  if (const Arg *A = Args.getLastArg(options::OPT_gcodeview)) {
    if (checkDebugInfoOption(A, Args, D, TC))
      EmitCodeView = true;
  }

  // If the user asked for debug info but did not explicitly specify -gcodeview
  // or -gdwarf, ask the toolchain for the default format.
  if (!EmitCodeView && !EmitDwarf &&
      DebugInfoKind != codegenoptions::NoDebugInfo) {
    switch (TC.getDefaultDebugFormat()) {
    case codegenoptions::DIF_CodeView:
      EmitCodeView = true;
      break;
    case codegenoptions::DIF_DWARF:
      EmitDwarf = true;
      break;
    }
  }

  unsigned RequestedDWARFVersion = 0; // DWARF version requested by the user
  unsigned EffectiveDWARFVersion = 0; // DWARF version TC can generate. It may
                                      // be lower than what the user wanted.
  unsigned DefaultDWARFVersion = ParseDebugDefaultVersion(TC, Args);
  if (EmitDwarf) {
    // Start with the platform default DWARF version
    RequestedDWARFVersion = TC.GetDefaultDwarfVersion();
    assert(RequestedDWARFVersion &&
           "toolchain default DWARF version must be nonzero");

    // If the user specified a default DWARF version, that takes precedence
    // over the platform default.
    if (DefaultDWARFVersion)
      RequestedDWARFVersion = DefaultDWARFVersion;

    // Override with a user-specified DWARF version
    if (GDwarfN)
      if (auto ExplicitVersion = DwarfVersionNum(GDwarfN->getSpelling()))
        RequestedDWARFVersion = ExplicitVersion;
    // Clamp effective DWARF version to the max supported by the toolchain.
    EffectiveDWARFVersion =
        std::min(RequestedDWARFVersion, TC.getMaxDwarfVersion());
  }

  // -gline-directives-only supported only for the DWARF debug info.
  if (RequestedDWARFVersion == 0 &&
      DebugInfoKind == codegenoptions::DebugDirectivesOnly)
    DebugInfoKind = codegenoptions::NoDebugInfo;

  // strict DWARF is set to false by default. But for DBX, we need it to be set
  // as true by default.
  if (const Arg *A = Args.getLastArg(options::OPT_gstrict_dwarf))
    (void)checkDebugInfoOption(A, Args, D, TC);
  if (Args.hasFlag(options::OPT_gstrict_dwarf, options::OPT_gno_strict_dwarf,
                   DebuggerTuning == llvm::DebuggerKind::DBX))
    CmdArgs.push_back("-gstrict-dwarf");

  // And we handle flag -grecord-gcc-switches later with DWARFDebugFlags.
  Args.ClaimAllArgs(options::OPT_g_flags_Group);

  // Column info is included by default for everything except SCE and
  // CodeView. Clang doesn't track end columns, just starting columns, which,
  // in theory, is fine for CodeView (and PDB).  In practice, however, the
  // Microsoft debuggers don't handle missing end columns well, and the AIX
  // debugger DBX also doesn't handle the columns well, so it's better not to
  // include any column info.
  if (const Arg *A = Args.getLastArg(options::OPT_gcolumn_info))
    (void)checkDebugInfoOption(A, Args, D, TC);
  if (!Args.hasFlag(options::OPT_gcolumn_info, options::OPT_gno_column_info,
                    !EmitCodeView &&
                        (DebuggerTuning != llvm::DebuggerKind::SCE &&
                         DebuggerTuning != llvm::DebuggerKind::DBX)))
    CmdArgs.push_back("-gno-column-info");

  // FIXME: Move backend command line options to the module.
  // If -gline-tables-only or -gline-directives-only is the last option it wins.
  if (const Arg *A = Args.getLastArg(options::OPT_gmodules))
    if (checkDebugInfoOption(A, Args, D, TC)) {
      if (DebugInfoKind != codegenoptions::DebugLineTablesOnly &&
          DebugInfoKind != codegenoptions::DebugDirectivesOnly) {
        DebugInfoKind = codegenoptions::DebugInfoConstructor;
        CmdArgs.push_back("-dwarf-ext-refs");
        CmdArgs.push_back("-fmodule-format=obj");
      }
    }

  if (T.isOSBinFormatELF() && SplitDWARFInlining)
    CmdArgs.push_back("-fsplit-dwarf-inlining");

  // After we've dealt with all combinations of things that could
  // make DebugInfoKind be other than None or DebugLineTablesOnly,
  // figure out if we need to "upgrade" it to standalone debug info.
  // We parse these two '-f' options whether or not they will be used,
  // to claim them even if you wrote "-fstandalone-debug -gline-tables-only"
  bool NeedFullDebug = Args.hasFlag(
      options::OPT_fstandalone_debug, options::OPT_fno_standalone_debug,
      DebuggerTuning == llvm::DebuggerKind::LLDB ||
          TC.GetDefaultStandaloneDebug());
  if (const Arg *A = Args.getLastArg(options::OPT_fstandalone_debug))
    (void)checkDebugInfoOption(A, Args, D, TC);

  if (DebugInfoKind == codegenoptions::LimitedDebugInfo ||
      DebugInfoKind == codegenoptions::DebugInfoConstructor) {
    if (Args.hasFlag(options::OPT_fno_eliminate_unused_debug_types,
                     options::OPT_feliminate_unused_debug_types, false))
      DebugInfoKind = codegenoptions::UnusedTypeInfo;
    else if (NeedFullDebug)
      DebugInfoKind = codegenoptions::FullDebugInfo;
  }

  if (Args.hasFlag(options::OPT_gembed_source, options::OPT_gno_embed_source,
                   false)) {
    // Source embedding is a vendor extension to DWARF v5. By now we have
    // checked if a DWARF version was stated explicitly, and have otherwise
    // fallen back to the target default, so if this is still not at least 5
    // we emit an error.
    const Arg *A = Args.getLastArg(options::OPT_gembed_source);
    if (RequestedDWARFVersion < 5)
      D.Diag(diag::err_drv_argument_only_allowed_with)
          << A->getAsString(Args) << "-gdwarf-5";
    else if (EffectiveDWARFVersion < 5)
      // The toolchain has reduced allowed dwarf version, so we can't enable
      // -gembed-source.
      D.Diag(diag::warn_drv_dwarf_version_limited_by_target)
          << A->getAsString(Args) << TC.getTripleString() << 5
          << EffectiveDWARFVersion;
    else if (checkDebugInfoOption(A, Args, D, TC))
      CmdArgs.push_back("-gembed-source");
  }

  if (EmitCodeView) {
    CmdArgs.push_back("-gcodeview");

    // Emit codeview type hashes if requested.
    if (Args.hasFlag(options::OPT_gcodeview_ghash,
                     options::OPT_gno_codeview_ghash, false)) {
      CmdArgs.push_back("-gcodeview-ghash");
    }
  }

  // Omit inline line tables if requested.
  if (Args.hasFlag(options::OPT_gno_inline_line_tables,
                   options::OPT_ginline_line_tables, false)) {
    CmdArgs.push_back("-gno-inline-line-tables");
  }

  // When emitting remarks, we need at least debug lines in the output.
  if (willEmitRemarks(Args) &&
      DebugInfoKind <= codegenoptions::DebugDirectivesOnly)
    DebugInfoKind = codegenoptions::DebugLineTablesOnly;

  // Adjust the debug info kind for the given toolchain.
  TC.adjustDebugInfoKind(DebugInfoKind, Args);

  RenderDebugEnablingArgs(Args, CmdArgs, DebugInfoKind, EffectiveDWARFVersion,
                          DebuggerTuning);

  // -fdebug-macro turns on macro debug info generation.
  if (Args.hasFlag(options::OPT_fdebug_macro, options::OPT_fno_debug_macro,
                   false))
    if (checkDebugInfoOption(Args.getLastArg(options::OPT_fdebug_macro), Args,
                             D, TC))
      CmdArgs.push_back("-debug-info-macro");

  // -ggnu-pubnames turns on gnu style pubnames in the backend.
  const auto *PubnamesArg =
      Args.getLastArg(options::OPT_ggnu_pubnames, options::OPT_gno_gnu_pubnames,
                      options::OPT_gpubnames, options::OPT_gno_pubnames);
  if (DwarfFission != DwarfFissionKind::None ||
      (PubnamesArg && checkDebugInfoOption(PubnamesArg, Args, D, TC)))
    if (!PubnamesArg ||
        (!PubnamesArg->getOption().matches(options::OPT_gno_gnu_pubnames) &&
         !PubnamesArg->getOption().matches(options::OPT_gno_pubnames)))
      CmdArgs.push_back(PubnamesArg && PubnamesArg->getOption().matches(
                                           options::OPT_gpubnames)
                            ? "-gpubnames"
                            : "-ggnu-pubnames");
  const auto *SimpleTemplateNamesArg =
      Args.getLastArg(options::OPT_gsimple_template_names,
                      options::OPT_gno_simple_template_names);
  bool ForwardTemplateParams = DebuggerTuning == llvm::DebuggerKind::SCE;
  if (SimpleTemplateNamesArg &&
      checkDebugInfoOption(SimpleTemplateNamesArg, Args, D, TC)) {
    const auto &Opt = SimpleTemplateNamesArg->getOption();
    if (Opt.matches(options::OPT_gsimple_template_names)) {
      ForwardTemplateParams = true;
      CmdArgs.push_back("-gsimple-template-names=simple");
    }
  }

  if (Args.hasFlag(options::OPT_fdebug_ranges_base_address,
                   options::OPT_fno_debug_ranges_base_address, false)) {
    CmdArgs.push_back("-fdebug-ranges-base-address");
  }

  // -gdwarf-aranges turns on the emission of the aranges section in the
  // backend.
  // Always enabled for SCE tuning.
  bool NeedAranges = DebuggerTuning == llvm::DebuggerKind::SCE;
  if (const Arg *A = Args.getLastArg(options::OPT_gdwarf_aranges))
    NeedAranges = checkDebugInfoOption(A, Args, D, TC) || NeedAranges;
  if (NeedAranges) {
    CmdArgs.push_back("-mllvm");
    CmdArgs.push_back("-generate-arange-section");
  }

  if (Args.hasFlag(options::OPT_fforce_dwarf_frame,
                   options::OPT_fno_force_dwarf_frame, false))
    CmdArgs.push_back("-fforce-dwarf-frame");

  if (Args.hasFlag(options::OPT_fdebug_types_section,
                   options::OPT_fno_debug_types_section, false)) {
    if (!(T.isOSBinFormatELF() || T.isOSBinFormatWasm())) {
      D.Diag(diag::err_drv_unsupported_opt_for_target)
          << Args.getLastArg(options::OPT_fdebug_types_section)
                 ->getAsString(Args)
          << T.getTriple();
    } else if (checkDebugInfoOption(
                   Args.getLastArg(options::OPT_fdebug_types_section), Args, D,
                   TC)) {
      CmdArgs.push_back("-mllvm");
      CmdArgs.push_back("-generate-type-units");
    }
  }

  // To avoid join/split of directory+filename, the integrated assembler prefers
  // the directory form of .file on all DWARF versions. GNU as doesn't allow the
  // form before DWARF v5.
  if (!Args.hasFlag(options::OPT_fdwarf_directory_asm,
                    options::OPT_fno_dwarf_directory_asm,
                    TC.useIntegratedAs() || EffectiveDWARFVersion >= 5))
    CmdArgs.push_back("-fno-dwarf-directory-asm");

  // Decide how to render forward declarations of template instantiations.
  // SCE wants full descriptions, others just get them in the name.
  if (ForwardTemplateParams)
    CmdArgs.push_back("-debug-forward-template-params");

  // Do we need to explicitly import anonymous namespaces into the parent
  // scope?
  if (DebuggerTuning == llvm::DebuggerKind::SCE)
    CmdArgs.push_back("-dwarf-explicit-import");

  renderDwarfFormat(D, T, Args, CmdArgs, EffectiveDWARFVersion);
  RenderDebugInfoCompressionArgs(Args, CmdArgs, D, TC);
}

<<<<<<< HEAD
/// Check whether the given input tree contains any wrapper actions
static bool ContainsWrapperAction(const Action *A) {
  if (isa<OffloadWrapperJobAction>(A))
    return true;
  for (const auto &AI : A->inputs())
    if (ContainsWrapperAction(AI))
      return true;

  return false;
}

// Put together an external compiler compilation call which is used instead
// of the clang invocation for the host compile of an offload compilation.
// Enabling command line:  clang++ -fsycl -fsycl-host-compiler=<HostExe>
//                         <ClangOpts> -fsycl-host-compiler-options=<HostOpts>
// Any <ClangOpts> used which are phase limiting (preprocessing, assembly,
// object generation) are specifically handled here by specifying the
// equivalent phase limiting option(s).
// It is expected that any user <HostOpts> options passed will be placed
// after any implied options set here.  This will have overriding behaviors
// for any options which are considered to be evaluated from left to right.
// Specifying any <HostOpts> option which conficts any of the implied options
// will result in undefined behavior.  Potential conflicting options:
//  * Output specification options (-o, -Fo, -Fa, etc)
//  * Phase limiting options (-E, -c, -P, etc)
void Clang::ConstructHostCompilerJob(Compilation &C, const JobAction &JA,
                                     const InputInfo &Output,
                                     const InputInfoList &Inputs,
                                     const llvm::opt::ArgList &TCArgs) const {

  // The Host compilation step that occurs here is constructed based on the
  // input from the user.  This consists of the compiler to call and the
  // options that will be used during the compilation.
  ArgStringList HostCompileArgs;
  const InputInfo &InputFile = Inputs.front();
  const ToolChain &TC = getToolChain();

  // Input file.
  HostCompileArgs.push_back(InputFile.getFilename());

  // When performing the host compilation, we are expecting to only be
  // creating intermediate files, namely preprocessor output, assembly or
  // object files.
  // We are making assumptions in regards to what options are used to
  // generate these intermediate files.
  //                gcc/g++/clang/clang++/default | cl
  //  Object:                   -c                | -c
  //  Preprocessed:             -E                | -P -Fi<file>
  //  Assembly:                 -S                | -c -Fa<file>
  //  Header Input:        -include <file>        | -FI <file>
  //
  // The options used are determined by the compiler name and target triple.
  Arg *HostCompilerDefArg =
      TCArgs.getLastArg(options::OPT_fsycl_host_compiler_EQ);
  assert(HostCompilerDefArg && "Expected host compiler designation.");

  bool OutputAdded = false;
  StringRef CompilerName =
      llvm::sys::path::stem(HostCompilerDefArg->getValue());
  if (CompilerName.empty())
    TC.getDriver().Diag(diag::err_drv_missing_arg_mtp)
        << HostCompilerDefArg->getAsString(TCArgs);
  // FIXME: Consider requiring user input to specify a compatibility class
  // to determine the type of host compiler being used.
  SmallVector<StringRef, 4> MSVCCompilers = {"cl", "clang-cl", "icl"};
  bool IsMSVCHostCompiler =
      std::find(MSVCCompilers.begin(), MSVCCompilers.end(), CompilerName) !=
      MSVCCompilers.end();

  auto addMSVCOutputFile = [&](StringRef Opt) {
    SmallString<128> OutOpt(Opt);
    OutOpt += Output.getFilename();
    HostCompileArgs.push_back(TCArgs.MakeArgString(OutOpt));
    OutputAdded = true;
  };
  // FIXME: Reuse existing toolchains which are already supported to put
  // together the options.
  // FIXME: For any potential obscure host compilers that do not use the
  // 'standard' set of options, we should provide a user interface that allows
  // users to override the implied options.
  if (isa<PreprocessJobAction>(JA)) {
    if (IsMSVCHostCompiler) {
      // Check the output file, if it is 'stdout' we want to use -E.
      if (StringRef(Output.getFilename()).equals("-")) {
        HostCompileArgs.push_back("-E");
        OutputAdded = true;
      } else {
        HostCompileArgs.push_back("-P");
        addMSVCOutputFile("-Fi");
      }
    } else
      HostCompileArgs.push_back("-E");
  } else if (isa<AssembleJobAction>(JA)) {
    HostCompileArgs.push_back("-c");
    if (IsMSVCHostCompiler)
      addMSVCOutputFile("-Fo");
  } else {
    assert((isa<CompileJobAction, BackendJobAction>(JA)) &&
           "Invalid action for external host compilation tool.");
    if (JA.getType() == types::TY_PP_Asm) {
      if (IsMSVCHostCompiler) {
        HostCompileArgs.push_back("-c");
        addMSVCOutputFile("-Fa");
        // The MSVC Compiler does not have a way to just create the assembly
        // file so we create the assembly file and object file, and redirect
        // the object file to a temporary.
        std::string ObjTmpName = C.getDriver().GetTemporaryPath("host", "obj");
        StringRef WrapperFileName =
            C.addTempFile(C.getArgs().MakeArgString(ObjTmpName));
        SmallString<128> ObjOutOpt("-Fo");
        ObjOutOpt += WrapperFileName;
        HostCompileArgs.push_back(C.getArgs().MakeArgString(ObjOutOpt));
      } else
        HostCompileArgs.push_back("-S");
    } else {
      TC.getDriver().Diag(diag::err_drv_output_type_with_host_compiler);
    }
  }

  // Add the integration header.
  StringRef Header =
      TC.getDriver().getIntegrationHeader(InputFile.getBaseInput());
  if (types::getPreprocessedType(InputFile.getType()) != types::TY_INVALID &&
      !Header.empty()) {
    HostCompileArgs.push_back(IsMSVCHostCompiler ? "-FI" : "-include");
    HostCompileArgs.push_back(TCArgs.MakeArgString(Header));
  }

  // Add directory in which the original source file resides, as there could
  // be headers that need to be picked up from there.
  SmallString<128> SourcePath(InputFile.getBaseInput());
  llvm::sys::path::remove_filename(SourcePath);
  if (!SourcePath.empty()) {
    HostCompileArgs.push_back(IsMSVCHostCompiler ? "-I" : "-iquote");
    HostCompileArgs.push_back(TCArgs.MakeArgString(SourcePath));
  } else if (llvm::ErrorOr<std::string> CWD =
                 TC.getDriver().getVFS().getCurrentWorkingDirectory()) {
    HostCompileArgs.push_back(IsMSVCHostCompiler ? "-I" : "-iquote");
    HostCompileArgs.push_back(TCArgs.MakeArgString(*CWD));
  }

  // Add default header search directories.
  SmallString<128> BaseDir(C.getDriver().Dir);
  llvm::sys::path::append(BaseDir, "..", "include");
  SmallString<128> SYCLDir(BaseDir);
  llvm::sys::path::append(SYCLDir, "sycl");
  HostCompileArgs.push_back("-I");
  HostCompileArgs.push_back(TCArgs.MakeArgString(SYCLDir));
  HostCompileArgs.push_back("-I");
  HostCompileArgs.push_back(TCArgs.MakeArgString(BaseDir));

  if (!OutputAdded) {
    // Add output file to the command line.  This is assumed to be prefaced
    // with the '-o' option that is used to designate the output file.
    HostCompileArgs.push_back("-o");
    HostCompileArgs.push_back(Output.getFilename());
  }

  SmallString<128> ExecPath;
  if (HostCompilerDefArg) {
    ExecPath = HostCompilerDefArg->getValue();
    if (!ExecPath.empty() && ExecPath == llvm::sys::path::stem(ExecPath))
      ExecPath = TC.GetProgramPath(ExecPath.c_str());
  }

  // Add any user-specified arguments.
  if (Arg *HostCompilerOptsArg =
          TCArgs.getLastArg(options::OPT_fsycl_host_compiler_options_EQ)) {
    SmallVector<const char *, 8> TargetArgs;
    llvm::BumpPtrAllocator BPA;
    llvm::StringSaver S(BPA);
    // Tokenize the string.
    llvm::cl::TokenizeGNUCommandLine(HostCompilerOptsArg->getValue(), S,
                                     TargetArgs);
    llvm::transform(TargetArgs, std::back_inserter(HostCompileArgs),
                    [&TCArgs](StringRef A) { return TCArgs.MakeArgString(A); });
  }
  const Tool *T = TC.SelectTool(JA);
  auto Cmd = std::make_unique<Command>(JA, *T, ResponseFileSupport::None(),
                                       TCArgs.MakeArgString(ExecPath),
                                       HostCompileArgs, None);

  C.addCommand(std::move(Cmd));
=======
static void ProcessVSRuntimeLibrary(const ArgList &Args,
                                    ArgStringList &CmdArgs) {
  unsigned RTOptionID = options::OPT__SLASH_MT;

  if (Args.hasArg(options::OPT__SLASH_LDd))
    // The /LDd option implies /MTd. The dependent lib part can be overridden,
    // but defining _DEBUG is sticky.
    RTOptionID = options::OPT__SLASH_MTd;

  if (Arg *A = Args.getLastArg(options::OPT__SLASH_M_Group))
    RTOptionID = A->getOption().getID();

  if (Arg *A = Args.getLastArg(options::OPT_fms_runtime_lib_EQ)) {
    RTOptionID = llvm::StringSwitch<unsigned>(A->getValue())
                     .Case("static", options::OPT__SLASH_MT)
                     .Case("static_dbg", options::OPT__SLASH_MTd)
                     .Case("dll", options::OPT__SLASH_MD)
                     .Case("dll_dbg", options::OPT__SLASH_MDd)
                     .Default(options::OPT__SLASH_MT);
  }

  StringRef FlagForCRT;
  switch (RTOptionID) {
  case options::OPT__SLASH_MD:
    if (Args.hasArg(options::OPT__SLASH_LDd))
      CmdArgs.push_back("-D_DEBUG");
    CmdArgs.push_back("-D_MT");
    CmdArgs.push_back("-D_DLL");
    FlagForCRT = "--dependent-lib=msvcrt";
    break;
  case options::OPT__SLASH_MDd:
    CmdArgs.push_back("-D_DEBUG");
    CmdArgs.push_back("-D_MT");
    CmdArgs.push_back("-D_DLL");
    FlagForCRT = "--dependent-lib=msvcrtd";
    break;
  case options::OPT__SLASH_MT:
    if (Args.hasArg(options::OPT__SLASH_LDd))
      CmdArgs.push_back("-D_DEBUG");
    CmdArgs.push_back("-D_MT");
    CmdArgs.push_back("-flto-visibility-public-std");
    FlagForCRT = "--dependent-lib=libcmt";
    break;
  case options::OPT__SLASH_MTd:
    CmdArgs.push_back("-D_DEBUG");
    CmdArgs.push_back("-D_MT");
    CmdArgs.push_back("-flto-visibility-public-std");
    FlagForCRT = "--dependent-lib=libcmtd";
    break;
  default:
    llvm_unreachable("Unexpected option ID.");
  }

  if (Args.hasArg(options::OPT__SLASH_Zl)) {
    CmdArgs.push_back("-D_VC_NODEFAULTLIB");
  } else {
    CmdArgs.push_back(FlagForCRT.data());

    // This provides POSIX compatibility (maps 'open' to '_open'), which most
    // users want.  The /Za flag to cl.exe turns this off, but it's not
    // implemented in clang.
    CmdArgs.push_back("--dependent-lib=oldnames");
  }
>>>>>>> fda44bed
}

void Clang::ConstructJob(Compilation &C, const JobAction &JA,
                         const InputInfo &Output, const InputInfoList &Inputs,
                         const ArgList &Args, const char *LinkingOutput) const {
  const auto &TC = getToolChain();
  const llvm::Triple &RawTriple = TC.getTriple();
  const llvm::Triple &Triple = TC.getEffectiveTriple();
  const std::string &TripleStr = Triple.getTriple();

  bool KernelOrKext =
      Args.hasArg(options::OPT_mkernel, options::OPT_fapple_kext);
  const Driver &D = TC.getDriver();
  ArgStringList CmdArgs;

  assert(Inputs.size() >= 1 && "Must have at least one input.");
  // CUDA/HIP compilation may have multiple inputs (source file + results of
  // device-side compilations). OpenMP device jobs also take the host IR as a
  // second input. Module precompilation accepts a list of header files to
  // include as part of the module. API extraction accepts a list of header
  // files whose API information is emitted in the output. All other jobs are
  // expected to have exactly one input.
  // SYCL host jobs accept the integration header from the device-side
  // compilation as a second input.
  bool IsCuda = JA.isOffloading(Action::OFK_Cuda);
  bool IsCudaDevice = JA.isDeviceOffloading(Action::OFK_Cuda);
  bool IsHIP = JA.isOffloading(Action::OFK_HIP);
  bool IsHIPDevice = JA.isDeviceOffloading(Action::OFK_HIP);
  bool IsOpenMPDevice = JA.isDeviceOffloading(Action::OFK_OpenMP);
  bool IsSYCLOffloadDevice = JA.isDeviceOffloading(Action::OFK_SYCL);
  bool IsSYCL = JA.isOffloading(Action::OFK_SYCL);
  bool IsHeaderModulePrecompile = isa<HeaderModulePrecompileJobAction>(JA);
  bool IsExtractAPI = isa<ExtractAPIJobAction>(JA);
  bool IsDeviceOffloadAction = !(JA.isDeviceOffloading(Action::OFK_None) ||
                                 JA.isDeviceOffloading(Action::OFK_Host));
  bool IsHostOffloadingAction =
      JA.isHostOffloading(Action::OFK_OpenMP) ||
      (JA.isHostOffloading(C.getActiveOffloadKinds()) &&
       Args.hasFlag(options::OPT_offload_new_driver,
                    options::OPT_no_offload_new_driver, false));

  bool IsRDCMode =
      Args.hasFlag(options::OPT_fgpu_rdc, options::OPT_fno_gpu_rdc, false);
  bool IsUsingLTO = D.isUsingLTO(IsDeviceOffloadAction);
  auto LTOMode = D.getLTOMode(IsDeviceOffloadAction);
  bool IsFPGASYCLOffloadDevice =
      IsSYCLOffloadDevice &&
      Triple.getSubArch() == llvm::Triple::SPIRSubArch_fpga;

  // Perform the SYCL host compilation using an external compiler if the user
  // requested.
  if (Args.hasArg(options::OPT_fsycl_host_compiler_EQ) && IsSYCL &&
      !IsSYCLOffloadDevice) {
    ConstructHostCompilerJob(C, JA, Output, Inputs, Args);
    return;
  }

  // A header module compilation doesn't have a main input file, so invent a
  // fake one as a placeholder.
  const char *ModuleName = [&] {
    auto *ModuleNameArg = Args.getLastArg(options::OPT_fmodule_name_EQ);
    return ModuleNameArg ? ModuleNameArg->getValue() : "";
  }();
  InputInfo HeaderModuleInput(Inputs[0].getType(), ModuleName, ModuleName);

  // Extract API doesn't have a main input file, so invent a fake one as a
  // placeholder.
  InputInfo ExtractAPIPlaceholderInput(Inputs[0].getType(), "extract-api",
                                       "extract-api");

  const InputInfo &Input = [&]() -> const InputInfo & {
    if (IsHeaderModulePrecompile)
      return HeaderModuleInput;
    if (IsExtractAPI)
      return ExtractAPIPlaceholderInput;
    return Inputs[0];
  }();

  InputInfoList ModuleHeaderInputs;
  InputInfoList ExtractAPIInputs;
  InputInfoList HostOffloadingInputs;
  const InputInfo *CudaDeviceInput = nullptr;
  const InputInfo *OpenMPDeviceInput = nullptr;
  const InputInfo *SYCLDeviceInput = nullptr;
  for (const InputInfo &I : Inputs) {
    if (&I == &Input || I.getType() == types::TY_Nothing) {
      // This is the primary input or contains nothing.
    } else if (IsHeaderModulePrecompile &&
               types::getPrecompiledType(I.getType()) == types::TY_PCH) {
      types::ID Expected = HeaderModuleInput.getType();
      if (I.getType() != Expected) {
        D.Diag(diag::err_drv_module_header_wrong_kind)
            << I.getFilename() << types::getTypeName(I.getType())
            << types::getTypeName(Expected);
      }
      ModuleHeaderInputs.push_back(I);
    } else if (IsExtractAPI) {
      auto ExpectedInputType = ExtractAPIPlaceholderInput.getType();
      if (I.getType() != ExpectedInputType) {
        D.Diag(diag::err_drv_extract_api_wrong_kind)
            << I.getFilename() << types::getTypeName(I.getType())
            << types::getTypeName(ExpectedInputType);
      }
      ExtractAPIInputs.push_back(I);
    } else if (IsHostOffloadingAction) {
      HostOffloadingInputs.push_back(I);
    } else if ((IsCuda || IsHIP) && !CudaDeviceInput) {
      CudaDeviceInput = &I;
    } else if (IsOpenMPDevice && !OpenMPDeviceInput) {
      OpenMPDeviceInput = &I;
    } else if (IsSYCL && !SYCLDeviceInput) {
      SYCLDeviceInput = &I;
    } else {
      llvm_unreachable("unexpectedly given multiple inputs");
    }
  }

  const llvm::Triple *AuxTriple =
      (IsSYCL || IsCuda || IsHIP) ? TC.getAuxTriple() : nullptr;
  bool IsWindowsMSVC = RawTriple.isWindowsMSVCEnvironment();
  bool IsIAMCU = RawTriple.isOSIAMCU();

  // Adjust IsWindowsXYZ for CUDA/HIP/SYCL compilations.  Even when compiling in
  // device mode (i.e., getToolchain().getTriple() is NVPTX/AMDGCN, not
  // Windows), we need to pass Windows-specific flags to cc1.
  if (IsCuda || IsHIP || IsSYCL)
    IsWindowsMSVC |= AuxTriple && AuxTriple->isWindowsMSVCEnvironment();

  // C++ is not supported for IAMCU.
  if (IsIAMCU && types::isCXX(Input.getType()))
    D.Diag(diag::err_drv_clang_unsupported) << "C++ for IAMCU";

  // Invoke ourselves in -cc1 mode.
  //
  // FIXME: Implement custom jobs for internal actions.
  CmdArgs.push_back("-cc1");

  // Add the "effective" target triple.
  CmdArgs.push_back("-triple");
  CmdArgs.push_back(Args.MakeArgString(TripleStr));

  if (const Arg *MJ = Args.getLastArg(options::OPT_MJ)) {
    DumpCompilationDatabase(C, MJ->getValue(), TripleStr, Output, Input, Args);
    Args.ClaimAllArgs(options::OPT_MJ);
  } else if (const Arg *GenCDBFragment =
                 Args.getLastArg(options::OPT_gen_cdb_fragment_path)) {
    DumpCompilationDatabaseFragmentToDir(GenCDBFragment->getValue(), C,
                                         TripleStr, Output, Input, Args);
    Args.ClaimAllArgs(options::OPT_gen_cdb_fragment_path);
  }

  if (IsCuda || IsHIP) {
    // We have to pass the triple of the host if compiling for a CUDA/HIP device
    // and vice-versa.
    std::string NormalizedTriple;
    if (JA.isDeviceOffloading(Action::OFK_Cuda) ||
        JA.isDeviceOffloading(Action::OFK_HIP))
      NormalizedTriple = C.getSingleOffloadToolChain<Action::OFK_Host>()
                             ->getTriple()
                             .normalize();
    else {
      // Host-side compilation.
      NormalizedTriple =
          (IsCuda ? C.getSingleOffloadToolChain<Action::OFK_Cuda>()
                  : C.getSingleOffloadToolChain<Action::OFK_HIP>())
              ->getTriple()
              .normalize();
      if (IsCuda) {
        // We need to figure out which CUDA version we're compiling for, as that
        // determines how we load and launch GPU kernels.
        auto *CTC = static_cast<const toolchains::CudaToolChain *>(
            C.getSingleOffloadToolChain<Action::OFK_Cuda>());
        assert(CTC && "Expected valid CUDA Toolchain.");
        if (CTC && CTC->CudaInstallation.version() != CudaVersion::UNKNOWN)
          CmdArgs.push_back(Args.MakeArgString(
              Twine("-target-sdk-version=") +
              CudaVersionToString(CTC->CudaInstallation.version())));
      }
    }
    CmdArgs.push_back("-aux-triple");
    CmdArgs.push_back(Args.MakeArgString(NormalizedTriple));
  }

  Arg *SYCLStdArg = Args.getLastArg(options::OPT_sycl_std_EQ);

  if (IsSYCLOffloadDevice) {
    // Pass the triple of host when doing SYCL
    llvm::Triple AuxT = C.getDefaultToolChain().getTriple();
    std::string NormalizedTriple = AuxT.normalize();
    CmdArgs.push_back("-aux-triple");
    CmdArgs.push_back(Args.MakeArgString(NormalizedTriple));

    // We want to compile sycl kernels.
    CmdArgs.push_back("-fsycl-is-device");
    CmdArgs.push_back("-fdeclare-spirv-builtins");

    // Default value for FPGA is false, for all other targets is true.
    if (!Args.hasFlag(options::OPT_fsycl_early_optimizations,
                      options::OPT_fno_sycl_early_optimizations,
                      !IsFPGASYCLOffloadDevice))
      CmdArgs.push_back("-fno-sycl-early-optimizations");
    else if (RawTriple.isSPIR()) {
      // Set `sycl-opt` option to configure LLVM passes for SPIR target
      CmdArgs.push_back("-mllvm");
      CmdArgs.push_back("-sycl-opt");
    }

    // Turn on Dead Parameter Elimination Optimization with early optimizations
    // TODO: Enable DAE by default without the Optimization level check in the
    // driver.  The enabling can be done in CodeGenOpt, and we can pass an
    // option to explicitly disable/disable here.
    if (!(RawTriple.isAMDGCN()) &&
        Args.hasFlag(options::OPT_fsycl_dead_args_optimization,
                     options::OPT_fno_sycl_dead_args_optimization,
                     isSYCLOptimizationO2orHigher(Args)))
      CmdArgs.push_back("-fenable-sycl-dae");
    bool IsMSVC = AuxT.isWindowsMSVCEnvironment();
    if (IsMSVC) {
      CmdArgs.push_back("-fms-extensions");
      CmdArgs.push_back("-fms-compatibility");
      CmdArgs.push_back("-fdelayed-template-parsing");
      VersionTuple MSVT = C.getDefaultToolChain().computeMSVCVersion(&D, Args);
      if (!MSVT.empty())
        CmdArgs.push_back(Args.MakeArgString("-fms-compatibility-version=" +
                                             MSVT.getAsString()));
      else {
        const char *LowestMSVCSupported = "19.16.27023"; // VS2017 v15.9
        CmdArgs.push_back(Args.MakeArgString(
            Twine("-fms-compatibility-version=") + LowestMSVCSupported));
      }
    }

    if (Args.hasFlag(options::OPT_fsycl_allow_func_ptr,
                     options::OPT_fno_sycl_allow_func_ptr, false)) {
      CmdArgs.push_back("-fsycl-allow-func-ptr");
    }

    if (Args.hasFlag(options::OPT_fsycl_esimd_force_stateless_mem,
                     options::OPT_fno_sycl_esimd_force_stateless_mem, false))
      CmdArgs.push_back("-fsycl-esimd-force-stateless-mem");

    // Forward -fsycl-instrument-device-code option to cc1. This option will
    // only be used for SPIR-V-based targets.
    if (Triple.isSPIR())
      if (Args.hasFlag(options::OPT_fsycl_instrument_device_code,
                       options::OPT_fno_sycl_instrument_device_code, true))
        CmdArgs.push_back("-fsycl-instrument-device-code");

    if (!SYCLStdArg) {
      // The user had not pass SYCL version, thus we'll employ no-sycl-strict
      // to allow address-space unqualified pointers in function params/return
      // along with marking the same function with explicit SYCL_EXTERNAL
      CmdArgs.push_back("-Wno-sycl-strict");
    }

    // Add the integration header option to generate the header.
    StringRef Header(D.getIntegrationHeader(Input.getBaseInput()));
    if (!Header.empty()) {
      SmallString<128> HeaderOpt("-fsycl-int-header=");
      HeaderOpt.append(Header);
      CmdArgs.push_back(Args.MakeArgString(HeaderOpt));
    }

    if (!Args.hasArg(options::OPT_fno_sycl_use_footer)) {
      // Add the integration footer option to generated the footer.
      StringRef Footer(D.getIntegrationFooter(Input.getBaseInput()));
      if (!Footer.empty()) {
        SmallString<128> FooterOpt("-fsycl-int-footer=");
        FooterOpt.append(Footer);
        CmdArgs.push_back(Args.MakeArgString(FooterOpt));
      }
    }

    // Forward -fsycl-default-sub-group-size if in SYCL mode.
    Args.AddLastArg(CmdArgs, options::OPT_fsycl_default_sub_group_size);
  }

  if (IsSYCL) {
    // Set options for both host and device
    if (Arg *A = Args.getLastArg(options::OPT_fsycl_id_queries_fit_in_int,
                                 options::OPT_fno_sycl_id_queries_fit_in_int))
      A->render(Args, CmdArgs);

    if (SYCLStdArg) {
      SYCLStdArg->render(Args, CmdArgs);
      CmdArgs.push_back("-fsycl-std-layout-kernel-params");
    } else {
      // Ensure the default version in SYCL mode is 2020.
      CmdArgs.push_back("-sycl-std=2020");
    }

    if (!Args.hasFlag(options::OPT_fsycl_unnamed_lambda,
                      options::OPT_fno_sycl_unnamed_lambda, true))
      CmdArgs.push_back("-fno-sycl-unnamed-lambda");

    // Add the Unique ID prefix
    StringRef UniqueID = D.getSYCLUniqueID(Input.getBaseInput());
    if (!UniqueID.empty())
      CmdArgs.push_back(
          Args.MakeArgString(Twine("-fsycl-unique-prefix=") + UniqueID));

    // Disable parallel for range-rounding for anything involving FPGA
    auto SYCLTCRange = C.getOffloadToolChains<Action::OFK_SYCL>();
    bool HasFPGA = false;
    for (auto TI = SYCLTCRange.first, TE = SYCLTCRange.second; TI != TE; ++TI) {
      llvm::Triple SYCLTriple = TI->second->getTriple();
      if (SYCLTriple.getSubArch() == llvm::Triple::SPIRSubArch_fpga) {
        HasFPGA = true;
        if (!IsSYCLOffloadDevice) {
          CmdArgs.push_back("-aux-triple");
          CmdArgs.push_back(Args.MakeArgString(SYCLTriple.getTriple()));
        }
        break;
      }
    }
    if (HasFPGA) {
      CmdArgs.push_back("-fsycl-disable-range-rounding");
      // Pass -fintelfpga to both the host and device SYCL compilations if set.
      CmdArgs.push_back("-fintelfpga");
    }

    // Add any options that are needed specific to SYCL offload while
    // performing the host side compilation.
    if (!IsSYCLOffloadDevice) {
      // Add the -include option to add the integration header
      StringRef Header = D.getIntegrationHeader(Input.getBaseInput());
      // Do not add the integration header if we are compiling after the
      // integration footer has been applied.  Check for the append job
      // action to determine this.
      if (types::getPreprocessedType(Input.getType()) != types::TY_INVALID &&
          !Header.empty()) {
        CmdArgs.push_back("-include");
        CmdArgs.push_back(Args.MakeArgString(Header));
        // When creating dependency information, filter out the generated
        // header file.
        CmdArgs.push_back("-dependency-filter");
        CmdArgs.push_back(Args.MakeArgString(Header));

        // Since this is a host compilation and the integration header is
        // included, enable the integration header based diagnostics.
        CmdArgs.push_back("-fsycl-enable-int-header-diags");
      }
      // Let the FE know we are doing a SYCL offload compilation, but we are
      // doing the host pass.
      CmdArgs.push_back("-fsycl-is-host");

      if (!D.IsCLMode()) {
        // SYCL library is guaranteed to work correctly only with dynamic
        // MSVC runtime.
        llvm::Triple AuxT = C.getDefaultToolChain().getTriple();
        if (AuxT.isWindowsMSVCEnvironment()) {
          CmdArgs.push_back("-D_MT");
          CmdArgs.push_back("-D_DLL");
        }
      }
    }
  }

  if (IsOpenMPDevice) {
    // We have to pass the triple of the host if compiling for an OpenMP device.
    std::string NormalizedTriple =
        C.getSingleOffloadToolChain<Action::OFK_Host>()
            ->getTriple()
            .normalize();
    CmdArgs.push_back("-aux-triple");
    CmdArgs.push_back(Args.MakeArgString(NormalizedTriple));
  }

  if (Triple.isOSWindows() && (Triple.getArch() == llvm::Triple::arm ||
                               Triple.getArch() == llvm::Triple::thumb)) {
    unsigned Offset = Triple.getArch() == llvm::Triple::arm ? 4 : 6;
    unsigned Version = 0;
    bool Failure =
        Triple.getArchName().substr(Offset).consumeInteger(10, Version);
    if (Failure || Version < 7)
      D.Diag(diag::err_target_unsupported_arch) << Triple.getArchName()
                                                << TripleStr;
  }

  // Push all default warning arguments that are specific to
  // the given target.  These come before user provided warning options
  // are provided.
  TC.addClangWarningOptions(CmdArgs);

  // FIXME: Subclass ToolChain for SPIR and move this to addClangWarningOptions.
  if (Triple.isSPIR() || Triple.isSPIRV())
    CmdArgs.push_back("-Wspir-compat");

  // Select the appropriate action.
  RewriteKind rewriteKind = RK_None;

  // If CollectArgsForIntegratedAssembler() isn't called below, claim the args
  // it claims when not running an assembler. Otherwise, clang would emit
  // "argument unused" warnings for assembler flags when e.g. adding "-E" to
  // flags while debugging something. That'd be somewhat inconvenient, and it's
  // also inconsistent with most other flags -- we don't warn on
  // -ffunction-sections not being used in -E mode either for example, even
  // though it's not really used either.
  if (!isa<AssembleJobAction>(JA)) {
    // The args claimed here should match the args used in
    // CollectArgsForIntegratedAssembler().
    if (TC.useIntegratedAs()) {
      Args.ClaimAllArgs(options::OPT_mrelax_all);
      Args.ClaimAllArgs(options::OPT_mno_relax_all);
      Args.ClaimAllArgs(options::OPT_mincremental_linker_compatible);
      Args.ClaimAllArgs(options::OPT_mno_incremental_linker_compatible);
      switch (C.getDefaultToolChain().getArch()) {
      case llvm::Triple::arm:
      case llvm::Triple::armeb:
      case llvm::Triple::thumb:
      case llvm::Triple::thumbeb:
        Args.ClaimAllArgs(options::OPT_mimplicit_it_EQ);
        break;
      default:
        break;
      }
    }
    Args.ClaimAllArgs(options::OPT_Wa_COMMA);
    Args.ClaimAllArgs(options::OPT_Xassembler);
    Args.ClaimAllArgs(options::OPT_femit_dwarf_unwind_EQ);
  }

  if (isa<AnalyzeJobAction>(JA)) {
    assert(JA.getType() == types::TY_Plist && "Invalid output type.");
    CmdArgs.push_back("-analyze");
  } else if (isa<MigrateJobAction>(JA)) {
    CmdArgs.push_back("-migrate");
  } else if (isa<PreprocessJobAction>(JA)) {
    if (Output.getType() == types::TY_Dependencies)
      CmdArgs.push_back("-Eonly");
    else {
      CmdArgs.push_back("-E");
      if (Args.hasArg(options::OPT_rewrite_objc) &&
          !Args.hasArg(options::OPT_g_Group))
        CmdArgs.push_back("-P");
      else if (JA.getType() == types::TY_PP_CXXHeaderUnit)
        CmdArgs.push_back("-fdirectives-only");
    }
  } else if (isa<AssembleJobAction>(JA)) {
    if (IsSYCLOffloadDevice) {
      CmdArgs.push_back("-emit-llvm-bc");
    } else {
      CmdArgs.push_back("-emit-obj");
      CollectArgsForIntegratedAssembler(C, Args, CmdArgs, D);
    }

    // Also ignore explicit -force_cpusubtype_ALL option.
    (void)Args.hasArg(options::OPT_force__cpusubtype__ALL);
  } else if (isa<PrecompileJobAction>(JA)) {
    if (JA.getType() == types::TY_Nothing)
      CmdArgs.push_back("-fsyntax-only");
    else if (JA.getType() == types::TY_ModuleFile)
      CmdArgs.push_back(IsHeaderModulePrecompile
                            ? "-emit-header-module"
                            : "-emit-module-interface");
    else if (JA.getType() == types::TY_HeaderUnit)
      CmdArgs.push_back("-emit-header-unit");
    else
      CmdArgs.push_back("-emit-pch");
  } else if (isa<VerifyPCHJobAction>(JA)) {
    CmdArgs.push_back("-verify-pch");
  } else if (isa<ExtractAPIJobAction>(JA)) {
    assert(JA.getType() == types::TY_API_INFO &&
           "Extract API actions must generate a API information.");
    CmdArgs.push_back("-extract-api");
    if (Arg *ProductNameArg = Args.getLastArg(options::OPT_product_name_EQ))
      ProductNameArg->render(Args, CmdArgs);
  } else {
    assert((isa<CompileJobAction>(JA) || isa<BackendJobAction>(JA)) &&
           "Invalid action for clang tool.");
    if (JA.getType() == types::TY_Nothing) {
      CmdArgs.push_back("-fsyntax-only");
    } else if (JA.getType() == types::TY_LLVM_IR ||
               JA.getType() == types::TY_LTO_IR) {
      CmdArgs.push_back("-emit-llvm");
    } else if (JA.getType() == types::TY_LLVM_BC ||
               JA.getType() == types::TY_LTO_BC) {
      // Emit textual llvm IR for AMDGPU offloading for -emit-llvm -S
      if (Triple.isAMDGCN() && IsOpenMPDevice && Args.hasArg(options::OPT_S) &&
          Args.hasArg(options::OPT_emit_llvm)) {
        CmdArgs.push_back("-emit-llvm");
      } else {
        CmdArgs.push_back("-emit-llvm-bc");
      }
    } else if (JA.getType() == types::TY_IFS ||
               JA.getType() == types::TY_IFS_CPP) {
      StringRef ArgStr =
          Args.hasArg(options::OPT_interface_stub_version_EQ)
              ? Args.getLastArgValue(options::OPT_interface_stub_version_EQ)
              : "ifs-v1";
      CmdArgs.push_back("-emit-interface-stubs");
      CmdArgs.push_back(
          Args.MakeArgString(Twine("-interface-stub-version=") + ArgStr.str()));
    } else if (JA.getType() == types::TY_PP_Asm) {
      CmdArgs.push_back("-S");
    } else if (JA.getType() == types::TY_AST) {
      CmdArgs.push_back("-emit-pch");
    } else if (JA.getType() == types::TY_ModuleFile) {
      CmdArgs.push_back("-module-file-info");
    } else if (JA.getType() == types::TY_RewrittenObjC) {
      CmdArgs.push_back("-rewrite-objc");
      rewriteKind = RK_NonFragile;
    } else if (JA.getType() == types::TY_RewrittenLegacyObjC) {
      CmdArgs.push_back("-rewrite-objc");
      rewriteKind = RK_Fragile;
    } else {
      assert(JA.getType() == types::TY_PP_Asm && "Unexpected output type!");
    }

    // Preserve use-list order by default when emitting bitcode, so that
    // loading the bitcode up in 'opt' or 'llc' and running passes gives the
    // same result as running passes here.  For LTO, we don't need to preserve
    // the use-list order, since serialization to bitcode is part of the flow.
    if (JA.getType() == types::TY_LLVM_BC)
      CmdArgs.push_back("-emit-llvm-uselists");

    if (IsUsingLTO) {
      // Only AMDGPU supports device-side LTO.
      if (IsDeviceOffloadAction && !JA.isDeviceOffloading(Action::OFK_OpenMP) &&
          !Args.hasFlag(options::OPT_offload_new_driver,
                        options::OPT_no_offload_new_driver, false) &&
          !Triple.isAMDGPU()) {
        D.Diag(diag::err_drv_unsupported_opt_for_target)
            << Args.getLastArg(options::OPT_foffload_lto,
                               options::OPT_foffload_lto_EQ)
                   ->getAsString(Args)
            << Triple.getTriple();
      } else {
        assert(LTOMode == LTOK_Full || LTOMode == LTOK_Thin);
        CmdArgs.push_back(Args.MakeArgString(
            Twine("-flto=") + (LTOMode == LTOK_Thin ? "thin" : "full")));
        CmdArgs.push_back("-flto-unit");
      }
    }
  }

  if (const Arg *A = Args.getLastArg(options::OPT_fthinlto_index_EQ)) {
    if (!types::isLLVMIR(Input.getType()))
      D.Diag(diag::err_drv_arg_requires_bitcode_input) << A->getAsString(Args);
    Args.AddLastArg(CmdArgs, options::OPT_fthinlto_index_EQ);
  }

  if (Args.getLastArg(options::OPT_fthin_link_bitcode_EQ))
    Args.AddLastArg(CmdArgs, options::OPT_fthin_link_bitcode_EQ);

  if (Args.getLastArg(options::OPT_save_temps_EQ))
    Args.AddLastArg(CmdArgs, options::OPT_save_temps_EQ);

  auto *MemProfArg = Args.getLastArg(options::OPT_fmemory_profile,
                                     options::OPT_fmemory_profile_EQ,
                                     options::OPT_fno_memory_profile);
  if (MemProfArg &&
      !MemProfArg->getOption().matches(options::OPT_fno_memory_profile))
    MemProfArg->render(Args, CmdArgs);

  // Embed-bitcode option.
  // Only white-listed flags below are allowed to be embedded.
  if (C.getDriver().embedBitcodeInObject() && !IsUsingLTO &&
      (isa<BackendJobAction>(JA) || isa<AssembleJobAction>(JA))) {
    // Add flags implied by -fembed-bitcode.
    Args.AddLastArg(CmdArgs, options::OPT_fembed_bitcode_EQ);
    // Disable all llvm IR level optimizations.
    CmdArgs.push_back("-disable-llvm-passes");

    // Render target options.
    TC.addClangTargetOptions(Args, CmdArgs, JA.getOffloadingDeviceKind());

    // reject options that shouldn't be supported in bitcode
    // also reject kernel/kext
    static const constexpr unsigned kBitcodeOptionIgnorelist[] = {
        options::OPT_mkernel,
        options::OPT_fapple_kext,
        options::OPT_ffunction_sections,
        options::OPT_fno_function_sections,
        options::OPT_fdata_sections,
        options::OPT_fno_data_sections,
        options::OPT_fbasic_block_sections_EQ,
        options::OPT_funique_internal_linkage_names,
        options::OPT_fno_unique_internal_linkage_names,
        options::OPT_funique_section_names,
        options::OPT_fno_unique_section_names,
        options::OPT_funique_basic_block_section_names,
        options::OPT_fno_unique_basic_block_section_names,
        options::OPT_mrestrict_it,
        options::OPT_mno_restrict_it,
        options::OPT_mstackrealign,
        options::OPT_mno_stackrealign,
        options::OPT_mstack_alignment,
        options::OPT_mcmodel_EQ,
        options::OPT_mlong_calls,
        options::OPT_mno_long_calls,
        options::OPT_ggnu_pubnames,
        options::OPT_gdwarf_aranges,
        options::OPT_fdebug_types_section,
        options::OPT_fno_debug_types_section,
        options::OPT_fdwarf_directory_asm,
        options::OPT_fno_dwarf_directory_asm,
        options::OPT_mrelax_all,
        options::OPT_mno_relax_all,
        options::OPT_ftrap_function_EQ,
        options::OPT_ffixed_r9,
        options::OPT_mfix_cortex_a53_835769,
        options::OPT_mno_fix_cortex_a53_835769,
        options::OPT_ffixed_x18,
        options::OPT_mglobal_merge,
        options::OPT_mno_global_merge,
        options::OPT_mred_zone,
        options::OPT_mno_red_zone,
        options::OPT_Wa_COMMA,
        options::OPT_Xassembler,
        options::OPT_mllvm,
    };
    for (const auto &A : Args)
      if (llvm::is_contained(kBitcodeOptionIgnorelist, A->getOption().getID()))
        D.Diag(diag::err_drv_unsupported_embed_bitcode) << A->getSpelling();

    // Render the CodeGen options that need to be passed.
    Args.addOptOutFlag(CmdArgs, options::OPT_foptimize_sibling_calls,
                       options::OPT_fno_optimize_sibling_calls);

    RenderFloatingPointOptions(TC, D, isOptimizationLevelFast(Args), Args,
                               CmdArgs, JA);

    // Render ABI arguments
    switch (TC.getArch()) {
    default: break;
    case llvm::Triple::arm:
    case llvm::Triple::armeb:
    case llvm::Triple::thumbeb:
      RenderARMABI(D, Triple, Args, CmdArgs);
      break;
    case llvm::Triple::aarch64:
    case llvm::Triple::aarch64_32:
    case llvm::Triple::aarch64_be:
      RenderAArch64ABI(Triple, Args, CmdArgs);
      break;
    }

    // Optimization level for CodeGen.
    if (const Arg *A = Args.getLastArg(options::OPT_O_Group)) {
      if (A->getOption().matches(options::OPT_O4)) {
        CmdArgs.push_back("-O3");
        D.Diag(diag::warn_O4_is_O3);
      } else {
        A->render(Args, CmdArgs);
      }
    }

    // Input/Output file.
    if (Output.getType() == types::TY_Dependencies) {
      // Handled with other dependency code.
    } else if (Output.isFilename()) {
      CmdArgs.push_back("-o");
      CmdArgs.push_back(Output.getFilename());
    } else {
      assert(Output.isNothing() && "Input output.");
    }

    for (const auto &II : Inputs) {
      addDashXForInput(Args, II, CmdArgs);
      if (II.isFilename())
        CmdArgs.push_back(II.getFilename());
      else
        II.getInputArg().renderAsInput(Args, CmdArgs);
    }

    C.addCommand(std::make_unique<Command>(
        JA, *this, ResponseFileSupport::AtFileUTF8(), D.getClangProgramPath(),
        CmdArgs, Inputs, Output));
    return;
  }

  if (C.getDriver().embedBitcodeMarkerOnly() && !IsUsingLTO)
    CmdArgs.push_back("-fembed-bitcode=marker");

  // We normally speed up the clang process a bit by skipping destructors at
  // exit, but when we're generating diagnostics we can rely on some of the
  // cleanup.
  if (!C.isForDiagnostics())
    CmdArgs.push_back("-disable-free");
  CmdArgs.push_back("-clear-ast-before-backend");

#ifdef NDEBUG
  const bool IsAssertBuild = false;
#else
  const bool IsAssertBuild = true;
#endif

  // Disable the verification pass in -asserts builds.
  if (!IsAssertBuild)
    CmdArgs.push_back("-disable-llvm-verifier");

  // Discard value names in assert builds unless otherwise specified.
  if (Args.hasFlag(options::OPT_fdiscard_value_names,
                   options::OPT_fno_discard_value_names,
                   !IsAssertBuild && !IsFPGASYCLOffloadDevice)) {
    if (Args.hasArg(options::OPT_fdiscard_value_names) &&
        llvm::any_of(Inputs, [](const clang::driver::InputInfo &II) {
          return types::isLLVMIR(II.getType());
        })) {
      D.Diag(diag::warn_ignoring_fdiscard_for_bitcode);
    }
    CmdArgs.push_back("-discard-value-names");
  }

  // Set the main file name, so that debug info works even with
  // -save-temps.
  CmdArgs.push_back("-main-file-name");
  CmdArgs.push_back(getBaseInputName(Args, Input));

  // Some flags which affect the language (via preprocessor
  // defines).
  if (Args.hasArg(options::OPT_static))
    CmdArgs.push_back("-static-define");

  if (Args.hasArg(options::OPT_municode))
    CmdArgs.push_back("-DUNICODE");

  if (isa<AnalyzeJobAction>(JA))
    RenderAnalyzerOptions(Args, CmdArgs, Triple, Input);

  if (isa<AnalyzeJobAction>(JA) ||
      (isa<PreprocessJobAction>(JA) && Args.hasArg(options::OPT__analyze)))
    CmdArgs.push_back("-setup-static-analyzer");

  // Enable compatilibily mode to avoid analyzer-config related errors.
  // Since we can't access frontend flags through hasArg, let's manually iterate
  // through them.
  bool FoundAnalyzerConfig = false;
  for (auto *Arg : Args.filtered(options::OPT_Xclang))
    if (StringRef(Arg->getValue()) == "-analyzer-config") {
      FoundAnalyzerConfig = true;
      break;
    }
  if (!FoundAnalyzerConfig)
    for (auto *Arg : Args.filtered(options::OPT_Xanalyzer))
      if (StringRef(Arg->getValue()) == "-analyzer-config") {
        FoundAnalyzerConfig = true;
        break;
      }
  if (FoundAnalyzerConfig)
    CmdArgs.push_back("-analyzer-config-compatibility-mode=true");

  CheckCodeGenerationOptions(D, Args);

  unsigned FunctionAlignment = ParseFunctionAlignment(TC, Args);
  assert(FunctionAlignment <= 31 && "function alignment will be truncated!");
  if (FunctionAlignment) {
    CmdArgs.push_back("-function-alignment");
    CmdArgs.push_back(Args.MakeArgString(std::to_string(FunctionAlignment)));
  }

  // We support -falign-loops=N where N is a power of 2. GCC supports more
  // forms.
  if (const Arg *A = Args.getLastArg(options::OPT_falign_loops_EQ)) {
    unsigned Value = 0;
    if (StringRef(A->getValue()).getAsInteger(10, Value) || Value > 65536)
      TC.getDriver().Diag(diag::err_drv_invalid_int_value)
          << A->getAsString(Args) << A->getValue();
    else if (Value & (Value - 1))
      TC.getDriver().Diag(diag::err_drv_alignment_not_power_of_two)
          << A->getAsString(Args) << A->getValue();
    // Treat =0 as unspecified (use the target preference).
    if (Value)
      CmdArgs.push_back(Args.MakeArgString("-falign-loops=" +
                                           Twine(std::min(Value, 65536u))));
  }

  llvm::Reloc::Model RelocationModel;
  unsigned PICLevel;
  bool IsPIE;
  std::tie(RelocationModel, PICLevel, IsPIE) = ParsePICArgs(TC, Args);

  bool IsROPI = RelocationModel == llvm::Reloc::ROPI ||
                RelocationModel == llvm::Reloc::ROPI_RWPI;
  bool IsRWPI = RelocationModel == llvm::Reloc::RWPI ||
                RelocationModel == llvm::Reloc::ROPI_RWPI;

  if (Args.hasArg(options::OPT_mcmse) &&
      !Args.hasArg(options::OPT_fallow_unsupported)) {
    if (IsROPI)
      D.Diag(diag::err_cmse_pi_are_incompatible) << IsROPI;
    if (IsRWPI)
      D.Diag(diag::err_cmse_pi_are_incompatible) << !IsRWPI;
  }

  if (IsROPI && types::isCXX(Input.getType()) &&
      !Args.hasArg(options::OPT_fallow_unsupported))
    D.Diag(diag::err_drv_ropi_incompatible_with_cxx);

  const char *RMName = RelocationModelName(RelocationModel);
  if (RMName) {
    CmdArgs.push_back("-mrelocation-model");
    CmdArgs.push_back(RMName);
  }
  if (PICLevel > 0) {
    CmdArgs.push_back("-pic-level");
    CmdArgs.push_back(PICLevel == 1 ? "1" : "2");
    if (IsPIE)
      CmdArgs.push_back("-pic-is-pie");
  }

  if (RelocationModel == llvm::Reloc::ROPI ||
      RelocationModel == llvm::Reloc::ROPI_RWPI)
    CmdArgs.push_back("-fropi");
  if (RelocationModel == llvm::Reloc::RWPI ||
      RelocationModel == llvm::Reloc::ROPI_RWPI)
    CmdArgs.push_back("-frwpi");

  if (Arg *A = Args.getLastArg(options::OPT_meabi)) {
    CmdArgs.push_back("-meabi");
    CmdArgs.push_back(A->getValue());
  }

  // -fsemantic-interposition is forwarded to CC1: set the
  // "SemanticInterposition" metadata to 1 (make some linkages interposable) and
  // make default visibility external linkage definitions dso_preemptable.
  //
  // -fno-semantic-interposition: if the target supports .Lfoo$local local
  // aliases (make default visibility external linkage definitions dso_local).
  // This is the CC1 default for ELF to match COFF/Mach-O.
  //
  // Otherwise use Clang's traditional behavior: like
  // -fno-semantic-interposition but local aliases are not used. So references
  // can be interposed if not optimized out.
  if (Triple.isOSBinFormatELF()) {
    Arg *A = Args.getLastArg(options::OPT_fsemantic_interposition,
                             options::OPT_fno_semantic_interposition);
    if (RelocationModel != llvm::Reloc::Static && !IsPIE) {
      // The supported targets need to call AsmPrinter::getSymbolPreferLocal.
      bool SupportsLocalAlias =
          Triple.isAArch64() || Triple.isRISCV() || Triple.isX86();
      if (!A)
        CmdArgs.push_back("-fhalf-no-semantic-interposition");
      else if (A->getOption().matches(options::OPT_fsemantic_interposition))
        A->render(Args, CmdArgs);
      else if (!SupportsLocalAlias)
        CmdArgs.push_back("-fhalf-no-semantic-interposition");
    }
  }

  {
    std::string Model;
    if (Arg *A = Args.getLastArg(options::OPT_mthread_model)) {
      if (!TC.isThreadModelSupported(A->getValue()))
        D.Diag(diag::err_drv_invalid_thread_model_for_target)
            << A->getValue() << A->getAsString(Args);
      Model = A->getValue();
    } else
      Model = TC.getThreadModel();
    if (Model != "posix") {
      CmdArgs.push_back("-mthread-model");
      CmdArgs.push_back(Args.MakeArgString(Model));
    }
  }

  Args.AddLastArg(CmdArgs, options::OPT_fveclib);

  if (Args.hasFlag(options::OPT_fmerge_all_constants,
                   options::OPT_fno_merge_all_constants, false))
    CmdArgs.push_back("-fmerge-all-constants");

  if (Args.hasFlag(options::OPT_fno_delete_null_pointer_checks,
                   options::OPT_fdelete_null_pointer_checks, false))
    CmdArgs.push_back("-fno-delete-null-pointer-checks");

  // LLVM Code Generator Options.

  for (const Arg *A : Args.filtered(options::OPT_frewrite_map_file_EQ)) {
    StringRef Map = A->getValue();
    if (!llvm::sys::fs::exists(Map)) {
      D.Diag(diag::err_drv_no_such_file) << Map;
    } else {
      A->render(Args, CmdArgs);
      A->claim();
    }
  }

  if (Arg *A = Args.getLastArg(options::OPT_mabi_EQ_vec_extabi,
                               options::OPT_mabi_EQ_vec_default)) {
    if (!Triple.isOSAIX())
      D.Diag(diag::err_drv_unsupported_opt_for_target)
          << A->getSpelling() << RawTriple.str();
    if (A->getOption().getID() == options::OPT_mabi_EQ_vec_extabi)
      CmdArgs.push_back("-mabi=vec-extabi");
    else
      CmdArgs.push_back("-mabi=vec-default");
  }

  if (Arg *A = Args.getLastArg(options::OPT_mabi_EQ_quadword_atomics)) {
    if (!Triple.isOSAIX() || Triple.isPPC32())
      D.Diag(diag::err_drv_unsupported_opt_for_target)
        << A->getSpelling() << RawTriple.str();
    CmdArgs.push_back("-mabi=quadword-atomics");
  }

  if (Arg *A = Args.getLastArg(options::OPT_mlong_double_128)) {
    // Emit the unsupported option error until the Clang's library integration
    // support for 128-bit long double is available for AIX.
    if (Triple.isOSAIX())
      D.Diag(diag::err_drv_unsupported_opt_for_target)
          << A->getSpelling() << RawTriple.str();
  }

  if (Arg *A = Args.getLastArg(options::OPT_Wframe_larger_than_EQ)) {
    StringRef v = A->getValue();
    // FIXME: Validate the argument here so we don't produce meaningless errors
    // about -fwarn-stack-size=.
    if (v.empty())
      D.Diag(diag::err_drv_missing_argument) << A->getSpelling() << 1;
    else
      CmdArgs.push_back(Args.MakeArgString("-fwarn-stack-size=" + v));
    A->claim();
  }

  Args.addOptOutFlag(CmdArgs, options::OPT_fjump_tables,
                     options::OPT_fno_jump_tables);
  Args.addOptInFlag(CmdArgs, options::OPT_fprofile_sample_accurate,
                    options::OPT_fno_profile_sample_accurate);
  Args.addOptOutFlag(CmdArgs, options::OPT_fpreserve_as_comments,
                     options::OPT_fno_preserve_as_comments);

  if (Arg *A = Args.getLastArg(options::OPT_mregparm_EQ)) {
    CmdArgs.push_back("-mregparm");
    CmdArgs.push_back(A->getValue());
  }

  if (Arg *A = Args.getLastArg(options::OPT_maix_struct_return,
                               options::OPT_msvr4_struct_return)) {
    if (!TC.getTriple().isPPC32()) {
      D.Diag(diag::err_drv_unsupported_opt_for_target)
          << A->getSpelling() << RawTriple.str();
    } else if (A->getOption().matches(options::OPT_maix_struct_return)) {
      CmdArgs.push_back("-maix-struct-return");
    } else {
      assert(A->getOption().matches(options::OPT_msvr4_struct_return));
      CmdArgs.push_back("-msvr4-struct-return");
    }
  }

  if (Arg *A = Args.getLastArg(options::OPT_fpcc_struct_return,
                               options::OPT_freg_struct_return)) {
    if (TC.getArch() != llvm::Triple::x86) {
      D.Diag(diag::err_drv_unsupported_opt_for_target)
          << A->getSpelling() << RawTriple.str();
    } else if (A->getOption().matches(options::OPT_fpcc_struct_return)) {
      CmdArgs.push_back("-fpcc-struct-return");
    } else {
      assert(A->getOption().matches(options::OPT_freg_struct_return));
      CmdArgs.push_back("-freg-struct-return");
    }
  }

  if (Args.hasFlag(options::OPT_mrtd, options::OPT_mno_rtd, false))
    CmdArgs.push_back("-fdefault-calling-conv=stdcall");

  if (Args.hasArg(options::OPT_fenable_matrix)) {
    // enable-matrix is needed by both the LangOpts and by LLVM.
    CmdArgs.push_back("-fenable-matrix");
    CmdArgs.push_back("-mllvm");
    CmdArgs.push_back("-enable-matrix");
  }

  CodeGenOptions::FramePointerKind FPKeepKind =
                  getFramePointerKind(Args, RawTriple);
  const char *FPKeepKindStr = nullptr;
  switch (FPKeepKind) {
  case CodeGenOptions::FramePointerKind::None:
    FPKeepKindStr = "-mframe-pointer=none";
    break;
  case CodeGenOptions::FramePointerKind::NonLeaf:
    FPKeepKindStr = "-mframe-pointer=non-leaf";
    break;
  case CodeGenOptions::FramePointerKind::All:
    FPKeepKindStr = "-mframe-pointer=all";
    break;
  }
  assert(FPKeepKindStr && "unknown FramePointerKind");
  CmdArgs.push_back(FPKeepKindStr);

  Args.addOptOutFlag(CmdArgs, options::OPT_fzero_initialized_in_bss,
                     options::OPT_fno_zero_initialized_in_bss);

  bool OFastEnabled = isOptimizationLevelFast(Args);
  // If -Ofast is the optimization level, then -fstrict-aliasing should be
  // enabled.  This alias option is being used to simplify the hasFlag logic.
  OptSpecifier StrictAliasingAliasOption =
      OFastEnabled ? options::OPT_Ofast : options::OPT_fstrict_aliasing;
  // We turn strict aliasing off by default if we're in CL mode, since MSVC
  // doesn't do any TBAA.
  bool TBAAOnByDefault = !D.IsCLMode();
  if (!Args.hasFlag(options::OPT_fstrict_aliasing, StrictAliasingAliasOption,
                    options::OPT_fno_strict_aliasing, TBAAOnByDefault))
    CmdArgs.push_back("-relaxed-aliasing");
  if (!Args.hasFlag(options::OPT_fstruct_path_tbaa,
                    options::OPT_fno_struct_path_tbaa, true))
    CmdArgs.push_back("-no-struct-path-tbaa");
  Args.addOptInFlag(CmdArgs, options::OPT_fstrict_enums,
                    options::OPT_fno_strict_enums);
  Args.addOptOutFlag(CmdArgs, options::OPT_fstrict_return,
                     options::OPT_fno_strict_return);
  Args.addOptInFlag(CmdArgs, options::OPT_fallow_editor_placeholders,
                    options::OPT_fno_allow_editor_placeholders);
  Args.addOptInFlag(CmdArgs, options::OPT_fstrict_vtable_pointers,
                    options::OPT_fno_strict_vtable_pointers);
  Args.addOptInFlag(CmdArgs, options::OPT_fforce_emit_vtables,
                    options::OPT_fno_force_emit_vtables);
  Args.addOptOutFlag(CmdArgs, options::OPT_foptimize_sibling_calls,
                     options::OPT_fno_optimize_sibling_calls);
  Args.addOptOutFlag(CmdArgs, options::OPT_fescaping_block_tail_calls,
                     options::OPT_fno_escaping_block_tail_calls);

  Args.AddLastArg(CmdArgs, options::OPT_ffine_grained_bitfield_accesses,
                  options::OPT_fno_fine_grained_bitfield_accesses);

  Args.AddLastArg(CmdArgs, options::OPT_fexperimental_relative_cxx_abi_vtables,
                  options::OPT_fno_experimental_relative_cxx_abi_vtables);

  // Handle segmented stacks.
  if (Args.hasFlag(options::OPT_fsplit_stack, options::OPT_fno_split_stack,
                   false))
    CmdArgs.push_back("-fsplit-stack");

  // -fprotect-parens=0 is default.
  if (Args.hasFlag(options::OPT_fprotect_parens,
                   options::OPT_fno_protect_parens, false))
    CmdArgs.push_back("-fprotect-parens");

  RenderFloatingPointOptions(TC, D, OFastEnabled, Args, CmdArgs, JA);

  if (Arg *A = Args.getLastArg(options::OPT_fextend_args_EQ)) {
    const llvm::Triple::ArchType Arch = TC.getArch();
    if (Arch == llvm::Triple::x86 || Arch == llvm::Triple::x86_64) {
      StringRef V = A->getValue();
      if (V == "64")
        CmdArgs.push_back("-fextend-arguments=64");
      else if (V != "32")
        D.Diag(diag::err_drv_invalid_argument_to_option)
            << A->getValue() << A->getOption().getName();
    } else
      D.Diag(diag::err_drv_unsupported_opt_for_target)
          << A->getOption().getName() << TripleStr;
  }

  if (Arg *A = Args.getLastArg(options::OPT_mdouble_EQ)) {
    if (TC.getArch() == llvm::Triple::avr)
      A->render(Args, CmdArgs);
    else
      D.Diag(diag::err_drv_unsupported_opt_for_target)
          << A->getAsString(Args) << TripleStr;
  }

  if (Arg *A = Args.getLastArg(options::OPT_LongDouble_Group)) {
    if (TC.getTriple().isX86())
      A->render(Args, CmdArgs);
    else if (TC.getTriple().isSPIR() &&
             (A->getOption().getID() == options::OPT_mlong_double_64))
      // Only allow for -mlong-double-64 for SPIR-V
      A->render(Args, CmdArgs);
    else if (TC.getTriple().isPPC() &&
             (A->getOption().getID() != options::OPT_mlong_double_80))
      A->render(Args, CmdArgs);
    else
      D.Diag(diag::err_drv_unsupported_opt_for_target)
          << A->getAsString(Args) << TripleStr;
  }

  // Decide whether to use verbose asm. Verbose assembly is the default on
  // toolchains which have the integrated assembler on by default.
  bool IsIntegratedAssemblerDefault = TC.IsIntegratedAssemblerDefault();
  if (!Args.hasFlag(options::OPT_fverbose_asm, options::OPT_fno_verbose_asm,
                    IsIntegratedAssemblerDefault))
    CmdArgs.push_back("-fno-verbose-asm");

  // Parse 'none' or '$major.$minor'. Disallow -fbinutils-version=0 because we
  // use that to indicate the MC default in the backend.
  if (Arg *A = Args.getLastArg(options::OPT_fbinutils_version_EQ)) {
    StringRef V = A->getValue();
    unsigned Num;
    if (V == "none")
      A->render(Args, CmdArgs);
    else if (!V.consumeInteger(10, Num) && Num > 0 &&
             (V.empty() || (V.consume_front(".") &&
                            !V.consumeInteger(10, Num) && V.empty())))
      A->render(Args, CmdArgs);
    else
      D.Diag(diag::err_drv_invalid_argument_to_option)
          << A->getValue() << A->getOption().getName();
  }

  // If toolchain choose to use MCAsmParser for inline asm don't pass the
  // option to disable integrated-as explictly.
  if (!TC.useIntegratedAs() && !TC.parseInlineAsmUsingAsmParser())
    CmdArgs.push_back("-no-integrated-as");

  if (Args.hasArg(options::OPT_fdebug_pass_structure)) {
    CmdArgs.push_back("-mdebug-pass");
    CmdArgs.push_back("Structure");
  }
  if (Args.hasArg(options::OPT_fdebug_pass_arguments)) {
    CmdArgs.push_back("-mdebug-pass");
    CmdArgs.push_back("Arguments");
  }

  // Enable -mconstructor-aliases except on darwin, where we have to work around
  // a linker bug (see <rdar://problem/7651567>), and CUDA device code, where
  // aliases aren't supported.
  if (!RawTriple.isOSDarwin() && !RawTriple.isNVPTX())
    CmdArgs.push_back("-mconstructor-aliases");

  // Darwin's kernel doesn't support guard variables; just die if we
  // try to use them.
  if (KernelOrKext && RawTriple.isOSDarwin())
    CmdArgs.push_back("-fforbid-guard-variables");

  if (Args.hasFlag(options::OPT_mms_bitfields, options::OPT_mno_ms_bitfields,
                   Triple.isWindowsGNUEnvironment())) {
    CmdArgs.push_back("-mms-bitfields");
  }

  // Non-PIC code defaults to -fdirect-access-external-data while PIC code
  // defaults to -fno-direct-access-external-data. Pass the option if different
  // from the default.
  if (Arg *A = Args.getLastArg(options::OPT_fdirect_access_external_data,
                               options::OPT_fno_direct_access_external_data))
    if (A->getOption().matches(options::OPT_fdirect_access_external_data) !=
        (PICLevel == 0))
      A->render(Args, CmdArgs);

  if (Args.hasFlag(options::OPT_fno_plt, options::OPT_fplt, false)) {
    CmdArgs.push_back("-fno-plt");
  }

  // -fhosted is default.
  // TODO: Audit uses of KernelOrKext and see where it'd be more appropriate to
  // use Freestanding.
  bool Freestanding =
      Args.hasFlag(options::OPT_ffreestanding, options::OPT_fhosted, false) ||
      KernelOrKext;
  if (Freestanding)
    CmdArgs.push_back("-ffreestanding");

  Args.AddLastArg(CmdArgs, options::OPT_fno_knr_functions);

  // This is a coarse approximation of what llvm-gcc actually does, both
  // -fasynchronous-unwind-tables and -fnon-call-exceptions interact in more
  // complicated ways.
  auto SanitizeArgs = TC.getSanitizerArgs(Args);
  bool AsyncUnwindTables = Args.hasFlag(
      options::OPT_fasynchronous_unwind_tables,
      options::OPT_fno_asynchronous_unwind_tables,
      (TC.IsUnwindTablesDefault(Args) || SanitizeArgs.needsUnwindTables()) &&
          !Freestanding);
  bool UnwindTables = Args.hasFlag(options::OPT_funwind_tables,
                                   options::OPT_fno_unwind_tables, false);
  if (AsyncUnwindTables)
    CmdArgs.push_back("-funwind-tables=2");
  else if (UnwindTables)
    CmdArgs.push_back("-funwind-tables=1");

  // Prepare `-aux-target-cpu` and `-aux-target-feature` unless
  // `--gpu-use-aux-triple-only` is specified.
  if (!Args.getLastArg(options::OPT_gpu_use_aux_triple_only) &&
      (IsCudaDevice || (IsSYCL && IsSYCLOffloadDevice) || IsHIPDevice)) {
    const ArgList &HostArgs =
        C.getArgsForToolChain(nullptr, StringRef(), Action::OFK_None);
    std::string HostCPU =
        getCPUName(D, HostArgs, *TC.getAuxTriple(), /*FromAs*/ false);
    if (!HostCPU.empty()) {
      CmdArgs.push_back("-aux-target-cpu");
      CmdArgs.push_back(Args.MakeArgString(HostCPU));
    }
    getTargetFeatures(D, *TC.getAuxTriple(), HostArgs, CmdArgs,
                      /*ForAS*/ false, /*IsAux*/ true);
  }

  TC.addClangTargetOptions(Args, CmdArgs, JA.getOffloadingDeviceKind());

  if (Arg *A = Args.getLastArg(options::OPT_mcmodel_EQ)) {
    StringRef CM = A->getValue();
    if (CM == "small" || CM == "kernel" || CM == "medium" || CM == "large" ||
        CM == "tiny") {
      if (Triple.isOSAIX() && CM == "medium")
        CmdArgs.push_back("-mcmodel=large");
      else if (Triple.isAArch64() && (CM == "kernel" || CM == "medium"))
        D.Diag(diag::err_drv_invalid_argument_to_option)
            << CM << A->getOption().getName();
      else
        A->render(Args, CmdArgs);
    } else {
      D.Diag(diag::err_drv_invalid_argument_to_option)
          << CM << A->getOption().getName();
    }
  }

  if (Arg *A = Args.getLastArg(options::OPT_mtls_size_EQ)) {
    StringRef Value = A->getValue();
    unsigned TLSSize = 0;
    Value.getAsInteger(10, TLSSize);
    if (!Triple.isAArch64() || !Triple.isOSBinFormatELF())
      D.Diag(diag::err_drv_unsupported_opt_for_target)
          << A->getOption().getName() << TripleStr;
    if (TLSSize != 12 && TLSSize != 24 && TLSSize != 32 && TLSSize != 48)
      D.Diag(diag::err_drv_invalid_int_value)
          << A->getOption().getName() << Value;
    Args.AddLastArg(CmdArgs, options::OPT_mtls_size_EQ);
  }

  // Add the target cpu
  std::string CPU = getCPUName(D, Args, Triple, /*FromAs*/ false);
  if (!CPU.empty()) {
    CmdArgs.push_back("-target-cpu");
    CmdArgs.push_back(Args.MakeArgString(CPU));
  }

  RenderTargetOptions(Triple, Args, KernelOrKext, CmdArgs);

  // FIXME: For now we want to demote any errors to warnings, when they have
  // been raised for asking the wrong question of scalable vectors, such as
  // asking for the fixed number of elements. This may happen because code that
  // is not yet ported to work for scalable vectors uses the wrong interfaces,
  // whereas the behaviour is actually correct. Emitting a warning helps bring
  // up scalable vector support in an incremental way. When scalable vector
  // support is stable enough, all uses of wrong interfaces should be considered
  // as errors, but until then, we can live with a warning being emitted by the
  // compiler. This way, Clang can be used to compile code with scalable vectors
  // and identify possible issues.
  if (isa<AssembleJobAction>(JA) || isa<CompileJobAction>(JA) ||
      isa<BackendJobAction>(JA)) {
    CmdArgs.push_back("-mllvm");
    CmdArgs.push_back("-treat-scalable-fixed-error-as-warning");
  }

  // These two are potentially updated by AddClangCLArgs.
  codegenoptions::DebugInfoKind DebugInfoKind = codegenoptions::NoDebugInfo;
  bool EmitCodeView = false;

  // Add clang-cl arguments.
  types::ID InputType = Input.getType();
  if (D.IsCLMode())
    AddClangCLArgs(Args, InputType, CmdArgs, &DebugInfoKind, &EmitCodeView);

  DwarfFissionKind DwarfFission = DwarfFissionKind::None;
  renderDebugOptions(TC, D, RawTriple, Args, EmitCodeView,
                     types::isLLVMIR(InputType), CmdArgs, DebugInfoKind,
                     DwarfFission);

  // This controls whether or not we perform JustMyCode instrumentation.
  if (Args.hasFlag(options::OPT_fjmc, options::OPT_fno_jmc, false)) {
    if (TC.getTriple().isOSBinFormatELF()) {
      if (DebugInfoKind >= codegenoptions::DebugInfoConstructor)
        CmdArgs.push_back("-fjmc");
      else
        D.Diag(clang::diag::warn_drv_jmc_requires_debuginfo) << "-fjmc"
                                                             << "-g";
    } else {
      D.Diag(clang::diag::warn_drv_fjmc_for_elf_only);
    }
  }

  // Add the split debug info name to the command lines here so we
  // can propagate it to the backend.
  bool SplitDWARF = (DwarfFission != DwarfFissionKind::None) &&
                    (TC.getTriple().isOSBinFormatELF() ||
                     TC.getTriple().isOSBinFormatWasm()) &&
                    (isa<AssembleJobAction>(JA) || isa<CompileJobAction>(JA) ||
                     isa<BackendJobAction>(JA));
  if (SplitDWARF) {
    const char *SplitDWARFOut = SplitDebugName(JA, Args, Input, Output);
    CmdArgs.push_back("-split-dwarf-file");
    CmdArgs.push_back(SplitDWARFOut);
    if (DwarfFission == DwarfFissionKind::Split) {
      CmdArgs.push_back("-split-dwarf-output");
      CmdArgs.push_back(SplitDWARFOut);
    }
  }

  // Pass the linker version in use.
  if (Arg *A = Args.getLastArg(options::OPT_mlinker_version_EQ)) {
    CmdArgs.push_back("-target-linker-version");
    CmdArgs.push_back(A->getValue());
  }

  // Explicitly error on some things we know we don't support and can't just
  // ignore.
  if (!Args.hasArg(options::OPT_fallow_unsupported)) {
    Arg *Unsupported;
    if (types::isCXX(InputType) && RawTriple.isOSDarwin() &&
        TC.getArch() == llvm::Triple::x86) {
      if ((Unsupported = Args.getLastArg(options::OPT_fapple_kext)) ||
          (Unsupported = Args.getLastArg(options::OPT_mkernel)))
        D.Diag(diag::err_drv_clang_unsupported_opt_cxx_darwin_i386)
            << Unsupported->getOption().getName();
    }
    // The faltivec option has been superseded by the maltivec option.
    if ((Unsupported = Args.getLastArg(options::OPT_faltivec)))
      D.Diag(diag::err_drv_clang_unsupported_opt_faltivec)
          << Unsupported->getOption().getName()
          << "please use -maltivec and include altivec.h explicitly";
    if ((Unsupported = Args.getLastArg(options::OPT_fno_altivec)))
      D.Diag(diag::err_drv_clang_unsupported_opt_faltivec)
          << Unsupported->getOption().getName() << "please use -mno-altivec";
  }

  Args.AddAllArgs(CmdArgs, options::OPT_v);

  if (Args.getLastArg(options::OPT_H)) {
    CmdArgs.push_back("-H");
    CmdArgs.push_back("-sys-header-deps");
  }
  Args.AddAllArgs(CmdArgs, options::OPT_fshow_skipped_includes);

  if (D.CCPrintHeaders && !D.CCGenDiagnostics) {
    CmdArgs.push_back("-header-include-file");
    CmdArgs.push_back(!D.CCPrintHeadersFilename.empty()
                          ? D.CCPrintHeadersFilename.c_str()
                          : "-");
    CmdArgs.push_back("-sys-header-deps");
  }
  Args.AddLastArg(CmdArgs, options::OPT_P);
  Args.AddLastArg(CmdArgs, options::OPT_print_ivar_layout);

  if (D.CCLogDiagnostics && !D.CCGenDiagnostics) {
    CmdArgs.push_back("-diagnostic-log-file");
    CmdArgs.push_back(!D.CCLogDiagnosticsFilename.empty()
                          ? D.CCLogDiagnosticsFilename.c_str()
                          : "-");
  }

  // Give the gen diagnostics more chances to succeed, by avoiding intentional
  // crashes.
  if (D.CCGenDiagnostics)
    CmdArgs.push_back("-disable-pragma-debug-crash");

  // Allow backend to put its diagnostic files in the same place as frontend
  // crash diagnostics files.
  if (Args.hasArg(options::OPT_fcrash_diagnostics_dir)) {
    StringRef Dir = Args.getLastArgValue(options::OPT_fcrash_diagnostics_dir);
    CmdArgs.push_back("-mllvm");
    CmdArgs.push_back(Args.MakeArgString("-crash-diagnostics-dir=" + Dir));
  }

  bool UseSeparateSections = isUseSeparateSections(Triple);

  if (Args.hasFlag(options::OPT_ffunction_sections,
                   options::OPT_fno_function_sections, UseSeparateSections)) {
    CmdArgs.push_back("-ffunction-sections");
  }

  if (Arg *A = Args.getLastArg(options::OPT_fbasic_block_sections_EQ)) {
    StringRef Val = A->getValue();
    if (Triple.isX86() && Triple.isOSBinFormatELF()) {
      if (Val != "all" && Val != "labels" && Val != "none" &&
          !Val.startswith("list="))
        D.Diag(diag::err_drv_invalid_value)
            << A->getAsString(Args) << A->getValue();
      else
        A->render(Args, CmdArgs);
    } else if (Triple.isNVPTX()) {
      // Do not pass the option to the GPU compilation. We still want it enabled
      // for the host-side compilation, so seeing it here is not an error.
    } else if (Val != "none") {
      // =none is allowed everywhere. It's useful for overriding the option
      // and is the same as not specifying the option.
      D.Diag(diag::err_drv_unsupported_opt_for_target)
          << A->getAsString(Args) << TripleStr;
    }
  }

  bool HasDefaultDataSections = Triple.isOSBinFormatXCOFF();
  if (Args.hasFlag(options::OPT_fdata_sections, options::OPT_fno_data_sections,
                   UseSeparateSections || HasDefaultDataSections)) {
    CmdArgs.push_back("-fdata-sections");
  }

  Args.addOptOutFlag(CmdArgs, options::OPT_funique_section_names,
                     options::OPT_fno_unique_section_names);
  Args.addOptInFlag(CmdArgs, options::OPT_funique_internal_linkage_names,
                    options::OPT_fno_unique_internal_linkage_names);
  Args.addOptInFlag(CmdArgs, options::OPT_funique_basic_block_section_names,
                    options::OPT_fno_unique_basic_block_section_names);

  if (Arg *A = Args.getLastArg(options::OPT_fsplit_machine_functions,
                               options::OPT_fno_split_machine_functions)) {
    // This codegen pass is only available on x86-elf targets.
    if (Triple.isX86() && Triple.isOSBinFormatELF()) {
      if (A->getOption().matches(options::OPT_fsplit_machine_functions))
        A->render(Args, CmdArgs);
    } else {
      D.Diag(diag::err_drv_unsupported_opt_for_target)
          << A->getAsString(Args) << TripleStr;
    }
  }

  Args.AddLastArg(CmdArgs, options::OPT_finstrument_functions,
                  options::OPT_finstrument_functions_after_inlining,
                  options::OPT_finstrument_function_entry_bare);

  // NVPTX/AMDGCN doesn't support PGO or coverage. There's no runtime support
  // for sampling, overhead of call arc collection is way too high and there's
  // no way to collect the output.
  // Disable for SPIR-V compilations as well.
  if (!Triple.isNVPTX() && !Triple.isAMDGCN() && !Triple.isSPIR())
    addPGOAndCoverageFlags(TC, C, D, Output, Args, SanitizeArgs, CmdArgs);

  Args.AddLastArg(CmdArgs, options::OPT_fclang_abi_compat_EQ);

  // Add runtime flag for PS4/PS5 when PGO, coverage, or sanitizers are enabled.
  if (RawTriple.isPS() &&
      !Args.hasArg(options::OPT_nostdlib, options::OPT_nodefaultlibs)) {
    PScpu::addProfileRTArgs(TC, Args, CmdArgs);
    PScpu::addSanitizerArgs(TC, Args, CmdArgs);
  }

  // Pass options for controlling the default header search paths.
  if (Args.hasArg(options::OPT_nostdinc)) {
    CmdArgs.push_back("-nostdsysteminc");
    CmdArgs.push_back("-nobuiltininc");
  } else {
    if (Args.hasArg(options::OPT_nostdlibinc))
      CmdArgs.push_back("-nostdsysteminc");
    Args.AddLastArg(CmdArgs, options::OPT_nostdincxx);
    Args.AddLastArg(CmdArgs, options::OPT_nobuiltininc);
  }

  // Pass the path to compiler resource files.
  CmdArgs.push_back("-resource-dir");
  CmdArgs.push_back(D.ResourceDir.c_str());

  Args.AddLastArg(CmdArgs, options::OPT_working_directory);

  RenderARCMigrateToolOptions(D, Args, CmdArgs);

  // Add preprocessing options like -I, -D, etc. if we are using the
  // preprocessor.
  //
  // FIXME: Support -fpreprocessed
  if (types::getPreprocessedType(InputType) != types::TY_INVALID)
    AddPreprocessingOptions(C, JA, D, Args, CmdArgs, Output, Inputs);

  // Don't warn about "clang -c -DPIC -fPIC test.i" because libtool.m4 assumes
  // that "The compiler can only warn and ignore the option if not recognized".
  // When building with ccache, it will pass -D options to clang even on
  // preprocessed inputs and configure concludes that -fPIC is not supported.
  Args.ClaimAllArgs(options::OPT_D);

  bool SkipO =
      Args.hasArg(options::OPT_fsycl_link_EQ) && ContainsWrapperAction(&JA);
  const Arg *OArg = Args.getLastArg(options::OPT_O_Group);
  // Manually translate -O4 to -O3; let clang reject others.
  // When compiling a wrapped binary, do not optimize.
  if (!SkipO && OArg) {
    if (OArg->getOption().matches(options::OPT_O4)) {
      CmdArgs.push_back("-O3");
      D.Diag(diag::warn_O4_is_O3);
    } else {
      OArg->render(Args, CmdArgs);
    }
  }

  // Warn about ignored options to clang.
  for (const Arg *A :
       Args.filtered(options::OPT_clang_ignored_gcc_optimization_f_Group)) {
    D.Diag(diag::warn_ignored_gcc_optimization) << A->getAsString(Args);
    A->claim();
  }

  for (const Arg *A :
       Args.filtered(options::OPT_clang_ignored_legacy_options_Group)) {
    D.Diag(diag::warn_ignored_clang_option) << A->getAsString(Args);
    A->claim();
  }

  claimNoWarnArgs(Args);

  Args.AddAllArgs(CmdArgs, options::OPT_R_Group);

  for (const Arg *A :
       Args.filtered(options::OPT_W_Group, options::OPT__SLASH_wd)) {
    A->claim();
    if (A->getOption().getID() == options::OPT__SLASH_wd) {
      unsigned WarningNumber;
      if (StringRef(A->getValue()).getAsInteger(10, WarningNumber)) {
        D.Diag(diag::err_drv_invalid_int_value)
            << A->getAsString(Args) << A->getValue();
        continue;
      }

      if (auto Group = diagGroupFromCLWarningID(WarningNumber)) {
        CmdArgs.push_back(Args.MakeArgString(
            "-Wno-" + DiagnosticIDs::getWarningOptionForGroup(*Group)));
      }
      continue;
    }
    A->render(Args, CmdArgs);
  }

  if (Args.hasFlag(options::OPT_pedantic, options::OPT_no_pedantic, false))
    CmdArgs.push_back("-pedantic");
  Args.AddLastArg(CmdArgs, options::OPT_pedantic_errors);
  Args.AddLastArg(CmdArgs, options::OPT_w);

  // Fixed point flags
  if (Args.hasFlag(options::OPT_ffixed_point, options::OPT_fno_fixed_point,
                   /*Default=*/false))
    Args.AddLastArg(CmdArgs, options::OPT_ffixed_point);

  if (Arg *A = Args.getLastArg(options::OPT_fcxx_abi_EQ))
    A->render(Args, CmdArgs);

  Args.AddLastArg(CmdArgs, options::OPT_fexperimental_relative_cxx_abi_vtables,
                  options::OPT_fno_experimental_relative_cxx_abi_vtables);

  if (Arg *A = Args.getLastArg(options::OPT_ffuchsia_api_level_EQ))
    A->render(Args, CmdArgs);

  // Handle -{std, ansi, trigraphs} -- take the last of -{std, ansi}
  // (-ansi is equivalent to -std=c89 or -std=c++98).
  //
  // If a std is supplied, only add -trigraphs if it follows the
  // option.
  bool ImplyVCPPCVer = false;
  bool ImplyVCPPCXXVer = false;
  const Arg *Std = Args.getLastArg(options::OPT_std_EQ, options::OPT_ansi);
  if (Std) {
    if (Std->getOption().matches(options::OPT_ansi))
      if (types::isCXX(InputType))
        CmdArgs.push_back("-std=c++98");
      else
        CmdArgs.push_back("-std=c89");
    else {
      if (Args.hasArg(options::OPT_fsycl)) {
        // Use of -std= with 'C' is not supported for SYCL.
        const LangStandard *LangStd =
            LangStandard::getLangStandardForName(Std->getValue());
        if (LangStd && LangStd->getLanguage() == Language::C)
          D.Diag(diag::err_drv_argument_not_allowed_with)
              << Std->getAsString(Args) << "-fsycl";
      }
      Std->render(Args, CmdArgs);
    }

    // If -f(no-)trigraphs appears after the language standard flag, honor it.
    if (Arg *A = Args.getLastArg(options::OPT_std_EQ, options::OPT_ansi,
                                 options::OPT_ftrigraphs,
                                 options::OPT_fno_trigraphs))
      if (A != Std)
        A->render(Args, CmdArgs);
  } else {
    // Honor -std-default.
    //
    // FIXME: Clang doesn't correctly handle -std= when the input language
    // doesn't match. For the time being just ignore this for C++ inputs;
    // eventually we want to do all the standard defaulting here instead of
    // splitting it between the driver and clang -cc1.
    if (!types::isCXX(InputType)) {
      if (!Args.hasArg(options::OPT__SLASH_std)) {
        Args.AddAllArgsTranslated(CmdArgs, options::OPT_std_default_EQ, "-std=",
                                  /*Joined=*/true);
      } else
        ImplyVCPPCVer = true;
    }
    else if (IsWindowsMSVC)
      ImplyVCPPCXXVer = true;

    if (IsSYCL && types::isCXX(InputType) &&
        !Args.hasArg(options::OPT__SLASH_std))
      // For DPC++, we default to -std=c++17 for all compilations.  Use of -std
      // on the command line will override.
      CmdArgs.push_back("-std=c++17");

    Args.AddLastArg(CmdArgs, options::OPT_ftrigraphs,
                    options::OPT_fno_trigraphs);

    // HIP headers has minimum C++ standard requirements. Therefore set the
    // default language standard.
    if (IsHIP)
      CmdArgs.push_back(IsWindowsMSVC ? "-std=c++14" : "-std=c++11");
  }

  // GCC's behavior for -Wwrite-strings is a bit strange:
  //  * In C, this "warning flag" changes the types of string literals from
  //    'char[N]' to 'const char[N]', and thus triggers an unrelated warning
  //    for the discarded qualifier.
  //  * In C++, this is just a normal warning flag.
  //
  // Implementing this warning correctly in C is hard, so we follow GCC's
  // behavior for now. FIXME: Directly diagnose uses of a string literal as
  // a non-const char* in C, rather than using this crude hack.
  if (!types::isCXX(InputType)) {
    // FIXME: This should behave just like a warning flag, and thus should also
    // respect -Weverything, -Wno-everything, -Werror=write-strings, and so on.
    Arg *WriteStrings =
        Args.getLastArg(options::OPT_Wwrite_strings,
                        options::OPT_Wno_write_strings, options::OPT_w);
    if (WriteStrings &&
        WriteStrings->getOption().matches(options::OPT_Wwrite_strings))
      CmdArgs.push_back("-fconst-strings");
  }

  // GCC provides a macro definition '__DEPRECATED' when -Wdeprecated is active
  // during C++ compilation, which it is by default. GCC keeps this define even
  // in the presence of '-w', match this behavior bug-for-bug.
  if (types::isCXX(InputType) &&
      Args.hasFlag(options::OPT_Wdeprecated, options::OPT_Wno_deprecated,
                   true)) {
    CmdArgs.push_back("-fdeprecated-macro");
  }

  // Translate GCC's misnamer '-fasm' arguments to '-fgnu-keywords'.
  if (Arg *Asm = Args.getLastArg(options::OPT_fasm, options::OPT_fno_asm)) {
    if (Asm->getOption().matches(options::OPT_fasm))
      CmdArgs.push_back("-fgnu-keywords");
    else
      CmdArgs.push_back("-fno-gnu-keywords");
  }

  if (!ShouldEnableAutolink(Args, TC, JA))
    CmdArgs.push_back("-fno-autolink");

  // Add in -fdebug-compilation-dir if necessary.
  const char *DebugCompilationDir =
      addDebugCompDirArg(Args, CmdArgs, D.getVFS());

  addDebugPrefixMapArg(D, TC, Args, CmdArgs);

  if (Arg *A = Args.getLastArg(options::OPT_ftemplate_depth_,
                               options::OPT_ftemplate_depth_EQ)) {
    CmdArgs.push_back("-ftemplate-depth");
    CmdArgs.push_back(A->getValue());
  }

  if (Arg *A = Args.getLastArg(options::OPT_foperator_arrow_depth_EQ)) {
    CmdArgs.push_back("-foperator-arrow-depth");
    CmdArgs.push_back(A->getValue());
  }

  if (Arg *A = Args.getLastArg(options::OPT_fconstexpr_depth_EQ)) {
    CmdArgs.push_back("-fconstexpr-depth");
    CmdArgs.push_back(A->getValue());
  }

  if (Arg *A = Args.getLastArg(options::OPT_fconstexpr_steps_EQ)) {
    CmdArgs.push_back("-fconstexpr-steps");
    CmdArgs.push_back(A->getValue());
  }

  Args.AddLastArg(CmdArgs, options::OPT_fexperimental_library);

  if (Args.hasArg(options::OPT_fexperimental_new_constant_interpreter))
    CmdArgs.push_back("-fexperimental-new-constant-interpreter");

  if (Arg *A = Args.getLastArg(options::OPT_fbracket_depth_EQ)) {
    CmdArgs.push_back("-fbracket-depth");
    CmdArgs.push_back(A->getValue());
  }

  if (Arg *A = Args.getLastArg(options::OPT_Wlarge_by_value_copy_EQ,
                               options::OPT_Wlarge_by_value_copy_def)) {
    if (A->getNumValues()) {
      StringRef bytes = A->getValue();
      CmdArgs.push_back(Args.MakeArgString("-Wlarge-by-value-copy=" + bytes));
    } else
      CmdArgs.push_back("-Wlarge-by-value-copy=64"); // default value
  }

  if (Args.hasArg(options::OPT_relocatable_pch))
    CmdArgs.push_back("-relocatable-pch");

  if (const Arg *A = Args.getLastArg(options::OPT_fcf_runtime_abi_EQ)) {
    static const char *kCFABIs[] = {
      "standalone", "objc", "swift", "swift-5.0", "swift-4.2", "swift-4.1",
    };

    if (!llvm::is_contained(kCFABIs, StringRef(A->getValue())))
      D.Diag(diag::err_drv_invalid_cf_runtime_abi) << A->getValue();
    else
      A->render(Args, CmdArgs);
  }

  if (Arg *A = Args.getLastArg(options::OPT_fconstant_string_class_EQ)) {
    CmdArgs.push_back("-fconstant-string-class");
    CmdArgs.push_back(A->getValue());
  }

  if (Arg *A = Args.getLastArg(options::OPT_ftabstop_EQ)) {
    CmdArgs.push_back("-ftabstop");
    CmdArgs.push_back(A->getValue());
  }

  Args.addOptInFlag(CmdArgs, options::OPT_fstack_size_section,
                    options::OPT_fno_stack_size_section);

  if (Args.hasArg(options::OPT_fstack_usage)) {
    CmdArgs.push_back("-stack-usage-file");

    if (Arg *OutputOpt = Args.getLastArg(options::OPT_o)) {
      SmallString<128> OutputFilename(OutputOpt->getValue());
      llvm::sys::path::replace_extension(OutputFilename, "su");
      CmdArgs.push_back(Args.MakeArgString(OutputFilename));
    } else
      CmdArgs.push_back(
          Args.MakeArgString(Twine(getBaseInputStem(Args, Inputs)) + ".su"));
  }

  CmdArgs.push_back("-ferror-limit");
  if (Arg *A = Args.getLastArg(options::OPT_ferror_limit_EQ))
    CmdArgs.push_back(A->getValue());
  else
    CmdArgs.push_back("19");

  if (Arg *A = Args.getLastArg(options::OPT_fmacro_backtrace_limit_EQ)) {
    CmdArgs.push_back("-fmacro-backtrace-limit");
    CmdArgs.push_back(A->getValue());
  }

  if (Arg *A = Args.getLastArg(options::OPT_ftemplate_backtrace_limit_EQ)) {
    CmdArgs.push_back("-ftemplate-backtrace-limit");
    CmdArgs.push_back(A->getValue());
  }

  if (Arg *A = Args.getLastArg(options::OPT_fconstexpr_backtrace_limit_EQ)) {
    CmdArgs.push_back("-fconstexpr-backtrace-limit");
    CmdArgs.push_back(A->getValue());
  }

  if (Arg *A = Args.getLastArg(options::OPT_fspell_checking_limit_EQ)) {
    CmdArgs.push_back("-fspell-checking-limit");
    CmdArgs.push_back(A->getValue());
  }

  // Pass -fmessage-length=.
  unsigned MessageLength = 0;
  if (Arg *A = Args.getLastArg(options::OPT_fmessage_length_EQ)) {
    StringRef V(A->getValue());
    if (V.getAsInteger(0, MessageLength))
      D.Diag(diag::err_drv_invalid_argument_to_option)
          << V << A->getOption().getName();
  } else {
    // If -fmessage-length=N was not specified, determine whether this is a
    // terminal and, if so, implicitly define -fmessage-length appropriately.
    MessageLength = llvm::sys::Process::StandardErrColumns();
  }
  if (MessageLength != 0)
    CmdArgs.push_back(
        Args.MakeArgString("-fmessage-length=" + Twine(MessageLength)));

  if (Arg *A = Args.getLastArg(options::OPT_frandomize_layout_seed_EQ))
    CmdArgs.push_back(
        Args.MakeArgString("-frandomize-layout-seed=" + Twine(A->getValue(0))));

  if (Arg *A = Args.getLastArg(options::OPT_frandomize_layout_seed_file_EQ))
    CmdArgs.push_back(Args.MakeArgString("-frandomize-layout-seed-file=" +
                                         Twine(A->getValue(0))));

  // -fvisibility= and -fvisibility-ms-compat are of a piece.
  if (const Arg *A = Args.getLastArg(options::OPT_fvisibility_EQ,
                                     options::OPT_fvisibility_ms_compat)) {
    if (A->getOption().matches(options::OPT_fvisibility_EQ)) {
      A->render(Args, CmdArgs);
    } else {
      assert(A->getOption().matches(options::OPT_fvisibility_ms_compat));
      CmdArgs.push_back("-fvisibility=hidden");
      CmdArgs.push_back("-ftype-visibility=default");
    }
  } else if (IsOpenMPDevice) {
    // When compiling for the OpenMP device we want protected visibility by
    // default. This prevents the device from accidentally preempting code on
    // the host, makes the system more robust, and improves performance.
    CmdArgs.push_back("-fvisibility=protected");
  }

  if (!RawTriple.isPS4())
    if (const Arg *A =
            Args.getLastArg(options::OPT_fvisibility_from_dllstorageclass,
                            options::OPT_fno_visibility_from_dllstorageclass)) {
      if (A->getOption().matches(
              options::OPT_fvisibility_from_dllstorageclass)) {
        CmdArgs.push_back("-fvisibility-from-dllstorageclass");
        Args.AddLastArg(CmdArgs, options::OPT_fvisibility_dllexport_EQ);
        Args.AddLastArg(CmdArgs, options::OPT_fvisibility_nodllstorageclass_EQ);
        Args.AddLastArg(CmdArgs, options::OPT_fvisibility_externs_dllimport_EQ);
        Args.AddLastArg(CmdArgs,
                        options::OPT_fvisibility_externs_nodllstorageclass_EQ);
      }
    }

  if (const Arg *A = Args.getLastArg(options::OPT_mignore_xcoff_visibility)) {
    if (Triple.isOSAIX())
      CmdArgs.push_back("-mignore-xcoff-visibility");
    else
      D.Diag(diag::err_drv_unsupported_opt_for_target)
          << A->getAsString(Args) << TripleStr;
  }

  if (const Arg *A =
          Args.getLastArg(options::OPT_mdefault_visibility_export_mapping_EQ)) {
    if (Triple.isOSAIX())
      A->render(Args, CmdArgs);
    else
      D.Diag(diag::err_drv_unsupported_opt_for_target)
          << A->getAsString(Args) << TripleStr;
  }

  if (Args.hasFlag(options::OPT_fvisibility_inlines_hidden,
                    options::OPT_fno_visibility_inlines_hidden, false))
    CmdArgs.push_back("-fvisibility-inlines-hidden");

  Args.AddLastArg(CmdArgs, options::OPT_fvisibility_inlines_hidden_static_local_var,
                           options::OPT_fno_visibility_inlines_hidden_static_local_var);
  Args.AddLastArg(CmdArgs, options::OPT_fvisibility_global_new_delete_hidden);
  Args.AddLastArg(CmdArgs, options::OPT_ftlsmodel_EQ);

  if (Args.hasFlag(options::OPT_fnew_infallible,
                   options::OPT_fno_new_infallible, false))
    CmdArgs.push_back("-fnew-infallible");

  if (Args.hasFlag(options::OPT_fno_operator_names,
                   options::OPT_foperator_names, false))
    CmdArgs.push_back("-fno-operator-names");

  // Forward -f (flag) options which we can pass directly.
  Args.AddLastArg(CmdArgs, options::OPT_femit_all_decls);
  Args.AddLastArg(CmdArgs, options::OPT_fheinous_gnu_extensions);
  Args.AddLastArg(CmdArgs, options::OPT_fdigraphs, options::OPT_fno_digraphs);
  Args.AddLastArg(CmdArgs, options::OPT_femulated_tls,
                  options::OPT_fno_emulated_tls);
  Args.AddLastArg(CmdArgs, options::OPT_fzero_call_used_regs_EQ);

  if (Arg *A = Args.getLastArg(options::OPT_fzero_call_used_regs_EQ)) {
    // FIXME: There's no reason for this to be restricted to X86. The backend
    // code needs to be changed to include the appropriate function calls
    // automatically.
    if (!Triple.isX86() && !Triple.isAArch64())
      D.Diag(diag::err_drv_unsupported_opt_for_target)
          << A->getAsString(Args) << TripleStr;
  }

  // AltiVec-like language extensions aren't relevant for assembling.
  if (!isa<PreprocessJobAction>(JA) || Output.getType() != types::TY_PP_Asm)
    Args.AddLastArg(CmdArgs, options::OPT_fzvector);

  Args.AddLastArg(CmdArgs, options::OPT_fdiagnostics_show_template_tree);
  Args.AddLastArg(CmdArgs, options::OPT_fno_elide_type);

  // Forward flags for OpenMP. We don't do this if the current action is an
  // device offloading action other than OpenMP.
  if (Args.hasFlag(options::OPT_fopenmp, options::OPT_fopenmp_EQ,
                   options::OPT_fno_openmp, false) &&
      (JA.isDeviceOffloading(Action::OFK_None) ||
       JA.isDeviceOffloading(Action::OFK_OpenMP))) {
    switch (D.getOpenMPRuntime(Args)) {
    case Driver::OMPRT_OMP:
    case Driver::OMPRT_IOMP5:
      // Clang can generate useful OpenMP code for these two runtime libraries.
      CmdArgs.push_back("-fopenmp");

      // If no option regarding the use of TLS in OpenMP codegeneration is
      // given, decide a default based on the target. Otherwise rely on the
      // options and pass the right information to the frontend.
      if (!Args.hasFlag(options::OPT_fopenmp_use_tls,
                        options::OPT_fnoopenmp_use_tls, /*Default=*/true))
        CmdArgs.push_back("-fnoopenmp-use-tls");
      Args.AddLastArg(CmdArgs, options::OPT_fopenmp_simd,
                      options::OPT_fno_openmp_simd);
      Args.AddAllArgs(CmdArgs, options::OPT_fopenmp_enable_irbuilder);
      Args.AddAllArgs(CmdArgs, options::OPT_fopenmp_version_EQ);
      if (!Args.hasFlag(options::OPT_fopenmp_extensions,
                        options::OPT_fno_openmp_extensions, /*Default=*/true))
        CmdArgs.push_back("-fno-openmp-extensions");
      Args.AddAllArgs(CmdArgs, options::OPT_fopenmp_cuda_number_of_sm_EQ);
      Args.AddAllArgs(CmdArgs, options::OPT_fopenmp_cuda_blocks_per_sm_EQ);
      Args.AddAllArgs(CmdArgs,
                      options::OPT_fopenmp_cuda_teams_reduction_recs_num_EQ);
      if (Args.hasFlag(options::OPT_fopenmp_optimistic_collapse,
                       options::OPT_fno_openmp_optimistic_collapse,
                       /*Default=*/false))
        CmdArgs.push_back("-fopenmp-optimistic-collapse");

      // When in OpenMP offloading mode with NVPTX target, forward
      // cuda-mode flag
      if (Args.hasFlag(options::OPT_fopenmp_cuda_mode,
                       options::OPT_fno_openmp_cuda_mode, /*Default=*/false))
        CmdArgs.push_back("-fopenmp-cuda-mode");

      // When in OpenMP offloading mode, enable debugging on the device.
      Args.AddAllArgs(CmdArgs, options::OPT_fopenmp_target_debug_EQ);
      if (Args.hasFlag(options::OPT_fopenmp_target_debug,
                       options::OPT_fno_openmp_target_debug, /*Default=*/false))
        CmdArgs.push_back("-fopenmp-target-debug");

      // When in OpenMP offloading mode, forward assumptions information about
      // thread and team counts in the device.
      if (Args.hasFlag(options::OPT_fopenmp_assume_teams_oversubscription,
                       options::OPT_fno_openmp_assume_teams_oversubscription,
                       /*Default=*/false))
        CmdArgs.push_back("-fopenmp-assume-teams-oversubscription");
      if (Args.hasFlag(options::OPT_fopenmp_assume_threads_oversubscription,
                       options::OPT_fno_openmp_assume_threads_oversubscription,
                       /*Default=*/false))
        CmdArgs.push_back("-fopenmp-assume-threads-oversubscription");
      if (Args.hasArg(options::OPT_fopenmp_assume_no_thread_state))
        CmdArgs.push_back("-fopenmp-assume-no-thread-state");
      if (Args.hasArg(options::OPT_fopenmp_assume_no_nested_parallelism))
        CmdArgs.push_back("-fopenmp-assume-no-nested-parallelism");
      if (Args.hasArg(options::OPT_fopenmp_offload_mandatory))
        CmdArgs.push_back("-fopenmp-offload-mandatory");
      break;
    default:
      // By default, if Clang doesn't know how to generate useful OpenMP code
      // for a specific runtime library, we just don't pass the '-fopenmp' flag
      // down to the actual compilation.
      // FIXME: It would be better to have a mode which *only* omits IR
      // generation based on the OpenMP support so that we get consistent
      // semantic analysis, etc.
      break;
    }
  } else {
    if (!JA.isDeviceOffloading(Action::OFK_SYCL))
      Args.AddLastArg(CmdArgs, options::OPT_fopenmp_simd,
                      options::OPT_fno_openmp_simd);
    Args.AddAllArgs(CmdArgs, options::OPT_fopenmp_version_EQ);
    Args.addOptOutFlag(CmdArgs, options::OPT_fopenmp_extensions,
                       options::OPT_fno_openmp_extensions);
  }

  // Forward the new driver to change offloading code generation.
  if (Args.hasArg(options::OPT_offload_new_driver))
    CmdArgs.push_back("--offload-new-driver");

  SanitizeArgs.addArgs(TC, Args, CmdArgs, InputType);

  const XRayArgs &XRay = TC.getXRayArgs();
  XRay.addArgs(TC, Args, CmdArgs, InputType);

  for (const auto &Filename :
       Args.getAllArgValues(options::OPT_fprofile_list_EQ)) {
    if (D.getVFS().exists(Filename))
      CmdArgs.push_back(Args.MakeArgString("-fprofile-list=" + Filename));
    else
      D.Diag(clang::diag::err_drv_no_such_file) << Filename;
  }

  if (Arg *A = Args.getLastArg(options::OPT_fpatchable_function_entry_EQ)) {
    StringRef S0 = A->getValue(), S = S0;
    unsigned Size, Offset = 0;
    if (!Triple.isAArch64() && !Triple.isRISCV() && !Triple.isX86())
      D.Diag(diag::err_drv_unsupported_opt_for_target)
          << A->getAsString(Args) << TripleStr;
    else if (S.consumeInteger(10, Size) ||
             (!S.empty() && (!S.consume_front(",") ||
                             S.consumeInteger(10, Offset) || !S.empty())))
      D.Diag(diag::err_drv_invalid_argument_to_option)
          << S0 << A->getOption().getName();
    else if (Size < Offset)
      D.Diag(diag::err_drv_unsupported_fpatchable_function_entry_argument);
    else {
      CmdArgs.push_back(Args.MakeArgString(A->getSpelling() + Twine(Size)));
      CmdArgs.push_back(Args.MakeArgString(
          "-fpatchable-function-entry-offset=" + Twine(Offset)));
    }
  }

  Args.AddLastArg(CmdArgs, options::OPT_fms_hotpatch);

  if (TC.SupportsProfiling()) {
    Args.AddLastArg(CmdArgs, options::OPT_pg);

    llvm::Triple::ArchType Arch = TC.getArch();
    if (Arg *A = Args.getLastArg(options::OPT_mfentry)) {
      if (Arch == llvm::Triple::systemz || TC.getTriple().isX86())
        A->render(Args, CmdArgs);
      else
        D.Diag(diag::err_drv_unsupported_opt_for_target)
            << A->getAsString(Args) << TripleStr;
    }
    if (Arg *A = Args.getLastArg(options::OPT_mnop_mcount)) {
      if (Arch == llvm::Triple::systemz)
        A->render(Args, CmdArgs);
      else
        D.Diag(diag::err_drv_unsupported_opt_for_target)
            << A->getAsString(Args) << TripleStr;
    }
    if (Arg *A = Args.getLastArg(options::OPT_mrecord_mcount)) {
      if (Arch == llvm::Triple::systemz)
        A->render(Args, CmdArgs);
      else
        D.Diag(diag::err_drv_unsupported_opt_for_target)
            << A->getAsString(Args) << TripleStr;
    }
  }

  if (Args.getLastArg(options::OPT_fapple_kext) ||
      (Args.hasArg(options::OPT_mkernel) && types::isCXX(InputType)))
    CmdArgs.push_back("-fapple-kext");

  Args.AddLastArg(CmdArgs, options::OPT_altivec_src_compat);
  Args.AddLastArg(CmdArgs, options::OPT_flax_vector_conversions_EQ);
  Args.AddLastArg(CmdArgs, options::OPT_fobjc_sender_dependent_dispatch);
  Args.AddLastArg(CmdArgs, options::OPT_fdiagnostics_print_source_range_info);
  Args.AddLastArg(CmdArgs, options::OPT_fdiagnostics_parseable_fixits);
  Args.AddLastArg(CmdArgs, options::OPT_ftime_report);
  Args.AddLastArg(CmdArgs, options::OPT_ftime_report_EQ);
  Args.AddLastArg(CmdArgs, options::OPT_ftime_trace);
  Args.AddLastArg(CmdArgs, options::OPT_ftime_trace_granularity_EQ);
  Args.AddLastArg(CmdArgs, options::OPT_ftime_trace_EQ);
  Args.AddLastArg(CmdArgs, options::OPT_ftrapv);
  Args.AddLastArg(CmdArgs, options::OPT_malign_double);
  Args.AddLastArg(CmdArgs, options::OPT_fno_temp_file);

  if (Arg *A = Args.getLastArg(options::OPT_ftrapv_handler_EQ)) {
    CmdArgs.push_back("-ftrapv-handler");
    CmdArgs.push_back(A->getValue());
  }

  Args.AddLastArg(CmdArgs, options::OPT_ftrap_function_EQ);

  // -fno-strict-overflow implies -fwrapv if it isn't disabled, but
  // -fstrict-overflow won't turn off an explicitly enabled -fwrapv.
  if (Arg *A = Args.getLastArg(options::OPT_fwrapv, options::OPT_fno_wrapv)) {
    if (A->getOption().matches(options::OPT_fwrapv))
      CmdArgs.push_back("-fwrapv");
  } else if (Arg *A = Args.getLastArg(options::OPT_fstrict_overflow,
                                      options::OPT_fno_strict_overflow)) {
    if (A->getOption().matches(options::OPT_fno_strict_overflow))
      CmdArgs.push_back("-fwrapv");
  }

  if (Arg *A = Args.getLastArg(options::OPT_freroll_loops,
                               options::OPT_fno_reroll_loops))
    if (A->getOption().matches(options::OPT_freroll_loops))
      CmdArgs.push_back("-freroll-loops");

  Args.AddLastArg(CmdArgs, options::OPT_ffinite_loops,
                  options::OPT_fno_finite_loops);

  Args.AddLastArg(CmdArgs, options::OPT_fwritable_strings);
  Args.AddLastArg(CmdArgs, options::OPT_funroll_loops,
                  options::OPT_fno_unroll_loops);

  Args.AddLastArg(CmdArgs, options::OPT_fstrict_flex_arrays_EQ);

  Args.AddLastArg(CmdArgs, options::OPT_pthread);

  Args.addOptInFlag(CmdArgs, options::OPT_mspeculative_load_hardening,
                    options::OPT_mno_speculative_load_hardening);

  RenderSSPOptions(D, TC, Args, CmdArgs, KernelOrKext);
  RenderSCPOptions(TC, Args, CmdArgs);
  RenderTrivialAutoVarInitOptions(D, TC, Args, CmdArgs);

  Args.AddLastArg(CmdArgs, options::OPT_fswift_async_fp_EQ);

  Args.addOptInFlag(CmdArgs, options::OPT_mstackrealign,
                    options::OPT_mno_stackrealign);

  if (Args.hasArg(options::OPT_mstack_alignment)) {
    StringRef alignment = Args.getLastArgValue(options::OPT_mstack_alignment);
    CmdArgs.push_back(Args.MakeArgString("-mstack-alignment=" + alignment));
  }

  if (Args.hasArg(options::OPT_mstack_probe_size)) {
    StringRef Size = Args.getLastArgValue(options::OPT_mstack_probe_size);

    if (!Size.empty())
      CmdArgs.push_back(Args.MakeArgString("-mstack-probe-size=" + Size));
    else
      CmdArgs.push_back("-mstack-probe-size=0");
  }

  Args.addOptOutFlag(CmdArgs, options::OPT_mstack_arg_probe,
                     options::OPT_mno_stack_arg_probe);

  if (Arg *A = Args.getLastArg(options::OPT_mrestrict_it,
                               options::OPT_mno_restrict_it)) {
    if (A->getOption().matches(options::OPT_mrestrict_it)) {
      CmdArgs.push_back("-mllvm");
      CmdArgs.push_back("-arm-restrict-it");
    } else {
      CmdArgs.push_back("-mllvm");
      CmdArgs.push_back("-arm-default-it");
    }
  }

  // Forward -cl options to -cc1
  RenderOpenCLOptions(Args, CmdArgs, InputType);

  // Forward hlsl options to -cc1
  if (C.getDriver().IsDXCMode())
    RenderHLSLOptions(Args, CmdArgs, InputType);

  if (IsHIP) {
    if (Args.hasFlag(options::OPT_fhip_new_launch_api,
                     options::OPT_fno_hip_new_launch_api, true))
      CmdArgs.push_back("-fhip-new-launch-api");
    if (Args.hasFlag(options::OPT_fgpu_allow_device_init,
                     options::OPT_fno_gpu_allow_device_init, false))
      CmdArgs.push_back("-fgpu-allow-device-init");
    Args.addOptInFlag(CmdArgs, options::OPT_fhip_kernel_arg_name,
                      options::OPT_fno_hip_kernel_arg_name);
  }

  if (IsCuda || IsHIP) {
    if (IsRDCMode)
      CmdArgs.push_back("-fgpu-rdc");
    if (Args.hasFlag(options::OPT_fgpu_defer_diag,
                     options::OPT_fno_gpu_defer_diag, false))
      CmdArgs.push_back("-fgpu-defer-diag");
    if (Args.hasFlag(options::OPT_fgpu_exclude_wrong_side_overloads,
                     options::OPT_fno_gpu_exclude_wrong_side_overloads,
                     false)) {
      CmdArgs.push_back("-fgpu-exclude-wrong-side-overloads");
      CmdArgs.push_back("-fgpu-defer-diag");
    }
  }

  // Forward -nogpulib to -cc1.
  if (Args.hasArg(options::OPT_nogpulib))
    CmdArgs.push_back("-nogpulib");

  if (Arg *A = Args.getLastArg(options::OPT_fcf_protection_EQ)) {
    CmdArgs.push_back(
        Args.MakeArgString(Twine("-fcf-protection=") + A->getValue()));
  }

  if (IsUsingLTO)
    Args.AddLastArg(CmdArgs, options::OPT_mibt_seal);

  if (Arg *A = Args.getLastArg(options::OPT_mfunction_return_EQ))
    CmdArgs.push_back(
        Args.MakeArgString(Twine("-mfunction-return=") + A->getValue()));

  Args.AddLastArg(CmdArgs, options::OPT_mindirect_branch_cs_prefix);

  // Forward -f options with positive and negative forms; we translate these by
  // hand.  Do not propagate PGO options to the GPU-side compilations as the
  // profile info is for the host-side compilation only.
  if (!(IsCudaDevice || IsHIPDevice)) {
    if (Arg *A = getLastProfileSampleUseArg(Args)) {
      auto *PGOArg = Args.getLastArg(
          options::OPT_fprofile_generate, options::OPT_fprofile_generate_EQ,
          options::OPT_fcs_profile_generate,
          options::OPT_fcs_profile_generate_EQ, options::OPT_fprofile_use,
          options::OPT_fprofile_use_EQ);
      if (PGOArg)
        D.Diag(diag::err_drv_argument_not_allowed_with)
            << "SampleUse with PGO options";

      StringRef fname = A->getValue();
      if (!llvm::sys::fs::exists(fname))
        D.Diag(diag::err_drv_no_such_file) << fname;
      else
        A->render(Args, CmdArgs);
    }
    Args.AddLastArg(CmdArgs, options::OPT_fprofile_remapping_file_EQ);

    if (Args.hasFlag(options::OPT_fpseudo_probe_for_profiling,
                     options::OPT_fno_pseudo_probe_for_profiling, false)) {
      CmdArgs.push_back("-fpseudo-probe-for-profiling");
      // Enforce -funique-internal-linkage-names if it's not explicitly turned
      // off.
      if (Args.hasFlag(options::OPT_funique_internal_linkage_names,
                       options::OPT_fno_unique_internal_linkage_names, true))
        CmdArgs.push_back("-funique-internal-linkage-names");
    }
  }
  RenderBuiltinOptions(TC, RawTriple, Args, CmdArgs);

  Args.addOptOutFlag(CmdArgs, options::OPT_fassume_sane_operator_new,
                     options::OPT_fno_assume_sane_operator_new);

  // -fblocks=0 is default.
  if (Args.hasFlag(options::OPT_fblocks, options::OPT_fno_blocks,
                   TC.IsBlocksDefault()) ||
      (Args.hasArg(options::OPT_fgnu_runtime) &&
       Args.hasArg(options::OPT_fobjc_nonfragile_abi) &&
       !Args.hasArg(options::OPT_fno_blocks))) {
    CmdArgs.push_back("-fblocks");

    if (!Args.hasArg(options::OPT_fgnu_runtime) && !TC.hasBlocksRuntime())
      CmdArgs.push_back("-fblocks-runtime-optional");
  }

  // -fencode-extended-block-signature=1 is default.
  if (TC.IsEncodeExtendedBlockSignatureDefault())
    CmdArgs.push_back("-fencode-extended-block-signature");

  if (Args.hasFlag(options::OPT_fcoroutines_ts, options::OPT_fno_coroutines_ts,
                   false) &&
      types::isCXX(InputType)) {
    CmdArgs.push_back("-fcoroutines-ts");
  }

  Args.AddLastArg(CmdArgs, options::OPT_fdouble_square_bracket_attributes,
                  options::OPT_fno_double_square_bracket_attributes);

  Args.addOptOutFlag(CmdArgs, options::OPT_faccess_control,
                     options::OPT_fno_access_control);
  Args.addOptOutFlag(CmdArgs, options::OPT_felide_constructors,
                     options::OPT_fno_elide_constructors);

  ToolChain::RTTIMode RTTIMode = TC.getRTTIMode();

  if (KernelOrKext || (types::isCXX(InputType) &&
                       (RTTIMode == ToolChain::RM_Disabled)))
    CmdArgs.push_back("-fno-rtti");

  // -fshort-enums=0 is default for all architectures except Hexagon and z/OS.
  if (Args.hasFlag(options::OPT_fshort_enums, options::OPT_fno_short_enums,
                   TC.getArch() == llvm::Triple::hexagon || Triple.isOSzOS()))
    CmdArgs.push_back("-fshort-enums");

  RenderCharacterOptions(Args, AuxTriple ? *AuxTriple : RawTriple, CmdArgs);

  // -fuse-cxa-atexit is default.
  if (!Args.hasFlag(
          options::OPT_fuse_cxa_atexit, options::OPT_fno_use_cxa_atexit,
          !RawTriple.isOSAIX() && !RawTriple.isOSWindows() &&
              ((RawTriple.getVendor() != llvm::Triple::MipsTechnologies) ||
               RawTriple.hasEnvironment())) ||
      KernelOrKext)
    CmdArgs.push_back("-fno-use-cxa-atexit");

  if (Args.hasFlag(options::OPT_fregister_global_dtors_with_atexit,
                   options::OPT_fno_register_global_dtors_with_atexit,
                   RawTriple.isOSDarwin() && !KernelOrKext))
    CmdArgs.push_back("-fregister-global-dtors-with-atexit");

  Args.addOptInFlag(CmdArgs, options::OPT_fuse_line_directives,
                    options::OPT_fno_use_line_directives);

  // -fno-minimize-whitespace is default.
  if (Args.hasFlag(options::OPT_fminimize_whitespace,
                   options::OPT_fno_minimize_whitespace, false)) {
    types::ID InputType = Inputs[0].getType();
    if (!isDerivedFromC(InputType))
      D.Diag(diag::err_drv_minws_unsupported_input_type)
          << types::getTypeName(InputType);
    CmdArgs.push_back("-fminimize-whitespace");
  }

  // -fms-extensions=0 is default.
  if (Args.hasFlag(options::OPT_fms_extensions, options::OPT_fno_ms_extensions,
                   IsWindowsMSVC))
    CmdArgs.push_back("-fms-extensions");

  // -fms-compatibility=0 is default.
  bool IsMSVCCompat = Args.hasFlag(
      options::OPT_fms_compatibility, options::OPT_fno_ms_compatibility,
      (IsWindowsMSVC && Args.hasFlag(options::OPT_fms_extensions,
                                     options::OPT_fno_ms_extensions, true)));
  if (IsMSVCCompat)
    CmdArgs.push_back("-fms-compatibility");

  if (Triple.isWindowsMSVCEnvironment() && !D.IsCLMode())
    ProcessVSRuntimeLibrary(Args, CmdArgs);

  // Handle -fgcc-version, if present.
  VersionTuple GNUCVer;
  if (Arg *A = Args.getLastArg(options::OPT_fgnuc_version_EQ)) {
    // Check that the version has 1 to 3 components and the minor and patch
    // versions fit in two decimal digits.
    StringRef Val = A->getValue();
    Val = Val.empty() ? "0" : Val; // Treat "" as 0 or disable.
    bool Invalid = GNUCVer.tryParse(Val);
    unsigned Minor = GNUCVer.getMinor().value_or(0);
    unsigned Patch = GNUCVer.getSubminor().value_or(0);
    if (Invalid || GNUCVer.getBuild() || Minor >= 100 || Patch >= 100) {
      D.Diag(diag::err_drv_invalid_value)
          << A->getAsString(Args) << A->getValue();
    }
  } else if (!IsMSVCCompat) {
    // Imitate GCC 4.2.1 by default if -fms-compatibility is not in effect.
    GNUCVer = VersionTuple(4, 2, 1);
  }
  if (!GNUCVer.empty()) {
    CmdArgs.push_back(
        Args.MakeArgString("-fgnuc-version=" + GNUCVer.getAsString()));
  }

  VersionTuple MSVT = TC.computeMSVCVersion(&D, Args);
  if (!MSVT.empty())
    CmdArgs.push_back(
        Args.MakeArgString("-fms-compatibility-version=" + MSVT.getAsString()));

  bool IsMSVC2015Compatible = MSVT.getMajor() >= 19;
  if (ImplyVCPPCVer) {
    StringRef LanguageStandard;
    if (const Arg *StdArg = Args.getLastArg(options::OPT__SLASH_std)) {
      Std = StdArg;
      LanguageStandard = llvm::StringSwitch<StringRef>(StdArg->getValue())
                             .Case("c11", "-std=c11")
                             .Case("c17", "-std=c17")
                             .Default("");
      if (LanguageStandard.empty())
        D.Diag(clang::diag::warn_drv_unused_argument)
            << StdArg->getAsString(Args);
    }
    CmdArgs.push_back(LanguageStandard.data());
  }
  if (ImplyVCPPCXXVer) {
    StringRef LanguageStandard;
    if (const Arg *StdArg = Args.getLastArg(options::OPT__SLASH_std)) {
      Std = StdArg;
      LanguageStandard = llvm::StringSwitch<StringRef>(StdArg->getValue())
                             .Case("c++14", "-std=c++14")
                             .Case("c++17", "-std=c++17")
                             .Case("c++20", "-std=c++20")
                             .Case("c++latest", "-std=c++2b")
                             .Default("");
      if (LanguageStandard.empty())
        D.Diag(clang::diag::warn_drv_unused_argument)
            << StdArg->getAsString(Args);
    }

    if (LanguageStandard.empty()) {
      if (IsSYCL)
        // For DPC++, C++17 is the default.
        LanguageStandard = "-std=c++17";
      else if (IsMSVC2015Compatible)
        LanguageStandard = "-std=c++14";
      else
        LanguageStandard = "-std=c++11";
    }

    CmdArgs.push_back(LanguageStandard.data());
  }

  Args.addOptInFlag(CmdArgs, options::OPT_fborland_extensions,
                    options::OPT_fno_borland_extensions);

  // -fno-declspec is default, except for PS4/PS5.
  if (Args.hasFlag(options::OPT_fdeclspec, options::OPT_fno_declspec,
                   RawTriple.isPS()))
    CmdArgs.push_back("-fdeclspec");
  else if (Args.hasArg(options::OPT_fno_declspec))
    CmdArgs.push_back("-fno-declspec"); // Explicitly disabling __declspec.

  // -fthreadsafe-static is default, except for MSVC compatibility versions less
  // than 19.
  if (!Args.hasFlag(options::OPT_fthreadsafe_statics,
                    options::OPT_fno_threadsafe_statics,
                    !types::isOpenCL(InputType) &&
                        (!IsWindowsMSVC || IsMSVC2015Compatible)))
    CmdArgs.push_back("-fno-threadsafe-statics");

  // -fno-delayed-template-parsing is default, except when targeting MSVC.
  // Many old Windows SDK versions require this to parse.
  // FIXME: MSVC introduced /Zc:twoPhase- to disable this behavior in their
  // compiler. We should be able to disable this by default at some point.
  if (Args.hasFlag(options::OPT_fdelayed_template_parsing,
                   options::OPT_fno_delayed_template_parsing, IsWindowsMSVC))
    CmdArgs.push_back("-fdelayed-template-parsing");

  // -fgnu-keywords default varies depending on language; only pass if
  // specified.
  Args.AddLastArg(CmdArgs, options::OPT_fgnu_keywords,
                  options::OPT_fno_gnu_keywords);

  Args.addOptInFlag(CmdArgs, options::OPT_fgnu89_inline,
                    options::OPT_fno_gnu89_inline);

  const Arg *InlineArg = Args.getLastArg(options::OPT_finline_functions,
                                         options::OPT_finline_hint_functions,
                                         options::OPT_fno_inline_functions);
  if (Arg *A = Args.getLastArg(options::OPT_finline, options::OPT_fno_inline)) {
    if (A->getOption().matches(options::OPT_fno_inline))
      A->render(Args, CmdArgs);
  } else if (InlineArg) {
    InlineArg->render(Args, CmdArgs);
  }

  Args.AddLastArg(CmdArgs, options::OPT_finline_max_stacksize_EQ);

  // FIXME: Find a better way to determine whether the language has modules
  // support by default, or just assume that all languages do.
  bool HaveModules =
      Std && (Std->containsValue("c++2a") || Std->containsValue("c++20") ||
              Std->containsValue("c++2b") || Std->containsValue("c++latest"));
  RenderModulesOptions(C, D, Args, Input, Output, CmdArgs, HaveModules);

  if (Args.hasFlag(options::OPT_fpch_validate_input_files_content,
                   options::OPT_fno_pch_validate_input_files_content, false))
    CmdArgs.push_back("-fvalidate-ast-input-files-content");
  if (Args.hasFlag(options::OPT_fpch_instantiate_templates,
                   options::OPT_fno_pch_instantiate_templates, false))
    CmdArgs.push_back("-fpch-instantiate-templates");
  if (Args.hasFlag(options::OPT_fpch_codegen, options::OPT_fno_pch_codegen,
                   false))
    CmdArgs.push_back("-fmodules-codegen");
  if (Args.hasFlag(options::OPT_fpch_debuginfo, options::OPT_fno_pch_debuginfo,
                   false))
    CmdArgs.push_back("-fmodules-debuginfo");

  if (!CLANG_ENABLE_OPAQUE_POINTERS_INTERNAL)
    CmdArgs.push_back("-no-opaque-pointers");

  ObjCRuntime Runtime = AddObjCRuntimeArgs(Args, Inputs, CmdArgs, rewriteKind);
  RenderObjCOptions(TC, D, RawTriple, Args, Runtime, rewriteKind != RK_None,
                    Input, CmdArgs);

  if (types::isObjC(Input.getType()) &&
      Args.hasFlag(options::OPT_fobjc_encode_cxx_class_template_spec,
                   options::OPT_fno_objc_encode_cxx_class_template_spec,
                   !Runtime.isNeXTFamily()))
    CmdArgs.push_back("-fobjc-encode-cxx-class-template-spec");

  if (Args.hasFlag(options::OPT_fapplication_extension,
                   options::OPT_fno_application_extension, false))
    CmdArgs.push_back("-fapplication-extension");

  // Handle GCC-style exception args.
  bool EH = false;
  if (!C.getDriver().IsCLMode())
    EH = addExceptionArgs(Args, InputType, TC, KernelOrKext, Runtime, CmdArgs);

  // Handle exception personalities
  Arg *A = Args.getLastArg(
      options::OPT_fsjlj_exceptions, options::OPT_fseh_exceptions,
      options::OPT_fdwarf_exceptions, options::OPT_fwasm_exceptions);
  if (A) {
    const Option &Opt = A->getOption();
    if (Opt.matches(options::OPT_fsjlj_exceptions))
      CmdArgs.push_back("-exception-model=sjlj");
    if (Opt.matches(options::OPT_fseh_exceptions))
      CmdArgs.push_back("-exception-model=seh");
    if (Opt.matches(options::OPT_fdwarf_exceptions))
      CmdArgs.push_back("-exception-model=dwarf");
    if (Opt.matches(options::OPT_fwasm_exceptions))
      CmdArgs.push_back("-exception-model=wasm");
  } else {
    switch (TC.GetExceptionModel(Args)) {
    default:
      break;
    case llvm::ExceptionHandling::DwarfCFI:
      CmdArgs.push_back("-exception-model=dwarf");
      break;
    case llvm::ExceptionHandling::SjLj:
      CmdArgs.push_back("-exception-model=sjlj");
      break;
    case llvm::ExceptionHandling::WinEH:
      CmdArgs.push_back("-exception-model=seh");
      break;
    }
  }

  // C++ "sane" operator new.
  Args.addOptOutFlag(CmdArgs, options::OPT_fassume_sane_operator_new,
                     options::OPT_fno_assume_sane_operator_new);

  // -frelaxed-template-template-args is off by default, as it is a severe
  // breaking change until a corresponding change to template partial ordering
  // is provided.
  Args.addOptInFlag(CmdArgs, options::OPT_frelaxed_template_template_args,
                    options::OPT_fno_relaxed_template_template_args);

  // -fsized-deallocation is off by default, as it is an ABI-breaking change for
  // most platforms.
  Args.addOptInFlag(CmdArgs, options::OPT_fsized_deallocation,
                    options::OPT_fno_sized_deallocation);

  // -faligned-allocation is on by default in C++17 onwards and otherwise off
  // by default.
  if (Arg *A = Args.getLastArg(options::OPT_faligned_allocation,
                               options::OPT_fno_aligned_allocation,
                               options::OPT_faligned_new_EQ)) {
    if (A->getOption().matches(options::OPT_fno_aligned_allocation))
      CmdArgs.push_back("-fno-aligned-allocation");
    else
      CmdArgs.push_back("-faligned-allocation");
  }

  // The default new alignment can be specified using a dedicated option or via
  // a GCC-compatible option that also turns on aligned allocation.
  if (Arg *A = Args.getLastArg(options::OPT_fnew_alignment_EQ,
                               options::OPT_faligned_new_EQ))
    CmdArgs.push_back(
        Args.MakeArgString(Twine("-fnew-alignment=") + A->getValue()));

  // -fconstant-cfstrings is default, and may be subject to argument translation
  // on Darwin.
  if (!Args.hasFlag(options::OPT_fconstant_cfstrings,
                    options::OPT_fno_constant_cfstrings, true) ||
      !Args.hasFlag(options::OPT_mconstant_cfstrings,
                    options::OPT_mno_constant_cfstrings, true))
    CmdArgs.push_back("-fno-constant-cfstrings");

  Args.addOptInFlag(CmdArgs, options::OPT_fpascal_strings,
                    options::OPT_fno_pascal_strings);

  // Honor -fpack-struct= and -fpack-struct, if given. Note that
  // -fno-pack-struct doesn't apply to -fpack-struct=.
  if (Arg *A = Args.getLastArg(options::OPT_fpack_struct_EQ)) {
    std::string PackStructStr = "-fpack-struct=";
    PackStructStr += A->getValue();
    CmdArgs.push_back(Args.MakeArgString(PackStructStr));
  } else if (Args.hasFlag(options::OPT_fpack_struct,
                          options::OPT_fno_pack_struct, false)) {
    CmdArgs.push_back("-fpack-struct=1");
  }

  // Handle -fmax-type-align=N and -fno-type-align
  bool SkipMaxTypeAlign = Args.hasArg(options::OPT_fno_max_type_align);
  if (Arg *A = Args.getLastArg(options::OPT_fmax_type_align_EQ)) {
    if (!SkipMaxTypeAlign) {
      std::string MaxTypeAlignStr = "-fmax-type-align=";
      MaxTypeAlignStr += A->getValue();
      CmdArgs.push_back(Args.MakeArgString(MaxTypeAlignStr));
    }
  } else if (RawTriple.isOSDarwin()) {
    if (!SkipMaxTypeAlign) {
      std::string MaxTypeAlignStr = "-fmax-type-align=16";
      CmdArgs.push_back(Args.MakeArgString(MaxTypeAlignStr));
    }
  }

  if (!Args.hasFlag(options::OPT_Qy, options::OPT_Qn, true))
    CmdArgs.push_back("-Qn");

  // -fno-common is the default, set -fcommon only when that flag is set.
  Args.addOptInFlag(CmdArgs, options::OPT_fcommon, options::OPT_fno_common);

  // -fsigned-bitfields is default, and clang doesn't yet support
  // -funsigned-bitfields.
  if (!Args.hasFlag(options::OPT_fsigned_bitfields,
                    options::OPT_funsigned_bitfields, true))
    D.Diag(diag::warn_drv_clang_unsupported)
        << Args.getLastArg(options::OPT_funsigned_bitfields)->getAsString(Args);

  // -fsigned-bitfields is default, and clang doesn't support -fno-for-scope.
  if (!Args.hasFlag(options::OPT_ffor_scope, options::OPT_fno_for_scope, true))
    D.Diag(diag::err_drv_clang_unsupported)
        << Args.getLastArg(options::OPT_fno_for_scope)->getAsString(Args);

  // -finput_charset=UTF-8 is default. Reject others
  if (Arg *inputCharset = Args.getLastArg(options::OPT_finput_charset_EQ)) {
    StringRef value = inputCharset->getValue();
    if (!value.equals_insensitive("utf-8"))
      D.Diag(diag::err_drv_invalid_value) << inputCharset->getAsString(Args)
                                          << value;
  }

  // -fexec_charset=UTF-8 is default. Reject others
  if (Arg *execCharset = Args.getLastArg(options::OPT_fexec_charset_EQ)) {
    StringRef value = execCharset->getValue();
    if (!value.equals_insensitive("utf-8"))
      D.Diag(diag::err_drv_invalid_value) << execCharset->getAsString(Args)
                                          << value;
  }

  RenderDiagnosticsOptions(D, Args, CmdArgs);

  Args.addOptInFlag(CmdArgs, options::OPT_fasm_blocks,
                    options::OPT_fno_asm_blocks);

  Args.addOptOutFlag(CmdArgs, options::OPT_fgnu_inline_asm,
                     options::OPT_fno_gnu_inline_asm);

  // Enable vectorization per default according to the optimization level
  // selected. For optimization levels that want vectorization we use the alias
  // option to simplify the hasFlag logic.
  bool EnableVec = shouldEnableVectorizerAtOLevel(Args, false);
  OptSpecifier VectorizeAliasOption =
      EnableVec ? options::OPT_O_Group : options::OPT_fvectorize;
  if (Args.hasFlag(options::OPT_fvectorize, VectorizeAliasOption,
                   options::OPT_fno_vectorize, EnableVec))
    CmdArgs.push_back("-vectorize-loops");

  // -fslp-vectorize is enabled based on the optimization level selected.
  bool EnableSLPVec = shouldEnableVectorizerAtOLevel(Args, true);
  OptSpecifier SLPVectAliasOption =
      EnableSLPVec ? options::OPT_O_Group : options::OPT_fslp_vectorize;
  if (Args.hasFlag(options::OPT_fslp_vectorize, SLPVectAliasOption,
                   options::OPT_fno_slp_vectorize, EnableSLPVec))
    CmdArgs.push_back("-vectorize-slp");

  ParseMPreferVectorWidth(D, Args, CmdArgs);

  Args.AddLastArg(CmdArgs, options::OPT_fshow_overloads_EQ);
  Args.AddLastArg(CmdArgs,
                  options::OPT_fsanitize_undefined_strip_path_components_EQ);

  // -fdollars-in-identifiers default varies depending on platform and
  // language; only pass if specified.
  if (Arg *A = Args.getLastArg(options::OPT_fdollars_in_identifiers,
                               options::OPT_fno_dollars_in_identifiers)) {
    if (A->getOption().matches(options::OPT_fdollars_in_identifiers))
      CmdArgs.push_back("-fdollars-in-identifiers");
    else
      CmdArgs.push_back("-fno-dollars-in-identifiers");
  }

  Args.addOptInFlag(CmdArgs, options::OPT_fapple_pragma_pack,
                    options::OPT_fno_apple_pragma_pack);

  if (Args.hasFlag(options::OPT_fxl_pragma_pack,
                   options::OPT_fno_xl_pragma_pack, RawTriple.isOSAIX()))
    CmdArgs.push_back("-fxl-pragma-pack");

  // Remarks can be enabled with any of the `-f.*optimization-record.*` flags.
  if (willEmitRemarks(Args) && checkRemarksOptions(D, Args, Triple))
    renderRemarksOptions(Args, CmdArgs, Triple, Input, Output, JA);

  bool RewriteImports = Args.hasFlag(options::OPT_frewrite_imports,
                                     options::OPT_fno_rewrite_imports, false);
  if (RewriteImports)
    CmdArgs.push_back("-frewrite-imports");

  Args.addOptInFlag(CmdArgs, options::OPT_fdirectives_only,
                    options::OPT_fno_directives_only);

  // Enable rewrite includes if the user's asked for it or if we're generating
  // diagnostics.
  // TODO: Once -module-dependency-dir works with -frewrite-includes it'd be
  // nice to enable this when doing a crashdump for modules as well.
  if (Args.hasFlag(options::OPT_frewrite_includes,
                   options::OPT_fno_rewrite_includes, false) ||
      (C.isForDiagnostics() && !HaveModules))
    CmdArgs.push_back("-frewrite-includes");

  // Only allow -traditional or -traditional-cpp outside in preprocessing modes.
  if (Arg *A = Args.getLastArg(options::OPT_traditional,
                               options::OPT_traditional_cpp)) {
    if (isa<PreprocessJobAction>(JA))
      CmdArgs.push_back("-traditional-cpp");
    else
      D.Diag(diag::err_drv_clang_unsupported) << A->getAsString(Args);
  }

  Args.AddLastArg(CmdArgs, options::OPT_dM);
  Args.AddLastArg(CmdArgs, options::OPT_dD);
  Args.AddLastArg(CmdArgs, options::OPT_dI);

  Args.AddLastArg(CmdArgs, options::OPT_fmax_tokens_EQ);

  // Handle serialized diagnostics.
  if (Arg *A = Args.getLastArg(options::OPT__serialize_diags)) {
    CmdArgs.push_back("-serialize-diagnostic-file");
    CmdArgs.push_back(Args.MakeArgString(A->getValue()));
  }

  if (Args.hasArg(options::OPT_fretain_comments_from_system_headers))
    CmdArgs.push_back("-fretain-comments-from-system-headers");

  // Forward -fcomment-block-commands to -cc1.
  Args.AddAllArgs(CmdArgs, options::OPT_fcomment_block_commands);
  // Forward -fparse-all-comments to -cc1.
  Args.AddAllArgs(CmdArgs, options::OPT_fparse_all_comments);

  // Turn -fplugin=name.so into -load name.so
  for (const Arg *A : Args.filtered(options::OPT_fplugin_EQ)) {
    CmdArgs.push_back("-load");
    CmdArgs.push_back(A->getValue());
    A->claim();
  }

  // Turn -fplugin-arg-pluginname-key=value into
  // -plugin-arg-pluginname key=value
  // GCC has an actual plugin_argument struct with key/value pairs that it
  // passes to its plugins, but we don't, so just pass it on as-is.
  //
  // The syntax for -fplugin-arg- is ambiguous if both plugin name and
  // argument key are allowed to contain dashes. GCC therefore only
  // allows dashes in the key. We do the same.
  for (const Arg *A : Args.filtered(options::OPT_fplugin_arg)) {
    auto ArgValue = StringRef(A->getValue());
    auto FirstDashIndex = ArgValue.find('-');
    StringRef PluginName = ArgValue.substr(0, FirstDashIndex);
    StringRef Arg = ArgValue.substr(FirstDashIndex + 1);

    A->claim();
    if (FirstDashIndex == StringRef::npos || Arg.empty()) {
      if (PluginName.empty()) {
        D.Diag(diag::warn_drv_missing_plugin_name) << A->getAsString(Args);
      } else {
        D.Diag(diag::warn_drv_missing_plugin_arg)
            << PluginName << A->getAsString(Args);
      }
      continue;
    }

    CmdArgs.push_back(Args.MakeArgString(Twine("-plugin-arg-") + PluginName));
    CmdArgs.push_back(Args.MakeArgString(Arg));
  }

  // Forward -fpass-plugin=name.so to -cc1.
  for (const Arg *A : Args.filtered(options::OPT_fpass_plugin_EQ)) {
    CmdArgs.push_back(
        Args.MakeArgString(Twine("-fpass-plugin=") + A->getValue()));
    A->claim();
  }

  // Setup statistics file output.
  SmallString<128> StatsFile = getStatsFileName(Args, Output, Input, D);
  if (!StatsFile.empty())
    CmdArgs.push_back(Args.MakeArgString(Twine("-stats-file=") + StatsFile));

  // Forward -Xclang arguments to -cc1, and -mllvm arguments to the LLVM option
  // parser.
  // -finclude-default-header flag is for preprocessor,
  // do not pass it to other cc1 commands when save-temps is enabled
  if (C.getDriver().isSaveTempsEnabled() &&
      !isa<PreprocessJobAction>(JA)) {
    for (auto *Arg : Args.filtered(options::OPT_Xclang)) {
      Arg->claim();
      if (StringRef(Arg->getValue()) != "-finclude-default-header")
        CmdArgs.push_back(Arg->getValue());
    }
  }
  else {
    Args.AddAllArgValues(CmdArgs, options::OPT_Xclang);
  }
  for (const Arg *A : Args.filtered(options::OPT_mllvm)) {
    A->claim();

    // We translate this by hand to the -cc1 argument, since nightly test uses
    // it and developers have been trained to spell it with -mllvm. Both
    // spellings are now deprecated and should be removed.
    if (StringRef(A->getValue(0)) == "-disable-llvm-optzns") {
      CmdArgs.push_back("-disable-llvm-optzns");
    } else {
      A->render(Args, CmdArgs);
    }
  }

  // With -save-temps, we want to save the unoptimized bitcode output from the
  // CompileJobAction, use -disable-llvm-passes to get pristine IR generated
  // by the frontend.
  // When -fembed-bitcode is enabled, optimized bitcode is emitted because it
  // has slightly different breakdown between stages.
  // When generating IR for -fsycl device compilations, optimized bitcode is
  // emitted as we want the -save-temps values to match regular compilation.
  // FIXME: -fembed-bitcode -save-temps will save optimized bitcode instead of
  // pristine IR generated by the frontend. Ideally, a new compile action should
  // be added so both IR can be captured.
  if ((C.getDriver().isSaveTempsEnabled() ||
       JA.isHostOffloading(Action::OFK_OpenMP)) &&
      !(C.getDriver().embedBitcodeInObject() && !IsUsingLTO) &&
      !IsSYCLOffloadDevice && isa<CompileJobAction>(JA))
    CmdArgs.push_back("-disable-llvm-passes");

  Args.AddAllArgs(CmdArgs, options::OPT_undef);

  const char *Exec = D.getClangProgramPath();

  // Optionally embed the -cc1 level arguments into the debug info or a
  // section, for build analysis.
  // Also record command line arguments into the debug info if
  // -grecord-gcc-switches options is set on.
  // By default, -gno-record-gcc-switches is set on and no recording.
  auto GRecordSwitches =
      Args.hasFlag(options::OPT_grecord_command_line,
                   options::OPT_gno_record_command_line, false);
  auto FRecordSwitches =
      Args.hasFlag(options::OPT_frecord_command_line,
                   options::OPT_fno_record_command_line, false);
  if (FRecordSwitches && !Triple.isOSBinFormatELF())
    D.Diag(diag::err_drv_unsupported_opt_for_target)
        << Args.getLastArg(options::OPT_frecord_command_line)->getAsString(Args)
        << TripleStr;
  if (TC.UseDwarfDebugFlags() || GRecordSwitches || FRecordSwitches) {
    ArgStringList OriginalArgs;
    for (const auto &Arg : Args)
      Arg->render(Args, OriginalArgs);

    SmallString<256> Flags;
    EscapeSpacesAndBackslashes(Exec, Flags);
    for (const char *OriginalArg : OriginalArgs) {
      SmallString<128> EscapedArg;
      EscapeSpacesAndBackslashes(OriginalArg, EscapedArg);
      Flags += " ";
      Flags += EscapedArg;
    }
    auto FlagsArgString = Args.MakeArgString(Flags);
    if (TC.UseDwarfDebugFlags() || GRecordSwitches) {
      CmdArgs.push_back("-dwarf-debug-flags");
      CmdArgs.push_back(FlagsArgString);
    }
    if (FRecordSwitches) {
      CmdArgs.push_back("-record-command-line");
      CmdArgs.push_back(FlagsArgString);
    }
  }

  // Host-side offloading compilation receives all device-side outputs. Include
  // them in the host compilation depending on the target. If the host inputs
  // are not empty we use the new-driver scheme, otherwise use the old scheme.
  if ((IsCuda || IsHIP) && CudaDeviceInput) {
    CmdArgs.push_back("-fcuda-include-gpubinary");
    CmdArgs.push_back(CudaDeviceInput->getFilename());
  } else if (!HostOffloadingInputs.empty()) {
    if ((IsCuda || IsHIP) && !IsRDCMode) {
      assert(HostOffloadingInputs.size() == 1 && "Only one input expected");
      CmdArgs.push_back("-fcuda-include-gpubinary");
      CmdArgs.push_back(HostOffloadingInputs.front().getFilename());
    } else {
      for (const InputInfo Input : HostOffloadingInputs)
        CmdArgs.push_back(Args.MakeArgString("-fembed-offload-object=" +
                                             TC.getInputFilename(Input)));
    }
  }

  if (IsCuda) {
    if (Args.hasFlag(options::OPT_fcuda_short_ptr,
                     options::OPT_fno_cuda_short_ptr, false))
      CmdArgs.push_back("-fcuda-short-ptr");
  }

  if (IsCuda || IsHIP) {
    // Determine the original source input.
    const Action *SourceAction = &JA;
    while (SourceAction->getKind() != Action::InputClass) {
      assert(!SourceAction->getInputs().empty() && "unexpected root action!");
      SourceAction = SourceAction->getInputs()[0];
    }
    auto CUID = cast<InputAction>(SourceAction)->getId();
    if (!CUID.empty())
      CmdArgs.push_back(Args.MakeArgString(Twine("-cuid=") + Twine(CUID)));
  }

  if (IsHIP) {
    CmdArgs.push_back("-fcuda-allow-variadic-functions");
    Args.AddLastArg(CmdArgs, options::OPT_fgpu_default_stream_EQ);
  }

  if (IsCudaDevice || IsHIPDevice || IsSYCLOffloadDevice) {
    StringRef InlineThresh =
        Args.getLastArgValue(options::OPT_fgpu_inline_threshold_EQ);
    if (!InlineThresh.empty()) {
      std::string ArgStr =
          std::string("-inline-threshold=") + InlineThresh.str();
      CmdArgs.append({"-mllvm", Args.MakeArgStringRef(ArgStr)});
    }
  }

  // OpenMP offloading device jobs take the argument -fopenmp-host-ir-file-path
  // to specify the result of the compile phase on the host, so the meaningful
  // device declarations can be identified. Also, -fopenmp-is-device is passed
  // along to tell the frontend that it is generating code for a device, so that
  // only the relevant declarations are emitted.
  if (IsOpenMPDevice) {
    CmdArgs.push_back("-fopenmp-is-device");
    if (OpenMPDeviceInput) {
      CmdArgs.push_back("-fopenmp-host-ir-file-path");
      CmdArgs.push_back(Args.MakeArgString(OpenMPDeviceInput->getFilename()));
    }
  }

  if (Triple.isAMDGPU()) {
    handleAMDGPUCodeObjectVersionOptions(D, Args, CmdArgs);

    Args.addOptInFlag(CmdArgs, options::OPT_munsafe_fp_atomics,
                      options::OPT_mno_unsafe_fp_atomics);
  }

  // For all the host OpenMP offloading compile jobs we need to pass the targets
  // information using -fopenmp-targets= option.
  if (JA.isHostOffloading(Action::OFK_OpenMP)) {
    SmallString<128> Targets("-fopenmp-targets=");

    SmallVector<std::string, 4> Triples;
    auto TCRange = C.getOffloadToolChains<Action::OFK_OpenMP>();
    std::transform(TCRange.first, TCRange.second, std::back_inserter(Triples),
                   [](auto TC) { return TC.second->getTripleString(); });
    CmdArgs.push_back(Args.MakeArgString(Targets + llvm::join(Triples, ",")));
  }

  // For all the host SYCL offloading compile jobs we need to pass the targets
  // information using -fsycl-targets= option.
  if (isa<CompileJobAction>(JA) && JA.isHostOffloading(Action::OFK_SYCL)) {
    SmallString<128> TargetInfo("-fsycl-targets=");

    if (Arg *Tgts = Args.getLastArg(options::OPT_fsycl_targets_EQ)) {
      for (unsigned i = 0; i < Tgts->getNumValues(); ++i) {
        if (i)
          TargetInfo += ',';
        // We need to get the string from the triple because it may be not
        // exactly the same as the one we get directly from the arguments.
        llvm::Triple T(Tgts->getValue(i));
        TargetInfo += T.getTriple();
      }
    } else
      // Use the default.
      TargetInfo += C.getDriver().MakeSYCLDeviceTriple().normalize();
    CmdArgs.push_back(Args.MakeArgString(TargetInfo.str()));
  }

  bool VirtualFunctionElimination =
      Args.hasFlag(options::OPT_fvirtual_function_elimination,
                   options::OPT_fno_virtual_function_elimination, false);
  if (VirtualFunctionElimination) {
    // VFE requires full LTO (currently, this might be relaxed to allow ThinLTO
    // in the future).
    if (LTOMode != LTOK_Full)
      D.Diag(diag::err_drv_argument_only_allowed_with)
          << "-fvirtual-function-elimination"
          << "-flto=full";

    CmdArgs.push_back("-fvirtual-function-elimination");
  }

  // VFE requires whole-program-vtables, and enables it by default.
  bool WholeProgramVTables = Args.hasFlag(
      options::OPT_fwhole_program_vtables,
      options::OPT_fno_whole_program_vtables, VirtualFunctionElimination);
  if (VirtualFunctionElimination && !WholeProgramVTables) {
    D.Diag(diag::err_drv_argument_not_allowed_with)
        << "-fno-whole-program-vtables"
        << "-fvirtual-function-elimination";
  }

  if (WholeProgramVTables) {
    // Propagate -fwhole-program-vtables if this is an LTO compile.
    if (IsUsingLTO)
      CmdArgs.push_back("-fwhole-program-vtables");
    // Check if we passed LTO options but they were suppressed because this is a
    // device offloading action, or we passed device offload LTO options which
    // were suppressed because this is not the device offload action.
    // Otherwise, issue an error.
    else if (!D.isUsingLTO(!IsDeviceOffloadAction))
      D.Diag(diag::err_drv_argument_only_allowed_with)
          << "-fwhole-program-vtables"
          << "-flto";
  }

  bool DefaultsSplitLTOUnit =
      (WholeProgramVTables || SanitizeArgs.needsLTO()) &&
      (LTOMode == LTOK_Full || TC.canSplitThinLTOUnit());
  bool SplitLTOUnit =
      Args.hasFlag(options::OPT_fsplit_lto_unit,
                   options::OPT_fno_split_lto_unit, DefaultsSplitLTOUnit);
  if (SanitizeArgs.needsLTO() && !SplitLTOUnit)
    D.Diag(diag::err_drv_argument_not_allowed_with) << "-fno-split-lto-unit"
                                                    << "-fsanitize=cfi";
  if (SplitLTOUnit)
    CmdArgs.push_back("-fsplit-lto-unit");

  if (Arg *A = Args.getLastArg(options::OPT_fglobal_isel,
                               options::OPT_fno_global_isel)) {
    CmdArgs.push_back("-mllvm");
    if (A->getOption().matches(options::OPT_fglobal_isel)) {
      CmdArgs.push_back("-global-isel=1");

      // GISel is on by default on AArch64 -O0, so don't bother adding
      // the fallback remarks for it. Other combinations will add a warning of
      // some kind.
      bool IsArchSupported = Triple.getArch() == llvm::Triple::aarch64;
      bool IsOptLevelSupported = false;

      Arg *A = Args.getLastArg(options::OPT_O_Group);
      if (Triple.getArch() == llvm::Triple::aarch64) {
        if (!A || A->getOption().matches(options::OPT_O0))
          IsOptLevelSupported = true;
      }
      if (!IsArchSupported || !IsOptLevelSupported) {
        CmdArgs.push_back("-mllvm");
        CmdArgs.push_back("-global-isel-abort=2");

        if (!IsArchSupported)
          D.Diag(diag::warn_drv_global_isel_incomplete) << Triple.getArchName();
        else
          D.Diag(diag::warn_drv_global_isel_incomplete_opt);
      }
    } else {
      CmdArgs.push_back("-global-isel=0");
    }
  }

  if (Args.hasArg(options::OPT_forder_file_instrumentation)) {
     CmdArgs.push_back("-forder-file-instrumentation");
     // Enable order file instrumentation when ThinLTO is not on. When ThinLTO is
     // on, we need to pass these flags as linker flags and that will be handled
     // outside of the compiler.
     if (!IsUsingLTO) {
       CmdArgs.push_back("-mllvm");
       CmdArgs.push_back("-enable-order-file-instrumentation");
     }
  }

  if (Arg *A = Args.getLastArg(options::OPT_fforce_enable_int128,
                               options::OPT_fno_force_enable_int128)) {
    if (A->getOption().matches(options::OPT_fforce_enable_int128))
      CmdArgs.push_back("-fforce-enable-int128");
  }

  Args.addOptInFlag(CmdArgs, options::OPT_fkeep_static_consts,
                    options::OPT_fno_keep_static_consts);
  Args.addOptInFlag(CmdArgs, options::OPT_fcomplete_member_pointers,
                    options::OPT_fno_complete_member_pointers);
  Args.addOptOutFlag(CmdArgs, options::OPT_fcxx_static_destructors,
                     options::OPT_fno_cxx_static_destructors);

  addMachineOutlinerArgs(D, Args, CmdArgs, Triple, /*IsLTO=*/false);

  if (Arg *A = Args.getLastArg(options::OPT_moutline_atomics,
                               options::OPT_mno_outline_atomics)) {
    // Option -moutline-atomics supported for AArch64 target only.
    if (!Triple.isAArch64()) {
      D.Diag(diag::warn_drv_moutline_atomics_unsupported_opt)
          << Triple.getArchName() << A->getOption().getName();
    } else {
      if (A->getOption().matches(options::OPT_moutline_atomics)) {
        CmdArgs.push_back("-target-feature");
        CmdArgs.push_back("+outline-atomics");
      } else {
        CmdArgs.push_back("-target-feature");
        CmdArgs.push_back("-outline-atomics");
      }
    }
  } else if (Triple.isAArch64() &&
             getToolChain().IsAArch64OutlineAtomicsDefault(Args)) {
    CmdArgs.push_back("-target-feature");
    CmdArgs.push_back("+outline-atomics");
  }

  if (Args.hasFlag(options::OPT_faddrsig, options::OPT_fno_addrsig,
                   (TC.getTriple().isOSBinFormatELF() ||
                    TC.getTriple().isOSBinFormatCOFF()) &&
                       !TC.getTriple().isPS4() && !TC.getTriple().isVE() &&
                       !TC.getTriple().isOSNetBSD() &&
                       !Distro(D.getVFS(), TC.getTriple()).IsGentoo() &&
                       !TC.getTriple().isAndroid() && TC.useIntegratedAs()))
    CmdArgs.push_back("-faddrsig");

  if ((Triple.isOSBinFormatELF() || Triple.isOSBinFormatMachO()) &&
      (EH || AsyncUnwindTables || UnwindTables ||
       DebugInfoKind != codegenoptions::NoDebugInfo))
    CmdArgs.push_back("-D__GCC_HAVE_DWARF2_CFI_ASM=1");

  if (Arg *A = Args.getLastArg(options::OPT_fsymbol_partition_EQ)) {
    std::string Str = A->getAsString(Args);
    if (!TC.getTriple().isOSBinFormatELF())
      D.Diag(diag::err_drv_unsupported_opt_for_target)
          << Str << TC.getTripleString();
    CmdArgs.push_back(Args.MakeArgString(Str));
  }

  // Add the output path to the object file for CodeView debug infos.
  if (EmitCodeView && Output.isFilename())
    addDebugObjectName(Args, CmdArgs, DebugCompilationDir,
                       Output.getFilename());

  // Add the "-o out -x type src.c" flags last. This is done primarily to make
  // the -cc1 command easier to edit when reproducing compiler crashes.
  if (Output.getType() == types::TY_Dependencies) {
    // Handled with other dependency code.
  } else if (Output.isFilename()) {
    if (Output.getType() == clang::driver::types::TY_IFS_CPP ||
        Output.getType() == clang::driver::types::TY_IFS) {
      SmallString<128> OutputFilename(Output.getFilename());
      llvm::sys::path::replace_extension(OutputFilename, "ifs");
      CmdArgs.push_back("-o");
      CmdArgs.push_back(Args.MakeArgString(OutputFilename));
    } else {
      CmdArgs.push_back("-o");
      CmdArgs.push_back(Output.getFilename());
    }
  } else {
    assert(Output.isNothing() && "Invalid output.");
  }

  addDashXForInput(Args, Input, CmdArgs);

  ArrayRef<InputInfo> FrontendInputs = Input;
  if (IsHeaderModulePrecompile)
    FrontendInputs = ModuleHeaderInputs;
  else if (IsExtractAPI)
    FrontendInputs = ExtractAPIInputs;
  else if (Input.isNothing())
    FrontendInputs = {};

  for (const InputInfo &Input : FrontendInputs) {
    if (Input.isFilename())
      CmdArgs.push_back(Input.getFilename());
    else
      Input.getInputArg().renderAsInput(Args, CmdArgs);
  }

  if (D.CC1Main && !D.CCGenDiagnostics) {
    // Invoke the CC1 directly in this process
    C.addCommand(std::make_unique<CC1Command>(JA, *this,
                                              ResponseFileSupport::AtFileUTF8(),
                                              Exec, CmdArgs, Inputs, Output));
  } else {
    C.addCommand(std::make_unique<Command>(JA, *this,
                                           ResponseFileSupport::AtFileUTF8(),
                                           Exec, CmdArgs, Inputs, Output));
  }

  // Make the compile command echo its inputs for /showFilenames.
  if (Output.getType() == types::TY_Object &&
      Args.hasFlag(options::OPT__SLASH_showFilenames,
                   options::OPT__SLASH_showFilenames_, false)) {
    C.getJobs().getJobs().back()->PrintInputFilenames = true;
  }

  if (Arg *A = Args.getLastArg(options::OPT_pg))
    if (FPKeepKind == CodeGenOptions::FramePointerKind::None &&
        !Args.hasArg(options::OPT_mfentry))
      D.Diag(diag::err_drv_argument_not_allowed_with) << "-fomit-frame-pointer"
                                                      << A->getAsString(Args);

  // Claim some arguments which clang supports automatically.

  // -fpch-preprocess is used with gcc to add a special marker in the output to
  // include the PCH file.
  Args.ClaimAllArgs(options::OPT_fpch_preprocess);

  // Claim some arguments which clang doesn't support, but we don't
  // care to warn the user about.
  Args.ClaimAllArgs(options::OPT_clang_ignored_f_Group);
  Args.ClaimAllArgs(options::OPT_clang_ignored_m_Group);

  // Disable warnings for clang -E -emit-llvm foo.c
  Args.ClaimAllArgs(options::OPT_emit_llvm);
}

Clang::Clang(const ToolChain &TC, bool HasIntegratedBackend)
    // CAUTION! The first constructor argument ("clang") is not arbitrary,
    // as it is for other tools. Some operations on a Tool actually test
    // whether that tool is Clang based on the Tool's Name as a string.
    : Tool("clang", "clang frontend", TC), HasBackend(HasIntegratedBackend) {}

Clang::~Clang() {}

/// Add options related to the Objective-C runtime/ABI.
///
/// Returns true if the runtime is non-fragile.
ObjCRuntime Clang::AddObjCRuntimeArgs(const ArgList &args,
                                      const InputInfoList &inputs,
                                      ArgStringList &cmdArgs,
                                      RewriteKind rewriteKind) const {
  // Look for the controlling runtime option.
  Arg *runtimeArg =
      args.getLastArg(options::OPT_fnext_runtime, options::OPT_fgnu_runtime,
                      options::OPT_fobjc_runtime_EQ);

  // Just forward -fobjc-runtime= to the frontend.  This supercedes
  // options about fragility.
  if (runtimeArg &&
      runtimeArg->getOption().matches(options::OPT_fobjc_runtime_EQ)) {
    ObjCRuntime runtime;
    StringRef value = runtimeArg->getValue();
    if (runtime.tryParse(value)) {
      getToolChain().getDriver().Diag(diag::err_drv_unknown_objc_runtime)
          << value;
    }
    if ((runtime.getKind() == ObjCRuntime::GNUstep) &&
        (runtime.getVersion() >= VersionTuple(2, 0)))
      if (!getToolChain().getTriple().isOSBinFormatELF() &&
          !getToolChain().getTriple().isOSBinFormatCOFF()) {
        getToolChain().getDriver().Diag(
            diag::err_drv_gnustep_objc_runtime_incompatible_binary)
          << runtime.getVersion().getMajor();
      }

    runtimeArg->render(args, cmdArgs);
    return runtime;
  }

  // Otherwise, we'll need the ABI "version".  Version numbers are
  // slightly confusing for historical reasons:
  //   1 - Traditional "fragile" ABI
  //   2 - Non-fragile ABI, version 1
  //   3 - Non-fragile ABI, version 2
  unsigned objcABIVersion = 1;
  // If -fobjc-abi-version= is present, use that to set the version.
  if (Arg *abiArg = args.getLastArg(options::OPT_fobjc_abi_version_EQ)) {
    StringRef value = abiArg->getValue();
    if (value == "1")
      objcABIVersion = 1;
    else if (value == "2")
      objcABIVersion = 2;
    else if (value == "3")
      objcABIVersion = 3;
    else
      getToolChain().getDriver().Diag(diag::err_drv_clang_unsupported) << value;
  } else {
    // Otherwise, determine if we are using the non-fragile ABI.
    bool nonFragileABIIsDefault =
        (rewriteKind == RK_NonFragile ||
         (rewriteKind == RK_None &&
          getToolChain().IsObjCNonFragileABIDefault()));
    if (args.hasFlag(options::OPT_fobjc_nonfragile_abi,
                     options::OPT_fno_objc_nonfragile_abi,
                     nonFragileABIIsDefault)) {
// Determine the non-fragile ABI version to use.
#ifdef DISABLE_DEFAULT_NONFRAGILEABI_TWO
      unsigned nonFragileABIVersion = 1;
#else
      unsigned nonFragileABIVersion = 2;
#endif

      if (Arg *abiArg =
              args.getLastArg(options::OPT_fobjc_nonfragile_abi_version_EQ)) {
        StringRef value = abiArg->getValue();
        if (value == "1")
          nonFragileABIVersion = 1;
        else if (value == "2")
          nonFragileABIVersion = 2;
        else
          getToolChain().getDriver().Diag(diag::err_drv_clang_unsupported)
              << value;
      }

      objcABIVersion = 1 + nonFragileABIVersion;
    } else {
      objcABIVersion = 1;
    }
  }

  // We don't actually care about the ABI version other than whether
  // it's non-fragile.
  bool isNonFragile = objcABIVersion != 1;

  // If we have no runtime argument, ask the toolchain for its default runtime.
  // However, the rewriter only really supports the Mac runtime, so assume that.
  ObjCRuntime runtime;
  if (!runtimeArg) {
    switch (rewriteKind) {
    case RK_None:
      runtime = getToolChain().getDefaultObjCRuntime(isNonFragile);
      break;
    case RK_Fragile:
      runtime = ObjCRuntime(ObjCRuntime::FragileMacOSX, VersionTuple());
      break;
    case RK_NonFragile:
      runtime = ObjCRuntime(ObjCRuntime::MacOSX, VersionTuple());
      break;
    }

    // -fnext-runtime
  } else if (runtimeArg->getOption().matches(options::OPT_fnext_runtime)) {
    // On Darwin, make this use the default behavior for the toolchain.
    if (getToolChain().getTriple().isOSDarwin()) {
      runtime = getToolChain().getDefaultObjCRuntime(isNonFragile);

      // Otherwise, build for a generic macosx port.
    } else {
      runtime = ObjCRuntime(ObjCRuntime::MacOSX, VersionTuple());
    }

    // -fgnu-runtime
  } else {
    assert(runtimeArg->getOption().matches(options::OPT_fgnu_runtime));
    // Legacy behaviour is to target the gnustep runtime if we are in
    // non-fragile mode or the GCC runtime in fragile mode.
    if (isNonFragile)
      runtime = ObjCRuntime(ObjCRuntime::GNUstep, VersionTuple(2, 0));
    else
      runtime = ObjCRuntime(ObjCRuntime::GCC, VersionTuple());
  }

  if (llvm::any_of(inputs, [](const InputInfo &input) {
        return types::isObjC(input.getType());
      }))
    cmdArgs.push_back(
        args.MakeArgString("-fobjc-runtime=" + runtime.getAsString()));
  return runtime;
}

static bool maybeConsumeDash(const std::string &EH, size_t &I) {
  bool HaveDash = (I + 1 < EH.size() && EH[I + 1] == '-');
  I += HaveDash;
  return !HaveDash;
}

namespace {
struct EHFlags {
  bool Synch = false;
  bool Asynch = false;
  bool NoUnwindC = false;
};
} // end anonymous namespace

/// /EH controls whether to run destructor cleanups when exceptions are
/// thrown.  There are three modifiers:
/// - s: Cleanup after "synchronous" exceptions, aka C++ exceptions.
/// - a: Cleanup after "asynchronous" exceptions, aka structured exceptions.
///      The 'a' modifier is unimplemented and fundamentally hard in LLVM IR.
/// - c: Assume that extern "C" functions are implicitly nounwind.
/// The default is /EHs-c-, meaning cleanups are disabled.
static EHFlags parseClangCLEHFlags(const Driver &D, const ArgList &Args) {
  EHFlags EH;

  std::vector<std::string> EHArgs =
      Args.getAllArgValues(options::OPT__SLASH_EH);
  for (auto EHVal : EHArgs) {
    for (size_t I = 0, E = EHVal.size(); I != E; ++I) {
      switch (EHVal[I]) {
      case 'a':
        EH.Asynch = maybeConsumeDash(EHVal, I);
        if (EH.Asynch)
          EH.Synch = false;
        continue;
      case 'c':
        EH.NoUnwindC = maybeConsumeDash(EHVal, I);
        continue;
      case 's':
        EH.Synch = maybeConsumeDash(EHVal, I);
        if (EH.Synch)
          EH.Asynch = false;
        continue;
      default:
        break;
      }
      D.Diag(clang::diag::err_drv_invalid_value) << "/EH" << EHVal;
      break;
    }
  }
  // The /GX, /GX- flags are only processed if there are not /EH flags.
  // The default is that /GX is not specified.
  if (EHArgs.empty() &&
      Args.hasFlag(options::OPT__SLASH_GX, options::OPT__SLASH_GX_,
                   /*Default=*/false)) {
    EH.Synch = true;
    EH.NoUnwindC = true;
  }

  if (Args.hasArg(options::OPT__SLASH_kernel)) {
    EH.Synch = false;
    EH.NoUnwindC = false;
    EH.Asynch = false;
  }

  return EH;
}

void Clang::AddClangCLArgs(const ArgList &Args, types::ID InputType,
                           ArgStringList &CmdArgs,
                           codegenoptions::DebugInfoKind *DebugInfoKind,
                           bool *EmitCodeView) const {
  bool isNVPTX = getToolChain().getTriple().isNVPTX();
  bool isSPIR = getToolChain().getTriple().isSPIR();
  // FIXME: isSYCL should not be enabled by "isSPIR"
  bool isSYCL = Args.hasArg(options::OPT_fsycl) || isSPIR;
  // For SYCL Windows, /MD is the default.
  if (isSYCL)
    RTOptionID = options::OPT__SLASH_MD;

<<<<<<< HEAD
  if (Args.hasArg(options::OPT__SLASH_LDd))
    // The /LDd option implies /MTd (/MDd for SYCL). The dependent lib part
    // can be overridden but defining _DEBUG is sticky.
    RTOptionID = isSYCL ? options::OPT__SLASH_MDd : options::OPT__SLASH_MTd;

  if (Arg *A = Args.getLastArg(options::OPT__SLASH_M_Group)) {
    RTOptionID = A->getOption().getID();
    if (isSYCL && !isSPIR &&
        (RTOptionID == options::OPT__SLASH_MT ||
         RTOptionID == options::OPT__SLASH_MTd))
      // Use of /MT or /MTd is not supported for SYCL.
      getToolChain().getDriver().Diag(diag::err_drv_unsupported_opt_dpcpp)
          << A->getOption().getName();
  }

  enum { addDEBUG = 0x1, addMT = 0x2, addDLL = 0x4 };
  auto addPreDefines = [&](unsigned Defines) {
    if (Defines & addDEBUG)
      CmdArgs.push_back("-D_DEBUG");
    if (Defines & addMT && !isSPIR)
      CmdArgs.push_back("-D_MT");
    if (Defines & addDLL && !isSPIR)
      CmdArgs.push_back("-D_DLL");
  };
  StringRef FlagForCRT;
  switch (RTOptionID) {
  case options::OPT__SLASH_MD:
    addPreDefines((Args.hasArg(options::OPT__SLASH_LDd) ? addDEBUG : 0x0) |
                  addMT | addDLL);
    FlagForCRT = "--dependent-lib=msvcrt";
    break;
  case options::OPT__SLASH_MDd:
    addPreDefines(addDEBUG | addMT | addDLL);
    FlagForCRT = "--dependent-lib=msvcrtd";
    break;
  case options::OPT__SLASH_MT:
    addPreDefines((Args.hasArg(options::OPT__SLASH_LDd) ? addDEBUG : 0x0) |
                  addMT);
    CmdArgs.push_back("-flto-visibility-public-std");
    FlagForCRT = "--dependent-lib=libcmt";
    break;
  case options::OPT__SLASH_MTd:
    addPreDefines(addDEBUG | addMT);
    CmdArgs.push_back("-flto-visibility-public-std");
    FlagForCRT = "--dependent-lib=libcmtd";
    break;
  default:
    llvm_unreachable("Unexpected option ID.");
  }

  if (Args.hasArg(options::OPT__SLASH_Zl)) {
    CmdArgs.push_back("-D_VC_NODEFAULTLIB");
  } else {
    CmdArgs.push_back(FlagForCRT.data());

    // This provides POSIX compatibility (maps 'open' to '_open'), which most
    // users want.  The /Za flag to cl.exe turns this off, but it's not
    // implemented in clang.
    CmdArgs.push_back("--dependent-lib=oldnames");

    // Add SYCL dependent library
    if (Args.hasArg(options::OPT_fsycl) &&
        !Args.hasArg(options::OPT_nolibsycl)) {
      if (RTOptionID == options::OPT__SLASH_MDd)
        CmdArgs.push_back("--dependent-lib=sycl" SYCL_MAJOR_VERSION "d");
      else
        CmdArgs.push_back("--dependent-lib=sycl" SYCL_MAJOR_VERSION);
      CmdArgs.push_back("--dependent-lib=sycl-devicelib-host");
    }
  }
=======
  ProcessVSRuntimeLibrary(Args, CmdArgs);
>>>>>>> fda44bed

  if (Arg *ShowIncludes =
          Args.getLastArg(options::OPT__SLASH_showIncludes,
                          options::OPT__SLASH_showIncludes_user)) {
    CmdArgs.push_back("--show-includes");
    if (ShowIncludes->getOption().matches(options::OPT__SLASH_showIncludes))
      CmdArgs.push_back("-sys-header-deps");
  }

  // This controls whether or not we emit RTTI data for polymorphic types.
  if (Args.hasFlag(options::OPT__SLASH_GR_, options::OPT__SLASH_GR,
                   /*Default=*/false))
    CmdArgs.push_back("-fno-rtti-data");

  // This controls whether or not we emit stack-protector instrumentation.
  // In MSVC, Buffer Security Check (/GS) is on by default.
  if (!isNVPTX && Args.hasFlag(options::OPT__SLASH_GS, options::OPT__SLASH_GS_,
                               /*Default=*/true)) {
    CmdArgs.push_back("-stack-protector");
    CmdArgs.push_back(Args.MakeArgString(Twine(LangOptions::SSPStrong)));
  }

  // Emit CodeView if -Z7 or -gline-tables-only are present.
  if (Arg *DebugInfoArg = Args.getLastArg(options::OPT__SLASH_Z7,
                                          options::OPT_gline_tables_only)) {
    *EmitCodeView = true;
    if (DebugInfoArg->getOption().matches(options::OPT__SLASH_Z7))
      *DebugInfoKind = codegenoptions::DebugInfoConstructor;
    else
      *DebugInfoKind = codegenoptions::DebugLineTablesOnly;
  } else {
    *EmitCodeView = false;
  }

  const Driver &D = getToolChain().getDriver();

  // This controls whether or not we perform JustMyCode instrumentation.
  if (Args.hasFlag(options::OPT__SLASH_JMC, options::OPT__SLASH_JMC_,
                   /*Default=*/false)) {
    if (*EmitCodeView && *DebugInfoKind >= codegenoptions::DebugInfoConstructor)
      CmdArgs.push_back("-fjmc");
    else
      D.Diag(clang::diag::warn_drv_jmc_requires_debuginfo) << "/JMC"
                                                           << "'/Zi', '/Z7'";
  }

  EHFlags EH = parseClangCLEHFlags(D, Args);
  if (!isNVPTX && (EH.Synch || EH.Asynch)) {
    if (types::isCXX(InputType))
      CmdArgs.push_back("-fcxx-exceptions");
    CmdArgs.push_back("-fexceptions");
  }
  if (types::isCXX(InputType) && EH.Synch && EH.NoUnwindC)
    CmdArgs.push_back("-fexternc-nounwind");

  // /EP should expand to -E -P.
  if (Args.hasArg(options::OPT__SLASH_EP)) {
    CmdArgs.push_back("-E");
    CmdArgs.push_back("-P");
  }

  unsigned VolatileOptionID;
  if (getToolChain().getTriple().isX86())
    VolatileOptionID = options::OPT__SLASH_volatile_ms;
  else
    VolatileOptionID = options::OPT__SLASH_volatile_iso;

  if (Arg *A = Args.getLastArg(options::OPT__SLASH_volatile_Group))
    VolatileOptionID = A->getOption().getID();

  if (VolatileOptionID == options::OPT__SLASH_volatile_ms)
    CmdArgs.push_back("-fms-volatile");

 if (Args.hasFlag(options::OPT__SLASH_Zc_dllexportInlines_,
                  options::OPT__SLASH_Zc_dllexportInlines,
                  false)) {
  CmdArgs.push_back("-fno-dllexport-inlines");
 }

 if (Args.hasFlag(options::OPT__SLASH_Zc_wchar_t_,
                  options::OPT__SLASH_Zc_wchar_t, false)) {
   CmdArgs.push_back("-fno-wchar");
 }

 if (Args.hasArg(options::OPT__SLASH_kernel)) {
   llvm::Triple::ArchType Arch = getToolChain().getArch();
   std::vector<std::string> Values =
       Args.getAllArgValues(options::OPT__SLASH_arch);
   if (!Values.empty()) {
     llvm::SmallSet<std::string, 4> SupportedArches;
     if (Arch == llvm::Triple::x86)
       SupportedArches.insert("IA32");

     for (auto &V : Values)
       if (!SupportedArches.contains(V))
         D.Diag(diag::err_drv_argument_not_allowed_with)
             << std::string("/arch:").append(V) << "/kernel";
   }

   CmdArgs.push_back("-fno-rtti");
   if (Args.hasFlag(options::OPT__SLASH_GR, options::OPT__SLASH_GR_, false))
     D.Diag(diag::err_drv_argument_not_allowed_with) << "/GR"
                                                     << "/kernel";
 }

  Arg *MostGeneralArg = Args.getLastArg(options::OPT__SLASH_vmg);
  Arg *BestCaseArg = Args.getLastArg(options::OPT__SLASH_vmb);
  if (MostGeneralArg && BestCaseArg)
    D.Diag(clang::diag::err_drv_argument_not_allowed_with)
        << MostGeneralArg->getAsString(Args) << BestCaseArg->getAsString(Args);

  if (MostGeneralArg) {
    Arg *SingleArg = Args.getLastArg(options::OPT__SLASH_vms);
    Arg *MultipleArg = Args.getLastArg(options::OPT__SLASH_vmm);
    Arg *VirtualArg = Args.getLastArg(options::OPT__SLASH_vmv);

    Arg *FirstConflict = SingleArg ? SingleArg : MultipleArg;
    Arg *SecondConflict = VirtualArg ? VirtualArg : MultipleArg;
    if (FirstConflict && SecondConflict && FirstConflict != SecondConflict)
      D.Diag(clang::diag::err_drv_argument_not_allowed_with)
          << FirstConflict->getAsString(Args)
          << SecondConflict->getAsString(Args);

    if (SingleArg)
      CmdArgs.push_back("-fms-memptr-rep=single");
    else if (MultipleArg)
      CmdArgs.push_back("-fms-memptr-rep=multiple");
    else
      CmdArgs.push_back("-fms-memptr-rep=virtual");
  }

  // Parse the default calling convention options.
  if (Arg *CCArg =
          Args.getLastArg(options::OPT__SLASH_Gd, options::OPT__SLASH_Gr,
                          options::OPT__SLASH_Gz, options::OPT__SLASH_Gv,
                          options::OPT__SLASH_Gregcall)) {
    unsigned DCCOptId = CCArg->getOption().getID();
    const char *DCCFlag = nullptr;
    bool ArchSupported = !isNVPTX;
    llvm::Triple::ArchType Arch = getToolChain().getArch();
    switch (DCCOptId) {
    case options::OPT__SLASH_Gd:
      DCCFlag = "-fdefault-calling-conv=cdecl";
      break;
    case options::OPT__SLASH_Gr:
      ArchSupported = Arch == llvm::Triple::x86;
      DCCFlag = "-fdefault-calling-conv=fastcall";
      break;
    case options::OPT__SLASH_Gz:
      ArchSupported = Arch == llvm::Triple::x86;
      DCCFlag = "-fdefault-calling-conv=stdcall";
      break;
    case options::OPT__SLASH_Gv:
      ArchSupported = Arch == llvm::Triple::x86 || Arch == llvm::Triple::x86_64;
      DCCFlag = "-fdefault-calling-conv=vectorcall";
      break;
    case options::OPT__SLASH_Gregcall:
      ArchSupported = Arch == llvm::Triple::x86 || Arch == llvm::Triple::x86_64;
      DCCFlag = "-fdefault-calling-conv=regcall";
      break;
    }

    // MSVC doesn't warn if /Gr or /Gz is used on x64, so we don't either.
    if (ArchSupported && DCCFlag)
      CmdArgs.push_back(DCCFlag);
  }

  Args.AddLastArg(CmdArgs, options::OPT_vtordisp_mode_EQ);

  if (!Args.hasArg(options::OPT_fdiagnostics_format_EQ)) {
    CmdArgs.push_back("-fdiagnostics-format");
    CmdArgs.push_back("msvc");
  }

  if (Args.hasArg(options::OPT__SLASH_kernel))
    CmdArgs.push_back("-fms-kernel");

  if (Arg *A = Args.getLastArg(options::OPT__SLASH_guard)) {
    StringRef GuardArgs = A->getValue();
    // The only valid options are "cf", "cf,nochecks", "cf-", "ehcont" and
    // "ehcont-".
    if (GuardArgs.equals_insensitive("cf")) {
      // Emit CFG instrumentation and the table of address-taken functions.
      CmdArgs.push_back("-cfguard");
    } else if (GuardArgs.equals_insensitive("cf,nochecks")) {
      // Emit only the table of address-taken functions.
      CmdArgs.push_back("-cfguard-no-checks");
    } else if (GuardArgs.equals_insensitive("ehcont")) {
      // Emit EH continuation table.
      CmdArgs.push_back("-ehcontguard");
    } else if (GuardArgs.equals_insensitive("cf-") ||
               GuardArgs.equals_insensitive("ehcont-")) {
      // Do nothing, but we might want to emit a security warning in future.
    } else {
      D.Diag(diag::err_drv_invalid_value) << A->getSpelling() << GuardArgs;
    }
  }
}

const char *Clang::getBaseInputName(const ArgList &Args,
                                    const InputInfo &Input) {
  return Args.MakeArgString(llvm::sys::path::filename(Input.getBaseInput()));
}

const char *Clang::getBaseInputStem(const ArgList &Args,
                                    const InputInfoList &Inputs) {
  const char *Str = getBaseInputName(Args, Inputs[0]);

  if (const char *End = strrchr(Str, '.'))
    return Args.MakeArgString(std::string(Str, End));

  return Str;
}

const char *Clang::getDependencyFileName(const ArgList &Args,
                                         const InputInfoList &Inputs) {
  // FIXME: Think about this more.

  if (Arg *OutputOpt =
          Args.getLastArg(options::OPT_o, options::OPT__SLASH_Fo)) {
    SmallString<128> OutputArgument(OutputOpt->getValue());
    if (llvm::sys::path::is_separator(OutputArgument.back()))
      // If the argument is a directory, output to BaseName in that dir.
      llvm::sys::path::append(OutputArgument, getBaseInputStem(Args, Inputs));
    llvm::sys::path::replace_extension(OutputArgument, llvm::Twine('d'));
    return Args.MakeArgString(OutputArgument);
  }

  return Args.MakeArgString(Twine(getBaseInputStem(Args, Inputs)) + ".d");
}

// Begin ClangAs

void ClangAs::AddMIPSTargetArgs(const ArgList &Args,
                                ArgStringList &CmdArgs) const {
  StringRef CPUName;
  StringRef ABIName;
  const llvm::Triple &Triple = getToolChain().getTriple();
  mips::getMipsCPUAndABI(Args, Triple, CPUName, ABIName);

  CmdArgs.push_back("-target-abi");
  CmdArgs.push_back(ABIName.data());
}

void ClangAs::AddX86TargetArgs(const ArgList &Args,
                               ArgStringList &CmdArgs) const {
  addX86AlignBranchArgs(getToolChain().getDriver(), Args, CmdArgs,
                        /*IsLTO=*/false);

  if (Arg *A = Args.getLastArg(options::OPT_masm_EQ)) {
    StringRef Value = A->getValue();
    if (Value == "intel" || Value == "att") {
      CmdArgs.push_back("-mllvm");
      CmdArgs.push_back(Args.MakeArgString("-x86-asm-syntax=" + Value));
    } else {
      getToolChain().getDriver().Diag(diag::err_drv_unsupported_option_argument)
          << A->getOption().getName() << Value;
    }
  }
}

void ClangAs::AddRISCVTargetArgs(const ArgList &Args,
                               ArgStringList &CmdArgs) const {
  const llvm::Triple &Triple = getToolChain().getTriple();
  StringRef ABIName = riscv::getRISCVABI(Args, Triple);

  CmdArgs.push_back("-target-abi");
  CmdArgs.push_back(ABIName.data());
}

void ClangAs::ConstructJob(Compilation &C, const JobAction &JA,
                           const InputInfo &Output, const InputInfoList &Inputs,
                           const ArgList &Args,
                           const char *LinkingOutput) const {
  ArgStringList CmdArgs;

  assert(Inputs.size() == 1 && "Unexpected number of inputs.");
  const InputInfo &Input = Inputs[0];

  const llvm::Triple &Triple = getToolChain().getEffectiveTriple();
  const std::string &TripleStr = Triple.getTriple();
  const Optional<llvm::Triple> TargetVariantTriple =
      getToolChain().getTargetVariantTriple();
  const auto &D = getToolChain().getDriver();

  // Don't warn about "clang -w -c foo.s"
  Args.ClaimAllArgs(options::OPT_w);
  // and "clang -emit-llvm -c foo.s"
  Args.ClaimAllArgs(options::OPT_emit_llvm);

  claimNoWarnArgs(Args);

  // Invoke ourselves in -cc1as mode.
  //
  // FIXME: Implement custom jobs for internal actions.
  CmdArgs.push_back("-cc1as");

  // Add the "effective" target triple.
  CmdArgs.push_back("-triple");
  CmdArgs.push_back(Args.MakeArgString(TripleStr));
  if (TargetVariantTriple) {
    CmdArgs.push_back("-darwin-target-variant-triple");
    CmdArgs.push_back(Args.MakeArgString(TargetVariantTriple->getTriple()));
  }

  // Set the output mode, we currently only expect to be used as a real
  // assembler.
  CmdArgs.push_back("-filetype");
  CmdArgs.push_back("obj");

  // Set the main file name, so that debug info works even with
  // -save-temps or preprocessed assembly.
  CmdArgs.push_back("-main-file-name");
  CmdArgs.push_back(Clang::getBaseInputName(Args, Input));

  // Add the target cpu
  std::string CPU = getCPUName(D, Args, Triple, /*FromAs*/ true);
  if (!CPU.empty()) {
    CmdArgs.push_back("-target-cpu");
    CmdArgs.push_back(Args.MakeArgString(CPU));
  }

  // Add the target features
  getTargetFeatures(D, Triple, Args, CmdArgs, true);

  // Ignore explicit -force_cpusubtype_ALL option.
  (void)Args.hasArg(options::OPT_force__cpusubtype__ALL);

  // Pass along any -I options so we get proper .include search paths.
  Args.AddAllArgs(CmdArgs, options::OPT_I_Group);

  // Determine the original source input.
  auto FindSource = [](const Action *S) -> const Action * {
    while (S->getKind() != Action::InputClass) {
      assert(!S->getInputs().empty() && "unexpected root action!");
      S = S->getInputs()[0];
    }
    return S;
  };
  const Action *SourceAction = FindSource(&JA);

  // Forward -g and handle debug info related flags, assuming we are dealing
  // with an actual assembly file.
  bool WantDebug = false;
  Args.ClaimAllArgs(options::OPT_g_Group);
  if (Arg *A = Args.getLastArg(options::OPT_g_Group))
    WantDebug = !A->getOption().matches(options::OPT_g0) &&
                !A->getOption().matches(options::OPT_ggdb0);

  unsigned DwarfVersion = ParseDebugDefaultVersion(getToolChain(), Args);
  if (const Arg *GDwarfN = getDwarfNArg(Args))
    DwarfVersion = DwarfVersionNum(GDwarfN->getSpelling());

  if (DwarfVersion == 0)
    DwarfVersion = getToolChain().GetDefaultDwarfVersion();

  codegenoptions::DebugInfoKind DebugInfoKind = codegenoptions::NoDebugInfo;

  // Add the -fdebug-compilation-dir flag if needed.
  const char *DebugCompilationDir =
      addDebugCompDirArg(Args, CmdArgs, C.getDriver().getVFS());

  if (SourceAction->getType() == types::TY_Asm ||
      SourceAction->getType() == types::TY_PP_Asm) {
    // You might think that it would be ok to set DebugInfoKind outside of
    // the guard for source type, however there is a test which asserts
    // that some assembler invocation receives no -debug-info-kind,
    // and it's not clear whether that test is just overly restrictive.
    DebugInfoKind = (WantDebug ? codegenoptions::DebugInfoConstructor
                               : codegenoptions::NoDebugInfo);

    addDebugPrefixMapArg(getToolChain().getDriver(), getToolChain(), Args,
                         CmdArgs);

    // Set the AT_producer to the clang version when using the integrated
    // assembler on assembly source files.
    CmdArgs.push_back("-dwarf-debug-producer");
    CmdArgs.push_back(Args.MakeArgString(getClangFullVersion()));

    // And pass along -I options
    Args.AddAllArgs(CmdArgs, options::OPT_I);
  }
  RenderDebugEnablingArgs(Args, CmdArgs, DebugInfoKind, DwarfVersion,
                          llvm::DebuggerKind::Default);
  renderDwarfFormat(D, Triple, Args, CmdArgs, DwarfVersion);
  RenderDebugInfoCompressionArgs(Args, CmdArgs, D, getToolChain());

  // Handle -fPIC et al -- the relocation-model affects the assembler
  // for some targets.
  llvm::Reloc::Model RelocationModel;
  unsigned PICLevel;
  bool IsPIE;
  std::tie(RelocationModel, PICLevel, IsPIE) =
      ParsePICArgs(getToolChain(), Args);

  const char *RMName = RelocationModelName(RelocationModel);
  if (RMName) {
    CmdArgs.push_back("-mrelocation-model");
    CmdArgs.push_back(RMName);
  }

  // Optionally embed the -cc1as level arguments into the debug info, for build
  // analysis.
  if (getToolChain().UseDwarfDebugFlags()) {
    ArgStringList OriginalArgs;
    for (const auto &Arg : Args)
      Arg->render(Args, OriginalArgs);

    SmallString<256> Flags;
    const char *Exec = getToolChain().getDriver().getClangProgramPath();
    EscapeSpacesAndBackslashes(Exec, Flags);
    for (const char *OriginalArg : OriginalArgs) {
      SmallString<128> EscapedArg;
      EscapeSpacesAndBackslashes(OriginalArg, EscapedArg);
      Flags += " ";
      Flags += EscapedArg;
    }
    CmdArgs.push_back("-dwarf-debug-flags");
    CmdArgs.push_back(Args.MakeArgString(Flags));
  }

  // FIXME: Add -static support, once we have it.

  // Add target specific flags.
  switch (getToolChain().getArch()) {
  default:
    break;

  case llvm::Triple::mips:
  case llvm::Triple::mipsel:
  case llvm::Triple::mips64:
  case llvm::Triple::mips64el:
    AddMIPSTargetArgs(Args, CmdArgs);
    break;

  case llvm::Triple::x86:
  case llvm::Triple::x86_64:
    AddX86TargetArgs(Args, CmdArgs);
    break;

  case llvm::Triple::arm:
  case llvm::Triple::armeb:
  case llvm::Triple::thumb:
  case llvm::Triple::thumbeb:
    // This isn't in AddARMTargetArgs because we want to do this for assembly
    // only, not C/C++.
    if (Args.hasFlag(options::OPT_mdefault_build_attributes,
                     options::OPT_mno_default_build_attributes, true)) {
        CmdArgs.push_back("-mllvm");
        CmdArgs.push_back("-arm-add-build-attributes");
    }
    break;

  case llvm::Triple::aarch64:
  case llvm::Triple::aarch64_32:
  case llvm::Triple::aarch64_be:
    if (Args.hasArg(options::OPT_mmark_bti_property)) {
      CmdArgs.push_back("-mllvm");
      CmdArgs.push_back("-aarch64-mark-bti-property");
    }
    break;

  case llvm::Triple::riscv32:
  case llvm::Triple::riscv64:
    AddRISCVTargetArgs(Args, CmdArgs);
    break;
  }

  // Consume all the warning flags. Usually this would be handled more
  // gracefully by -cc1 (warning about unknown warning flags, etc) but -cc1as
  // doesn't handle that so rather than warning about unused flags that are
  // actually used, we'll lie by omission instead.
  // FIXME: Stop lying and consume only the appropriate driver flags
  Args.ClaimAllArgs(options::OPT_W_Group);

  CollectArgsForIntegratedAssembler(C, Args, CmdArgs,
                                    getToolChain().getDriver());

  Args.AddAllArgs(CmdArgs, options::OPT_mllvm);

  if (DebugInfoKind > codegenoptions::NoDebugInfo && Output.isFilename())
    addDebugObjectName(Args, CmdArgs, DebugCompilationDir,
                       Output.getFilename());

  // Fixup any previous commands that use -object-file-name because when we
  // generated them, the final .obj name wasn't yet known.
  for (Command &J : C.getJobs()) {
    if (SourceAction != FindSource(&J.getSource()))
      continue;
    auto &JArgs = J.getArguments();
    for (unsigned I = 0; I < JArgs.size(); ++I) {
      if (StringRef(JArgs[I]).startswith("-object-file-name=") &&
          Output.isFilename()) {
        ArgStringList NewArgs(JArgs.begin(), JArgs.begin() + I);
        addDebugObjectName(Args, NewArgs, DebugCompilationDir,
                           Output.getFilename());
        NewArgs.append(JArgs.begin() + I + 1, JArgs.end());
        J.replaceArguments(NewArgs);
        break;
      }
    }
  }

  assert(Output.isFilename() && "Unexpected lipo output.");
  CmdArgs.push_back("-o");
  CmdArgs.push_back(Output.getFilename());

  const llvm::Triple &T = getToolChain().getTriple();
  Arg *A;
  if (getDebugFissionKind(D, Args, A) == DwarfFissionKind::Split &&
      T.isOSBinFormatELF()) {
    CmdArgs.push_back("-split-dwarf-output");
    CmdArgs.push_back(SplitDebugName(JA, Args, Input, Output));
  }

  if (Triple.isAMDGPU())
    handleAMDGPUCodeObjectVersionOptions(D, Args, CmdArgs, /*IsCC1As=*/true);

  assert(Input.isFilename() && "Invalid input.");
  CmdArgs.push_back(Input.getFilename());

  const char *Exec = getToolChain().getDriver().getClangProgramPath();
  if (D.CC1Main && !D.CCGenDiagnostics) {
    // Invoke cc1as directly in this process.
    C.addCommand(std::make_unique<CC1Command>(JA, *this,
                                              ResponseFileSupport::AtFileUTF8(),
                                              Exec, CmdArgs, Inputs, Output));
  } else {
    C.addCommand(std::make_unique<Command>(JA, *this,
                                           ResponseFileSupport::AtFileUTF8(),
                                           Exec, CmdArgs, Inputs, Output));
  }
}

// Begin OffloadBundler

void OffloadBundler::ConstructJob(Compilation &C, const JobAction &JA,
                                  const InputInfo &Output,
                                  const InputInfoList &Inputs,
                                  const llvm::opt::ArgList &TCArgs,
                                  const char *LinkingOutput) const {
  // The version with only one output is expected to refer to a bundling job.
  assert(isa<OffloadBundlingJobAction>(JA) && "Expecting bundling job!");

  // The bundling command looks like this:
  // clang-offload-bundler -type=bc
  //   -targets=host-triple,openmp-triple1,openmp-triple2
  //   -output=output_file
  //   -input=unbundle_file_host
  //   -input=unbundle_file_tgt1
  //   -input=unbundle_file_tgt2

  ArgStringList CmdArgs;

  // Get the type.
  CmdArgs.push_back(TCArgs.MakeArgString(
      Twine("-type=") + types::getTypeTempSuffix(Output.getType())));

  assert(JA.getInputs().size() == Inputs.size() &&
         "Not have inputs for all dependence actions??");

  // Get the targets.
  SmallString<128> Triples;
  Triples += "-targets=";
  for (unsigned I = 0; I < Inputs.size(); ++I) {
    if (I)
      Triples += ',';

    // Find ToolChain for this input.
    Action::OffloadKind CurKind = Action::OFK_Host;
    const ToolChain *CurTC = &getToolChain();
    const Action *CurDep = JA.getInputs()[I];

    if (const auto *OA = dyn_cast<OffloadAction>(CurDep)) {
      CurTC = nullptr;
      OA->doOnEachDependence([&](Action *A, const ToolChain *TC, const char *) {
        assert(CurTC == nullptr && "Expected one dependence!");
        CurKind = A->getOffloadingDeviceKind();
        CurTC = TC;
      });
    }

    bool IsSYCL =
        TCArgs.hasFlag(options::OPT_fsycl, options::OPT_fno_sycl, false);
    Triples += (IsSYCL && (CurKind == Action::OFK_Cuda))
                   ? Action::GetOffloadKindName(Action::OFK_SYCL)
                   : Action::GetOffloadKindName(CurKind);
    Triples += '-';
    Triples += CurTC->getTriple().normalize();
    if ((CurKind == Action::OFK_HIP || CurKind == Action::OFK_OpenMP ||
         CurKind == Action::OFK_Cuda || CurKind == Action::OFK_SYCL) &&
        !StringRef(CurDep->getOffloadingArch()).empty() &&
        !TCArgs.hasArg(options::OPT_fno_bundle_offload_arch)) {
      Triples += '-';
      Triples += CurDep->getOffloadingArch();
    }

    // TODO: Replace parsing of -march flag. Can be done by storing GPUArch
    //       with each toolchain.
    StringRef GPUArchName;
    if (CurKind == Action::OFK_OpenMP) {
      // Extract GPUArch from -march argument in TC argument list.
      for (unsigned ArgIndex = 0; ArgIndex < TCArgs.size(); ArgIndex++) {
        auto ArchStr = StringRef(TCArgs.getArgString(ArgIndex));
        auto Arch = ArchStr.startswith_insensitive("-march=");
        if (Arch) {
          GPUArchName = ArchStr.substr(7);
          Triples += "-";
          break;
        }
      }
      Triples += GPUArchName.str();
    }
  }
  // If we see we are bundling for FPGA using -fintelfpga, add the
  // dependency bundle
  bool IsFPGADepBundle = TCArgs.hasArg(options::OPT_fintelfpga) &&
                         Output.getType() == types::TY_Object;

  // For spir64_fpga target, when bundling objects we also want to bundle up the
  // named dependency file.
  // TODO - We are currently using the target triple inputs to slot a location
  // of the dependency information into the bundle.  It would be good to
  // separate this out to an explicit option in the bundler for the dependency
  // file as it does not match the type being bundled.
  if (IsFPGADepBundle) {
    Triples += ',';
    Triples += Action::GetOffloadKindName(Action::OFK_SYCL);
    Triples += '-';
    Triples += types::getTypeName(types::TY_FPGA_Dependencies);
  }
  CmdArgs.push_back(TCArgs.MakeArgString(Triples));

  // Get bundled file command.
  CmdArgs.push_back(
      TCArgs.MakeArgString(Twine("-output=") + Output.getFilename()));

  // Get unbundled files command.
  for (unsigned I = 0; I < Inputs.size(); ++I) {
    SmallString<128> UB;
    UB += "-input=";

    // Find ToolChain for this input.
    const ToolChain *CurTC = &getToolChain();
    if (const auto *OA = dyn_cast<OffloadAction>(JA.getInputs()[I])) {
      CurTC = nullptr;
      OA->doOnEachDependence([&](Action *, const ToolChain *TC, const char *) {
        assert(CurTC == nullptr && "Expected one dependence!");
        CurTC = TC;
      });
      UB += C.addTempFile(
          C.getArgs().MakeArgString(CurTC->getInputFilename(Inputs[I])));
    } else {
      UB += CurTC->getInputFilename(Inputs[I]);
    }
    CmdArgs.push_back(TCArgs.MakeArgString(UB));
  }
  // For -fintelfpga, when bundling objects we also want to bundle up the
  // named dependency file.
  if (IsFPGADepBundle) {
    const char *BaseName = Clang::getBaseInputName(TCArgs, Inputs[0]);
    SmallString<128> DepFile(C.getDriver().getFPGATempDepFile(BaseName));
    if (!DepFile.empty())
      CmdArgs.push_back(TCArgs.MakeArgString("-input=" + DepFile));
  }
  // All the inputs are encoded as commands.
  C.addCommand(std::make_unique<Command>(
      JA, *this, ResponseFileSupport::None(),
      TCArgs.MakeArgString(getToolChain().GetProgramPath(getShortName())),
      CmdArgs, None, Output));
}

void OffloadBundler::ConstructJobMultipleOutputs(
    Compilation &C, const JobAction &JA, const InputInfoList &Outputs,
    const InputInfoList &Inputs, const llvm::opt::ArgList &TCArgs,
    const char *LinkingOutput) const {
  // The version with multiple outputs is expected to refer to a unbundling job.
  auto &UA = cast<OffloadUnbundlingJobAction>(JA);

  // The unbundling command looks like this:
  // clang-offload-bundler -type=bc
  //   -targets=host-triple,openmp-triple1,openmp-triple2
  //   -input=input_file
  //   -output=unbundle_file_host
  //   -output=unbundle_file_tgt1
  //   -output=unbundle_file_tgt2
  //   -unbundle

  ArgStringList CmdArgs;
  InputInfo Input = Inputs.front();
  const char *TypeArg = types::getTypeTempSuffix(Input.getType());
  const char *InputFileName = Input.getFilename();
  types::ID InputType(Input.getType());
  bool IsFPGADepUnbundle = JA.getType() == types::TY_FPGA_Dependencies;
  bool IsFPGADepLibUnbundle = JA.getType() == types::TY_FPGA_Dependencies_List;

  if (InputType == types::TY_FPGA_AOCX || InputType == types::TY_FPGA_AOCR ||
      InputType == types::TY_FPGA_AOCR_EMU) {
    // Override type with AOCX/AOCR which will unbundle to a list containing
    // binaries with the appropriate file extension (.aocx/.aocr).
    // TODO - representation of the output file from the unbundle for these
    // types (aocx/aocr) are always list files.  We should represent this
    // better in the output extension and type for improved understanding
    // of file contents and debuggability.
    TypeArg = (InputType == types::TY_FPGA_AOCX) ? "aocx" : "aocr";
    if (!getToolChain().getTriple().isSPIR())
      TypeArg = "aoo";
  }
  if (InputType == types::TY_FPGA_AOCO || IsFPGADepLibUnbundle)
    TypeArg = "aoo";
  if (IsFPGADepUnbundle)
    TypeArg = "o";

  bool HasSPIRTarget = false;
  auto SYCLTCRange = C.getOffloadToolChains<Action::OFK_SYCL>();
  for (auto TI = SYCLTCRange.first, TE = SYCLTCRange.second; TI != TE; ++TI)
    HasSPIRTarget |= TI->second->getTriple().isSPIR();
  if (InputType == types::TY_Archive && HasSPIRTarget)
    TypeArg = "aoo";

  // Get the type.
  CmdArgs.push_back(TCArgs.MakeArgString(Twine("-type=") + TypeArg));

  // Get the targets.
  SmallString<128> Triples;
  Triples += "-targets=";
  auto DepInfo = UA.getDependentActionsInfo();
  for (unsigned I = 0, J = 0; I < DepInfo.size(); ++I) {
    auto &Dep = DepInfo[I];
    // FPGA device triples are 'transformed' for the bundler when creating
    // aocx or aocr type bundles.  Also, we only do a specific target
    // unbundling, skipping the host side or device side.
    if (types::isFPGA(InputType)) {
      if (getToolChain().getTriple().isSPIR()) {
        if (Dep.DependentToolChain->getTriple().getSubArch() ==
            llvm::Triple::SPIRSubArch_fpga) {
          if (J++)
            Triples += ',';
          llvm::Triple TT;
          TT.setArchName(types::getTypeName(InputType));
          TT.setVendorName("intel");
          TT.setOS(getToolChain().getTriple().getOS());
          Triples += "sycl-";
          Triples += TT.normalize();
          continue;
        } else if (Dep.DependentOffloadKind == Action::OFK_Host) {
          // No host unbundle for FPGA binaries.
          continue;
        }
      } else if (Dep.DependentOffloadKind == Action::OFK_SYCL)
        continue;
    } else if (InputType == types::TY_Archive ||
               (getToolChain().getTriple().getSubArch() ==
                    llvm::Triple::SPIRSubArch_fpga &&
                TCArgs.hasArg(options::OPT_fsycl_link_EQ))) {
      // Do not extract host part if we are unbundling archive on Windows
      // because it is not needed. Static offload libraries are added to the
      // host link command just as normal libraries.  Do not extract the host
      // part from FPGA -fsycl-link unbundles either, as the full obj
      // is used in the final link
      if (Dep.DependentOffloadKind == Action::OFK_Host)
        continue;
    }
    if (J++)
      Triples += ',';
    Triples += Action::GetOffloadKindName(Dep.DependentOffloadKind);
    Triples += '-';
    // When -fsycl-force-target is used, this value overrides the expected
    // output type we are unbundling.
    if (Dep.DependentOffloadKind == Action::OFK_SYCL &&
        TCArgs.hasArg(options::OPT_fsycl_force_target_EQ)) {
      StringRef Val(
          TCArgs.getLastArg(options::OPT_fsycl_force_target_EQ)->getValue());
      llvm::Triple TT(C.getDriver().MakeSYCLDeviceTriple(Val));
      Triples += TT.normalize();
    } else
      Triples += Dep.DependentToolChain->getTriple().normalize();
    if ((Dep.DependentOffloadKind == Action::OFK_HIP ||
         Dep.DependentOffloadKind == Action::OFK_OpenMP ||
         Dep.DependentOffloadKind == Action::OFK_Cuda ||
         Dep.DependentOffloadKind == Action::OFK_SYCL) &&
        !Dep.DependentBoundArch.empty() &&
        !TCArgs.hasArg(options::OPT_fno_bundle_offload_arch)) {
      Triples += '-';
      Triples += Dep.DependentBoundArch;
    }
    // TODO: Replace parsing of -march flag. Can be done by storing GPUArch
    //       with each toolchain.
    StringRef GPUArchName;
    if (Dep.DependentOffloadKind == Action::OFK_OpenMP) {
      // Extract GPUArch from -march argument in TC argument list.
      for (unsigned ArgIndex = 0; ArgIndex < TCArgs.size(); ArgIndex++) {
        StringRef ArchStr = StringRef(TCArgs.getArgString(ArgIndex));
        auto Arch = ArchStr.startswith_insensitive("-march=");
        if (Arch) {
          GPUArchName = ArchStr.substr(7);
          Triples += "-";
          break;
        }
      }
      Triples += GPUArchName.str();
    }
  }
  if (IsFPGADepUnbundle || IsFPGADepLibUnbundle) {
    // TODO - We are currently using the target triple inputs to slot a location
    // of the dependency information into the bundle.  It would be good to
    // separate this out to an explicit option in the bundler for the dependency
    // file as it does not match the type being bundled.
    Triples += Action::GetOffloadKindName(Action::OFK_SYCL);
    Triples += '-';
    Triples += types::getTypeName(types::TY_FPGA_Dependencies);
  }
  CmdArgs.push_back(TCArgs.MakeArgString(Triples));

  // Get bundled file command.
  CmdArgs.push_back(
      TCArgs.MakeArgString(Twine("-input=") + InputFileName));

  // Get unbundled files command.
  // When dealing with -fintelfpga, there is an additional unbundle step
  // that occurs for the dependency file.  In that case, do not use the
  // dependent information, but just the output file.
  if (IsFPGADepUnbundle || IsFPGADepLibUnbundle) {
    SmallString<128> UB;
    UB += "-output=";
    UB += Outputs[0].getFilename();
    CmdArgs.push_back(TCArgs.MakeArgString(UB));
  } else {
    for (unsigned I = 0; I < Outputs.size(); ++I) {
      SmallString<128> UB;
      UB += "-output=";
      UB += DepInfo[I].DependentToolChain->getInputFilename(Outputs[I]);
      CmdArgs.push_back(TCArgs.MakeArgString(UB));
    }
  }
  CmdArgs.push_back("-unbundle");
  CmdArgs.push_back("-allow-missing-bundles");

  // All the inputs are encoded as commands.
  C.addCommand(std::make_unique<Command>(
      JA, *this, ResponseFileSupport::None(),
      TCArgs.MakeArgString(getToolChain().GetProgramPath(getShortName())),
      CmdArgs, None, Outputs));
}

// Begin OffloadWrapper

void OffloadWrapper::ConstructJob(Compilation &C, const JobAction &JA,
                                  const InputInfo &Output,
                                  const InputInfoList &Inputs,
                                  const llvm::opt::ArgList &TCArgs,
                                  const char *LinkingOutput) const {
  // Construct offload-wrapper command.  Also calls llc to generate the
  // object that is fed to the linker from the wrapper generated bc file
  assert(isa<OffloadWrapperJobAction>(JA) && "Expecting wrapping job!");

  Action::OffloadKind OffloadingKind = JA.getOffloadingDeviceKind();
  if (OffloadingKind == Action::OFK_SYCL) {
    // The wrapper command looks like this:
    // clang-offload-wrapper
    //   -o=<outputfile>.bc
    //   -host=x86_64-pc-linux-gnu -kind=sycl
    //   -format=spirv <inputfile1>.spv <manifest1>(optional)
    //   -format=spirv <inputfile2>.spv <manifest2>(optional)
    //  ...
    ArgStringList WrapperArgs;

    std::string OutTmpName = C.getDriver().GetTemporaryPath("wrapper", "bc");
    const char *WrapperFileName =
        C.addTempFile(C.getArgs().MakeArgString(OutTmpName));
    SmallString<128> OutOpt("-o=");
    OutOpt += WrapperFileName;
    WrapperArgs.push_back(C.getArgs().MakeArgString(OutOpt));

    SmallString<128> HostTripleOpt("-host=");
    HostTripleOpt += getToolChain().getAuxTriple()->str();
    WrapperArgs.push_back(C.getArgs().MakeArgString(HostTripleOpt));

    llvm::Triple TT = getToolChain().getTriple();
    SmallString<128> TargetTripleOpt = TT.getArchName();
    // When wrapping an FPGA device binary, we need to be sure to apply the
    // appropriate triple that corresponds (fpga_aoc[xr]-intel-<os>)
    // to the target triple setting.
    if (TT.getSubArch() == llvm::Triple::SPIRSubArch_fpga &&
        TCArgs.hasArg(options::OPT_fsycl_link_EQ)) {
      SmallString<16> FPGAArch("fpga_");
      auto *A = C.getInputArgs().getLastArg(options::OPT_fsycl_link_EQ);
      bool Early = (A->getValue() == StringRef("early"));
      FPGAArch += Early ? "aocr" : "aocx";
      if (C.getDriver().isFPGAEmulationMode() && Early)
        FPGAArch += "_emu";
      TT.setArchName(FPGAArch);
      TT.setVendorName("intel");
      TargetTripleOpt = TT.str();
      // When wrapping an FPGA aocx binary to archive, do not emit registration
      // functions
      if (A->getValue() == StringRef("image"))
        WrapperArgs.push_back(C.getArgs().MakeArgString("--emit-reg-funcs=0"));
    }
    // Grab any Target specific options that need to be added to the wrapper
    // information.
    ArgStringList BuildArgs;
    auto createArgString = [&](const char *Opt) {
      if (BuildArgs.empty())
        return;
      SmallString<128> AL;
      for (const char *A : BuildArgs) {
        if (AL.empty()) {
          AL = A;
          continue;
        }
        AL += " ";
        AL += A;
      }
      WrapperArgs.push_back(C.getArgs().MakeArgString(Twine(Opt) + AL));
    };
    const toolchains::SYCLToolChain &TC =
              static_cast<const toolchains::SYCLToolChain &>(getToolChain());
    // TODO: Consider separating the mechanisms for:
    // - passing standard-defined options to AOT/JIT compilation steps;
    // - passing AOT-compiler specific options.
    // This would allow retaining standard language options in the
    // image descriptor, while excluding tool-specific options that
    // have been known to confuse RT implementations.
    if (TC.getTriple().getSubArch() == llvm::Triple::NoSubArch) {
      // Only store compile/link opts in the image descriptor for the SPIR-V
      // target; AOT compilation has already been performed otherwise.
      TC.AddImpliedTargetArgs(TT, TCArgs, BuildArgs);
      TC.TranslateBackendTargetArgs(TT, TCArgs, BuildArgs);
      createArgString("-compile-opts=");
      BuildArgs.clear();
      TC.TranslateLinkerTargetArgs(TT, TCArgs, BuildArgs);
      createArgString("-link-opts=");
    }

    WrapperArgs.push_back(
        C.getArgs().MakeArgString(Twine("-target=") + TargetTripleOpt));

    // TODO forcing offload kind is a simplification which assumes wrapper used
    // only with SYCL. Device binary format (-format=xxx) option should also
    // come from the command line and/or the native compiler. Should be fixed
    // together with supporting AOT in the driver. If format is not set, the
    // default is "none" which means runtime must try to determine it
    // automatically.
    StringRef Kind = Action::GetOffloadKindName(OffloadingKind);
    WrapperArgs.push_back(
        C.getArgs().MakeArgString(Twine("-kind=") + Twine(Kind)));

    assert((Inputs.size() > 0) && "no inputs for clang-offload-wrapper");
    assert(((Inputs[0].getType() != types::TY_Tempfiletable) ||
            (Inputs.size() == 1)) &&
           "wrong usage of clang-offload-wrapper with SYCL");
    const InputInfo &I = Inputs[0];
    assert(I.isFilename() && "Invalid input.");

    if (I.getType() == types::TY_Tempfiletable ||
        I.getType() == types::TY_Tempfilelist)
      // wrapper actual input files are passed via the batch job file table:
      WrapperArgs.push_back(C.getArgs().MakeArgString("-batch"));
    WrapperArgs.push_back(C.getArgs().MakeArgString(I.getFilename()));

    auto Cmd = std::make_unique<Command>(
        JA, *this, ResponseFileSupport::None(),
        TCArgs.MakeArgString(getToolChain().GetProgramPath(getShortName())),
        WrapperArgs, None);
    C.addCommand(std::move(Cmd));

    // Construct llc command.
    // The output is an object file
    ArgStringList LlcArgs{"-filetype=obj", "-o", Output.getFilename(),
                          WrapperFileName};
    llvm::Reloc::Model RelocationModel;
    unsigned PICLevel;
    bool IsPIE;
    std::tie(RelocationModel, PICLevel, IsPIE) =
        ParsePICArgs(getToolChain(), TCArgs);
    if (PICLevel > 0 || TCArgs.hasArg(options::OPT_shared)) {
      LlcArgs.push_back("-relocation-model=pic");
    }
    if (Arg *A = C.getArgs().getLastArg(options::OPT_mcmodel_EQ))
      LlcArgs.push_back(
          TCArgs.MakeArgString(Twine("--code-model=") + A->getValue()));

    SmallString<128> LlcPath(C.getDriver().Dir);
    llvm::sys::path::append(LlcPath, "llc");
    const char *Llc = C.getArgs().MakeArgString(LlcPath);
    C.addCommand(std::make_unique<Command>(
         JA, *this, ResponseFileSupport::None(), Llc, LlcArgs, None));
    return;
  } // end of SYCL flavor of offload wrapper command creation

  ArgStringList CmdArgs;

  const llvm::Triple &Triple = getToolChain().getEffectiveTriple();

  // Add the "effective" target triple.
  CmdArgs.push_back("-host");
  CmdArgs.push_back(TCArgs.MakeArgString(Triple.getTriple()));

  // Add the output file name.
  assert(Output.isFilename() && "Invalid output.");
  CmdArgs.push_back("-o");
  CmdArgs.push_back(TCArgs.MakeArgString(Output.getFilename()));

  assert(JA.getInputs().size() == Inputs.size() &&
         "Not have inputs for all dependence actions??");

  // For FPGA, we wrap the host objects before archiving them when using
  // -fsycl-link.  This allows for better extraction control from the
  // archive when we need the host objects for subsequent compilations.
  if (OffloadingKind == Action::OFK_None &&
      C.getArgs().hasArg(options::OPT_fintelfpga) &&
      C.getArgs().hasArg(options::OPT_fsycl_link_EQ)) {

    // Add offload targets and inputs.
    CmdArgs.push_back(C.getArgs().MakeArgString(
        Twine("-kind=") + Action::GetOffloadKindName(OffloadingKind)));
    CmdArgs.push_back(
        TCArgs.MakeArgString(Twine("-target=") + Triple.getTriple()));

    // Add input.
    assert(Inputs[0].isFilename() && "Invalid input.");
    CmdArgs.push_back(TCArgs.MakeArgString(Inputs[0].getFilename()));

    C.addCommand(std::make_unique<Command>(
        JA, *this, ResponseFileSupport::None(),
        TCArgs.MakeArgString(getToolChain().GetProgramPath(getShortName())),
        CmdArgs, Inputs));
    return;
  }

  // Add offload targets and inputs.
  for (unsigned I = 0; I < Inputs.size(); ++I) {
    // Get input's Offload Kind and ToolChain.
    const auto *OA = cast<OffloadAction>(JA.getInputs()[I]);
    assert(OA->hasSingleDeviceDependence(/*DoNotConsiderHostActions=*/true) &&
           "Expected one device dependence!");
    Action::OffloadKind DeviceKind = Action::OFK_None;
    const ToolChain *DeviceTC = nullptr;
    OA->doOnEachDependence([&](Action *A, const ToolChain *TC, const char *) {
      DeviceKind = A->getOffloadingDeviceKind();
      DeviceTC = TC;
    });

    // And add it to the offload targets.
    CmdArgs.push_back(C.getArgs().MakeArgString(
        Twine("-kind=") + Action::GetOffloadKindName(DeviceKind)));
    CmdArgs.push_back(TCArgs.MakeArgString(Twine("-target=") +
                                           DeviceTC->getTriple().normalize()));

    // Add input.
    assert(Inputs[I].isFilename() && "Invalid input.");
    CmdArgs.push_back(TCArgs.MakeArgString(Inputs[I].getFilename()));
  }

  C.addCommand(std::make_unique<Command>(
      JA, *this, ResponseFileSupport::None(),
      TCArgs.MakeArgString(getToolChain().GetProgramPath(getShortName())),
      CmdArgs, Inputs));
}

void OffloadPackager::ConstructJob(Compilation &C, const JobAction &JA,
                                   const InputInfo &Output,
                                   const InputInfoList &Inputs,
                                   const llvm::opt::ArgList &Args,
                                   const char *LinkingOutput) const {
  ArgStringList CmdArgs;

  // Add the output file name.
  assert(Output.isFilename() && "Invalid output.");
  CmdArgs.push_back("-o");
  CmdArgs.push_back(Output.getFilename());

  // Create the inputs to bundle the needed metadata.
  for (const InputInfo &Input : Inputs) {
    const Action *OffloadAction = Input.getAction();
    const ToolChain *TC = OffloadAction->getOffloadingToolChain();
    const ArgList &TCArgs =
        C.getArgsForToolChain(TC, OffloadAction->getOffloadingArch(),
                              OffloadAction->getOffloadingDeviceKind());
    StringRef File = C.getArgs().MakeArgString(TC->getInputFilename(Input));
    StringRef Arch = (OffloadAction->getOffloadingArch())
                         ? OffloadAction->getOffloadingArch()
                         : TCArgs.getLastArgValue(options::OPT_march_EQ);
    StringRef Kind =
      Action::GetOffloadKindName(OffloadAction->getOffloadingDeviceKind());

    ArgStringList Features;
    SmallVector<StringRef> FeatureArgs;
    getTargetFeatures(TC->getDriver(), TC->getTriple(), TCArgs, Features,
                      false);
    llvm::copy_if(Features, std::back_inserter(FeatureArgs),
                  [](StringRef Arg) { return !Arg.startswith("-target"); });

    SmallVector<std::string> Parts{
        "file=" + File.str(),
        "triple=" + TC->getTripleString(),
        "arch=" + Arch.str(),
        "kind=" + Kind.str(),
    };

    if (TC->getDriver().isUsingLTO(/* IsOffload */ true))
      for (StringRef Feature : FeatureArgs)
        Parts.emplace_back("feature=" + Feature.str());

    CmdArgs.push_back(Args.MakeArgString("--image=" + llvm::join(Parts, ",")));
  }

  C.addCommand(std::make_unique<Command>(
      JA, *this, ResponseFileSupport::None(),
      Args.MakeArgString(getToolChain().GetProgramPath(getShortName())),
      CmdArgs, Inputs, Output));
}

// Begin OffloadDeps

void OffloadDeps::constructJob(Compilation &C, const JobAction &JA,
                               ArrayRef<InputInfo> Outputs,
                               ArrayRef<InputInfo> Inputs,
                               const llvm::opt::ArgList &TCArgs,
                               const char *LinkingOutput) const {
  auto &DA = cast<OffloadDepsJobAction>(JA);

  ArgStringList CmdArgs;

  // Get the targets.
  SmallString<128> Targets{"-targets="};
  auto DepInfo = DA.getDependentActionsInfo();
  for (unsigned I = 0; I < DepInfo.size(); ++I) {
    auto &Dep = DepInfo[I];
    if (I)
      Targets += ',';
    Targets += Action::GetOffloadKindName(Dep.DependentOffloadKind);
    Targets += '-';
    std::string NormalizedTriple =
        Dep.DependentToolChain->getTriple().normalize();
    Targets += NormalizedTriple;
    if ((Dep.DependentOffloadKind == Action::OFK_HIP ||
         Dep.DependentOffloadKind == Action::OFK_SYCL) &&
        !Dep.DependentBoundArch.empty()) {
      Targets += '-';
      Targets += Dep.DependentBoundArch;
    }
  }
  CmdArgs.push_back(TCArgs.MakeArgString(Targets));

  // Prepare outputs.
  SmallString<128> Outs{"-outputs="};
  for (unsigned I = 0; I < Outputs.size(); ++I) {
    if (I)
      Outs += ',';
    Outs += DepInfo[I].DependentToolChain->getInputFilename(Outputs[I]);
  }
  CmdArgs.push_back(TCArgs.MakeArgString(Outs));

  // Add input file.
  CmdArgs.push_back(Inputs.front().getFilename());

  // All the inputs are encoded as commands.
  C.addCommand(std::make_unique<Command>(
      JA, *this, ResponseFileSupport::None(),
      TCArgs.MakeArgString(getToolChain().GetProgramPath(getShortName())),
      CmdArgs, None, Outputs));
}

void OffloadDeps::ConstructJob(Compilation &C, const JobAction &JA,
                               const InputInfo &Output,
                               const InputInfoList &Inputs,
                               const llvm::opt::ArgList &TCArgs,
                               const char *LinkingOutput) const {
  constructJob(C, JA, Output, Inputs, TCArgs, LinkingOutput);
}

void OffloadDeps::ConstructJobMultipleOutputs(Compilation &C,
                                              const JobAction &JA,
                                              const InputInfoList &Outputs,
                                              const InputInfoList &Inputs,
                                              const llvm::opt::ArgList &TCArgs,
                                              const char *LinkingOutput) const {
  constructJob(C, JA, Outputs, Inputs, TCArgs, LinkingOutput);
}

// Begin SPIRVTranslator

void SPIRVTranslator::ConstructJob(Compilation &C, const JobAction &JA,
                                  const InputInfo &Output,
                                  const InputInfoList &Inputs,
                                  const llvm::opt::ArgList &TCArgs,
                                  const char *LinkingOutput) const {
  // Construct llvm-spirv command.
  assert(isa<SPIRVTranslatorJobAction>(JA) && "Expecting Translator job!");

  // The translator command looks like this:
  // llvm-spirv -o <file>.spv <file>.bc
  ArgStringList ForeachArgs;
  ArgStringList TranslatorArgs;

  TranslatorArgs.push_back("-o");
  TranslatorArgs.push_back(Output.getFilename());
  if (JA.isDeviceOffloading(Action::OFK_SYCL)) {
    TranslatorArgs.push_back("-spirv-max-version=1.4");
    TranslatorArgs.push_back("-spirv-debug-info-version=ocl-100");
    // Prevent crash in the translator if input IR contains DIExpression
    // operations which don't have mapping to OpenCL.DebugInfo.100 spec.
    TranslatorArgs.push_back("-spirv-allow-extra-diexpressions");
    TranslatorArgs.push_back("-spirv-allow-unknown-intrinsics=llvm.genx.");

    // Disable all the extensions by default
    std::string ExtArg("-spirv-ext=-all");
    std::string DefaultExtArg =
        ",+SPV_EXT_shader_atomic_float_add,+SPV_EXT_shader_atomic_float_min_max"
        ",+SPV_KHR_no_integer_wrap_decoration,+SPV_KHR_float_controls"
        ",+SPV_KHR_expect_assume,+SPV_KHR_linkonce_odr";
    std::string INTELExtArg =
        ",+SPV_INTEL_subgroups,+SPV_INTEL_media_block_io"
        ",+SPV_INTEL_device_side_avc_motion_estimation"
        ",+SPV_INTEL_fpga_loop_controls,+SPV_INTEL_unstructured_loop_controls"
        ",+SPV_INTEL_fpga_reg,+SPV_INTEL_blocking_pipes"
        ",+SPV_INTEL_function_pointers,+SPV_INTEL_kernel_attributes"
        ",+SPV_INTEL_io_pipes,+SPV_INTEL_inline_assembly"
        ",+SPV_INTEL_arbitrary_precision_integers"
        ",+SPV_INTEL_float_controls2,+SPV_INTEL_vector_compute"
        ",+SPV_INTEL_fast_composite"
        ",+SPV_INTEL_arbitrary_precision_fixed_point"
        ",+SPV_INTEL_arbitrary_precision_floating_point"
        ",+SPV_INTEL_variable_length_array,+SPV_INTEL_fp_fast_math_mode"
        ",+SPV_INTEL_long_constant_composite"
        ",+SPV_INTEL_arithmetic_fence"
        ",+SPV_INTEL_global_variable_decorations";
    ExtArg = ExtArg + DefaultExtArg + INTELExtArg;
    if (!C.getDriver().isFPGAEmulationMode())
      // Enable several extensions on FPGA H/W exclusively
      ExtArg += ",+SPV_INTEL_usm_storage_classes,+SPV_INTEL_runtime_aligned"
                ",+SPV_INTEL_fpga_cluster_attributes,+SPV_INTEL_loop_fuse"
                ",+SPV_INTEL_fpga_buffer_location"
                ",+SPV_INTEL_fpga_invocation_pipelining_attributes"
                ",+SPV_INTEL_fpga_dsp_control,+SPV_INTEL_fpga_memory_accesses"
                ",+SPV_INTEL_fpga_memory_attributes";
    else
      // Don't enable several freshly added extensions on FPGA H/W
      ExtArg += ",+SPV_INTEL_token_type"
                ",+SPV_INTEL_bfloat16_conversion"
                ",+SPV_INTEL_joint_matrix"
                ",+SPV_INTEL_hw_thread_queries"
                ",+SPV_KHR_uniform_group_instructions";
    TranslatorArgs.push_back(TCArgs.MakeArgString(ExtArg));
  }
  for (auto I : Inputs) {
    std::string Filename(I.getFilename());
    if (I.getType() == types::TY_Tempfilelist) {
      ForeachArgs.push_back(
          C.getArgs().MakeArgString("--in-file-list=" + Filename));
      ForeachArgs.push_back(
          C.getArgs().MakeArgString("--in-replace=" + Filename));
      ForeachArgs.push_back(
          C.getArgs().MakeArgString("--out-ext=spv"));
    }
    TranslatorArgs.push_back(C.getArgs().MakeArgString(Filename));
  }

  auto Cmd = std::make_unique<Command>(JA, *this, ResponseFileSupport::None(),
      TCArgs.MakeArgString(getToolChain().GetProgramPath(getShortName())),
      TranslatorArgs, None);

  if (!ForeachArgs.empty()) {
    // Construct llvm-foreach command.
    // The llvm-foreach command looks like this:
    // llvm-foreach a.list --out-replace=out "cp {} out"
    // --out-file-list=list
    std::string OutputFileName(Output.getFilename());
    ForeachArgs.push_back(
        TCArgs.MakeArgString("--out-file-list=" + OutputFileName));
    ForeachArgs.push_back(
        TCArgs.MakeArgString("--out-replace=" + OutputFileName));
    StringRef ParallelJobs =
        TCArgs.getLastArgValue(options::OPT_fsycl_max_parallel_jobs_EQ);
    if (!ParallelJobs.empty())
      ForeachArgs.push_back(TCArgs.MakeArgString("--jobs=" + ParallelJobs));

    ForeachArgs.push_back(TCArgs.MakeArgString("--"));
    ForeachArgs.push_back(TCArgs.MakeArgString(Cmd->getExecutable()));

    for (auto &Arg : Cmd->getArguments())
      ForeachArgs.push_back(Arg);

    SmallString<128> ForeachPath(C.getDriver().Dir);
    llvm::sys::path::append(ForeachPath, "llvm-foreach");
    const char *Foreach = C.getArgs().MakeArgString(ForeachPath);
    C.addCommand(std::make_unique<Command>(
        JA, *this, ResponseFileSupport::None(), Foreach, ForeachArgs, None));
  } else
    C.addCommand(std::move(Cmd));
}

void SPIRCheck::ConstructJob(Compilation &C, const JobAction &JA,
                             const InputInfo &Output,
                             const InputInfoList &Inputs,
                             const llvm::opt::ArgList &TCArgs,
                             const char *LinkingOutput) const {
  // Construct llvm-no-spir-kernel command.
  assert(isa<SPIRCheckJobAction>(JA) && "Expecting SPIR Check job!");

  // The spir check command looks like this:
  // llvm-no-spir-kernel <file>.bc
  // Upon success, we just move ahead.  Error means the check failed and
  // we need to exit.  The expected output is the input as this is just an
  // intermediate check with no functional change.
  ArgStringList CheckArgs;
  assert(Inputs.size() == 1 && "Unexpected number of inputs to the tool");
  const InputInfo &InputFile = Inputs.front();
  CheckArgs.push_back(InputFile.getFilename());

  // Add output file, which is just a copy of the input to better fit in the
  // toolchain flow.
  CheckArgs.push_back("-o");
  CheckArgs.push_back(Output.getFilename());
  auto Cmd = std::make_unique<Command>(
      JA, *this, ResponseFileSupport::None(),
      TCArgs.MakeArgString(getToolChain().GetProgramPath(getShortName())),
      CheckArgs, None);

  if (getToolChain().getTriple().getSubArch() ==
      llvm::Triple::SPIRSubArch_fpga) {
    const char *Msg = TCArgs.MakeArgString(
        Twine("The FPGA image does not include all device kernels from ") +
        Twine(InputFile.getBaseInput()) +
        Twine(". Please re-generate the image"));
    Cmd->addDiagForErrorCode(/*ErrorCode*/ 1, Msg);
  }

  C.addCommand(std::move(Cmd));
}

static void addArgs(ArgStringList &DstArgs, const llvm::opt::ArgList &Alloc,
                    ArrayRef<StringRef> SrcArgs) {
  for (const auto Arg : SrcArgs) {
    DstArgs.push_back(Alloc.MakeArgString(Arg));
  }
}

// Partially copied from clang/lib/Frontend/CompilerInvocation.cpp
static std::string getSYCLPostLinkOptimizationLevel(const ArgList &Args) {
  if (Arg *A = Args.getLastArg(options::OPT_O_Group)) {
    if (A->getOption().matches(options::OPT_O0))
      return "-O0";

    if (A->getOption().matches(options::OPT_Ofast))
      return "-O3";

    assert(A->getOption().matches(options::OPT_O));

    StringRef S(A->getValue());
    if (S == "g")
      return "-O1";

    // Options -O[1|2|3|s|z] are passed as they are. '-O0' is handled earlier.
    std::array<char, 5> AcceptedOptions = {'1', '2', '3', 's', 'z'};
    if (std::any_of(AcceptedOptions.begin(), AcceptedOptions.end(),
                    [=](char c) { return c == S[0]; }))
      return std::string("-O") + S[0];
  }

  // The default for SYCL device code optimization
  return "-O2";
}

// sycl-post-link tool normally outputs a file table (see the tool sources for
// format description) which lists all the other output files associated with
// the device LLVMIR bitcode. This is basically a triple of bitcode, symbols
// and specialization constant files. Single LLVM IR output can be generated as
// well under an option.
//
void SYCLPostLink::ConstructJob(Compilation &C, const JobAction &JA,
                             const InputInfo &Output,
                             const InputInfoList &Inputs,
                             const llvm::opt::ArgList &TCArgs,
                             const char *LinkingOutput) const {
  const SYCLPostLinkJobAction *SYCLPostLink =
      dyn_cast<SYCLPostLinkJobAction>(&JA);
  // Construct sycl-post-link command.
  assert(SYCLPostLink && "Expecting SYCL post link job!");
  ArgStringList CmdArgs;

  // See if device code splitting is requested
  if (Arg *A = TCArgs.getLastArg(options::OPT_fsycl_device_code_split_EQ)) {
    auto CodeSplitValue = StringRef(A->getValue());
    if (CodeSplitValue == "per_kernel")
      addArgs(CmdArgs, TCArgs, {"-split=kernel"});
    else if (CodeSplitValue == "per_source")
      addArgs(CmdArgs, TCArgs, {"-split=source"});
    else if (CodeSplitValue == "auto")
      addArgs(CmdArgs, TCArgs, {"-split=auto"});
    else { // Device code split is off
    }
  } else if (getToolChain().getTriple().getArchName() != "spir64_fpga") {
    // for FPGA targets, off is the default split mode,
    // otherwise auto is the default split mode
    addArgs(CmdArgs, TCArgs, {"-split=auto"});
  }

  // On FPGA target we don't need non-kernel functions as entry points, because
  // it only increases amount of code for device compiler to handle, without any
  // actual benefits.
  if (getToolChain().getTriple().getArchName() == "spir64_fpga")
    addArgs(CmdArgs, TCArgs, {"-emit-only-kernels-as-entry-points"});

  // OPT_fsycl_device_code_split is not checked as it is an alias to
  // -fsycl-device-code-split=auto

  if (!(getToolChain().getTriple().isAMDGCN()))
    addArgs(CmdArgs, TCArgs, {"-emit-param-info"});
  // Enable PI program metadata
  if (getToolChain().getTriple().isNVPTX())
    addArgs(CmdArgs, TCArgs, {"-emit-program-metadata"});
  if (SYCLPostLink->getTrueType() == types::TY_LLVM_BC) {
    // single file output requested - this means only perform necessary IR
    // transformations (like specialization constant intrinsic lowering) and
    // output LLVMIR
    addArgs(CmdArgs, TCArgs, {"-ir-output-only"});
  } else {
    assert(SYCLPostLink->getTrueType() == types::TY_Tempfiletable);
    bool SplitEsimdByDefault = getToolChain().getTriple().isSPIR();
    bool SplitEsimd = TCArgs.hasFlag(
        options::OPT_fsycl_device_code_split_esimd,
        options::OPT_fno_sycl_device_code_split_esimd, SplitEsimdByDefault);
    // Symbol file and specialization constant info generation is mandatory -
    // add options unconditionally
    addArgs(CmdArgs, TCArgs, {"-symbols"});
    addArgs(CmdArgs, TCArgs, {"-emit-exported-symbols"});
    if (SplitEsimd)
      addArgs(CmdArgs, TCArgs, {"-split-esimd"});
    addArgs(CmdArgs, TCArgs, {"-lower-esimd"});
  }
  addArgs(CmdArgs, TCArgs,
          {StringRef(getSYCLPostLinkOptimizationLevel(TCArgs))});
  // specialization constants processing is mandatory
  if (SYCLPostLink->getRTSetsSpecConstants())
    addArgs(CmdArgs, TCArgs, {"-spec-const=rt"});
  else
    addArgs(CmdArgs, TCArgs, {"-spec-const=default"});

  // Process device-globals.
  addArgs(CmdArgs, TCArgs, {"-device-globals"});

  // Make ESIMD accessors use stateless memory accesses.
  if (TCArgs.hasFlag(options::OPT_fsycl_esimd_force_stateless_mem,
                     options::OPT_fno_sycl_esimd_force_stateless_mem, false))
    addArgs(CmdArgs, TCArgs, {"-lower-esimd-force-stateless-mem"});

  // Add output file table file option
  assert(Output.isFilename() && "output must be a filename");
  addArgs(CmdArgs, TCArgs, {"-o", Output.getFilename()});

  // Add input file
  assert(Inputs.size() == 1 && Inputs.front().isFilename() &&
         "single input file expected");
  addArgs(CmdArgs, TCArgs, {Inputs.front().getFilename()});
  std::string OutputFileName(Output.getFilename());

  // All the inputs are encoded as commands.
  C.addCommand(std::make_unique<Command>(
      JA, *this, ResponseFileSupport::None(),
      TCArgs.MakeArgString(getToolChain().GetProgramPath(getShortName())),
      CmdArgs, Inputs, Output));
}

// Transforms the abstract representation (JA + Inputs + Outputs) of a file
// table transformation action to concrete command line (job) with actual
// inputs/outputs/options, and adds it to given compilation object.
void FileTableTform::ConstructJob(Compilation &C, const JobAction &JA,
                                  const InputInfo &Output,
                                  const InputInfoList &Inputs,
                                  const llvm::opt::ArgList &TCArgs,
                                  const char *LinkingOutput) const {

  const auto &TformJob = *llvm::dyn_cast<FileTableTformJobAction>(&JA);
  ArgStringList CmdArgs;

  // don't try to assert here whether the number of inputs is OK, argumnets are
  // OK, etc. - better invoke the tool and see good error diagnostics

  // 1) add transformations
  for (const auto &Tf : TformJob.getTforms()) {
    switch (Tf.TheKind) {
    case FileTableTformJobAction::Tform::EXTRACT:
    case FileTableTformJobAction::Tform::EXTRACT_DROP_TITLE: {
      SmallString<128> Arg("-extract=");
      Arg += Tf.TheArgs[0];

      for (unsigned I = 1; I < Tf.TheArgs.size(); ++I) {
        Arg += ",";
        Arg += Tf.TheArgs[I];
      }
      addArgs(CmdArgs, TCArgs, {Arg});

      if (Tf.TheKind == FileTableTformJobAction::Tform::EXTRACT_DROP_TITLE)
        addArgs(CmdArgs, TCArgs, {"-drop_titles"});
      break;
    }
    case FileTableTformJobAction::Tform::REPLACE: {
      assert(Tf.TheArgs.size() == 2 && "from/to column names expected");
      SmallString<128> Arg("-replace=");
      Arg += Tf.TheArgs[0];
      Arg += ",";
      Arg += Tf.TheArgs[1];
      addArgs(CmdArgs, TCArgs, {Arg});
      break;
    }
    case FileTableTformJobAction::Tform::REPLACE_CELL: {
      assert(Tf.TheArgs.size() == 2 && "column name and row id expected");
      SmallString<128> Arg("-replace_cell=");
      Arg += Tf.TheArgs[0];
      Arg += ",";
      Arg += Tf.TheArgs[1];
      addArgs(CmdArgs, TCArgs, {Arg});
      break;
    }
    case FileTableTformJobAction::Tform::RENAME: {
      assert(Tf.TheArgs.size() == 2 && "from/to names expected");
      SmallString<128> Arg("-rename=");
      Arg += Tf.TheArgs[0];
      Arg += ",";
      Arg += Tf.TheArgs[1];
      addArgs(CmdArgs, TCArgs, {Arg});
      break;
    }
    case FileTableTformJobAction::Tform::COPY_SINGLE_FILE: {
      assert(Tf.TheArgs.size() == 2 && "column name and row id expected");
      SmallString<128> Arg("-copy_single_file=");
      Arg += Tf.TheArgs[0];
      Arg += ",";
      Arg += Tf.TheArgs[1];
      addArgs(CmdArgs, TCArgs, {Arg});
      break;
    }
    }
  }

  // 2) add output option
  assert(Output.isFilename() && "table tform output must be a file");
  addArgs(CmdArgs, TCArgs, {"-o", Output.getFilename()});

  // 3) add inputs
  for (const auto &Input : Inputs) {
    assert(Input.isFilename() && "table tform input must be a file");
    addArgs(CmdArgs, TCArgs, {Input.getFilename()});
  }
  // 4) finally construct and add a command to the compilation
  C.addCommand(std::make_unique<Command>(
      JA, *this, ResponseFileSupport::None(),
      TCArgs.MakeArgString(getToolChain().GetProgramPath(getShortName())),
      CmdArgs, Inputs));
}

void AppendFooter::ConstructJob(Compilation &C, const JobAction &JA,
                                const InputInfo &Output,
                                const InputInfoList &Inputs,
                                const llvm::opt::ArgList &TCArgs,
                                const char *LinkingOutput) const {
  ArgStringList CmdArgs;

  // Input File
  addArgs(CmdArgs, TCArgs, {Inputs[0].getFilename()});

  // Integration Footer
  StringRef Footer(
      C.getDriver().getIntegrationFooter(Inputs[0].getBaseInput()));
  if (!Footer.empty()) {
    SmallString<128> AppendOpt("--append=");
    AppendOpt.append(Footer);
    addArgs(CmdArgs, TCArgs, {AppendOpt});
  }

  // Name of original source file passed in to be prepended to the newly
  // modified file as a #line directive.
  SmallString<128> PrependOpt("--orig-filename=");
  PrependOpt.append(
      llvm::sys::path::convert_to_slash(Inputs[0].getBaseInput()));
  addArgs(CmdArgs, TCArgs, {PrependOpt});

  SmallString<128> OutputOpt("--output=");
  OutputOpt.append(Output.getFilename());
  addArgs(CmdArgs, TCArgs, {OutputOpt});

  // Use #include to pull in footer
  addArgs(CmdArgs, TCArgs, {"--use-include"});

  C.addCommand(std::make_unique<Command>(
      JA, *this, ResponseFileSupport::None(),
      TCArgs.MakeArgString(getToolChain().GetProgramPath(getShortName())),
      CmdArgs, None));
}

void SpirvToIrWrapper::ConstructJob(Compilation &C, const JobAction &JA,
                                    const InputInfo &Output,
                                    const InputInfoList &Inputs,
                                    const llvm::opt::ArgList &TCArgs,
                                    const char *LinkingOutput) const {
  InputInfoList ForeachInputs;
  ArgStringList CmdArgs;

  assert(Inputs.size() == 1 &&
         "Only one input expected to spirv-to-ir-wrapper");

  // Input File
  for (const auto &I : Inputs) {
    if (I.getType() == types::TY_Tempfilelist)
      ForeachInputs.push_back(I);
    addArgs(CmdArgs, TCArgs, {I.getFilename()});
  }

  // Output File
  addArgs(CmdArgs, TCArgs, {"-o", Output.getFilename()});

  auto Cmd = std::make_unique<Command>(
      JA, *this, ResponseFileSupport::None(),
      TCArgs.MakeArgString(getToolChain().GetProgramPath(getShortName())),
      CmdArgs, None);
  if (!ForeachInputs.empty()) {
    StringRef ParallelJobs =
        TCArgs.getLastArgValue(options::OPT_fsycl_max_parallel_jobs_EQ);
    tools::SYCL::constructLLVMForeachCommand(
        C, JA, std::move(Cmd), ForeachInputs, Output, this, "",
        types::getTypeTempSuffix(types::TY_Tempfilelist), ParallelJobs);
  } else
    C.addCommand(std::move(Cmd));
}

void LinkerWrapper::ConstructJob(Compilation &C, const JobAction &JA,
                                 const InputInfo &Output,
                                 const InputInfoList &Inputs,
                                 const ArgList &Args,
                                 const char *LinkingOutput) const {
  const Driver &D = getToolChain().getDriver();
  const llvm::Triple TheTriple = getToolChain().getTriple();
  ArgStringList CmdArgs;

  // Pass the CUDA path to the linker wrapper tool.
  for (Action::OffloadKind Kind : {Action::OFK_Cuda, Action::OFK_OpenMP}) {
    auto TCRange = C.getOffloadToolChains(Kind);
    for (auto &I : llvm::make_range(TCRange.first, TCRange.second)) {
      const ToolChain *TC = I.second;
      if (TC->getTriple().isNVPTX()) {
        CudaInstallationDetector CudaInstallation(D, TheTriple, Args);
        if (CudaInstallation.isValid())
          CmdArgs.push_back(Args.MakeArgString(
              "--cuda-path=" + CudaInstallation.getInstallPath()));
        break;
      }
    }
  }

  if (D.isUsingLTO(/* IsOffload */ true)) {
    // Pass in the optimization level to use for LTO.
    if (const Arg *A = Args.getLastArg(options::OPT_O_Group)) {
      StringRef OOpt;
      if (A->getOption().matches(options::OPT_O4) ||
          A->getOption().matches(options::OPT_Ofast))
        OOpt = "3";
      else if (A->getOption().matches(options::OPT_O)) {
        OOpt = A->getValue();
        if (OOpt == "g")
          OOpt = "1";
        else if (OOpt == "s" || OOpt == "z")
          OOpt = "2";
      } else if (A->getOption().matches(options::OPT_O0))
        OOpt = "0";
      if (!OOpt.empty())
        CmdArgs.push_back(Args.MakeArgString(Twine("--opt-level=O") + OOpt));
    }
  }

  CmdArgs.push_back(
      Args.MakeArgString("--host-triple=" + TheTriple.getTriple()));
  if (Args.hasArg(options::OPT_v))
    CmdArgs.push_back("--wrapper-verbose");

  if (const Arg *A = Args.getLastArg(options::OPT_g_Group)) {
    if (!A->getOption().matches(options::OPT_g0))
      CmdArgs.push_back("--device-debug");
  }

  for (const auto &A : Args.getAllArgValues(options::OPT_Xcuda_ptxas))
    CmdArgs.push_back(Args.MakeArgString("--ptxas-args=" + A));

  // Forward remarks passes to the LLVM backend in the wrapper.
  if (const Arg *A = Args.getLastArg(options::OPT_Rpass_EQ))
    CmdArgs.push_back(Args.MakeArgString(Twine("--offload-opt=-pass-remarks=") +
                                         A->getValue()));
  if (const Arg *A = Args.getLastArg(options::OPT_Rpass_missed_EQ))
    CmdArgs.push_back(Args.MakeArgString(
        Twine("--offload-opt=-pass-remarks-missed=") + A->getValue()));
  if (const Arg *A = Args.getLastArg(options::OPT_Rpass_analysis_EQ))
    CmdArgs.push_back(Args.MakeArgString(
        Twine("--offload-opt=-pass-remarks-analysis=") + A->getValue()));
  if (Args.getLastArg(options::OPT_save_temps_EQ))
    CmdArgs.push_back("--save-temps");

  // Construct the link job so we can wrap around it.
  Linker->ConstructJob(C, JA, Output, Inputs, Args, LinkingOutput);
  const auto &LinkCommand = C.getJobs().getJobs().back();

  // Forward -Xoffload-linker<-triple> arguments to the device link job.
  for (Arg *A : Args.filtered(options::OPT_Xoffload_linker)) {
    StringRef Val = A->getValue(0);
    if (Val.empty())
      CmdArgs.push_back(
          Args.MakeArgString(Twine("--device-linker=") + A->getValue(1)));
    else
      CmdArgs.push_back(Args.MakeArgString(
          "--device-linker=" +
          ToolChain::getOpenMPTriple(Val.drop_front()).getTriple() + "=" +
          A->getValue(1)));
  }
  Args.ClaimAllArgs(options::OPT_Xoffload_linker);

  // Forward `-mllvm` arguments to the LLVM invocations if present.
  for (Arg *A : Args.filtered(options::OPT_mllvm)) {
    CmdArgs.push_back("-mllvm");
    CmdArgs.push_back(A->getValue());
    A->claim();
  }

  // Add the linker arguments to be forwarded by the wrapper.
  CmdArgs.push_back(Args.MakeArgString(Twine("--linker-path=") +
                                       LinkCommand->getExecutable()));
  CmdArgs.push_back("--");
  for (const char *LinkArg : LinkCommand->getArguments())
    CmdArgs.push_back(LinkArg);

  const char *Exec =
      Args.MakeArgString(getToolChain().GetProgramPath("clang-linker-wrapper"));

  // Replace the executable and arguments of the link job with the
  // wrapper.
  LinkCommand->replaceExecutable(Exec);
  LinkCommand->replaceArguments(CmdArgs);
}<|MERGE_RESOLUTION|>--- conflicted
+++ resolved
@@ -4553,7 +4553,6 @@
   RenderDebugInfoCompressionArgs(Args, CmdArgs, D, TC);
 }
 
-<<<<<<< HEAD
 /// Check whether the given input tree contains any wrapper actions
 static bool ContainsWrapperAction(const Action *A) {
   if (isa<OffloadWrapperJobAction>(A))
@@ -4737,7 +4736,8 @@
                                        HostCompileArgs, None);
 
   C.addCommand(std::move(Cmd));
-=======
+}
+
 static void ProcessVSRuntimeLibrary(const ArgList &Args,
                                     ArgStringList &CmdArgs) {
   unsigned RTOptionID = options::OPT__SLASH_MT;
@@ -4801,7 +4801,6 @@
     // implemented in clang.
     CmdArgs.push_back("--dependent-lib=oldnames");
   }
->>>>>>> fda44bed
 }
 
 void Clang::ConstructJob(Compilation &C, const JobAction &JA,
@@ -8134,6 +8133,7 @@
                            ArgStringList &CmdArgs,
                            codegenoptions::DebugInfoKind *DebugInfoKind,
                            bool *EmitCodeView) const {
+  unsigned RTOptionID = options::OPT__SLASH_MT;
   bool isNVPTX = getToolChain().getTriple().isNVPTX();
   bool isSPIR = getToolChain().getTriple().isSPIR();
   // FIXME: isSYCL should not be enabled by "isSPIR"
@@ -8142,7 +8142,6 @@
   if (isSYCL)
     RTOptionID = options::OPT__SLASH_MD;
 
-<<<<<<< HEAD
   if (Args.hasArg(options::OPT__SLASH_LDd))
     // The /LDd option implies /MTd (/MDd for SYCL). The dependent lib part
     // can be overridden but defining _DEBUG is sticky.
@@ -8213,9 +8212,7 @@
       CmdArgs.push_back("--dependent-lib=sycl-devicelib-host");
     }
   }
-=======
   ProcessVSRuntimeLibrary(Args, CmdArgs);
->>>>>>> fda44bed
 
   if (Arg *ShowIncludes =
           Args.getLastArg(options::OPT__SLASH_showIncludes,
