--- conflicted
+++ resolved
@@ -6527,7 +6527,6 @@
       CmdArgs.push_back("-fcuda-short-ptr");
   }
 
-<<<<<<< HEAD
   if (IsSYCL) {
     // Add any options that are needed specific to SYCL offload while
     // performing the host side compilation.
@@ -6578,7 +6577,8 @@
     if (getToolChain().getTriple().getSubArch() ==
         llvm::Triple::SPIRSubArch_fpga)
       CmdArgs.push_back("-D__ENABLE_USM_ADDR_SPACE__");
-=======
+  }
+
   if (IsCuda || IsHIP) {
     // Determine the original source input.
     const Action *SourceAction = &JA;
@@ -6589,7 +6589,6 @@
     auto CUID = cast<InputAction>(SourceAction)->getId();
     if (!CUID.empty())
       CmdArgs.push_back(Args.MakeArgString(Twine("-cuid=") + Twine(CUID)));
->>>>>>> 98c21289
   }
 
   if (IsHIP)
