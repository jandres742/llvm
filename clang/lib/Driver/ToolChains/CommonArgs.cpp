--- conflicted
+++ resolved
@@ -610,13 +610,10 @@
                                         options::OPT_gno_strict_dwarf, true))
       CmdArgs.push_back(
           Args.MakeArgString(Twine(PluginOptPrefix) + "-strict-dwarf=true"));
-<<<<<<< HEAD
-=======
 
     if (Args.getLastArg(options::OPT_mabi_EQ_vec_extabi))
       CmdArgs.push_back(
           Args.MakeArgString(Twine(PluginOptPrefix) + "-vec-extabi"));
->>>>>>> e7aa6127
   }
 
   bool UseSeparateSections =
