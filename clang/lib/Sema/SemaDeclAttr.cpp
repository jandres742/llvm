//===--- SemaDeclAttr.cpp - Declaration Attribute Handling ----------------===//
//
// Part of the LLVM Project, under the Apache License v2.0 with LLVM Exceptions.
// See https://llvm.org/LICENSE.txt for license information.
// SPDX-License-Identifier: Apache-2.0 WITH LLVM-exception
//
//===----------------------------------------------------------------------===//
//
//  This file implements decl-related attribute processing.
//
//===----------------------------------------------------------------------===//

#include "clang/AST/ASTConsumer.h"
#include "clang/AST/ASTContext.h"
#include "clang/AST/ASTMutationListener.h"
#include "clang/AST/CXXInheritance.h"
#include "clang/AST/DeclCXX.h"
#include "clang/AST/DeclObjC.h"
#include "clang/AST/DeclTemplate.h"
#include "clang/AST/Expr.h"
#include "clang/AST/ExprCXX.h"
#include "clang/AST/Mangle.h"
#include "clang/AST/RecursiveASTVisitor.h"
#include "clang/AST/Type.h"
#include "clang/Basic/CharInfo.h"
#include "clang/Basic/Cuda.h"
#include "clang/Basic/DarwinSDKInfo.h"
#include "clang/Basic/HLSLRuntime.h"
#include "clang/Basic/LangOptions.h"
#include "clang/Basic/SourceLocation.h"
#include "clang/Basic/SourceManager.h"
#include "clang/Basic/TargetBuiltins.h"
#include "clang/Basic/TargetInfo.h"
#include "clang/Lex/Preprocessor.h"
#include "clang/Sema/DeclSpec.h"
#include "clang/Sema/DelayedDiagnostic.h"
#include "clang/Sema/Initialization.h"
#include "clang/Sema/Lookup.h"
#include "clang/Sema/ParsedAttr.h"
#include "clang/Sema/Scope.h"
#include "clang/Sema/ScopeInfo.h"
#include "clang/Sema/SemaInternal.h"
#include "llvm/ADT/STLExtras.h"
#include "llvm/ADT/StringExtras.h"
#include "llvm/IR/Assumptions.h"
#include "llvm/MC/MCSectionMachO.h"
#include "llvm/Support/Error.h"
#include "llvm/Support/MathExtras.h"
#include "llvm/Support/raw_ostream.h"
#include <optional>

using namespace clang;
using namespace sema;

namespace AttributeLangSupport {
  enum LANG {
    C,
    Cpp,
    ObjC
  };
} // end namespace AttributeLangSupport

//===----------------------------------------------------------------------===//
//  Helper functions
//===----------------------------------------------------------------------===//

/// isFunctionOrMethod - Return true if the given decl has function
/// type (function or function-typed variable) or an Objective-C
/// method.
static bool isFunctionOrMethod(const Decl *D) {
  return (D->getFunctionType() != nullptr) || isa<ObjCMethodDecl>(D);
}

/// Return true if the given decl has function type (function or
/// function-typed variable) or an Objective-C method or a block.
static bool isFunctionOrMethodOrBlock(const Decl *D) {
  return isFunctionOrMethod(D) || isa<BlockDecl>(D);
}

/// Return true if the given decl has a declarator that should have
/// been processed by Sema::GetTypeForDeclarator.
static bool hasDeclarator(const Decl *D) {
  // In some sense, TypedefDecl really *ought* to be a DeclaratorDecl.
  return isa<DeclaratorDecl>(D) || isa<BlockDecl>(D) || isa<TypedefNameDecl>(D) ||
         isa<ObjCPropertyDecl>(D);
}

/// hasFunctionProto - Return true if the given decl has a argument
/// information. This decl should have already passed
/// isFunctionOrMethod or isFunctionOrMethodOrBlock.
static bool hasFunctionProto(const Decl *D) {
  if (const FunctionType *FnTy = D->getFunctionType())
    return isa<FunctionProtoType>(FnTy);
  return isa<ObjCMethodDecl>(D) || isa<BlockDecl>(D);
}

/// getFunctionOrMethodNumParams - Return number of function or method
/// parameters. It is an error to call this on a K&R function (use
/// hasFunctionProto first).
static unsigned getFunctionOrMethodNumParams(const Decl *D) {
  if (const FunctionType *FnTy = D->getFunctionType())
    return cast<FunctionProtoType>(FnTy)->getNumParams();
  if (const auto *BD = dyn_cast<BlockDecl>(D))
    return BD->getNumParams();
  return cast<ObjCMethodDecl>(D)->param_size();
}

static const ParmVarDecl *getFunctionOrMethodParam(const Decl *D,
                                                   unsigned Idx) {
  if (const auto *FD = dyn_cast<FunctionDecl>(D))
    return FD->getParamDecl(Idx);
  if (const auto *MD = dyn_cast<ObjCMethodDecl>(D))
    return MD->getParamDecl(Idx);
  if (const auto *BD = dyn_cast<BlockDecl>(D))
    return BD->getParamDecl(Idx);
  return nullptr;
}

static QualType getFunctionOrMethodParamType(const Decl *D, unsigned Idx) {
  if (const FunctionType *FnTy = D->getFunctionType())
    return cast<FunctionProtoType>(FnTy)->getParamType(Idx);
  if (const auto *BD = dyn_cast<BlockDecl>(D))
    return BD->getParamDecl(Idx)->getType();

  return cast<ObjCMethodDecl>(D)->parameters()[Idx]->getType();
}

static SourceRange getFunctionOrMethodParamRange(const Decl *D, unsigned Idx) {
  if (auto *PVD = getFunctionOrMethodParam(D, Idx))
    return PVD->getSourceRange();
  return SourceRange();
}

static QualType getFunctionOrMethodResultType(const Decl *D) {
  if (const FunctionType *FnTy = D->getFunctionType())
    return FnTy->getReturnType();
  return cast<ObjCMethodDecl>(D)->getReturnType();
}

static SourceRange getFunctionOrMethodResultSourceRange(const Decl *D) {
  if (const auto *FD = dyn_cast<FunctionDecl>(D))
    return FD->getReturnTypeSourceRange();
  if (const auto *MD = dyn_cast<ObjCMethodDecl>(D))
    return MD->getReturnTypeSourceRange();
  return SourceRange();
}

static bool isFunctionOrMethodVariadic(const Decl *D) {
  if (const FunctionType *FnTy = D->getFunctionType())
    return cast<FunctionProtoType>(FnTy)->isVariadic();
  if (const auto *BD = dyn_cast<BlockDecl>(D))
    return BD->isVariadic();
  return cast<ObjCMethodDecl>(D)->isVariadic();
}

static bool isInstanceMethod(const Decl *D) {
  if (const auto *MethodDecl = dyn_cast<CXXMethodDecl>(D))
    return MethodDecl->isInstance();
  return false;
}

static inline bool isNSStringType(QualType T, ASTContext &Ctx,
                                  bool AllowNSAttributedString = false) {
  const auto *PT = T->getAs<ObjCObjectPointerType>();
  if (!PT)
    return false;

  ObjCInterfaceDecl *Cls = PT->getObjectType()->getInterface();
  if (!Cls)
    return false;

  IdentifierInfo* ClsName = Cls->getIdentifier();

  if (AllowNSAttributedString &&
      ClsName == &Ctx.Idents.get("NSAttributedString"))
    return true;
  // FIXME: Should we walk the chain of classes?
  return ClsName == &Ctx.Idents.get("NSString") ||
         ClsName == &Ctx.Idents.get("NSMutableString");
}

static inline bool isCFStringType(QualType T, ASTContext &Ctx) {
  const auto *PT = T->getAs<PointerType>();
  if (!PT)
    return false;

  const auto *RT = PT->getPointeeType()->getAs<RecordType>();
  if (!RT)
    return false;

  const RecordDecl *RD = RT->getDecl();
  if (RD->getTagKind() != TTK_Struct)
    return false;

  return RD->getIdentifier() == &Ctx.Idents.get("__CFString");
}

static unsigned getNumAttributeArgs(const ParsedAttr &AL) {
  // FIXME: Include the type in the argument list.
  return AL.getNumArgs() + AL.hasParsedType();
}

/// A helper function to provide Attribute Location for the Attr types
/// AND the ParsedAttr.
template <typename AttrInfo>
static std::enable_if_t<std::is_base_of_v<Attr, AttrInfo>, SourceLocation>
getAttrLoc(const AttrInfo &AL) {
  return AL.getLocation();
}
static SourceLocation getAttrLoc(const ParsedAttr &AL) { return AL.getLoc(); }

/// If Expr is a valid integer constant, get the value of the integer
/// expression and return success or failure. May output an error.
///
/// Negative argument is implicitly converted to unsigned, unless
/// \p StrictlyUnsigned is true.
template <typename AttrInfo>
static bool checkUInt32Argument(Sema &S, const AttrInfo &AI, const Expr *Expr,
                                uint32_t &Val, unsigned Idx = UINT_MAX,
                                bool StrictlyUnsigned = false) {
  std::optional<llvm::APSInt> I = llvm::APSInt(32);
  if (Expr->isTypeDependent() ||
      !(I = Expr->getIntegerConstantExpr(S.Context))) {
    if (Idx != UINT_MAX)
      S.Diag(getAttrLoc(AI), diag::err_attribute_argument_n_type)
          << &AI << Idx << AANT_ArgumentIntegerConstant
          << Expr->getSourceRange();
    else
      S.Diag(getAttrLoc(AI), diag::err_attribute_argument_type)
          << &AI << AANT_ArgumentIntegerConstant << Expr->getSourceRange();
    return false;
  }

  if (!I->isIntN(32)) {
    S.Diag(Expr->getExprLoc(), diag::err_ice_too_large)
        << toString(*I, 10, false) << 32 << /* Unsigned */ 1;
    return false;
  }

  if (StrictlyUnsigned && I->isSigned() && I->isNegative()) {
    S.Diag(getAttrLoc(AI), diag::err_attribute_requires_positive_integer)
        << &AI << /*non-negative*/ 1;
    return false;
  }

  Val = (uint32_t)I->getZExtValue();
  return true;
}

/// Wrapper around checkUInt32Argument, with an extra check to be sure
/// that the result will fit into a regular (signed) int. All args have the same
/// purpose as they do in checkUInt32Argument.
template <typename AttrInfo>
static bool checkPositiveIntArgument(Sema &S, const AttrInfo &AI, const Expr *Expr,
                                     int &Val, unsigned Idx = UINT_MAX) {
  uint32_t UVal;
  if (!checkUInt32Argument(S, AI, Expr, UVal, Idx))
    return false;

  if (UVal > (uint32_t)std::numeric_limits<int>::max()) {
    llvm::APSInt I(32); // for toString
    I = UVal;
    S.Diag(Expr->getExprLoc(), diag::err_ice_too_large)
        << toString(I, 10, false) << 32 << /* Unsigned */ 0;
    return false;
  }

  Val = UVal;
  return true;
}

/// Diagnose mutually exclusive attributes when present on a given
/// declaration. Returns true if diagnosed.
template <typename AttrTy>
static bool checkAttrMutualExclusion(Sema &S, Decl *D,
                                     const AttributeCommonInfo &AL) {
  if (const auto *A = D->getAttr<AttrTy>()) {
    S.Diag(AL.getLoc(), diag::err_attributes_are_not_compatible)
        << AL << A
        << (AL.isRegularKeywordAttribute() || A->isRegularKeywordAttribute());
    S.Diag(A->getLocation(), diag::note_conflicting_attribute);
    return true;
  }
  return false;
}

template <typename AttrTy>
static bool checkAttrMutualExclusion(Sema &S, Decl *D, const Attr &AL) {
  if (const auto *A = D->getAttr<AttrTy>()) {
    S.Diag(AL.getLocation(), diag::err_attributes_are_not_compatible)
        << &AL << A
        << (AL.isRegularKeywordAttribute() || A->isRegularKeywordAttribute());
    S.Diag(A->getLocation(), diag::note_conflicting_attribute);
    return true;
  }
  return false;
}

void Sema::DiagnoseDeprecatedAttribute(const ParsedAttr &A, StringRef NewScope,
                                       StringRef NewName) {
  assert((!NewName.empty() || !NewScope.empty()) &&
         "Deprecated attribute with no new scope or name?");
  Diag(A.getLoc(), diag::warn_attribute_spelling_deprecated)
      << "'" + A.getNormalizedFullName() + "'";

  FixItHint Fix;
  std::string NewFullName;
  if (NewScope.empty() && !NewName.empty()) {
    // Only have a new name.
    Fix = FixItHint::CreateReplacement(A.getLoc(), NewName);
    NewFullName =
        ((A.hasScope() ? A.getScopeName()->getName() : StringRef("")) +
         "::" + NewName)
            .str();
  } else if (NewName.empty() && !NewScope.empty()) {
    // Only have a new scope.
    Fix = FixItHint::CreateReplacement(A.getScopeLoc(), NewScope);
    NewFullName = (NewScope + "::" + A.getAttrName()->getName()).str();
  } else {
    // Have both a new name and a new scope.
    NewFullName = (NewScope + "::" + NewName).str();
    Fix = FixItHint::CreateReplacement(A.getRange(), NewFullName);
  }

  Diag(A.getLoc(), diag::note_spelling_suggestion)
      << "'" + NewFullName + "'" << Fix;
}

void Sema::CheckDeprecatedSYCLAttributeSpelling(const ParsedAttr &A,
                                                StringRef NewName) {
  // Additionally, diagnose the old [[intel::ii]] spelling.
  if (A.getKind() == ParsedAttr::AT_SYCLIntelInitiationInterval &&
      A.getAttrName()->isStr("ii")) {
    DiagnoseDeprecatedAttribute(A, "intel", "initiation_interval");
    return;
  }

  // Diagnose SYCL 2017 spellings in later SYCL modes.
  if (LangOpts.getSYCLVersion() > LangOptions::SYCL_2017) {
    // All attributes in the cl vendor namespace are deprecated in favor of a
    // name in the sycl namespace as of SYCL 2020.
    if (A.hasScope() && A.getScopeName()->isStr("cl")) {
      DiagnoseDeprecatedAttribute(A, "sycl", NewName);
      return;
    }

    // All GNU-style spellings are deprecated in favor of a C++-style spelling.
    if (A.getSyntax() == ParsedAttr::AS_GNU) {
      // Note: we cannot suggest an automatic fix-it because GNU-style
      // spellings can appear in locations that are not valid for a C++-style
      // spelling, and the attribute could be part of an attribute list within
      // a single __attribute__ specifier. Just tell the user it's deprecated
      // manually.
      //
      // This currently assumes that the GNU-style spelling is the same as the
      // SYCL 2020 spelling (sans the vendor namespace).
      Diag(A.getLoc(), diag::warn_attribute_spelling_deprecated)
          << "'" + A.getNormalizedFullName() + "'";
      Diag(A.getLoc(), diag::note_spelling_suggestion)
          << "'[[sycl::" + A.getNormalizedFullName() + "]]'";
      return;
    }
  }

  // Diagnose SYCL 2020 spellings used in earlier SYCL modes as being an
  // extension.
  if (LangOpts.getSYCLVersion() == LangOptions::SYCL_2017 && A.hasScope() &&
      A.getScopeName()->isStr("sycl")) {
    Diag(A.getLoc(), diag::ext_sycl_2020_attr_spelling) << A;
    return;
  }
}

/// Check if IdxExpr is a valid parameter index for a function or
/// instance method D.  May output an error.
///
/// \returns true if IdxExpr is a valid index.
template <typename AttrInfo>
static bool checkFunctionOrMethodParameterIndex(
    Sema &S, const Decl *D, const AttrInfo &AI, unsigned AttrArgNum,
    const Expr *IdxExpr, ParamIdx &Idx, bool CanIndexImplicitThis = false) {
  assert(isFunctionOrMethodOrBlock(D));

  // In C++ the implicit 'this' function parameter also counts.
  // Parameters are counted from one.
  bool HP = hasFunctionProto(D);
  bool HasImplicitThisParam = isInstanceMethod(D);
  bool IV = HP && isFunctionOrMethodVariadic(D);
  unsigned NumParams =
      (HP ? getFunctionOrMethodNumParams(D) : 0) + HasImplicitThisParam;

  std::optional<llvm::APSInt> IdxInt;
  if (IdxExpr->isTypeDependent() ||
      !(IdxInt = IdxExpr->getIntegerConstantExpr(S.Context))) {
    S.Diag(getAttrLoc(AI), diag::err_attribute_argument_n_type)
        << &AI << AttrArgNum << AANT_ArgumentIntegerConstant
        << IdxExpr->getSourceRange();
    return false;
  }

  unsigned IdxSource = IdxInt->getLimitedValue(UINT_MAX);
  if (IdxSource < 1 || (!IV && IdxSource > NumParams)) {
    S.Diag(getAttrLoc(AI), diag::err_attribute_argument_out_of_bounds)
        << &AI << AttrArgNum << IdxExpr->getSourceRange();
    return false;
  }
  if (HasImplicitThisParam && !CanIndexImplicitThis) {
    if (IdxSource == 1) {
      S.Diag(getAttrLoc(AI), diag::err_attribute_invalid_implicit_this_argument)
          << &AI << IdxExpr->getSourceRange();
      return false;
    }
  }

  Idx = ParamIdx(IdxSource, D);
  return true;
}

/// Check if the argument \p E is a ASCII string literal. If not emit an error
/// and return false, otherwise set \p Str to the value of the string literal
/// and return true.
bool Sema::checkStringLiteralArgumentAttr(const AttributeCommonInfo &CI,
                                          const Expr *E, StringRef &Str,
                                          SourceLocation *ArgLocation) {
  const auto *Literal = dyn_cast<StringLiteral>(E->IgnoreParenCasts());
  if (ArgLocation)
    *ArgLocation = E->getBeginLoc();

  if (!Literal || (!Literal->isUnevaluated() && !Literal->isOrdinary())) {
    Diag(E->getBeginLoc(), diag::err_attribute_argument_type)
        << CI << AANT_ArgumentString;
    return false;
  }

  Str = Literal->getString();
  return true;
}

/// Check if the argument \p ArgNum of \p Attr is a ASCII string literal.
/// If not emit an error and return false. If the argument is an identifier it
/// will emit an error with a fixit hint and treat it as if it was a string
/// literal.
bool Sema::checkStringLiteralArgumentAttr(const ParsedAttr &AL, unsigned ArgNum,
                                          StringRef &Str,
                                          SourceLocation *ArgLocation) {
  // Look for identifiers. If we have one emit a hint to fix it to a literal.
  if (AL.isArgIdent(ArgNum)) {
    IdentifierLoc *Loc = AL.getArgAsIdent(ArgNum);
    Diag(Loc->Loc, diag::err_attribute_argument_type)
        << AL << AANT_ArgumentString
        << FixItHint::CreateInsertion(Loc->Loc, "\"")
        << FixItHint::CreateInsertion(getLocForEndOfToken(Loc->Loc), "\"");
    Str = Loc->Ident->getName();
    if (ArgLocation)
      *ArgLocation = Loc->Loc;
    return true;
  }

  // Now check for an actual string literal.
  Expr *ArgExpr = AL.getArgAsExpr(ArgNum);
  const auto *Literal = dyn_cast<StringLiteral>(ArgExpr->IgnoreParenCasts());
  if (ArgLocation)
    *ArgLocation = ArgExpr->getBeginLoc();

  if (!Literal || (!Literal->isUnevaluated() && !Literal->isOrdinary())) {
    Diag(ArgExpr->getBeginLoc(), diag::err_attribute_argument_type)
        << AL << AANT_ArgumentString;
    return false;
  }
  Str = Literal->getString();
  return checkStringLiteralArgumentAttr(AL, ArgExpr, Str, ArgLocation);
}

/// Applies the given attribute to the Decl without performing any
/// additional semantic checking.
template <typename AttrType>
static void handleSimpleAttribute(Sema &S, Decl *D,
                                  const AttributeCommonInfo &CI) {
  D->addAttr(::new (S.Context) AttrType(S.Context, CI));
}

template <typename... DiagnosticArgs>
static const Sema::SemaDiagnosticBuilder&
appendDiagnostics(const Sema::SemaDiagnosticBuilder &Bldr) {
  return Bldr;
}

template <typename T, typename... DiagnosticArgs>
static const Sema::SemaDiagnosticBuilder&
appendDiagnostics(const Sema::SemaDiagnosticBuilder &Bldr, T &&ExtraArg,
                  DiagnosticArgs &&... ExtraArgs) {
  return appendDiagnostics(Bldr << std::forward<T>(ExtraArg),
                           std::forward<DiagnosticArgs>(ExtraArgs)...);
}

/// Add an attribute @c AttrType to declaration @c D, provided that
/// @c PassesCheck is true.
/// Otherwise, emit diagnostic @c DiagID, passing in all parameters
/// specified in @c ExtraArgs.
template <typename AttrType, typename... DiagnosticArgs>
static void handleSimpleAttributeOrDiagnose(Sema &S, Decl *D,
                                            const AttributeCommonInfo &CI,
                                            bool PassesCheck, unsigned DiagID,
                                            DiagnosticArgs &&... ExtraArgs) {
  if (!PassesCheck) {
    Sema::SemaDiagnosticBuilder DB = S.Diag(D->getBeginLoc(), DiagID);
    appendDiagnostics(DB, std::forward<DiagnosticArgs>(ExtraArgs)...);
    return;
  }
  handleSimpleAttribute<AttrType>(S, D, CI);
}

/// Check if the passed-in expression is of type int or bool.
static bool isIntOrBool(Expr *Exp) {
  QualType QT = Exp->getType();
  return QT->isBooleanType() || QT->isIntegerType();
}


// Check to see if the type is a smart pointer of some kind.  We assume
// it's a smart pointer if it defines both operator-> and operator*.
static bool threadSafetyCheckIsSmartPointer(Sema &S, const RecordType* RT) {
  auto IsOverloadedOperatorPresent = [&S](const RecordDecl *Record,
                                          OverloadedOperatorKind Op) {
    DeclContextLookupResult Result =
        Record->lookup(S.Context.DeclarationNames.getCXXOperatorName(Op));
    return !Result.empty();
  };

  const RecordDecl *Record = RT->getDecl();
  bool foundStarOperator = IsOverloadedOperatorPresent(Record, OO_Star);
  bool foundArrowOperator = IsOverloadedOperatorPresent(Record, OO_Arrow);
  if (foundStarOperator && foundArrowOperator)
    return true;

  const CXXRecordDecl *CXXRecord = dyn_cast<CXXRecordDecl>(Record);
  if (!CXXRecord)
    return false;

  for (const auto &BaseSpecifier : CXXRecord->bases()) {
    if (!foundStarOperator)
      foundStarOperator = IsOverloadedOperatorPresent(
          BaseSpecifier.getType()->getAsRecordDecl(), OO_Star);
    if (!foundArrowOperator)
      foundArrowOperator = IsOverloadedOperatorPresent(
          BaseSpecifier.getType()->getAsRecordDecl(), OO_Arrow);
  }

  if (foundStarOperator && foundArrowOperator)
    return true;

  return false;
}

/// Check if passed in Decl is a pointer type.
/// Note that this function may produce an error message.
/// \return true if the Decl is a pointer type; false otherwise
static bool threadSafetyCheckIsPointer(Sema &S, const Decl *D,
                                       const ParsedAttr &AL) {
  const auto *VD = cast<ValueDecl>(D);
  QualType QT = VD->getType();
  if (QT->isAnyPointerType())
    return true;

  if (const auto *RT = QT->getAs<RecordType>()) {
    // If it's an incomplete type, it could be a smart pointer; skip it.
    // (We don't want to force template instantiation if we can avoid it,
    // since that would alter the order in which templates are instantiated.)
    if (RT->isIncompleteType())
      return true;

    if (threadSafetyCheckIsSmartPointer(S, RT))
      return true;
  }

  S.Diag(AL.getLoc(), diag::warn_thread_attribute_decl_not_pointer) << AL << QT;
  return false;
}

/// Checks that the passed in QualType either is of RecordType or points
/// to RecordType. Returns the relevant RecordType, null if it does not exit.
static const RecordType *getRecordType(QualType QT) {
  if (const auto *RT = QT->getAs<RecordType>())
    return RT;

  // Now check if we point to record type.
  if (const auto *PT = QT->getAs<PointerType>())
    return PT->getPointeeType()->getAs<RecordType>();

  return nullptr;
}

template <typename AttrType>
static bool checkRecordDeclForAttr(const RecordDecl *RD) {
  // Check if the record itself has the attribute.
  if (RD->hasAttr<AttrType>())
    return true;

  // Else check if any base classes have the attribute.
  if (const auto *CRD = dyn_cast<CXXRecordDecl>(RD)) {
    if (!CRD->forallBases([](const CXXRecordDecl *Base) {
          return !Base->hasAttr<AttrType>();
        }))
      return true;
  }
  return false;
}

static bool checkRecordTypeForCapability(Sema &S, QualType Ty) {
  const RecordType *RT = getRecordType(Ty);

  if (!RT)
    return false;

  // Don't check for the capability if the class hasn't been defined yet.
  if (RT->isIncompleteType())
    return true;

  // Allow smart pointers to be used as capability objects.
  // FIXME -- Check the type that the smart pointer points to.
  if (threadSafetyCheckIsSmartPointer(S, RT))
    return true;

  return checkRecordDeclForAttr<CapabilityAttr>(RT->getDecl());
}

static bool checkTypedefTypeForCapability(QualType Ty) {
  const auto *TD = Ty->getAs<TypedefType>();
  if (!TD)
    return false;

  TypedefNameDecl *TN = TD->getDecl();
  if (!TN)
    return false;

  return TN->hasAttr<CapabilityAttr>();
}

static bool typeHasCapability(Sema &S, QualType Ty) {
  if (checkTypedefTypeForCapability(Ty))
    return true;

  if (checkRecordTypeForCapability(S, Ty))
    return true;

  return false;
}

static bool isCapabilityExpr(Sema &S, const Expr *Ex) {
  // Capability expressions are simple expressions involving the boolean logic
  // operators &&, || or !, a simple DeclRefExpr, CastExpr or a ParenExpr. Once
  // a DeclRefExpr is found, its type should be checked to determine whether it
  // is a capability or not.

  if (const auto *E = dyn_cast<CastExpr>(Ex))
    return isCapabilityExpr(S, E->getSubExpr());
  else if (const auto *E = dyn_cast<ParenExpr>(Ex))
    return isCapabilityExpr(S, E->getSubExpr());
  else if (const auto *E = dyn_cast<UnaryOperator>(Ex)) {
    if (E->getOpcode() == UO_LNot || E->getOpcode() == UO_AddrOf ||
        E->getOpcode() == UO_Deref)
      return isCapabilityExpr(S, E->getSubExpr());
    return false;
  } else if (const auto *E = dyn_cast<BinaryOperator>(Ex)) {
    if (E->getOpcode() == BO_LAnd || E->getOpcode() == BO_LOr)
      return isCapabilityExpr(S, E->getLHS()) &&
             isCapabilityExpr(S, E->getRHS());
    return false;
  }

  return typeHasCapability(S, Ex->getType());
}

/// Checks that all attribute arguments, starting from Sidx, resolve to
/// a capability object.
/// \param Sidx The attribute argument index to start checking with.
/// \param ParamIdxOk Whether an argument can be indexing into a function
/// parameter list.
static void checkAttrArgsAreCapabilityObjs(Sema &S, Decl *D,
                                           const ParsedAttr &AL,
                                           SmallVectorImpl<Expr *> &Args,
                                           unsigned Sidx = 0,
                                           bool ParamIdxOk = false) {
  if (Sidx == AL.getNumArgs()) {
    // If we don't have any capability arguments, the attribute implicitly
    // refers to 'this'. So we need to make sure that 'this' exists, i.e. we're
    // a non-static method, and that the class is a (scoped) capability.
    const auto *MD = dyn_cast<const CXXMethodDecl>(D);
    if (MD && !MD->isStatic()) {
      const CXXRecordDecl *RD = MD->getParent();
      // FIXME -- need to check this again on template instantiation
      if (!checkRecordDeclForAttr<CapabilityAttr>(RD) &&
          !checkRecordDeclForAttr<ScopedLockableAttr>(RD))
        S.Diag(AL.getLoc(),
               diag::warn_thread_attribute_not_on_capability_member)
            << AL << MD->getParent();
    } else {
      S.Diag(AL.getLoc(), diag::warn_thread_attribute_not_on_non_static_member)
          << AL;
    }
  }

  for (unsigned Idx = Sidx; Idx < AL.getNumArgs(); ++Idx) {
    Expr *ArgExp = AL.getArgAsExpr(Idx);

    if (ArgExp->isTypeDependent()) {
      // FIXME -- need to check this again on template instantiation
      Args.push_back(ArgExp);
      continue;
    }

    if (const auto *StrLit = dyn_cast<StringLiteral>(ArgExp)) {
      if (StrLit->getLength() == 0 ||
          (StrLit->isOrdinary() && StrLit->getString() == StringRef("*"))) {
        // Pass empty strings to the analyzer without warnings.
        // Treat "*" as the universal lock.
        Args.push_back(ArgExp);
        continue;
      }

      // We allow constant strings to be used as a placeholder for expressions
      // that are not valid C++ syntax, but warn that they are ignored.
      S.Diag(AL.getLoc(), diag::warn_thread_attribute_ignored) << AL;
      Args.push_back(ArgExp);
      continue;
    }

    QualType ArgTy = ArgExp->getType();

    // A pointer to member expression of the form  &MyClass::mu is treated
    // specially -- we need to look at the type of the member.
    if (const auto *UOp = dyn_cast<UnaryOperator>(ArgExp))
      if (UOp->getOpcode() == UO_AddrOf)
        if (const auto *DRE = dyn_cast<DeclRefExpr>(UOp->getSubExpr()))
          if (DRE->getDecl()->isCXXInstanceMember())
            ArgTy = DRE->getDecl()->getType();

    // First see if we can just cast to record type, or pointer to record type.
    const RecordType *RT = getRecordType(ArgTy);

    // Now check if we index into a record type function param.
    if(!RT && ParamIdxOk) {
      const auto *FD = dyn_cast<FunctionDecl>(D);
      const auto *IL = dyn_cast<IntegerLiteral>(ArgExp);
      if(FD && IL) {
        unsigned int NumParams = FD->getNumParams();
        llvm::APInt ArgValue = IL->getValue();
        uint64_t ParamIdxFromOne = ArgValue.getZExtValue();
        uint64_t ParamIdxFromZero = ParamIdxFromOne - 1;
        if (!ArgValue.isStrictlyPositive() || ParamIdxFromOne > NumParams) {
          S.Diag(AL.getLoc(),
                 diag::err_attribute_argument_out_of_bounds_extra_info)
              << AL << Idx + 1 << NumParams;
          continue;
        }
        ArgTy = FD->getParamDecl(ParamIdxFromZero)->getType();
      }
    }

    // If the type does not have a capability, see if the components of the
    // expression have capabilities. This allows for writing C code where the
    // capability may be on the type, and the expression is a capability
    // boolean logic expression. Eg) requires_capability(A || B && !C)
    if (!typeHasCapability(S, ArgTy) && !isCapabilityExpr(S, ArgExp))
      S.Diag(AL.getLoc(), diag::warn_thread_attribute_argument_not_lockable)
          << AL << ArgTy;

    Args.push_back(ArgExp);
  }
}

//===----------------------------------------------------------------------===//
// Attribute Implementations
//===----------------------------------------------------------------------===//

static void handlePtGuardedVarAttr(Sema &S, Decl *D, const ParsedAttr &AL) {
  if (!threadSafetyCheckIsPointer(S, D, AL))
    return;

  D->addAttr(::new (S.Context) PtGuardedVarAttr(S.Context, AL));
}

static bool checkGuardedByAttrCommon(Sema &S, Decl *D, const ParsedAttr &AL,
                                     Expr *&Arg) {
  SmallVector<Expr *, 1> Args;
  // check that all arguments are lockable objects
  checkAttrArgsAreCapabilityObjs(S, D, AL, Args);
  unsigned Size = Args.size();
  if (Size != 1)
    return false;

  Arg = Args[0];

  return true;
}

static void handleGuardedByAttr(Sema &S, Decl *D, const ParsedAttr &AL) {
  Expr *Arg = nullptr;
  if (!checkGuardedByAttrCommon(S, D, AL, Arg))
    return;

  D->addAttr(::new (S.Context) GuardedByAttr(S.Context, AL, Arg));
}

static void handlePtGuardedByAttr(Sema &S, Decl *D, const ParsedAttr &AL) {
  Expr *Arg = nullptr;
  if (!checkGuardedByAttrCommon(S, D, AL, Arg))
    return;

  if (!threadSafetyCheckIsPointer(S, D, AL))
    return;

  D->addAttr(::new (S.Context) PtGuardedByAttr(S.Context, AL, Arg));
}

static bool checkAcquireOrderAttrCommon(Sema &S, Decl *D, const ParsedAttr &AL,
                                        SmallVectorImpl<Expr *> &Args) {
  if (!AL.checkAtLeastNumArgs(S, 1))
    return false;

  // Check that this attribute only applies to lockable types.
  QualType QT = cast<ValueDecl>(D)->getType();
  if (!QT->isDependentType() && !typeHasCapability(S, QT)) {
    S.Diag(AL.getLoc(), diag::warn_thread_attribute_decl_not_lockable) << AL;
    return false;
  }

  // Check that all arguments are lockable objects.
  checkAttrArgsAreCapabilityObjs(S, D, AL, Args);
  if (Args.empty())
    return false;

  return true;
}

static void handleAcquiredAfterAttr(Sema &S, Decl *D, const ParsedAttr &AL) {
  SmallVector<Expr *, 1> Args;
  if (!checkAcquireOrderAttrCommon(S, D, AL, Args))
    return;

  Expr **StartArg = &Args[0];
  D->addAttr(::new (S.Context)
                 AcquiredAfterAttr(S.Context, AL, StartArg, Args.size()));
}

static void handleAcquiredBeforeAttr(Sema &S, Decl *D, const ParsedAttr &AL) {
  SmallVector<Expr *, 1> Args;
  if (!checkAcquireOrderAttrCommon(S, D, AL, Args))
    return;

  Expr **StartArg = &Args[0];
  D->addAttr(::new (S.Context)
                 AcquiredBeforeAttr(S.Context, AL, StartArg, Args.size()));
}

static bool checkLockFunAttrCommon(Sema &S, Decl *D, const ParsedAttr &AL,
                                   SmallVectorImpl<Expr *> &Args) {
  // zero or more arguments ok
  // check that all arguments are lockable objects
  checkAttrArgsAreCapabilityObjs(S, D, AL, Args, 0, /*ParamIdxOk=*/true);

  return true;
}

static void handleAssertSharedLockAttr(Sema &S, Decl *D, const ParsedAttr &AL) {
  SmallVector<Expr *, 1> Args;
  if (!checkLockFunAttrCommon(S, D, AL, Args))
    return;

  unsigned Size = Args.size();
  Expr **StartArg = Size == 0 ? nullptr : &Args[0];
  D->addAttr(::new (S.Context)
                 AssertSharedLockAttr(S.Context, AL, StartArg, Size));
}

static void handleAssertExclusiveLockAttr(Sema &S, Decl *D,
                                          const ParsedAttr &AL) {
  SmallVector<Expr *, 1> Args;
  if (!checkLockFunAttrCommon(S, D, AL, Args))
    return;

  unsigned Size = Args.size();
  Expr **StartArg = Size == 0 ? nullptr : &Args[0];
  D->addAttr(::new (S.Context)
                 AssertExclusiveLockAttr(S.Context, AL, StartArg, Size));
}

/// Checks to be sure that the given parameter number is in bounds, and
/// is an integral type. Will emit appropriate diagnostics if this returns
/// false.
///
/// AttrArgNo is used to actually retrieve the argument, so it's base-0.
template <typename AttrInfo>
static bool checkParamIsIntegerType(Sema &S, const Decl *D, const AttrInfo &AI,
                                    unsigned AttrArgNo) {
  assert(AI.isArgExpr(AttrArgNo) && "Expected expression argument");
  Expr *AttrArg = AI.getArgAsExpr(AttrArgNo);
  ParamIdx Idx;
  if (!checkFunctionOrMethodParameterIndex(S, D, AI, AttrArgNo + 1, AttrArg,
                                           Idx))
    return false;

  QualType ParamTy = getFunctionOrMethodParamType(D, Idx.getASTIndex());
  if (!ParamTy->isIntegerType() && !ParamTy->isCharType()) {
    SourceLocation SrcLoc = AttrArg->getBeginLoc();
    S.Diag(SrcLoc, diag::err_attribute_integers_only)
        << AI << getFunctionOrMethodParamRange(D, Idx.getASTIndex());
    return false;
  }
  return true;
}

static void handleAllocSizeAttr(Sema &S, Decl *D, const ParsedAttr &AL) {
  if (!AL.checkAtLeastNumArgs(S, 1) || !AL.checkAtMostNumArgs(S, 2))
    return;

  assert(isFunctionOrMethod(D) && hasFunctionProto(D));

  QualType RetTy = getFunctionOrMethodResultType(D);
  if (!RetTy->isPointerType()) {
    S.Diag(AL.getLoc(), diag::warn_attribute_return_pointers_only) << AL;
    return;
  }

  const Expr *SizeExpr = AL.getArgAsExpr(0);
  int SizeArgNoVal;
  // Parameter indices are 1-indexed, hence Index=1
  if (!checkPositiveIntArgument(S, AL, SizeExpr, SizeArgNoVal, /*Idx=*/1))
    return;
  if (!checkParamIsIntegerType(S, D, AL, /*AttrArgNo=*/0))
    return;
  ParamIdx SizeArgNo(SizeArgNoVal, D);

  ParamIdx NumberArgNo;
  if (AL.getNumArgs() == 2) {
    const Expr *NumberExpr = AL.getArgAsExpr(1);
    int Val;
    // Parameter indices are 1-based, hence Index=2
    if (!checkPositiveIntArgument(S, AL, NumberExpr, Val, /*Idx=*/2))
      return;
    if (!checkParamIsIntegerType(S, D, AL, /*AttrArgNo=*/1))
      return;
    NumberArgNo = ParamIdx(Val, D);
  }

  D->addAttr(::new (S.Context)
                 AllocSizeAttr(S.Context, AL, SizeArgNo, NumberArgNo));
}

static bool checkTryLockFunAttrCommon(Sema &S, Decl *D, const ParsedAttr &AL,
                                      SmallVectorImpl<Expr *> &Args) {
  if (!AL.checkAtLeastNumArgs(S, 1))
    return false;

  if (!isIntOrBool(AL.getArgAsExpr(0))) {
    S.Diag(AL.getLoc(), diag::err_attribute_argument_n_type)
        << AL << 1 << AANT_ArgumentIntOrBool;
    return false;
  }

  // check that all arguments are lockable objects
  checkAttrArgsAreCapabilityObjs(S, D, AL, Args, 1);

  return true;
}

static void handleSharedTrylockFunctionAttr(Sema &S, Decl *D,
                                            const ParsedAttr &AL) {
  SmallVector<Expr*, 2> Args;
  if (!checkTryLockFunAttrCommon(S, D, AL, Args))
    return;

  D->addAttr(::new (S.Context) SharedTrylockFunctionAttr(
      S.Context, AL, AL.getArgAsExpr(0), Args.data(), Args.size()));
}

static void handleExclusiveTrylockFunctionAttr(Sema &S, Decl *D,
                                               const ParsedAttr &AL) {
  SmallVector<Expr*, 2> Args;
  if (!checkTryLockFunAttrCommon(S, D, AL, Args))
    return;

  D->addAttr(::new (S.Context) ExclusiveTrylockFunctionAttr(
      S.Context, AL, AL.getArgAsExpr(0), Args.data(), Args.size()));
}

static void handleLockReturnedAttr(Sema &S, Decl *D, const ParsedAttr &AL) {
  // check that the argument is lockable object
  SmallVector<Expr*, 1> Args;
  checkAttrArgsAreCapabilityObjs(S, D, AL, Args);
  unsigned Size = Args.size();
  if (Size == 0)
    return;

  D->addAttr(::new (S.Context) LockReturnedAttr(S.Context, AL, Args[0]));
}

static void handleLocksExcludedAttr(Sema &S, Decl *D, const ParsedAttr &AL) {
  if (!AL.checkAtLeastNumArgs(S, 1))
    return;

  // check that all arguments are lockable objects
  SmallVector<Expr*, 1> Args;
  checkAttrArgsAreCapabilityObjs(S, D, AL, Args);
  unsigned Size = Args.size();
  if (Size == 0)
    return;
  Expr **StartArg = &Args[0];

  D->addAttr(::new (S.Context)
                 LocksExcludedAttr(S.Context, AL, StartArg, Size));
}

static bool checkFunctionConditionAttr(Sema &S, Decl *D, const ParsedAttr &AL,
                                       Expr *&Cond, StringRef &Msg) {
  Cond = AL.getArgAsExpr(0);
  if (!Cond->isTypeDependent()) {
    ExprResult Converted = S.PerformContextuallyConvertToBool(Cond);
    if (Converted.isInvalid())
      return false;
    Cond = Converted.get();
  }

  if (!S.checkStringLiteralArgumentAttr(AL, 1, Msg))
    return false;

  if (Msg.empty())
    Msg = "<no message provided>";

  SmallVector<PartialDiagnosticAt, 8> Diags;
  if (isa<FunctionDecl>(D) && !Cond->isValueDependent() &&
      !Expr::isPotentialConstantExprUnevaluated(Cond, cast<FunctionDecl>(D),
                                                Diags)) {
    S.Diag(AL.getLoc(), diag::err_attr_cond_never_constant_expr) << AL;
    for (const PartialDiagnosticAt &PDiag : Diags)
      S.Diag(PDiag.first, PDiag.second);
    return false;
  }
  return true;
}

static void handleEnableIfAttr(Sema &S, Decl *D, const ParsedAttr &AL) {
  S.Diag(AL.getLoc(), diag::ext_clang_enable_if);

  Expr *Cond;
  StringRef Msg;
  if (checkFunctionConditionAttr(S, D, AL, Cond, Msg))
    D->addAttr(::new (S.Context) EnableIfAttr(S.Context, AL, Cond, Msg));
}

static void handleErrorAttr(Sema &S, Decl *D, const ParsedAttr &AL) {
  StringRef NewUserDiagnostic;
  if (!S.checkStringLiteralArgumentAttr(AL, 0, NewUserDiagnostic))
    return;
  if (ErrorAttr *EA = S.mergeErrorAttr(D, AL, NewUserDiagnostic))
    D->addAttr(EA);
}

namespace {
/// Determines if a given Expr references any of the given function's
/// ParmVarDecls, or the function's implicit `this` parameter (if applicable).
class ArgumentDependenceChecker
    : public RecursiveASTVisitor<ArgumentDependenceChecker> {
#ifndef NDEBUG
  const CXXRecordDecl *ClassType;
#endif
  llvm::SmallPtrSet<const ParmVarDecl *, 16> Parms;
  bool Result;

public:
  ArgumentDependenceChecker(const FunctionDecl *FD) {
#ifndef NDEBUG
    if (const auto *MD = dyn_cast<CXXMethodDecl>(FD))
      ClassType = MD->getParent();
    else
      ClassType = nullptr;
#endif
    Parms.insert(FD->param_begin(), FD->param_end());
  }

  bool referencesArgs(Expr *E) {
    Result = false;
    TraverseStmt(E);
    return Result;
  }

  bool VisitCXXThisExpr(CXXThisExpr *E) {
    assert(E->getType()->getPointeeCXXRecordDecl() == ClassType &&
           "`this` doesn't refer to the enclosing class?");
    Result = true;
    return false;
  }

  bool VisitDeclRefExpr(DeclRefExpr *DRE) {
    if (const auto *PVD = dyn_cast<ParmVarDecl>(DRE->getDecl()))
      if (Parms.count(PVD)) {
        Result = true;
        return false;
      }
    return true;
  }
};
}

static void handleDiagnoseAsBuiltinAttr(Sema &S, Decl *D,
                                        const ParsedAttr &AL) {
  const auto *DeclFD = cast<FunctionDecl>(D);

  if (const auto *MethodDecl = dyn_cast<CXXMethodDecl>(DeclFD))
    if (!MethodDecl->isStatic()) {
      S.Diag(AL.getLoc(), diag::err_attribute_no_member_function) << AL;
      return;
    }

  auto DiagnoseType = [&](unsigned Index, AttributeArgumentNType T) {
    SourceLocation Loc = [&]() {
      auto Union = AL.getArg(Index - 1);
      if (Union.is<Expr *>())
        return Union.get<Expr *>()->getBeginLoc();
      return Union.get<IdentifierLoc *>()->Loc;
    }();

    S.Diag(Loc, diag::err_attribute_argument_n_type) << AL << Index << T;
  };

  FunctionDecl *AttrFD = [&]() -> FunctionDecl * {
    if (!AL.isArgExpr(0))
      return nullptr;
    auto *F = dyn_cast_if_present<DeclRefExpr>(AL.getArgAsExpr(0));
    if (!F)
      return nullptr;
    return dyn_cast_if_present<FunctionDecl>(F->getFoundDecl());
  }();

  if (!AttrFD || !AttrFD->getBuiltinID(true)) {
    DiagnoseType(1, AANT_ArgumentBuiltinFunction);
    return;
  }

  if (AttrFD->getNumParams() != AL.getNumArgs() - 1) {
    S.Diag(AL.getLoc(), diag::err_attribute_wrong_number_arguments_for)
        << AL << AttrFD << AttrFD->getNumParams();
    return;
  }

  SmallVector<unsigned, 8> Indices;

  for (unsigned I = 1; I < AL.getNumArgs(); ++I) {
    if (!AL.isArgExpr(I)) {
      DiagnoseType(I + 1, AANT_ArgumentIntegerConstant);
      return;
    }

    const Expr *IndexExpr = AL.getArgAsExpr(I);
    uint32_t Index;

    if (!checkUInt32Argument(S, AL, IndexExpr, Index, I + 1, false))
      return;

    if (Index > DeclFD->getNumParams()) {
      S.Diag(AL.getLoc(), diag::err_attribute_bounds_for_function)
          << AL << Index << DeclFD << DeclFD->getNumParams();
      return;
    }

    QualType T1 = AttrFD->getParamDecl(I - 1)->getType();
    QualType T2 = DeclFD->getParamDecl(Index - 1)->getType();

    if (T1.getCanonicalType().getUnqualifiedType() !=
        T2.getCanonicalType().getUnqualifiedType()) {
      S.Diag(IndexExpr->getBeginLoc(), diag::err_attribute_parameter_types)
          << AL << Index << DeclFD << T2 << I << AttrFD << T1;
      return;
    }

    Indices.push_back(Index - 1);
  }

  D->addAttr(::new (S.Context) DiagnoseAsBuiltinAttr(
      S.Context, AL, AttrFD, Indices.data(), Indices.size()));
}

static void handleDiagnoseIfAttr(Sema &S, Decl *D, const ParsedAttr &AL) {
  S.Diag(AL.getLoc(), diag::ext_clang_diagnose_if);

  Expr *Cond;
  StringRef Msg;
  if (!checkFunctionConditionAttr(S, D, AL, Cond, Msg))
    return;

  StringRef DiagTypeStr;
  if (!S.checkStringLiteralArgumentAttr(AL, 2, DiagTypeStr))
    return;

  DiagnoseIfAttr::DiagnosticType DiagType;
  if (!DiagnoseIfAttr::ConvertStrToDiagnosticType(DiagTypeStr, DiagType)) {
    S.Diag(AL.getArgAsExpr(2)->getBeginLoc(),
           diag::err_diagnose_if_invalid_diagnostic_type);
    return;
  }

  bool ArgDependent = false;
  if (const auto *FD = dyn_cast<FunctionDecl>(D))
    ArgDependent = ArgumentDependenceChecker(FD).referencesArgs(Cond);
  D->addAttr(::new (S.Context) DiagnoseIfAttr(
      S.Context, AL, Cond, Msg, DiagType, ArgDependent, cast<NamedDecl>(D)));
}

static void handleNoBuiltinAttr(Sema &S, Decl *D, const ParsedAttr &AL) {
  static constexpr const StringRef kWildcard = "*";

  llvm::SmallVector<StringRef, 16> Names;
  bool HasWildcard = false;

  const auto AddBuiltinName = [&Names, &HasWildcard](StringRef Name) {
    if (Name == kWildcard)
      HasWildcard = true;
    Names.push_back(Name);
  };

  // Add previously defined attributes.
  if (const auto *NBA = D->getAttr<NoBuiltinAttr>())
    for (StringRef BuiltinName : NBA->builtinNames())
      AddBuiltinName(BuiltinName);

  // Add current attributes.
  if (AL.getNumArgs() == 0)
    AddBuiltinName(kWildcard);
  else
    for (unsigned I = 0, E = AL.getNumArgs(); I != E; ++I) {
      StringRef BuiltinName;
      SourceLocation LiteralLoc;
      if (!S.checkStringLiteralArgumentAttr(AL, I, BuiltinName, &LiteralLoc))
        return;

      if (Builtin::Context::isBuiltinFunc(BuiltinName))
        AddBuiltinName(BuiltinName);
      else
        S.Diag(LiteralLoc, diag::warn_attribute_no_builtin_invalid_builtin_name)
            << BuiltinName << AL;
    }

  // Repeating the same attribute is fine.
  llvm::sort(Names);
  Names.erase(std::unique(Names.begin(), Names.end()), Names.end());

  // Empty no_builtin must be on its own.
  if (HasWildcard && Names.size() > 1)
    S.Diag(D->getLocation(),
           diag::err_attribute_no_builtin_wildcard_or_builtin_name)
        << AL;

  if (D->hasAttr<NoBuiltinAttr>())
    D->dropAttr<NoBuiltinAttr>();
  D->addAttr(::new (S.Context)
                 NoBuiltinAttr(S.Context, AL, Names.data(), Names.size()));
}

static void handlePassObjectSizeAttr(Sema &S, Decl *D, const ParsedAttr &AL) {
  if (D->hasAttr<PassObjectSizeAttr>()) {
    S.Diag(D->getBeginLoc(), diag::err_attribute_only_once_per_parameter) << AL;
    return;
  }

  Expr *E = AL.getArgAsExpr(0);
  uint32_t Type;
  if (!checkUInt32Argument(S, AL, E, Type, /*Idx=*/1))
    return;

  // pass_object_size's argument is passed in as the second argument of
  // __builtin_object_size. So, it has the same constraints as that second
  // argument; namely, it must be in the range [0, 3].
  if (Type > 3) {
    S.Diag(E->getBeginLoc(), diag::err_attribute_argument_out_of_range)
        << AL << 0 << 3 << E->getSourceRange();
    return;
  }

  // pass_object_size is only supported on constant pointer parameters; as a
  // kindness to users, we allow the parameter to be non-const for declarations.
  // At this point, we have no clue if `D` belongs to a function declaration or
  // definition, so we defer the constness check until later.
  if (!cast<ParmVarDecl>(D)->getType()->isPointerType()) {
    S.Diag(D->getBeginLoc(), diag::err_attribute_pointers_only) << AL << 1;
    return;
  }

  D->addAttr(::new (S.Context) PassObjectSizeAttr(S.Context, AL, (int)Type));
}

static void handleConsumableAttr(Sema &S, Decl *D, const ParsedAttr &AL) {
  ConsumableAttr::ConsumedState DefaultState;

  if (AL.isArgIdent(0)) {
    IdentifierLoc *IL = AL.getArgAsIdent(0);
    if (!ConsumableAttr::ConvertStrToConsumedState(IL->Ident->getName(),
                                                   DefaultState)) {
      S.Diag(IL->Loc, diag::warn_attribute_type_not_supported) << AL
                                                               << IL->Ident;
      return;
    }
  } else {
    S.Diag(AL.getLoc(), diag::err_attribute_argument_type)
        << AL << AANT_ArgumentIdentifier;
    return;
  }

  D->addAttr(::new (S.Context) ConsumableAttr(S.Context, AL, DefaultState));
}

static bool checkForConsumableClass(Sema &S, const CXXMethodDecl *MD,
                                    const ParsedAttr &AL) {
  QualType ThisType = MD->getFunctionObjectParameterType();

  if (const CXXRecordDecl *RD = ThisType->getAsCXXRecordDecl()) {
    if (!RD->hasAttr<ConsumableAttr>()) {
      S.Diag(AL.getLoc(), diag::warn_attr_on_unconsumable_class) << RD;

      return false;
    }
  }

  return true;
}

static void handleCallableWhenAttr(Sema &S, Decl *D, const ParsedAttr &AL) {
  if (!AL.checkAtLeastNumArgs(S, 1))
    return;

  if (!checkForConsumableClass(S, cast<CXXMethodDecl>(D), AL))
    return;

  SmallVector<CallableWhenAttr::ConsumedState, 3> States;
  for (unsigned ArgIndex = 0; ArgIndex < AL.getNumArgs(); ++ArgIndex) {
    CallableWhenAttr::ConsumedState CallableState;

    StringRef StateString;
    SourceLocation Loc;
    if (AL.isArgIdent(ArgIndex)) {
      IdentifierLoc *Ident = AL.getArgAsIdent(ArgIndex);
      StateString = Ident->Ident->getName();
      Loc = Ident->Loc;
    } else {
      if (!S.checkStringLiteralArgumentAttr(AL, ArgIndex, StateString, &Loc))
        return;
    }

    if (!CallableWhenAttr::ConvertStrToConsumedState(StateString,
                                                     CallableState)) {
      S.Diag(Loc, diag::warn_attribute_type_not_supported) << AL << StateString;
      return;
    }

    States.push_back(CallableState);
  }

  D->addAttr(::new (S.Context)
                 CallableWhenAttr(S.Context, AL, States.data(), States.size()));
}

static void handleParamTypestateAttr(Sema &S, Decl *D, const ParsedAttr &AL) {
  ParamTypestateAttr::ConsumedState ParamState;

  if (AL.isArgIdent(0)) {
    IdentifierLoc *Ident = AL.getArgAsIdent(0);
    StringRef StateString = Ident->Ident->getName();

    if (!ParamTypestateAttr::ConvertStrToConsumedState(StateString,
                                                       ParamState)) {
      S.Diag(Ident->Loc, diag::warn_attribute_type_not_supported)
          << AL << StateString;
      return;
    }
  } else {
    S.Diag(AL.getLoc(), diag::err_attribute_argument_type)
        << AL << AANT_ArgumentIdentifier;
    return;
  }

  // FIXME: This check is currently being done in the analysis.  It can be
  //        enabled here only after the parser propagates attributes at
  //        template specialization definition, not declaration.
  //QualType ReturnType = cast<ParmVarDecl>(D)->getType();
  //const CXXRecordDecl *RD = ReturnType->getAsCXXRecordDecl();
  //
  //if (!RD || !RD->hasAttr<ConsumableAttr>()) {
  //    S.Diag(AL.getLoc(), diag::warn_return_state_for_unconsumable_type) <<
  //      ReturnType.getAsString();
  //    return;
  //}

  D->addAttr(::new (S.Context) ParamTypestateAttr(S.Context, AL, ParamState));
}

static void handleReturnTypestateAttr(Sema &S, Decl *D, const ParsedAttr &AL) {
  ReturnTypestateAttr::ConsumedState ReturnState;

  if (AL.isArgIdent(0)) {
    IdentifierLoc *IL = AL.getArgAsIdent(0);
    if (!ReturnTypestateAttr::ConvertStrToConsumedState(IL->Ident->getName(),
                                                        ReturnState)) {
      S.Diag(IL->Loc, diag::warn_attribute_type_not_supported) << AL
                                                               << IL->Ident;
      return;
    }
  } else {
    S.Diag(AL.getLoc(), diag::err_attribute_argument_type)
        << AL << AANT_ArgumentIdentifier;
    return;
  }

  // FIXME: This check is currently being done in the analysis.  It can be
  //        enabled here only after the parser propagates attributes at
  //        template specialization definition, not declaration.
  // QualType ReturnType;
  //
  // if (const ParmVarDecl *Param = dyn_cast<ParmVarDecl>(D)) {
  //  ReturnType = Param->getType();
  //
  //} else if (const CXXConstructorDecl *Constructor =
  //             dyn_cast<CXXConstructorDecl>(D)) {
  //  ReturnType = Constructor->getFunctionObjectParameterType();
  //
  //} else {
  //
  //  ReturnType = cast<FunctionDecl>(D)->getCallResultType();
  //}
  //
  // const CXXRecordDecl *RD = ReturnType->getAsCXXRecordDecl();
  //
  // if (!RD || !RD->hasAttr<ConsumableAttr>()) {
  //    S.Diag(Attr.getLoc(), diag::warn_return_state_for_unconsumable_type) <<
  //      ReturnType.getAsString();
  //    return;
  //}

  D->addAttr(::new (S.Context) ReturnTypestateAttr(S.Context, AL, ReturnState));
}

static void handleSetTypestateAttr(Sema &S, Decl *D, const ParsedAttr &AL) {
  if (!checkForConsumableClass(S, cast<CXXMethodDecl>(D), AL))
    return;

  SetTypestateAttr::ConsumedState NewState;
  if (AL.isArgIdent(0)) {
    IdentifierLoc *Ident = AL.getArgAsIdent(0);
    StringRef Param = Ident->Ident->getName();
    if (!SetTypestateAttr::ConvertStrToConsumedState(Param, NewState)) {
      S.Diag(Ident->Loc, diag::warn_attribute_type_not_supported) << AL
                                                                  << Param;
      return;
    }
  } else {
    S.Diag(AL.getLoc(), diag::err_attribute_argument_type)
        << AL << AANT_ArgumentIdentifier;
    return;
  }

  D->addAttr(::new (S.Context) SetTypestateAttr(S.Context, AL, NewState));
}

static void handleTestTypestateAttr(Sema &S, Decl *D, const ParsedAttr &AL) {
  if (!checkForConsumableClass(S, cast<CXXMethodDecl>(D), AL))
    return;

  TestTypestateAttr::ConsumedState TestState;
  if (AL.isArgIdent(0)) {
    IdentifierLoc *Ident = AL.getArgAsIdent(0);
    StringRef Param = Ident->Ident->getName();
    if (!TestTypestateAttr::ConvertStrToConsumedState(Param, TestState)) {
      S.Diag(Ident->Loc, diag::warn_attribute_type_not_supported) << AL
                                                                  << Param;
      return;
    }
  } else {
    S.Diag(AL.getLoc(), diag::err_attribute_argument_type)
        << AL << AANT_ArgumentIdentifier;
    return;
  }

  D->addAttr(::new (S.Context) TestTypestateAttr(S.Context, AL, TestState));
}

static void handleExtVectorTypeAttr(Sema &S, Decl *D, const ParsedAttr &AL) {
  // Remember this typedef decl, we will need it later for diagnostics.
  S.ExtVectorDecls.push_back(cast<TypedefNameDecl>(D));
}

static void handlePackedAttr(Sema &S, Decl *D, const ParsedAttr &AL) {
  if (auto *TD = dyn_cast<TagDecl>(D))
    TD->addAttr(::new (S.Context) PackedAttr(S.Context, AL));
  else if (auto *FD = dyn_cast<FieldDecl>(D)) {
    bool BitfieldByteAligned = (!FD->getType()->isDependentType() &&
                                !FD->getType()->isIncompleteType() &&
                                FD->isBitField() &&
                                S.Context.getTypeAlign(FD->getType()) <= 8);

    if (S.getASTContext().getTargetInfo().getTriple().isPS()) {
      if (BitfieldByteAligned)
        // The PS4/PS5 targets need to maintain ABI backwards compatibility.
        S.Diag(AL.getLoc(), diag::warn_attribute_ignored_for_field_of_type)
            << AL << FD->getType();
      else
        FD->addAttr(::new (S.Context) PackedAttr(S.Context, AL));
    } else {
      // Report warning about changed offset in the newer compiler versions.
      if (BitfieldByteAligned)
        S.Diag(AL.getLoc(), diag::warn_attribute_packed_for_bitfield);

      FD->addAttr(::new (S.Context) PackedAttr(S.Context, AL));
    }

  } else
    S.Diag(AL.getLoc(), diag::warn_attribute_ignored) << AL;
}

static void handlePreferredName(Sema &S, Decl *D, const ParsedAttr &AL) {
  auto *RD = cast<CXXRecordDecl>(D);
  ClassTemplateDecl *CTD = RD->getDescribedClassTemplate();
  assert(CTD && "attribute does not appertain to this declaration");

  ParsedType PT = AL.getTypeArg();
  TypeSourceInfo *TSI = nullptr;
  QualType T = S.GetTypeFromParser(PT, &TSI);
  if (!TSI)
    TSI = S.Context.getTrivialTypeSourceInfo(T, AL.getLoc());

  if (!T.hasQualifiers() && T->isTypedefNameType()) {
    // Find the template name, if this type names a template specialization.
    const TemplateDecl *Template = nullptr;
    if (const auto *CTSD = dyn_cast_if_present<ClassTemplateSpecializationDecl>(
            T->getAsCXXRecordDecl())) {
      Template = CTSD->getSpecializedTemplate();
    } else if (const auto *TST = T->getAs<TemplateSpecializationType>()) {
      while (TST && TST->isTypeAlias())
        TST = TST->getAliasedType()->getAs<TemplateSpecializationType>();
      if (TST)
        Template = TST->getTemplateName().getAsTemplateDecl();
    }

    if (Template && declaresSameEntity(Template, CTD)) {
      D->addAttr(::new (S.Context) PreferredNameAttr(S.Context, AL, TSI));
      return;
    }
  }

  S.Diag(AL.getLoc(), diag::err_attribute_preferred_name_arg_invalid)
      << T << CTD;
  if (const auto *TT = T->getAs<TypedefType>())
    S.Diag(TT->getDecl()->getLocation(), diag::note_entity_declared_at)
        << TT->getDecl();
}

static bool checkIBOutletCommon(Sema &S, Decl *D, const ParsedAttr &AL) {
  // The IBOutlet/IBOutletCollection attributes only apply to instance
  // variables or properties of Objective-C classes.  The outlet must also
  // have an object reference type.
  if (const auto *VD = dyn_cast<ObjCIvarDecl>(D)) {
    if (!VD->getType()->getAs<ObjCObjectPointerType>()) {
      S.Diag(AL.getLoc(), diag::warn_iboutlet_object_type)
          << AL << VD->getType() << 0;
      return false;
    }
  }
  else if (const auto *PD = dyn_cast<ObjCPropertyDecl>(D)) {
    if (!PD->getType()->getAs<ObjCObjectPointerType>()) {
      S.Diag(AL.getLoc(), diag::warn_iboutlet_object_type)
          << AL << PD->getType() << 1;
      return false;
    }
  }
  else {
    S.Diag(AL.getLoc(), diag::warn_attribute_iboutlet) << AL;
    return false;
  }

  return true;
}

static void handleIBOutlet(Sema &S, Decl *D, const ParsedAttr &AL) {
  if (!checkIBOutletCommon(S, D, AL))
    return;

  D->addAttr(::new (S.Context) IBOutletAttr(S.Context, AL));
}

static void handleIBOutletCollection(Sema &S, Decl *D, const ParsedAttr &AL) {

  // The iboutletcollection attribute can have zero or one arguments.
  if (AL.getNumArgs() > 1) {
    S.Diag(AL.getLoc(), diag::err_attribute_wrong_number_arguments) << AL << 1;
    return;
  }

  if (!checkIBOutletCommon(S, D, AL))
    return;

  ParsedType PT;

  if (AL.hasParsedType())
    PT = AL.getTypeArg();
  else {
    PT = S.getTypeName(S.Context.Idents.get("NSObject"), AL.getLoc(),
                       S.getScopeForContext(D->getDeclContext()->getParent()));
    if (!PT) {
      S.Diag(AL.getLoc(), diag::err_iboutletcollection_type) << "NSObject";
      return;
    }
  }

  TypeSourceInfo *QTLoc = nullptr;
  QualType QT = S.GetTypeFromParser(PT, &QTLoc);
  if (!QTLoc)
    QTLoc = S.Context.getTrivialTypeSourceInfo(QT, AL.getLoc());

  // Diagnose use of non-object type in iboutletcollection attribute.
  // FIXME. Gnu attribute extension ignores use of builtin types in
  // attributes. So, __attribute__((iboutletcollection(char))) will be
  // treated as __attribute__((iboutletcollection())).
  if (!QT->isObjCIdType() && !QT->isObjCObjectType()) {
    S.Diag(AL.getLoc(),
           QT->isBuiltinType() ? diag::err_iboutletcollection_builtintype
                               : diag::err_iboutletcollection_type) << QT;
    return;
  }

  D->addAttr(::new (S.Context) IBOutletCollectionAttr(S.Context, AL, QTLoc));
}

bool Sema::isValidPointerAttrType(QualType T, bool RefOkay) {
  if (RefOkay) {
    if (T->isReferenceType())
      return true;
  } else {
    T = T.getNonReferenceType();
  }

  // The nonnull attribute, and other similar attributes, can be applied to a
  // transparent union that contains a pointer type.
  if (const RecordType *UT = T->getAsUnionType()) {
    if (UT && UT->getDecl()->hasAttr<TransparentUnionAttr>()) {
      RecordDecl *UD = UT->getDecl();
      for (const auto *I : UD->fields()) {
        QualType QT = I->getType();
        if (QT->isAnyPointerType() || QT->isBlockPointerType())
          return true;
      }
    }
  }

  return T->isAnyPointerType() || T->isBlockPointerType();
}

static bool attrNonNullArgCheck(Sema &S, QualType T, const ParsedAttr &AL,
                                SourceRange AttrParmRange,
                                SourceRange TypeRange,
                                bool isReturnValue = false) {
  if (!S.isValidPointerAttrType(T)) {
    if (isReturnValue)
      S.Diag(AL.getLoc(), diag::warn_attribute_return_pointers_only)
          << AL << AttrParmRange << TypeRange;
    else
      S.Diag(AL.getLoc(), diag::warn_attribute_pointers_only)
          << AL << AttrParmRange << TypeRange << 0;
    return false;
  }
  return true;
}

static void handleNonNullAttr(Sema &S, Decl *D, const ParsedAttr &AL) {
  SmallVector<ParamIdx, 8> NonNullArgs;
  for (unsigned I = 0; I < AL.getNumArgs(); ++I) {
    Expr *Ex = AL.getArgAsExpr(I);
    ParamIdx Idx;
    if (!checkFunctionOrMethodParameterIndex(S, D, AL, I + 1, Ex, Idx))
      return;

    // Is the function argument a pointer type?
    if (Idx.getASTIndex() < getFunctionOrMethodNumParams(D) &&
        !attrNonNullArgCheck(
            S, getFunctionOrMethodParamType(D, Idx.getASTIndex()), AL,
            Ex->getSourceRange(),
            getFunctionOrMethodParamRange(D, Idx.getASTIndex())))
      continue;

    NonNullArgs.push_back(Idx);
  }

  // If no arguments were specified to __attribute__((nonnull)) then all pointer
  // arguments have a nonnull attribute; warn if there aren't any. Skip this
  // check if the attribute came from a macro expansion or a template
  // instantiation.
  if (NonNullArgs.empty() && AL.getLoc().isFileID() &&
      !S.inTemplateInstantiation()) {
    bool AnyPointers = isFunctionOrMethodVariadic(D);
    for (unsigned I = 0, E = getFunctionOrMethodNumParams(D);
         I != E && !AnyPointers; ++I) {
      QualType T = getFunctionOrMethodParamType(D, I);
      if (T->isDependentType() || S.isValidPointerAttrType(T))
        AnyPointers = true;
    }

    if (!AnyPointers)
      S.Diag(AL.getLoc(), diag::warn_attribute_nonnull_no_pointers);
  }

  ParamIdx *Start = NonNullArgs.data();
  unsigned Size = NonNullArgs.size();
  llvm::array_pod_sort(Start, Start + Size);
  D->addAttr(::new (S.Context) NonNullAttr(S.Context, AL, Start, Size));
}

static void handleNonNullAttrParameter(Sema &S, ParmVarDecl *D,
                                       const ParsedAttr &AL) {
  if (AL.getNumArgs() > 0) {
    if (D->getFunctionType()) {
      handleNonNullAttr(S, D, AL);
    } else {
      S.Diag(AL.getLoc(), diag::warn_attribute_nonnull_parm_no_args)
        << D->getSourceRange();
    }
    return;
  }

  // Is the argument a pointer type?
  if (!attrNonNullArgCheck(S, D->getType(), AL, SourceRange(),
                           D->getSourceRange()))
    return;

  D->addAttr(::new (S.Context) NonNullAttr(S.Context, AL, nullptr, 0));
}

static void handleReturnsNonNullAttr(Sema &S, Decl *D, const ParsedAttr &AL) {
  QualType ResultType = getFunctionOrMethodResultType(D);
  SourceRange SR = getFunctionOrMethodResultSourceRange(D);
  if (!attrNonNullArgCheck(S, ResultType, AL, SourceRange(), SR,
                           /* isReturnValue */ true))
    return;

  D->addAttr(::new (S.Context) ReturnsNonNullAttr(S.Context, AL));
}

static void handleNoEscapeAttr(Sema &S, Decl *D, const ParsedAttr &AL) {
  if (D->isInvalidDecl())
    return;

  // noescape only applies to pointer types.
  QualType T = cast<ParmVarDecl>(D)->getType();
  if (!S.isValidPointerAttrType(T, /* RefOkay */ true)) {
    S.Diag(AL.getLoc(), diag::warn_attribute_pointers_only)
        << AL << AL.getRange() << 0;
    return;
  }

  D->addAttr(::new (S.Context) NoEscapeAttr(S.Context, AL));
}

static void handleAssumeAlignedAttr(Sema &S, Decl *D, const ParsedAttr &AL) {
  Expr *E = AL.getArgAsExpr(0),
       *OE = AL.getNumArgs() > 1 ? AL.getArgAsExpr(1) : nullptr;
  S.AddAssumeAlignedAttr(D, AL, E, OE);
}

static void handleAllocAlignAttr(Sema &S, Decl *D, const ParsedAttr &AL) {
  S.AddAllocAlignAttr(D, AL, AL.getArgAsExpr(0));
}

void Sema::AddAssumeAlignedAttr(Decl *D, const AttributeCommonInfo &CI, Expr *E,
                                Expr *OE) {
  QualType ResultType = getFunctionOrMethodResultType(D);
  SourceRange SR = getFunctionOrMethodResultSourceRange(D);

  AssumeAlignedAttr TmpAttr(Context, CI, E, OE);
  SourceLocation AttrLoc = TmpAttr.getLocation();

  if (!isValidPointerAttrType(ResultType, /* RefOkay */ true)) {
    Diag(AttrLoc, diag::warn_attribute_return_pointers_refs_only)
        << &TmpAttr << TmpAttr.getRange() << SR;
    return;
  }

  if (!E->isValueDependent()) {
    std::optional<llvm::APSInt> I = llvm::APSInt(64);
    if (!(I = E->getIntegerConstantExpr(Context))) {
      if (OE)
        Diag(AttrLoc, diag::err_attribute_argument_n_type)
          << &TmpAttr << 1 << AANT_ArgumentIntegerConstant
          << E->getSourceRange();
      else
        Diag(AttrLoc, diag::err_attribute_argument_type)
          << &TmpAttr << AANT_ArgumentIntegerConstant
          << E->getSourceRange();
      return;
    }

    if (!I->isPowerOf2()) {
      Diag(AttrLoc, diag::err_alignment_not_power_of_two)
        << E->getSourceRange();
      return;
    }

    if (*I > Sema::MaximumAlignment)
      Diag(CI.getLoc(), diag::warn_assume_aligned_too_great)
          << CI.getRange() << Sema::MaximumAlignment;
  }

  if (OE && !OE->isValueDependent() && !OE->isIntegerConstantExpr(Context)) {
    Diag(AttrLoc, diag::err_attribute_argument_n_type)
        << &TmpAttr << 2 << AANT_ArgumentIntegerConstant
        << OE->getSourceRange();
    return;
  }

  D->addAttr(::new (Context) AssumeAlignedAttr(Context, CI, E, OE));
}

void Sema::AddAllocAlignAttr(Decl *D, const AttributeCommonInfo &CI,
                             Expr *ParamExpr) {
  QualType ResultType = getFunctionOrMethodResultType(D);

  AllocAlignAttr TmpAttr(Context, CI, ParamIdx());
  SourceLocation AttrLoc = CI.getLoc();

  if (!ResultType->isDependentType() &&
      !isValidPointerAttrType(ResultType, /* RefOkay */ true)) {
    Diag(AttrLoc, diag::warn_attribute_return_pointers_refs_only)
        << &TmpAttr << CI.getRange() << getFunctionOrMethodResultSourceRange(D);
    return;
  }

  ParamIdx Idx;
  const auto *FuncDecl = cast<FunctionDecl>(D);
  if (!checkFunctionOrMethodParameterIndex(*this, FuncDecl, TmpAttr,
                                           /*AttrArgNum=*/1, ParamExpr, Idx))
    return;

  QualType Ty = getFunctionOrMethodParamType(D, Idx.getASTIndex());
  if (!Ty->isDependentType() && !Ty->isIntegralType(Context) &&
      !Ty->isAlignValT()) {
    Diag(ParamExpr->getBeginLoc(), diag::err_attribute_integers_only)
        << &TmpAttr
        << FuncDecl->getParamDecl(Idx.getASTIndex())->getSourceRange();
    return;
  }

  D->addAttr(::new (Context) AllocAlignAttr(Context, CI, Idx));
}

/// Check if \p AssumptionStr is a known assumption and warn if not.
static void checkAssumptionAttr(Sema &S, SourceLocation Loc,
                                StringRef AssumptionStr) {
  if (llvm::KnownAssumptionStrings.count(AssumptionStr))
    return;

  unsigned BestEditDistance = 3;
  StringRef Suggestion;
  for (const auto &KnownAssumptionIt : llvm::KnownAssumptionStrings) {
    unsigned EditDistance =
        AssumptionStr.edit_distance(KnownAssumptionIt.getKey());
    if (EditDistance < BestEditDistance) {
      Suggestion = KnownAssumptionIt.getKey();
      BestEditDistance = EditDistance;
    }
  }

  if (!Suggestion.empty())
    S.Diag(Loc, diag::warn_assume_attribute_string_unknown_suggested)
        << AssumptionStr << Suggestion;
  else
    S.Diag(Loc, diag::warn_assume_attribute_string_unknown) << AssumptionStr;
}

static void handleAssumumptionAttr(Sema &S, Decl *D, const ParsedAttr &AL) {
  // Handle the case where the attribute has a text message.
  StringRef Str;
  SourceLocation AttrStrLoc;
  if (!S.checkStringLiteralArgumentAttr(AL, 0, Str, &AttrStrLoc))
    return;

  checkAssumptionAttr(S, AttrStrLoc, Str);

  D->addAttr(::new (S.Context) AssumptionAttr(S.Context, AL, Str));
}

/// Normalize the attribute, __foo__ becomes foo.
/// Returns true if normalization was applied.
static bool normalizeName(StringRef &AttrName) {
  if (AttrName.size() > 4 && AttrName.startswith("__") &&
      AttrName.endswith("__")) {
    AttrName = AttrName.drop_front(2).drop_back(2);
    return true;
  }
  return false;
}

static void handleOwnershipAttr(Sema &S, Decl *D, const ParsedAttr &AL) {
  // This attribute must be applied to a function declaration. The first
  // argument to the attribute must be an identifier, the name of the resource,
  // for example: malloc. The following arguments must be argument indexes, the
  // arguments must be of integer type for Returns, otherwise of pointer type.
  // The difference between Holds and Takes is that a pointer may still be used
  // after being held. free() should be __attribute((ownership_takes)), whereas
  // a list append function may well be __attribute((ownership_holds)).

  if (!AL.isArgIdent(0)) {
    S.Diag(AL.getLoc(), diag::err_attribute_argument_n_type)
        << AL << 1 << AANT_ArgumentIdentifier;
    return;
  }

  // Figure out our Kind.
  OwnershipAttr::OwnershipKind K =
      OwnershipAttr(S.Context, AL, nullptr, nullptr, 0).getOwnKind();

  // Check arguments.
  switch (K) {
  case OwnershipAttr::Takes:
  case OwnershipAttr::Holds:
    if (AL.getNumArgs() < 2) {
      S.Diag(AL.getLoc(), diag::err_attribute_too_few_arguments) << AL << 2;
      return;
    }
    break;
  case OwnershipAttr::Returns:
    if (AL.getNumArgs() > 2) {
      S.Diag(AL.getLoc(), diag::err_attribute_too_many_arguments) << AL << 1;
      return;
    }
    break;
  }

  IdentifierInfo *Module = AL.getArgAsIdent(0)->Ident;

  StringRef ModuleName = Module->getName();
  if (normalizeName(ModuleName)) {
    Module = &S.PP.getIdentifierTable().get(ModuleName);
  }

  SmallVector<ParamIdx, 8> OwnershipArgs;
  for (unsigned i = 1; i < AL.getNumArgs(); ++i) {
    Expr *Ex = AL.getArgAsExpr(i);
    ParamIdx Idx;
    if (!checkFunctionOrMethodParameterIndex(S, D, AL, i, Ex, Idx))
      return;

    // Is the function argument a pointer type?
    QualType T = getFunctionOrMethodParamType(D, Idx.getASTIndex());
    int Err = -1;  // No error
    switch (K) {
      case OwnershipAttr::Takes:
      case OwnershipAttr::Holds:
        if (!T->isAnyPointerType() && !T->isBlockPointerType())
          Err = 0;
        break;
      case OwnershipAttr::Returns:
        if (!T->isIntegerType())
          Err = 1;
        break;
    }
    if (-1 != Err) {
      S.Diag(AL.getLoc(), diag::err_ownership_type) << AL << Err
                                                    << Ex->getSourceRange();
      return;
    }

    // Check we don't have a conflict with another ownership attribute.
    for (const auto *I : D->specific_attrs<OwnershipAttr>()) {
      // Cannot have two ownership attributes of different kinds for the same
      // index.
      if (I->getOwnKind() != K && llvm::is_contained(I->args(), Idx)) {
          S.Diag(AL.getLoc(), diag::err_attributes_are_not_compatible)
              << AL << I
              << (AL.isRegularKeywordAttribute() ||
                  I->isRegularKeywordAttribute());
          return;
      } else if (K == OwnershipAttr::Returns &&
                 I->getOwnKind() == OwnershipAttr::Returns) {
        // A returns attribute conflicts with any other returns attribute using
        // a different index.
        if (!llvm::is_contained(I->args(), Idx)) {
          S.Diag(I->getLocation(), diag::err_ownership_returns_index_mismatch)
              << I->args_begin()->getSourceIndex();
          if (I->args_size())
            S.Diag(AL.getLoc(), diag::note_ownership_returns_index_mismatch)
                << Idx.getSourceIndex() << Ex->getSourceRange();
          return;
        }
      }
    }
    OwnershipArgs.push_back(Idx);
  }

  ParamIdx *Start = OwnershipArgs.data();
  unsigned Size = OwnershipArgs.size();
  llvm::array_pod_sort(Start, Start + Size);
  D->addAttr(::new (S.Context)
                 OwnershipAttr(S.Context, AL, Module, Start, Size));
}

static void handleWeakRefAttr(Sema &S, Decl *D, const ParsedAttr &AL) {
  // Check the attribute arguments.
  if (AL.getNumArgs() > 1) {
    S.Diag(AL.getLoc(), diag::err_attribute_wrong_number_arguments) << AL << 1;
    return;
  }

  // gcc rejects
  // class c {
  //   static int a __attribute__((weakref ("v2")));
  //   static int b() __attribute__((weakref ("f3")));
  // };
  // and ignores the attributes of
  // void f(void) {
  //   static int a __attribute__((weakref ("v2")));
  // }
  // we reject them
  const DeclContext *Ctx = D->getDeclContext()->getRedeclContext();
  if (!Ctx->isFileContext()) {
    S.Diag(AL.getLoc(), diag::err_attribute_weakref_not_global_context)
        << cast<NamedDecl>(D);
    return;
  }

  // The GCC manual says
  //
  // At present, a declaration to which `weakref' is attached can only
  // be `static'.
  //
  // It also says
  //
  // Without a TARGET,
  // given as an argument to `weakref' or to `alias', `weakref' is
  // equivalent to `weak'.
  //
  // gcc 4.4.1 will accept
  // int a7 __attribute__((weakref));
  // as
  // int a7 __attribute__((weak));
  // This looks like a bug in gcc. We reject that for now. We should revisit
  // it if this behaviour is actually used.

  // GCC rejects
  // static ((alias ("y"), weakref)).
  // Should we? How to check that weakref is before or after alias?

  // FIXME: it would be good for us to keep the WeakRefAttr as-written instead
  // of transforming it into an AliasAttr.  The WeakRefAttr never uses the
  // StringRef parameter it was given anyway.
  StringRef Str;
  if (AL.getNumArgs() && S.checkStringLiteralArgumentAttr(AL, 0, Str))
    // GCC will accept anything as the argument of weakref. Should we
    // check for an existing decl?
    D->addAttr(::new (S.Context) AliasAttr(S.Context, AL, Str));

  D->addAttr(::new (S.Context) WeakRefAttr(S.Context, AL));
}

static void handleIFuncAttr(Sema &S, Decl *D, const ParsedAttr &AL) {
  StringRef Str;
  if (!S.checkStringLiteralArgumentAttr(AL, 0, Str))
    return;

  // Aliases should be on declarations, not definitions.
  const auto *FD = cast<FunctionDecl>(D);
  if (FD->isThisDeclarationADefinition()) {
    S.Diag(AL.getLoc(), diag::err_alias_is_definition) << FD << 1;
    return;
  }

  D->addAttr(::new (S.Context) IFuncAttr(S.Context, AL, Str));
}

static void handleAliasAttr(Sema &S, Decl *D, const ParsedAttr &AL) {
  StringRef Str;
  if (!S.checkStringLiteralArgumentAttr(AL, 0, Str))
    return;

  if (S.Context.getTargetInfo().getTriple().isOSDarwin()) {
    S.Diag(AL.getLoc(), diag::err_alias_not_supported_on_darwin);
    return;
  }

  if (S.Context.getTargetInfo().getTriple().isNVPTX()) {
    CudaVersion Version =
        ToCudaVersion(S.Context.getTargetInfo().getSDKVersion());
    if (Version != CudaVersion::UNKNOWN && Version < CudaVersion::CUDA_100)
      S.Diag(AL.getLoc(), diag::err_alias_not_supported_on_nvptx);
  }

  // Aliases should be on declarations, not definitions.
  if (const auto *FD = dyn_cast<FunctionDecl>(D)) {
    if (FD->isThisDeclarationADefinition()) {
      S.Diag(AL.getLoc(), diag::err_alias_is_definition) << FD << 0;
      return;
    }
  } else {
    const auto *VD = cast<VarDecl>(D);
    if (VD->isThisDeclarationADefinition() && VD->isExternallyVisible()) {
      S.Diag(AL.getLoc(), diag::err_alias_is_definition) << VD << 0;
      return;
    }
  }

  // Mark target used to prevent unneeded-internal-declaration warnings.
  if (!S.LangOpts.CPlusPlus) {
    // FIXME: demangle Str for C++, as the attribute refers to the mangled
    // linkage name, not the pre-mangled identifier.
    const DeclarationNameInfo target(&S.Context.Idents.get(Str), AL.getLoc());
    LookupResult LR(S, target, Sema::LookupOrdinaryName);
    if (S.LookupQualifiedName(LR, S.getCurLexicalContext()))
      for (NamedDecl *ND : LR)
        ND->markUsed(S.Context);
  }

  D->addAttr(::new (S.Context) AliasAttr(S.Context, AL, Str));
}

static void handleTLSModelAttr(Sema &S, Decl *D, const ParsedAttr &AL) {
  StringRef Model;
  SourceLocation LiteralLoc;
  // Check that it is a string.
  if (!S.checkStringLiteralArgumentAttr(AL, 0, Model, &LiteralLoc))
    return;

  // Check that the value.
  if (Model != "global-dynamic" && Model != "local-dynamic"
      && Model != "initial-exec" && Model != "local-exec") {
    S.Diag(LiteralLoc, diag::err_attr_tlsmodel_arg);
    return;
  }

  if (S.Context.getTargetInfo().getTriple().isOSAIX() &&
      Model == "local-dynamic") {
    S.Diag(LiteralLoc, diag::err_aix_attr_unsupported_tls_model) << Model;
    return;
  }

  D->addAttr(::new (S.Context) TLSModelAttr(S.Context, AL, Model));
}

static void handleRestrictAttr(Sema &S, Decl *D, const ParsedAttr &AL) {
  QualType ResultType = getFunctionOrMethodResultType(D);
  if (ResultType->isAnyPointerType() || ResultType->isBlockPointerType()) {
    D->addAttr(::new (S.Context) RestrictAttr(S.Context, AL));
    return;
  }

  S.Diag(AL.getLoc(), diag::warn_attribute_return_pointers_only)
      << AL << getFunctionOrMethodResultSourceRange(D);
}

static void handleCPUSpecificAttr(Sema &S, Decl *D, const ParsedAttr &AL) {
  // Ensure we don't combine these with themselves, since that causes some
  // confusing behavior.
  if (AL.getParsedKind() == ParsedAttr::AT_CPUDispatch) {
    if (checkAttrMutualExclusion<CPUSpecificAttr>(S, D, AL))
      return;

    if (const auto *Other = D->getAttr<CPUDispatchAttr>()) {
      S.Diag(AL.getLoc(), diag::err_disallowed_duplicate_attribute) << AL;
      S.Diag(Other->getLocation(), diag::note_conflicting_attribute);
      return;
    }
  } else if (AL.getParsedKind() == ParsedAttr::AT_CPUSpecific) {
    if (checkAttrMutualExclusion<CPUDispatchAttr>(S, D, AL))
      return;

    if (const auto *Other = D->getAttr<CPUSpecificAttr>()) {
      S.Diag(AL.getLoc(), diag::err_disallowed_duplicate_attribute) << AL;
      S.Diag(Other->getLocation(), diag::note_conflicting_attribute);
      return;
    }
  }

  FunctionDecl *FD = cast<FunctionDecl>(D);

  if (const auto *MD = dyn_cast<CXXMethodDecl>(D)) {
    if (MD->getParent()->isLambda()) {
      S.Diag(AL.getLoc(), diag::err_attribute_dll_lambda) << AL;
      return;
    }
  }

  if (!AL.checkAtLeastNumArgs(S, 1))
    return;

  SmallVector<IdentifierInfo *, 8> CPUs;
  for (unsigned ArgNo = 0; ArgNo < getNumAttributeArgs(AL); ++ArgNo) {
    if (!AL.isArgIdent(ArgNo)) {
      S.Diag(AL.getLoc(), diag::err_attribute_argument_type)
          << AL << AANT_ArgumentIdentifier;
      return;
    }

    IdentifierLoc *CPUArg = AL.getArgAsIdent(ArgNo);
    StringRef CPUName = CPUArg->Ident->getName().trim();

    if (!S.Context.getTargetInfo().validateCPUSpecificCPUDispatch(CPUName)) {
      S.Diag(CPUArg->Loc, diag::err_invalid_cpu_specific_dispatch_value)
          << CPUName << (AL.getKind() == ParsedAttr::AT_CPUDispatch);
      return;
    }

    const TargetInfo &Target = S.Context.getTargetInfo();
    if (llvm::any_of(CPUs, [CPUName, &Target](const IdentifierInfo *Cur) {
          return Target.CPUSpecificManglingCharacter(CPUName) ==
                 Target.CPUSpecificManglingCharacter(Cur->getName());
        })) {
      S.Diag(AL.getLoc(), diag::warn_multiversion_duplicate_entries);
      return;
    }
    CPUs.push_back(CPUArg->Ident);
  }

  FD->setIsMultiVersion(true);
  if (AL.getKind() == ParsedAttr::AT_CPUSpecific)
    D->addAttr(::new (S.Context)
                   CPUSpecificAttr(S.Context, AL, CPUs.data(), CPUs.size()));
  else
    D->addAttr(::new (S.Context)
                   CPUDispatchAttr(S.Context, AL, CPUs.data(), CPUs.size()));
}

static void handleCommonAttr(Sema &S, Decl *D, const ParsedAttr &AL) {
  if (S.LangOpts.CPlusPlus) {
    S.Diag(AL.getLoc(), diag::err_attribute_not_supported_in_lang)
        << AL << AttributeLangSupport::Cpp;
    return;
  }

  D->addAttr(::new (S.Context) CommonAttr(S.Context, AL));
}

static void handleCmseNSEntryAttr(Sema &S, Decl *D, const ParsedAttr &AL) {
  if (S.LangOpts.CPlusPlus && !D->getDeclContext()->isExternCContext()) {
    S.Diag(AL.getLoc(), diag::err_attribute_not_clinkage) << AL;
    return;
  }

  const auto *FD = cast<FunctionDecl>(D);
  if (!FD->isExternallyVisible()) {
    S.Diag(AL.getLoc(), diag::warn_attribute_cmse_entry_static);
    return;
  }

  D->addAttr(::new (S.Context) CmseNSEntryAttr(S.Context, AL));
}

static void handleNakedAttr(Sema &S, Decl *D, const ParsedAttr &AL) {
  if (AL.isDeclspecAttribute()) {
    const auto &Triple = S.getASTContext().getTargetInfo().getTriple();
    const auto &Arch = Triple.getArch();
    if (Arch != llvm::Triple::x86 &&
        (Arch != llvm::Triple::arm && Arch != llvm::Triple::thumb)) {
      S.Diag(AL.getLoc(), diag::err_attribute_not_supported_on_arch)
          << AL << Triple.getArchName();
      return;
    }

    // This form is not allowed to be written on a member function (static or
    // nonstatic) when in Microsoft compatibility mode.
    if (S.getLangOpts().MSVCCompat && isa<CXXMethodDecl>(D)) {
      S.Diag(AL.getLoc(), diag::err_attribute_wrong_decl_type_str)
          << AL << AL.isRegularKeywordAttribute() << "non-member functions";
      return;
    }
  }

  D->addAttr(::new (S.Context) NakedAttr(S.Context, AL));
}

static void handleNoReturnAttr(Sema &S, Decl *D, const ParsedAttr &Attrs) {
  if (hasDeclarator(D)) return;

  if (!isa<ObjCMethodDecl>(D)) {
    S.Diag(Attrs.getLoc(), diag::warn_attribute_wrong_decl_type)
        << Attrs << Attrs.isRegularKeywordAttribute()
        << ExpectedFunctionOrMethod;
    return;
  }

  D->addAttr(::new (S.Context) NoReturnAttr(S.Context, Attrs));
}

static void handleStandardNoReturnAttr(Sema &S, Decl *D, const ParsedAttr &A) {
  // The [[_Noreturn]] spelling is deprecated in C23, so if that was used,
  // issue an appropriate diagnostic. However, don't issue a diagnostic if the
  // attribute name comes from a macro expansion. We don't want to punish users
  // who write [[noreturn]] after including <stdnoreturn.h> (where 'noreturn'
  // is defined as a macro which expands to '_Noreturn').
  if (!S.getLangOpts().CPlusPlus &&
      A.getSemanticSpelling() == CXX11NoReturnAttr::C23_Noreturn &&
      !(A.getLoc().isMacroID() &&
        S.getSourceManager().isInSystemMacro(A.getLoc())))
    S.Diag(A.getLoc(), diag::warn_deprecated_noreturn_spelling) << A.getRange();

  D->addAttr(::new (S.Context) CXX11NoReturnAttr(S.Context, A));
}

static void handleNoCfCheckAttr(Sema &S, Decl *D, const ParsedAttr &Attrs) {
  if (!S.getLangOpts().CFProtectionBranch)
    S.Diag(Attrs.getLoc(), diag::warn_nocf_check_attribute_ignored);
  else
    handleSimpleAttribute<AnyX86NoCfCheckAttr>(S, D, Attrs);
}

bool Sema::CheckAttrNoArgs(const ParsedAttr &Attrs) {
  if (!Attrs.checkExactlyNumArgs(*this, 0)) {
    Attrs.setInvalid();
    return true;
  }

  return false;
}

bool Sema::CheckAttrTarget(const ParsedAttr &AL) {
  // Check whether the attribute is valid on the current target.
  const TargetInfo *Aux = Context.getAuxTargetInfo();
  if (!(AL.existsInTarget(Context.getTargetInfo()) ||
        (Context.getLangOpts().SYCLIsDevice &&
         Aux && AL.existsInTarget(*Aux)))) {
    Diag(AL.getLoc(), AL.isRegularKeywordAttribute()
                          ? diag::err_keyword_not_supported_on_target
                          : diag::warn_unknown_attribute_ignored)
        << AL << AL.getRange();
    AL.setInvalid();
    return true;
  }

  return false;
}

static void handleAnalyzerNoReturnAttr(Sema &S, Decl *D, const ParsedAttr &AL) {

  // The checking path for 'noreturn' and 'analyzer_noreturn' are different
  // because 'analyzer_noreturn' does not impact the type.
  if (!isFunctionOrMethodOrBlock(D)) {
    ValueDecl *VD = dyn_cast<ValueDecl>(D);
    if (!VD || (!VD->getType()->isBlockPointerType() &&
                !VD->getType()->isFunctionPointerType())) {
      S.Diag(AL.getLoc(), AL.isStandardAttributeSyntax()
                              ? diag::err_attribute_wrong_decl_type
                              : diag::warn_attribute_wrong_decl_type)
          << AL << AL.isRegularKeywordAttribute()
          << ExpectedFunctionMethodOrBlock;
      return;
    }
  }

  D->addAttr(::new (S.Context) AnalyzerNoReturnAttr(S.Context, AL));
}

// PS3 PPU-specific.
static void handleVecReturnAttr(Sema &S, Decl *D, const ParsedAttr &AL) {
  /*
    Returning a Vector Class in Registers

    According to the PPU ABI specifications, a class with a single member of
    vector type is returned in memory when used as the return value of a
    function.
    This results in inefficient code when implementing vector classes. To return
    the value in a single vector register, add the vecreturn attribute to the
    class definition. This attribute is also applicable to struct types.

    Example:

    struct Vector
    {
      __vector float xyzw;
    } __attribute__((vecreturn));

    Vector Add(Vector lhs, Vector rhs)
    {
      Vector result;
      result.xyzw = vec_add(lhs.xyzw, rhs.xyzw);
      return result; // This will be returned in a register
    }
  */
  if (VecReturnAttr *A = D->getAttr<VecReturnAttr>()) {
    S.Diag(AL.getLoc(), diag::err_repeat_attribute) << A;
    return;
  }

  const auto *R = cast<RecordDecl>(D);
  int count = 0;

  if (!isa<CXXRecordDecl>(R)) {
    S.Diag(AL.getLoc(), diag::err_attribute_vecreturn_only_vector_member);
    return;
  }

  if (!cast<CXXRecordDecl>(R)->isPOD()) {
    S.Diag(AL.getLoc(), diag::err_attribute_vecreturn_only_pod_record);
    return;
  }

  for (const auto *I : R->fields()) {
    if ((count == 1) || !I->getType()->isVectorType()) {
      S.Diag(AL.getLoc(), diag::err_attribute_vecreturn_only_vector_member);
      return;
    }
    count++;
  }

  D->addAttr(::new (S.Context) VecReturnAttr(S.Context, AL));
}

static void handleDependencyAttr(Sema &S, Scope *Scope, Decl *D,
                                 const ParsedAttr &AL) {
  if (isa<ParmVarDecl>(D)) {
    // [[carries_dependency]] can only be applied to a parameter if it is a
    // parameter of a function declaration or lambda.
    if (!(Scope->getFlags() & clang::Scope::FunctionDeclarationScope)) {
      S.Diag(AL.getLoc(),
             diag::err_carries_dependency_param_not_function_decl);
      return;
    }
  }

  D->addAttr(::new (S.Context) CarriesDependencyAttr(S.Context, AL));
}

static void handleUnusedAttr(Sema &S, Decl *D, const ParsedAttr &AL) {
  bool IsCXX17Attr = AL.isCXX11Attribute() && !AL.getScopeName();

  // If this is spelled as the standard C++17 attribute, but not in C++17, warn
  // about using it as an extension.
  if (!S.getLangOpts().CPlusPlus17 && IsCXX17Attr)
    S.Diag(AL.getLoc(), diag::ext_cxx17_attr) << AL;

  D->addAttr(::new (S.Context) UnusedAttr(S.Context, AL));
}

static void handleConstructorAttr(Sema &S, Decl *D, const ParsedAttr &AL) {
  uint32_t priority = ConstructorAttr::DefaultPriority;
  if (S.getLangOpts().HLSL && AL.getNumArgs()) {
    S.Diag(AL.getLoc(), diag::err_hlsl_init_priority_unsupported);
    return;
  }
  if (AL.getNumArgs() &&
      !checkUInt32Argument(S, AL, AL.getArgAsExpr(0), priority))
    return;

  D->addAttr(::new (S.Context) ConstructorAttr(S.Context, AL, priority));
}

static void handleDestructorAttr(Sema &S, Decl *D, const ParsedAttr &AL) {
  uint32_t priority = DestructorAttr::DefaultPriority;
  if (AL.getNumArgs() &&
      !checkUInt32Argument(S, AL, AL.getArgAsExpr(0), priority))
    return;

  D->addAttr(::new (S.Context) DestructorAttr(S.Context, AL, priority));
}

template <typename AttrTy>
static void handleAttrWithMessage(Sema &S, Decl *D, const ParsedAttr &AL) {
  // Handle the case where the attribute has a text message.
  StringRef Str;
  if (AL.getNumArgs() == 1 && !S.checkStringLiteralArgumentAttr(AL, 0, Str))
    return;

  D->addAttr(::new (S.Context) AttrTy(S.Context, AL, Str));
}

static void handleObjCSuppresProtocolAttr(Sema &S, Decl *D,
                                          const ParsedAttr &AL) {
  if (!cast<ObjCProtocolDecl>(D)->isThisDeclarationADefinition()) {
    S.Diag(AL.getLoc(), diag::err_objc_attr_protocol_requires_definition)
        << AL << AL.getRange();
    return;
  }

  D->addAttr(::new (S.Context) ObjCExplicitProtocolImplAttr(S.Context, AL));
}

static bool checkAvailabilityAttr(Sema &S, SourceRange Range,
                                  IdentifierInfo *Platform,
                                  VersionTuple Introduced,
                                  VersionTuple Deprecated,
                                  VersionTuple Obsoleted) {
  StringRef PlatformName
    = AvailabilityAttr::getPrettyPlatformName(Platform->getName());
  if (PlatformName.empty())
    PlatformName = Platform->getName();

  // Ensure that Introduced <= Deprecated <= Obsoleted (although not all
  // of these steps are needed).
  if (!Introduced.empty() && !Deprecated.empty() &&
      !(Introduced <= Deprecated)) {
    S.Diag(Range.getBegin(), diag::warn_availability_version_ordering)
      << 1 << PlatformName << Deprecated.getAsString()
      << 0 << Introduced.getAsString();
    return true;
  }

  if (!Introduced.empty() && !Obsoleted.empty() &&
      !(Introduced <= Obsoleted)) {
    S.Diag(Range.getBegin(), diag::warn_availability_version_ordering)
      << 2 << PlatformName << Obsoleted.getAsString()
      << 0 << Introduced.getAsString();
    return true;
  }

  if (!Deprecated.empty() && !Obsoleted.empty() &&
      !(Deprecated <= Obsoleted)) {
    S.Diag(Range.getBegin(), diag::warn_availability_version_ordering)
      << 2 << PlatformName << Obsoleted.getAsString()
      << 1 << Deprecated.getAsString();
    return true;
  }

  return false;
}

/// Check whether the two versions match.
///
/// If either version tuple is empty, then they are assumed to match. If
/// \p BeforeIsOkay is true, then \p X can be less than or equal to \p Y.
static bool versionsMatch(const VersionTuple &X, const VersionTuple &Y,
                          bool BeforeIsOkay) {
  if (X.empty() || Y.empty())
    return true;

  if (X == Y)
    return true;

  if (BeforeIsOkay && X < Y)
    return true;

  return false;
}

AvailabilityAttr *Sema::mergeAvailabilityAttr(
    NamedDecl *D, const AttributeCommonInfo &CI, IdentifierInfo *Platform,
    bool Implicit, VersionTuple Introduced, VersionTuple Deprecated,
    VersionTuple Obsoleted, bool IsUnavailable, StringRef Message,
    bool IsStrict, StringRef Replacement, AvailabilityMergeKind AMK,
    int Priority) {
  VersionTuple MergedIntroduced = Introduced;
  VersionTuple MergedDeprecated = Deprecated;
  VersionTuple MergedObsoleted = Obsoleted;
  bool FoundAny = false;
  bool OverrideOrImpl = false;
  switch (AMK) {
  case AMK_None:
  case AMK_Redeclaration:
    OverrideOrImpl = false;
    break;

  case AMK_Override:
  case AMK_ProtocolImplementation:
  case AMK_OptionalProtocolImplementation:
    OverrideOrImpl = true;
    break;
  }

  if (D->hasAttrs()) {
    AttrVec &Attrs = D->getAttrs();
    for (unsigned i = 0, e = Attrs.size(); i != e;) {
      const auto *OldAA = dyn_cast<AvailabilityAttr>(Attrs[i]);
      if (!OldAA) {
        ++i;
        continue;
      }

      IdentifierInfo *OldPlatform = OldAA->getPlatform();
      if (OldPlatform != Platform) {
        ++i;
        continue;
      }

      // If there is an existing availability attribute for this platform that
      // has a lower priority use the existing one and discard the new
      // attribute.
      if (OldAA->getPriority() < Priority)
        return nullptr;

      // If there is an existing attribute for this platform that has a higher
      // priority than the new attribute then erase the old one and continue
      // processing the attributes.
      if (OldAA->getPriority() > Priority) {
        Attrs.erase(Attrs.begin() + i);
        --e;
        continue;
      }

      FoundAny = true;
      VersionTuple OldIntroduced = OldAA->getIntroduced();
      VersionTuple OldDeprecated = OldAA->getDeprecated();
      VersionTuple OldObsoleted = OldAA->getObsoleted();
      bool OldIsUnavailable = OldAA->getUnavailable();

      if (!versionsMatch(OldIntroduced, Introduced, OverrideOrImpl) ||
          !versionsMatch(Deprecated, OldDeprecated, OverrideOrImpl) ||
          !versionsMatch(Obsoleted, OldObsoleted, OverrideOrImpl) ||
          !(OldIsUnavailable == IsUnavailable ||
            (OverrideOrImpl && !OldIsUnavailable && IsUnavailable))) {
        if (OverrideOrImpl) {
          int Which = -1;
          VersionTuple FirstVersion;
          VersionTuple SecondVersion;
          if (!versionsMatch(OldIntroduced, Introduced, OverrideOrImpl)) {
            Which = 0;
            FirstVersion = OldIntroduced;
            SecondVersion = Introduced;
          } else if (!versionsMatch(Deprecated, OldDeprecated, OverrideOrImpl)) {
            Which = 1;
            FirstVersion = Deprecated;
            SecondVersion = OldDeprecated;
          } else if (!versionsMatch(Obsoleted, OldObsoleted, OverrideOrImpl)) {
            Which = 2;
            FirstVersion = Obsoleted;
            SecondVersion = OldObsoleted;
          }

          if (Which == -1) {
            Diag(OldAA->getLocation(),
                 diag::warn_mismatched_availability_override_unavail)
              << AvailabilityAttr::getPrettyPlatformName(Platform->getName())
              << (AMK == AMK_Override);
          } else if (Which != 1 && AMK == AMK_OptionalProtocolImplementation) {
            // Allow different 'introduced' / 'obsoleted' availability versions
            // on a method that implements an optional protocol requirement. It
            // makes less sense to allow this for 'deprecated' as the user can't
            // see if the method is 'deprecated' as 'respondsToSelector' will
            // still return true when the method is deprecated.
            ++i;
            continue;
          } else {
            Diag(OldAA->getLocation(),
                 diag::warn_mismatched_availability_override)
              << Which
              << AvailabilityAttr::getPrettyPlatformName(Platform->getName())
              << FirstVersion.getAsString() << SecondVersion.getAsString()
              << (AMK == AMK_Override);
          }
          if (AMK == AMK_Override)
            Diag(CI.getLoc(), diag::note_overridden_method);
          else
            Diag(CI.getLoc(), diag::note_protocol_method);
        } else {
          Diag(OldAA->getLocation(), diag::warn_mismatched_availability);
          Diag(CI.getLoc(), diag::note_previous_attribute);
        }

        Attrs.erase(Attrs.begin() + i);
        --e;
        continue;
      }

      VersionTuple MergedIntroduced2 = MergedIntroduced;
      VersionTuple MergedDeprecated2 = MergedDeprecated;
      VersionTuple MergedObsoleted2 = MergedObsoleted;

      if (MergedIntroduced2.empty())
        MergedIntroduced2 = OldIntroduced;
      if (MergedDeprecated2.empty())
        MergedDeprecated2 = OldDeprecated;
      if (MergedObsoleted2.empty())
        MergedObsoleted2 = OldObsoleted;

      if (checkAvailabilityAttr(*this, OldAA->getRange(), Platform,
                                MergedIntroduced2, MergedDeprecated2,
                                MergedObsoleted2)) {
        Attrs.erase(Attrs.begin() + i);
        --e;
        continue;
      }

      MergedIntroduced = MergedIntroduced2;
      MergedDeprecated = MergedDeprecated2;
      MergedObsoleted = MergedObsoleted2;
      ++i;
    }
  }

  if (FoundAny &&
      MergedIntroduced == Introduced &&
      MergedDeprecated == Deprecated &&
      MergedObsoleted == Obsoleted)
    return nullptr;

  // Only create a new attribute if !OverrideOrImpl, but we want to do
  // the checking.
  if (!checkAvailabilityAttr(*this, CI.getRange(), Platform, MergedIntroduced,
                             MergedDeprecated, MergedObsoleted) &&
      !OverrideOrImpl) {
    auto *Avail = ::new (Context) AvailabilityAttr(
        Context, CI, Platform, Introduced, Deprecated, Obsoleted, IsUnavailable,
        Message, IsStrict, Replacement, Priority);
    Avail->setImplicit(Implicit);
    return Avail;
  }
  return nullptr;
}

static void handleAvailabilityAttr(Sema &S, Decl *D, const ParsedAttr &AL) {
  if (isa<UsingDecl, UnresolvedUsingTypenameDecl, UnresolvedUsingValueDecl>(
          D)) {
    S.Diag(AL.getRange().getBegin(), diag::warn_deprecated_ignored_on_using)
        << AL;
    return;
  }

  if (!AL.checkExactlyNumArgs(S, 1))
    return;
  IdentifierLoc *Platform = AL.getArgAsIdent(0);

  IdentifierInfo *II = Platform->Ident;
  if (AvailabilityAttr::getPrettyPlatformName(II->getName()).empty())
    S.Diag(Platform->Loc, diag::warn_availability_unknown_platform)
      << Platform->Ident;

  auto *ND = dyn_cast<NamedDecl>(D);
  if (!ND) // We warned about this already, so just return.
    return;

  AvailabilityChange Introduced = AL.getAvailabilityIntroduced();
  AvailabilityChange Deprecated = AL.getAvailabilityDeprecated();
  AvailabilityChange Obsoleted = AL.getAvailabilityObsoleted();
  bool IsUnavailable = AL.getUnavailableLoc().isValid();
  bool IsStrict = AL.getStrictLoc().isValid();
  StringRef Str;
  if (const auto *SE = dyn_cast_if_present<StringLiteral>(AL.getMessageExpr()))
    Str = SE->getString();
  StringRef Replacement;
  if (const auto *SE =
          dyn_cast_if_present<StringLiteral>(AL.getReplacementExpr()))
    Replacement = SE->getString();

  if (II->isStr("swift")) {
    if (Introduced.isValid() || Obsoleted.isValid() ||
        (!IsUnavailable && !Deprecated.isValid())) {
      S.Diag(AL.getLoc(),
             diag::warn_availability_swift_unavailable_deprecated_only);
      return;
    }
  }

  if (II->isStr("fuchsia")) {
    std::optional<unsigned> Min, Sub;
    if ((Min = Introduced.Version.getMinor()) ||
        (Sub = Introduced.Version.getSubminor())) {
      S.Diag(AL.getLoc(), diag::warn_availability_fuchsia_unavailable_minor);
      return;
    }
  }

  int PriorityModifier = AL.isPragmaClangAttribute()
                             ? Sema::AP_PragmaClangAttribute
                             : Sema::AP_Explicit;
  AvailabilityAttr *NewAttr = S.mergeAvailabilityAttr(
      ND, AL, II, false /*Implicit*/, Introduced.Version, Deprecated.Version,
      Obsoleted.Version, IsUnavailable, Str, IsStrict, Replacement,
      Sema::AMK_None, PriorityModifier);
  if (NewAttr)
    D->addAttr(NewAttr);

  // Transcribe "ios" to "watchos" (and add a new attribute) if the versioning
  // matches before the start of the watchOS platform.
  if (S.Context.getTargetInfo().getTriple().isWatchOS()) {
    IdentifierInfo *NewII = nullptr;
    if (II->getName() == "ios")
      NewII = &S.Context.Idents.get("watchos");
    else if (II->getName() == "ios_app_extension")
      NewII = &S.Context.Idents.get("watchos_app_extension");

    if (NewII) {
      const auto *SDKInfo = S.getDarwinSDKInfoForAvailabilityChecking();
      const auto *IOSToWatchOSMapping =
          SDKInfo ? SDKInfo->getVersionMapping(
                        DarwinSDKInfo::OSEnvPair::iOStoWatchOSPair())
                  : nullptr;

      auto adjustWatchOSVersion =
          [IOSToWatchOSMapping](VersionTuple Version) -> VersionTuple {
        if (Version.empty())
          return Version;
        auto MinimumWatchOSVersion = VersionTuple(2, 0);

        if (IOSToWatchOSMapping) {
          if (auto MappedVersion = IOSToWatchOSMapping->map(
                  Version, MinimumWatchOSVersion, std::nullopt)) {
            return *MappedVersion;
          }
        }

        auto Major = Version.getMajor();
        auto NewMajor = Major >= 9 ? Major - 7 : 0;
        if (NewMajor >= 2) {
          if (Version.getMinor()) {
            if (Version.getSubminor())
              return VersionTuple(NewMajor, *Version.getMinor(),
                                  *Version.getSubminor());
            else
              return VersionTuple(NewMajor, *Version.getMinor());
          }
          return VersionTuple(NewMajor);
        }

        return MinimumWatchOSVersion;
      };

      auto NewIntroduced = adjustWatchOSVersion(Introduced.Version);
      auto NewDeprecated = adjustWatchOSVersion(Deprecated.Version);
      auto NewObsoleted = adjustWatchOSVersion(Obsoleted.Version);

      AvailabilityAttr *NewAttr = S.mergeAvailabilityAttr(
          ND, AL, NewII, true /*Implicit*/, NewIntroduced, NewDeprecated,
          NewObsoleted, IsUnavailable, Str, IsStrict, Replacement,
          Sema::AMK_None,
          PriorityModifier + Sema::AP_InferredFromOtherPlatform);
      if (NewAttr)
        D->addAttr(NewAttr);
    }
  } else if (S.Context.getTargetInfo().getTriple().isTvOS()) {
    // Transcribe "ios" to "tvos" (and add a new attribute) if the versioning
    // matches before the start of the tvOS platform.
    IdentifierInfo *NewII = nullptr;
    if (II->getName() == "ios")
      NewII = &S.Context.Idents.get("tvos");
    else if (II->getName() == "ios_app_extension")
      NewII = &S.Context.Idents.get("tvos_app_extension");

    if (NewII) {
      const auto *SDKInfo = S.getDarwinSDKInfoForAvailabilityChecking();
      const auto *IOSToTvOSMapping =
          SDKInfo ? SDKInfo->getVersionMapping(
                        DarwinSDKInfo::OSEnvPair::iOStoTvOSPair())
                  : nullptr;

      auto AdjustTvOSVersion =
          [IOSToTvOSMapping](VersionTuple Version) -> VersionTuple {
        if (Version.empty())
          return Version;

        if (IOSToTvOSMapping) {
          if (auto MappedVersion = IOSToTvOSMapping->map(
                  Version, VersionTuple(0, 0), std::nullopt)) {
            return *MappedVersion;
          }
        }
        return Version;
      };

      auto NewIntroduced = AdjustTvOSVersion(Introduced.Version);
      auto NewDeprecated = AdjustTvOSVersion(Deprecated.Version);
      auto NewObsoleted = AdjustTvOSVersion(Obsoleted.Version);

      AvailabilityAttr *NewAttr = S.mergeAvailabilityAttr(
          ND, AL, NewII, true /*Implicit*/, NewIntroduced, NewDeprecated,
          NewObsoleted, IsUnavailable, Str, IsStrict, Replacement,
          Sema::AMK_None,
          PriorityModifier + Sema::AP_InferredFromOtherPlatform);
      if (NewAttr)
        D->addAttr(NewAttr);
    }
  } else if (S.Context.getTargetInfo().getTriple().getOS() ==
                 llvm::Triple::IOS &&
             S.Context.getTargetInfo().getTriple().isMacCatalystEnvironment()) {
    auto GetSDKInfo = [&]() {
      return S.getDarwinSDKInfoForAvailabilityChecking(AL.getRange().getBegin(),
                                                       "macOS");
    };

    // Transcribe "ios" to "maccatalyst" (and add a new attribute).
    IdentifierInfo *NewII = nullptr;
    if (II->getName() == "ios")
      NewII = &S.Context.Idents.get("maccatalyst");
    else if (II->getName() == "ios_app_extension")
      NewII = &S.Context.Idents.get("maccatalyst_app_extension");
    if (NewII) {
      auto MinMacCatalystVersion = [](const VersionTuple &V) {
        if (V.empty())
          return V;
        if (V.getMajor() < 13 ||
            (V.getMajor() == 13 && V.getMinor() && *V.getMinor() < 1))
          return VersionTuple(13, 1); // The min Mac Catalyst version is 13.1.
        return V;
      };
      AvailabilityAttr *NewAttr = S.mergeAvailabilityAttr(
          ND, AL, NewII, true /*Implicit*/,
          MinMacCatalystVersion(Introduced.Version),
          MinMacCatalystVersion(Deprecated.Version),
          MinMacCatalystVersion(Obsoleted.Version), IsUnavailable, Str,
          IsStrict, Replacement, Sema::AMK_None,
          PriorityModifier + Sema::AP_InferredFromOtherPlatform);
      if (NewAttr)
        D->addAttr(NewAttr);
    } else if (II->getName() == "macos" && GetSDKInfo() &&
               (!Introduced.Version.empty() || !Deprecated.Version.empty() ||
                !Obsoleted.Version.empty())) {
      if (const auto *MacOStoMacCatalystMapping =
              GetSDKInfo()->getVersionMapping(
                  DarwinSDKInfo::OSEnvPair::macOStoMacCatalystPair())) {
        // Infer Mac Catalyst availability from the macOS availability attribute
        // if it has versioned availability. Don't infer 'unavailable'. This
        // inferred availability has lower priority than the other availability
        // attributes that are inferred from 'ios'.
        NewII = &S.Context.Idents.get("maccatalyst");
        auto RemapMacOSVersion =
            [&](const VersionTuple &V) -> std::optional<VersionTuple> {
          if (V.empty())
            return std::nullopt;
          // API_TO_BE_DEPRECATED is 100000.
          if (V.getMajor() == 100000)
            return VersionTuple(100000);
          // The minimum iosmac version is 13.1
          return MacOStoMacCatalystMapping->map(V, VersionTuple(13, 1),
                                                std::nullopt);
        };
        std::optional<VersionTuple> NewIntroduced =
                                        RemapMacOSVersion(Introduced.Version),
                                    NewDeprecated =
                                        RemapMacOSVersion(Deprecated.Version),
                                    NewObsoleted =
                                        RemapMacOSVersion(Obsoleted.Version);
        if (NewIntroduced || NewDeprecated || NewObsoleted) {
          auto VersionOrEmptyVersion =
              [](const std::optional<VersionTuple> &V) -> VersionTuple {
            return V ? *V : VersionTuple();
          };
          AvailabilityAttr *NewAttr = S.mergeAvailabilityAttr(
              ND, AL, NewII, true /*Implicit*/,
              VersionOrEmptyVersion(NewIntroduced),
              VersionOrEmptyVersion(NewDeprecated),
              VersionOrEmptyVersion(NewObsoleted), /*IsUnavailable=*/false, Str,
              IsStrict, Replacement, Sema::AMK_None,
              PriorityModifier + Sema::AP_InferredFromOtherPlatform +
                  Sema::AP_InferredFromOtherPlatform);
          if (NewAttr)
            D->addAttr(NewAttr);
        }
      }
    }
  }
}

static void handleExternalSourceSymbolAttr(Sema &S, Decl *D,
                                           const ParsedAttr &AL) {
  if (!AL.checkAtLeastNumArgs(S, 1) || !AL.checkAtMostNumArgs(S, 4))
    return;

  StringRef Language;
  if (const auto *SE = dyn_cast_if_present<StringLiteral>(AL.getArgAsExpr(0)))
    Language = SE->getString();
  StringRef DefinedIn;
  if (const auto *SE = dyn_cast_if_present<StringLiteral>(AL.getArgAsExpr(1)))
    DefinedIn = SE->getString();
  bool IsGeneratedDeclaration = AL.getArgAsIdent(2) != nullptr;
  StringRef USR;
  if (const auto *SE = dyn_cast_if_present<StringLiteral>(AL.getArgAsExpr(3)))
    USR = SE->getString();

  D->addAttr(::new (S.Context) ExternalSourceSymbolAttr(
      S.Context, AL, Language, DefinedIn, IsGeneratedDeclaration, USR));
}

template <class T>
static T *mergeVisibilityAttr(Sema &S, Decl *D, const AttributeCommonInfo &CI,
                              typename T::VisibilityType value) {
  T *existingAttr = D->getAttr<T>();
  if (existingAttr) {
    typename T::VisibilityType existingValue = existingAttr->getVisibility();
    if (existingValue == value)
      return nullptr;
    S.Diag(existingAttr->getLocation(), diag::err_mismatched_visibility);
    S.Diag(CI.getLoc(), diag::note_previous_attribute);
    D->dropAttr<T>();
  }
  return ::new (S.Context) T(S.Context, CI, value);
}

VisibilityAttr *Sema::mergeVisibilityAttr(Decl *D,
                                          const AttributeCommonInfo &CI,
                                          VisibilityAttr::VisibilityType Vis) {
  return ::mergeVisibilityAttr<VisibilityAttr>(*this, D, CI, Vis);
}

TypeVisibilityAttr *
Sema::mergeTypeVisibilityAttr(Decl *D, const AttributeCommonInfo &CI,
                              TypeVisibilityAttr::VisibilityType Vis) {
  return ::mergeVisibilityAttr<TypeVisibilityAttr>(*this, D, CI, Vis);
}

static void handleVisibilityAttr(Sema &S, Decl *D, const ParsedAttr &AL,
                                 bool isTypeVisibility) {
  // Visibility attributes don't mean anything on a typedef.
  if (isa<TypedefNameDecl>(D)) {
    S.Diag(AL.getRange().getBegin(), diag::warn_attribute_ignored) << AL;
    return;
  }

  // 'type_visibility' can only go on a type or namespace.
  if (isTypeVisibility && !(isa<TagDecl>(D) || isa<ObjCInterfaceDecl>(D) ||
                            isa<NamespaceDecl>(D))) {
    S.Diag(AL.getRange().getBegin(), diag::err_attribute_wrong_decl_type)
        << AL << AL.isRegularKeywordAttribute() << ExpectedTypeOrNamespace;
    return;
  }

  // Check that the argument is a string literal.
  StringRef TypeStr;
  SourceLocation LiteralLoc;
  if (!S.checkStringLiteralArgumentAttr(AL, 0, TypeStr, &LiteralLoc))
    return;

  VisibilityAttr::VisibilityType type;
  if (!VisibilityAttr::ConvertStrToVisibilityType(TypeStr, type)) {
    S.Diag(LiteralLoc, diag::warn_attribute_type_not_supported) << AL
                                                                << TypeStr;
    return;
  }

  // Complain about attempts to use protected visibility on targets
  // (like Darwin) that don't support it.
  if (type == VisibilityAttr::Protected &&
      !S.Context.getTargetInfo().hasProtectedVisibility()) {
    S.Diag(AL.getLoc(), diag::warn_attribute_protected_visibility);
    type = VisibilityAttr::Default;
  }

  Attr *newAttr;
  if (isTypeVisibility) {
    newAttr = S.mergeTypeVisibilityAttr(
        D, AL, (TypeVisibilityAttr::VisibilityType)type);
  } else {
    newAttr = S.mergeVisibilityAttr(D, AL, type);
  }
  if (newAttr)
    D->addAttr(newAttr);
}

static void handleObjCDirectAttr(Sema &S, Decl *D, const ParsedAttr &AL) {
  // objc_direct cannot be set on methods declared in the context of a protocol
  if (isa<ObjCProtocolDecl>(D->getDeclContext())) {
    S.Diag(AL.getLoc(), diag::err_objc_direct_on_protocol) << false;
    return;
  }

  if (S.getLangOpts().ObjCRuntime.allowsDirectDispatch()) {
    handleSimpleAttribute<ObjCDirectAttr>(S, D, AL);
  } else {
    S.Diag(AL.getLoc(), diag::warn_objc_direct_ignored) << AL;
  }
}

static void handleObjCDirectMembersAttr(Sema &S, Decl *D,
                                        const ParsedAttr &AL) {
  if (S.getLangOpts().ObjCRuntime.allowsDirectDispatch()) {
    handleSimpleAttribute<ObjCDirectMembersAttr>(S, D, AL);
  } else {
    S.Diag(AL.getLoc(), diag::warn_objc_direct_ignored) << AL;
  }
}

static void handleObjCMethodFamilyAttr(Sema &S, Decl *D, const ParsedAttr &AL) {
  const auto *M = cast<ObjCMethodDecl>(D);
  if (!AL.isArgIdent(0)) {
    S.Diag(AL.getLoc(), diag::err_attribute_argument_n_type)
        << AL << 1 << AANT_ArgumentIdentifier;
    return;
  }

  IdentifierLoc *IL = AL.getArgAsIdent(0);
  ObjCMethodFamilyAttr::FamilyKind F;
  if (!ObjCMethodFamilyAttr::ConvertStrToFamilyKind(IL->Ident->getName(), F)) {
    S.Diag(IL->Loc, diag::warn_attribute_type_not_supported) << AL << IL->Ident;
    return;
  }

  if (F == ObjCMethodFamilyAttr::OMF_init &&
      !M->getReturnType()->isObjCObjectPointerType()) {
    S.Diag(M->getLocation(), diag::err_init_method_bad_return_type)
        << M->getReturnType();
    // Ignore the attribute.
    return;
  }

  D->addAttr(new (S.Context) ObjCMethodFamilyAttr(S.Context, AL, F));
}

static void handleObjCNSObject(Sema &S, Decl *D, const ParsedAttr &AL) {
  if (const auto *TD = dyn_cast<TypedefNameDecl>(D)) {
    QualType T = TD->getUnderlyingType();
    if (!T->isCARCBridgableType()) {
      S.Diag(TD->getLocation(), diag::err_nsobject_attribute);
      return;
    }
  }
  else if (const auto *PD = dyn_cast<ObjCPropertyDecl>(D)) {
    QualType T = PD->getType();
    if (!T->isCARCBridgableType()) {
      S.Diag(PD->getLocation(), diag::err_nsobject_attribute);
      return;
    }
  }
  else {
    // It is okay to include this attribute on properties, e.g.:
    //
    //  @property (retain, nonatomic) struct Bork *Q __attribute__((NSObject));
    //
    // In this case it follows tradition and suppresses an error in the above
    // case.
    S.Diag(D->getLocation(), diag::warn_nsobject_attribute);
  }
  D->addAttr(::new (S.Context) ObjCNSObjectAttr(S.Context, AL));
}

static void handleObjCIndependentClass(Sema &S, Decl *D, const ParsedAttr &AL) {
  if (const auto *TD = dyn_cast<TypedefNameDecl>(D)) {
    QualType T = TD->getUnderlyingType();
    if (!T->isObjCObjectPointerType()) {
      S.Diag(TD->getLocation(), diag::warn_ptr_independentclass_attribute);
      return;
    }
  } else {
    S.Diag(D->getLocation(), diag::warn_independentclass_attribute);
    return;
  }
  D->addAttr(::new (S.Context) ObjCIndependentClassAttr(S.Context, AL));
}

static void handleBlocksAttr(Sema &S, Decl *D, const ParsedAttr &AL) {
  if (!AL.isArgIdent(0)) {
    S.Diag(AL.getLoc(), diag::err_attribute_argument_n_type)
        << AL << 1 << AANT_ArgumentIdentifier;
    return;
  }

  IdentifierInfo *II = AL.getArgAsIdent(0)->Ident;
  BlocksAttr::BlockType type;
  if (!BlocksAttr::ConvertStrToBlockType(II->getName(), type)) {
    S.Diag(AL.getLoc(), diag::warn_attribute_type_not_supported) << AL << II;
    return;
  }

  D->addAttr(::new (S.Context) BlocksAttr(S.Context, AL, type));
}

static void handleSentinelAttr(Sema &S, Decl *D, const ParsedAttr &AL) {
  unsigned sentinel = (unsigned)SentinelAttr::DefaultSentinel;
  if (AL.getNumArgs() > 0) {
    Expr *E = AL.getArgAsExpr(0);
    std::optional<llvm::APSInt> Idx = llvm::APSInt(32);
    if (E->isTypeDependent() || !(Idx = E->getIntegerConstantExpr(S.Context))) {
      S.Diag(AL.getLoc(), diag::err_attribute_argument_n_type)
          << AL << 1 << AANT_ArgumentIntegerConstant << E->getSourceRange();
      return;
    }

    if (Idx->isSigned() && Idx->isNegative()) {
      S.Diag(AL.getLoc(), diag::err_attribute_sentinel_less_than_zero)
        << E->getSourceRange();
      return;
    }

    sentinel = Idx->getZExtValue();
  }

  unsigned nullPos = (unsigned)SentinelAttr::DefaultNullPos;
  if (AL.getNumArgs() > 1) {
    Expr *E = AL.getArgAsExpr(1);
    std::optional<llvm::APSInt> Idx = llvm::APSInt(32);
    if (E->isTypeDependent() || !(Idx = E->getIntegerConstantExpr(S.Context))) {
      S.Diag(AL.getLoc(), diag::err_attribute_argument_n_type)
          << AL << 2 << AANT_ArgumentIntegerConstant << E->getSourceRange();
      return;
    }
    nullPos = Idx->getZExtValue();

    if ((Idx->isSigned() && Idx->isNegative()) || nullPos > 1) {
      // FIXME: This error message could be improved, it would be nice
      // to say what the bounds actually are.
      S.Diag(AL.getLoc(), diag::err_attribute_sentinel_not_zero_or_one)
        << E->getSourceRange();
      return;
    }
  }

  if (const auto *FD = dyn_cast<FunctionDecl>(D)) {
    const FunctionType *FT = FD->getType()->castAs<FunctionType>();
    if (isa<FunctionNoProtoType>(FT)) {
      S.Diag(AL.getLoc(), diag::warn_attribute_sentinel_named_arguments);
      return;
    }

    if (!cast<FunctionProtoType>(FT)->isVariadic()) {
      S.Diag(AL.getLoc(), diag::warn_attribute_sentinel_not_variadic) << 0;
      return;
    }
  } else if (const auto *MD = dyn_cast<ObjCMethodDecl>(D)) {
    if (!MD->isVariadic()) {
      S.Diag(AL.getLoc(), diag::warn_attribute_sentinel_not_variadic) << 0;
      return;
    }
  } else if (const auto *BD = dyn_cast<BlockDecl>(D)) {
    if (!BD->isVariadic()) {
      S.Diag(AL.getLoc(), diag::warn_attribute_sentinel_not_variadic) << 1;
      return;
    }
  } else if (const auto *V = dyn_cast<VarDecl>(D)) {
    QualType Ty = V->getType();
    if (Ty->isBlockPointerType() || Ty->isFunctionPointerType()) {
      const FunctionType *FT = Ty->isFunctionPointerType()
                                   ? D->getFunctionType()
                                   : Ty->castAs<BlockPointerType>()
                                         ->getPointeeType()
                                         ->castAs<FunctionType>();
      if (!cast<FunctionProtoType>(FT)->isVariadic()) {
        int m = Ty->isFunctionPointerType() ? 0 : 1;
        S.Diag(AL.getLoc(), diag::warn_attribute_sentinel_not_variadic) << m;
        return;
      }
    } else {
      S.Diag(AL.getLoc(), diag::warn_attribute_wrong_decl_type)
          << AL << AL.isRegularKeywordAttribute()
          << ExpectedFunctionMethodOrBlock;
      return;
    }
  } else {
    S.Diag(AL.getLoc(), diag::warn_attribute_wrong_decl_type)
        << AL << AL.isRegularKeywordAttribute()
        << ExpectedFunctionMethodOrBlock;
    return;
  }
  D->addAttr(::new (S.Context) SentinelAttr(S.Context, AL, sentinel, nullPos));
}

static void handleWarnUnusedResult(Sema &S, Decl *D, const ParsedAttr &AL) {
  if (D->getFunctionType() &&
      D->getFunctionType()->getReturnType()->isVoidType() &&
      !isa<CXXConstructorDecl>(D)) {
    S.Diag(AL.getLoc(), diag::warn_attribute_void_function_method) << AL << 0;
    return;
  }
  if (const auto *MD = dyn_cast<ObjCMethodDecl>(D))
    if (MD->getReturnType()->isVoidType()) {
      S.Diag(AL.getLoc(), diag::warn_attribute_void_function_method) << AL << 1;
      return;
    }

  StringRef Str;
  if (AL.isStandardAttributeSyntax() && !AL.getScopeName()) {
    // The standard attribute cannot be applied to variable declarations such
    // as a function pointer.
    if (isa<VarDecl>(D))
      S.Diag(AL.getLoc(), diag::warn_attribute_wrong_decl_type_str)
          << AL << AL.isRegularKeywordAttribute()
          << "functions, classes, or enumerations";

    // If this is spelled as the standard C++17 attribute, but not in C++17,
    // warn about using it as an extension. If there are attribute arguments,
    // then claim it's a C++20 extension instead.
    // FIXME: If WG14 does not seem likely to adopt the same feature, add an
    // extension warning for C23 mode.
    const LangOptions &LO = S.getLangOpts();
    if (AL.getNumArgs() == 1) {
      if (LO.CPlusPlus && !LO.CPlusPlus20)
        S.Diag(AL.getLoc(), diag::ext_cxx20_attr) << AL;

      // Since this is spelled [[nodiscard]], get the optional string
      // literal. If in C++ mode, but not in C++20 mode, diagnose as an
      // extension.
      // FIXME: C23 should support this feature as well, even as an extension.
      if (!S.checkStringLiteralArgumentAttr(AL, 0, Str, nullptr))
        return;
    } else if (LO.CPlusPlus && !LO.CPlusPlus17)
      S.Diag(AL.getLoc(), diag::ext_cxx17_attr) << AL;
  }

  if ((!AL.isGNUAttribute() &&
       !(AL.isStandardAttributeSyntax() && AL.isClangScope())) &&
      isa<TypedefNameDecl>(D)) {
    S.Diag(AL.getLoc(), diag::warn_unused_result_typedef_unsupported_spelling)
        << AL.isGNUScope();
    return;
  }

  D->addAttr(::new (S.Context) WarnUnusedResultAttr(S.Context, AL, Str));
}

static void handleWeakImportAttr(Sema &S, Decl *D, const ParsedAttr &AL) {
  // weak_import only applies to variable & function declarations.
  bool isDef = false;
  if (!D->canBeWeakImported(isDef)) {
    if (isDef)
      S.Diag(AL.getLoc(), diag::warn_attribute_invalid_on_definition)
        << "weak_import";
    else if (isa<ObjCPropertyDecl>(D) || isa<ObjCMethodDecl>(D) ||
             (S.Context.getTargetInfo().getTriple().isOSDarwin() &&
              (isa<ObjCInterfaceDecl>(D) || isa<EnumDecl>(D)))) {
      // Nothing to warn about here.
    } else
      S.Diag(AL.getLoc(), diag::warn_attribute_wrong_decl_type)
          << AL << AL.isRegularKeywordAttribute() << ExpectedVariableOrFunction;

    return;
  }

  D->addAttr(::new (S.Context) WeakImportAttr(S.Context, AL));
}

// Handles reqd_work_group_size and work_group_size_hint.
template <typename WorkGroupAttr>
static void handleWorkGroupSize(Sema &S, Decl *D, const ParsedAttr &AL) {
  if (!AL.checkExactlyNumArgs(S, 3))
    return;

  uint32_t WGSize[3];
  for (unsigned i = 0; i < 3; ++i) {
    const Expr *E = AL.getArgAsExpr(i);
    if (!checkUInt32Argument(S, AL, E, WGSize[i], i,
                             /*StrictlyUnsigned=*/true))
      return;
    if (WGSize[i] == 0) {
      S.Diag(AL.getLoc(), diag::err_attribute_argument_is_zero)
          << AL << E->getSourceRange();
      return;
    }
  }

  WorkGroupAttr *Existing = D->getAttr<WorkGroupAttr>();
  if (Existing && !(Existing->getXDim() == WGSize[0] &&
                    Existing->getYDim() == WGSize[1] &&
                    Existing->getZDim() == WGSize[2]))
    S.Diag(AL.getLoc(), diag::warn_duplicate_attribute) << AL;

  D->addAttr(::new (S.Context)
                 WorkGroupAttr(S.Context, AL, WGSize[0], WGSize[1], WGSize[2]));
}

// Returns a DupArgResult value; Same means the args have the same value,
// Different means the args do not have the same value, and Unknown means that
// the args cannot (yet) be compared.
enum class DupArgResult { Unknown, Same, Different };
static DupArgResult AreArgValuesIdentical(const Expr *LHS, const Expr *RHS) {
  // If both operands are nullptr they are unspecified and are considered the
  // same.
  if (!LHS && !RHS)
    return DupArgResult::Same;

  // Otherwise, if either operand is nullptr they are considered different.
  if (!LHS || !RHS)
    return DupArgResult::Different;

  // Otherwise, if either operand is still value dependent, we can't test
  // anything.
  const auto *LHSCE = dyn_cast<ConstantExpr>(LHS);
  const auto *RHSCE = dyn_cast<ConstantExpr>(RHS);
  if (!LHSCE || !RHSCE)
    return DupArgResult::Unknown;

  // Otherwise, test that the values.
  return LHSCE->getResultAsAPSInt() == RHSCE->getResultAsAPSInt()
             ? DupArgResult::Same
             : DupArgResult::Different;
}

// Returns true if any of the specified dimensions (X,Y,Z) differ between the
// arguments.
bool Sema::AnyWorkGroupSizesDiffer(const Expr *LHSXDim, const Expr *LHSYDim,
                                   const Expr *LHSZDim, const Expr *RHSXDim,
                                   const Expr *RHSYDim, const Expr *RHSZDim) {
  DupArgResult Results[] = {AreArgValuesIdentical(LHSXDim, RHSXDim),
                            AreArgValuesIdentical(LHSYDim, RHSYDim),
                            AreArgValuesIdentical(LHSZDim, RHSZDim)};
  return llvm::is_contained(Results, DupArgResult::Different);
}

// Returns true if all of the specified dimensions (X,Y,Z) are the same between
// the arguments.
bool Sema::AllWorkGroupSizesSame(const Expr *LHSXDim, const Expr *LHSYDim,
                                 const Expr *LHSZDim, const Expr *RHSXDim,
                                 const Expr *RHSYDim, const Expr *RHSZDim) {
  DupArgResult Results[] = {AreArgValuesIdentical(LHSXDim, RHSXDim),
                            AreArgValuesIdentical(LHSYDim, RHSYDim),
                            AreArgValuesIdentical(LHSZDim, RHSZDim)};
  return llvm::all_of(Results,
                      [](DupArgResult V) { return V == DupArgResult::Same; });
}

void Sema::AddSYCLWorkGroupSizeHintAttr(Decl *D, const AttributeCommonInfo &CI,
                                        Expr *XDim, Expr *YDim, Expr *ZDim) {
  // Returns nullptr if diagnosing, otherwise returns the original expression
  // or the original expression converted to a constant expression.
  auto CheckAndConvertArg = [&](Expr *E) -> std::optional<Expr *> {
    // We can only check if the expression is not value dependent.
    if (E && !E->isValueDependent()) {
      llvm::APSInt ArgVal;
      ExprResult Res = VerifyIntegerConstantExpression(E, &ArgVal);
      if (Res.isInvalid())
        return std::nullopt;
      E = Res.get();

      // This attribute requires a strictly positive value.
      if (ArgVal <= 0) {
        Diag(E->getExprLoc(), diag::err_attribute_requires_positive_integer)
            << CI << /*positive*/ 0;
        return std::nullopt;
      }
    }

    return E;
  };

  // Check all three argument values, and if any are bad, bail out. This will
  // convert the given expressions into constant expressions when possible.
  std::optional<Expr *> XDimConvert = CheckAndConvertArg(XDim);
  std::optional<Expr *> YDimConvert = CheckAndConvertArg(YDim);
  std::optional<Expr *> ZDimConvert = CheckAndConvertArg(ZDim);
  if (!XDimConvert || !YDimConvert || !ZDimConvert)
    return;
  XDim = XDimConvert.value();
  YDim = YDimConvert.value();
  ZDim = ZDimConvert.value();

  // If the attribute was already applied with different arguments, then
  // diagnose the second attribute as a duplicate and don't add it.
  if (const auto *Existing = D->getAttr<SYCLWorkGroupSizeHintAttr>()) {
    // If any of the results are known to be different, we can diagnose at this
    // point and drop the attribute.
    if (AnyWorkGroupSizesDiffer(XDim, YDim, ZDim, Existing->getXDim(),
                                Existing->getYDim(), Existing->getZDim())) {
      Diag(CI.getLoc(), diag::warn_duplicate_attribute) << CI;
      Diag(Existing->getLoc(), diag::note_previous_attribute);
      return;
    }
    // If all of the results are known to be the same, we can silently drop the
    // attribute. Otherwise, we have to add the attribute and resolve its
    // differences later.
    if (AllWorkGroupSizesSame(XDim, YDim, ZDim, Existing->getXDim(),
                              Existing->getYDim(), Existing->getZDim()))
      return;
  }

  D->addAttr(::new (Context)
                 SYCLWorkGroupSizeHintAttr(Context, CI, XDim, YDim, ZDim));
}

SYCLWorkGroupSizeHintAttr *
Sema::MergeSYCLWorkGroupSizeHintAttr(Decl *D,
                                     const SYCLWorkGroupSizeHintAttr &A) {
  // Check to see if there's a duplicate attribute already applied.
  if (const auto *DeclAttr = D->getAttr<SYCLWorkGroupSizeHintAttr>()) {
    // If any of the results are known to be different, we can diagnose at this
    // point and drop the attribute.
    if (AnyWorkGroupSizesDiffer(DeclAttr->getXDim(), DeclAttr->getYDim(),
                                DeclAttr->getZDim(), A.getXDim(), A.getYDim(),
                                A.getZDim())) {
      Diag(DeclAttr->getLoc(), diag::warn_duplicate_attribute) << &A;
      Diag(A.getLoc(), diag::note_previous_attribute);
      return nullptr;
    }
    // If all of the results are known to be the same, we can silently drop the
    // attribute. Otherwise, we have to add the attribute and resolve its
    // differences later.
    if (AllWorkGroupSizesSame(DeclAttr->getXDim(), DeclAttr->getYDim(),
                              DeclAttr->getZDim(), A.getXDim(), A.getYDim(),
                              A.getZDim()))
      return nullptr;
  }
  return ::new (Context) SYCLWorkGroupSizeHintAttr(Context, A, A.getXDim(),
                                                   A.getYDim(), A.getZDim());
}

// Handles SYCL work_group_size_hint.
static void handleSYCLWorkGroupSizeHint(Sema &S, Decl *D,
                                        const ParsedAttr &AL) {
  S.CheckDeprecatedSYCLAttributeSpelling(AL);

  // __attribute__((work_group_size_hint) requires exactly three arguments.
  if (AL.getSyntax() == ParsedAttr::AS_GNU || !AL.hasScope() ||
      (AL.hasScope() && !AL.getScopeName()->isStr("sycl"))) {
    if (!AL.checkExactlyNumArgs(S, 3))
      return;
  } else if (!AL.checkAtLeastNumArgs(S, 1) || !AL.checkAtMostNumArgs(S, 3))
    return;

  size_t NumArgs = AL.getNumArgs();
  Expr *XDimExpr = NumArgs > 0 ? AL.getArgAsExpr(0) : nullptr;
  Expr *YDimExpr = NumArgs > 1 ? AL.getArgAsExpr(1) : nullptr;
  Expr *ZDimExpr = NumArgs > 2 ? AL.getArgAsExpr(2) : nullptr;
  S.AddSYCLWorkGroupSizeHintAttr(D, AL, XDimExpr, YDimExpr, ZDimExpr);
}

static void handleWorkGroupSizeHint(Sema &S, Decl *D, const ParsedAttr &AL) {
  // Handle the attribute based on whether we are targeting SYCL or not.
  if (S.getLangOpts().SYCLIsDevice || S.getLangOpts().SYCLIsHost)
    handleSYCLWorkGroupSizeHint(S, D, AL);
  else
    handleWorkGroupSize<WorkGroupSizeHintAttr>(S, D, AL);
}

// Checks correctness of mutual usage of different work_group_size attributes:
// reqd_work_group_size, max_work_group_size, and max_global_work_dim.
//
// If [[intel::max_work_group_size(X, Y, Z)]] or
// [[sycl::reqd_work_group_size(X, Y, Z)]] or
// [[cl::reqd_work_group_size(X, Y, Z)]]
// or __attribute__((reqd_work_group_size)) attribute is specified on a
// declaration along with [[intel::max_global_work_dim()]] attribute, check to
// see if all arguments of 'max_work_group_size' or different spellings of
// 'reqd_work_group_size' attribute hold value 1 in case the argument of
// [[intel::max_global_work_dim()]] attribute value equals to 0.
static bool InvalidWorkGroupSizeAttrs(Sema &S, const Expr *MGValue,
                                      const Expr *XDim, const Expr *YDim,
                                      const Expr *ZDim) {
  // If any of the operand is still value dependent, we can't test anything.
  const auto *MGValueExpr = dyn_cast<ConstantExpr>(MGValue);
  const auto *XDimExpr = dyn_cast<ConstantExpr>(XDim);

  if (!MGValueExpr || !XDimExpr)
    return false;

  // Y and Z may be optional so we allow them to be null and consider them
  // dependent if the original epxression was not null while the result of the
  // cast is.
  const auto *YDimExpr = dyn_cast_or_null<ConstantExpr>(YDim);
  const auto *ZDimExpr = dyn_cast_or_null<ConstantExpr>(ZDim);

  if ((!YDimExpr && YDim) || (!ZDimExpr && ZDim))
    return false;

  // Otherwise, check if the attribute values are equal to one.
  // Y and Z dimensions are optional and are considered trivially 1 if
  // unspecified.
  return (MGValueExpr->getResultAsAPSInt() == 0 &&
          (XDimExpr->getResultAsAPSInt() != 1 ||
           (YDimExpr && YDimExpr->getResultAsAPSInt() != 1) ||
           (ZDimExpr && ZDimExpr->getResultAsAPSInt() != 1)));
}

// Checks correctness of mutual usage of different work_group_size attributes:
// reqd_work_group_size and max_work_group_size.
//
// If the 'reqd_work_group_size' attribute is specified on a declaration along
// with 'max_work_group_size' attribute, check to see if values of
// 'reqd_work_group_size' attribute arguments are equal to or less than values
// of 'max_work_group_size' attribute arguments.
//
// The arguments to reqd_work_group_size are ordered based on which index
// increments the fastest. In OpenCL, the first argument is the index that
// increments the fastest, and in SYCL, the last argument is the index that
// increments the fastest.
//
// __attribute__((reqd_work_group_size)) follows the OpenCL rules in OpenCL
// mode. All spellings of reqd_work_group_size attribute (regardless of
// syntax used) follow the SYCL rules when in SYCL mode.
bool Sema::CheckMaxAllowedWorkGroupSize(
    const Expr *RWGSXDim, const Expr *RWGSYDim, const Expr *RWGSZDim,
    const Expr *MWGSXDim, const Expr *MWGSYDim, const Expr *MWGSZDim) {
  // If any of the operand is still value dependent, we can't test anything.
  const auto *RWGSXDimExpr = dyn_cast<ConstantExpr>(RWGSXDim);
  const auto *MWGSXDimExpr = dyn_cast<ConstantExpr>(MWGSXDim);
  const auto *MWGSYDimExpr = dyn_cast<ConstantExpr>(MWGSYDim);
  const auto *MWGSZDimExpr = dyn_cast<ConstantExpr>(MWGSZDim);

  if (!RWGSXDimExpr || !MWGSXDimExpr || !MWGSYDimExpr || !MWGSZDimExpr)
    return false;

  // Y and Z may be optional so we allow them to be null and consider them
  // dependent if the original epxression was not null while the result of the
  // cast is.
  const auto *RWGSYDimExpr = dyn_cast_or_null<ConstantExpr>(RWGSYDim);
  const auto *RWGSZDimExpr = dyn_cast_or_null<ConstantExpr>(RWGSZDim);

  if ((!RWGSYDimExpr && RWGSYDim) || (!RWGSZDimExpr && RWGSZDim))
    return false;

  // SYCL reorders arguments based on the dimensionality.
  // If we only have the X-dimension, there is no change to the expressions,
  // otherwise the last specified dimension acts as the first dimension in the
  // work-group size.
  const ConstantExpr *FirstRWGDimExpr = RWGSXDimExpr;
  const ConstantExpr *SecondRWGDimExpr = RWGSYDimExpr;
  const ConstantExpr *ThirdRWGDimExpr = RWGSZDimExpr;
  if (getLangOpts().SYCLIsDevice && RWGSYDim)
    std::swap(FirstRWGDimExpr, RWGSZDim ? ThirdRWGDimExpr : SecondRWGDimExpr);

  // Check if values of 'reqd_work_group_size' attribute arguments are greater
  // than values of 'max_work_group_size' attribute arguments.
  bool CheckFirstArgument =
      FirstRWGDimExpr->getResultAsAPSInt().getZExtValue() >
      MWGSZDimExpr->getResultAsAPSInt().getZExtValue();

  bool CheckSecondArgument =
      SecondRWGDimExpr && SecondRWGDimExpr->getResultAsAPSInt().getZExtValue() >
                              MWGSYDimExpr->getResultAsAPSInt().getZExtValue();

  bool CheckThirdArgument =
      ThirdRWGDimExpr && ThirdRWGDimExpr->getResultAsAPSInt().getZExtValue() >
                             MWGSXDimExpr->getResultAsAPSInt().getZExtValue();

  return CheckFirstArgument || CheckSecondArgument || CheckThirdArgument;
}

void Sema::AddSYCLIntelMaxWorkGroupSizeAttr(Decl *D,
                                            const AttributeCommonInfo &CI,
                                            Expr *XDim, Expr *YDim,
                                            Expr *ZDim) {
  // Returns nullptr if diagnosing, otherwise returns the original expression
  // or the original expression converted to a constant expression.
  auto CheckAndConvertArg = [&](Expr *E) -> Expr * {
    // Check if the expression is not value dependent.
    if (!E->isValueDependent()) {
      llvm::APSInt ArgVal;
      ExprResult Res = VerifyIntegerConstantExpression(E, &ArgVal);
      if (Res.isInvalid())
        return nullptr;
      E = Res.get();

      // This attribute requires a strictly positive value.
      if (ArgVal <= 0) {
        Diag(E->getExprLoc(), diag::err_attribute_requires_positive_integer)
            << CI << /*positive*/ 0;
        return nullptr;
      }
    }
    return E;
  };

  // Check all three argument values, and if any are bad, bail out. This will
  // convert the given expressions into constant expressions when possible.
  XDim = CheckAndConvertArg(XDim);
  YDim = CheckAndConvertArg(YDim);
  ZDim = CheckAndConvertArg(ZDim);
  if (!XDim || !YDim || !ZDim)
    return;

  // If the 'max_work_group_size' attribute is specified on a declaration along
  // with 'reqd_work_group_size' attribute, check to see if values of
  // 'reqd_work_group_size' attribute arguments are equal to or less than values
  // of 'max_work_group_size' attribute arguments.
  //
  // We emit diagnostic if values of 'reqd_work_group_size' attribute arguments
  // are greater than values of 'max_work_group_size' attribute arguments.
  if (const auto *DeclAttr = D->getAttr<SYCLReqdWorkGroupSizeAttr>()) {
    if (CheckMaxAllowedWorkGroupSize(DeclAttr->getXDim(), DeclAttr->getYDim(),
                                     DeclAttr->getZDim(), XDim, YDim, ZDim)) {
      Diag(CI.getLoc(), diag::err_conflicting_sycl_function_attributes)
          << CI << DeclAttr;
      Diag(DeclAttr->getLoc(), diag::note_conflicting_attribute);
      return;
    }
  }

  // If the declaration has a SYCLIntelMaxWorkGroupSizeAttr, check to see if
  // the attribute holds values equal to (1, 1, 1) in case the value of
  // SYCLIntelMaxGlobalWorkDimAttr equals to 0.
  if (const auto *DeclAttr = D->getAttr<SYCLIntelMaxGlobalWorkDimAttr>()) {
    if (InvalidWorkGroupSizeAttrs(*this, DeclAttr->getValue(), XDim, YDim,
                                  ZDim)) {
      Diag(CI.getLoc(), diag::err_sycl_x_y_z_arguments_must_be_one)
          << CI << DeclAttr;
      return;
    }
  }

  // If the attribute was already applied with different arguments, then
  // diagnose the second attribute as a duplicate and don't add it.
  if (const auto *Existing = D->getAttr<SYCLIntelMaxWorkGroupSizeAttr>()) {
    // If any of the results are known to be different, we can diagnose at this
    // point and drop the attribute.
    if (AnyWorkGroupSizesDiffer(XDim, YDim, ZDim, Existing->getXDim(),
                                Existing->getYDim(), Existing->getZDim())) {
      Diag(CI.getLoc(), diag::warn_duplicate_attribute) << CI;
      Diag(Existing->getLoc(), diag::note_previous_attribute);
      return;
    }
    // If all of the results are known to be the same, we can silently drop the
    // attribute. Otherwise, we have to add the attribute and resolve its
    // differences later.
    if (AllWorkGroupSizesSame(XDim, YDim, ZDim, Existing->getXDim(),
                              Existing->getYDim(), Existing->getZDim()))
      return;
  }

  D->addAttr(::new (Context)
                 SYCLIntelMaxWorkGroupSizeAttr(Context, CI, XDim, YDim, ZDim));
}

SYCLIntelMaxWorkGroupSizeAttr *Sema::MergeSYCLIntelMaxWorkGroupSizeAttr(
    Decl *D, const SYCLIntelMaxWorkGroupSizeAttr &A) {
  // Check to see if there's a duplicate attribute already applied.
  if (const auto *DeclAttr = D->getAttr<SYCLIntelMaxWorkGroupSizeAttr>()) {
    // If any of the results are known to be different, we can diagnose at this
    // point and drop the attribute.
    if (AnyWorkGroupSizesDiffer(DeclAttr->getXDim(), DeclAttr->getYDim(),
                                DeclAttr->getZDim(), A.getXDim(), A.getYDim(),
                                A.getZDim())) {
      Diag(DeclAttr->getLoc(), diag::warn_duplicate_attribute) << &A;
      Diag(A.getLoc(), diag::note_previous_attribute);
      return nullptr;
    }
    // If all of the results are known to be the same, we can silently drop the
    // attribute. Otherwise, we have to add the attribute and resolve its
    // differences later.
    if (AllWorkGroupSizesSame(DeclAttr->getXDim(), DeclAttr->getYDim(),
                              DeclAttr->getZDim(), A.getXDim(), A.getYDim(),
                              A.getZDim()))
      return nullptr;
  }

  // If the 'max_work_group_size' attribute is specified on a declaration along
  // with 'reqd_work_group_size' attribute, check to see if values of
  // 'reqd_work_group_size' attribute arguments are equal to or less than values
  // of 'max_work_group_size' attribute arguments.
  //
  // We emit diagnostic if values of 'reqd_work_group_size' attribute arguments
  // are greater than values of 'max_work_group_size' attribute arguments.
  if (const auto *DeclAttr = D->getAttr<SYCLReqdWorkGroupSizeAttr>()) {
    if (CheckMaxAllowedWorkGroupSize(DeclAttr->getXDim(), DeclAttr->getYDim(),
                                     DeclAttr->getZDim(), A.getXDim(),
                                     A.getYDim(), A.getZDim())) {
      Diag(DeclAttr->getLoc(), diag::err_conflicting_sycl_function_attributes)
          << DeclAttr << &A;
      Diag(A.getLoc(), diag::note_conflicting_attribute);
      return nullptr;
    }
  }

  // If the declaration has a SYCLIntelMaxWorkGroupSizeAttr, check to see if
  // the attribute holds values equal to (1, 1, 1) in case the value of
  // SYCLIntelMaxGlobalWorkDimAttr equals to 0.
  if (const auto *DeclAttr = D->getAttr<SYCLIntelMaxGlobalWorkDimAttr>()) {
    if (InvalidWorkGroupSizeAttrs(*this, DeclAttr->getValue(), A.getXDim(),
                                  A.getYDim(), A.getZDim())) {
      Diag(A.getLoc(), diag::err_sycl_x_y_z_arguments_must_be_one)
          << &A << DeclAttr;
      return nullptr;
    }
  }

  return ::new (Context) SYCLIntelMaxWorkGroupSizeAttr(
      Context, A, A.getXDim(), A.getYDim(), A.getZDim());
}

// Handles max_work_group_size attribute.
static void handleSYCLIntelMaxWorkGroupSize(Sema &S, Decl *D,
                                            const ParsedAttr &AL) {
  S.AddSYCLIntelMaxWorkGroupSizeAttr(D, AL, AL.getArgAsExpr(0),
                                     AL.getArgAsExpr(1), AL.getArgAsExpr(2));
}

// Handles reqd_work_group_size.
// If the 'reqd_work_group_size' attribute is specified on a declaration along
// with 'num_simd_work_items' attribute, the required work group size specified
// by 'num_simd_work_items' attribute must evenly divide the index that
// increments fastest in the 'reqd_work_group_size' attribute.
//
// The arguments to reqd_work_group_size are ordered based on which index
// increments the fastest. In OpenCL, the first argument is the index that
// increments the fastest, and in SYCL, the last argument is the index that
// increments the fastest.
//
// __attribute__((reqd_work_group_size)) follows the OpenCL rules in OpenCL
// mode. All spellings of reqd_work_group_size attribute (regardless of
// syntax used) follow the SYCL rules when in SYCL mode.
static bool CheckWorkGroupSize(Sema &S, const Expr *NSWIValue,
                               const Expr *RWGSXDim, const Expr *RWGSYDim,
                               const Expr *RWGSZDim) {
  // If any of the operand is still value dependent, we can't test anything.
  const auto *NSWIValueExpr = dyn_cast<ConstantExpr>(NSWIValue);
  const auto *RWGSXDimExpr = dyn_cast<ConstantExpr>(RWGSXDim);

  if (!NSWIValueExpr || !RWGSXDimExpr)
    return false;

  // Y and Z may be optional so we allow them to be null and consider them
  // dependent if the original epxression was not null while the result of the
  // cast is.
  const auto *RWGSYDimExpr = dyn_cast_or_null<ConstantExpr>(RWGSYDim);
  const auto *RWGSZDimExpr = dyn_cast_or_null<ConstantExpr>(RWGSZDim);

  if ((!RWGSYDimExpr && RWGSYDim) || (!RWGSZDimExpr && RWGSZDim))
    return false;

  // Otherwise, check which argument increments the fastest.
  const ConstantExpr *LastRWGSDimExpr =
      RWGSZDim ? RWGSZDimExpr : (RWGSYDim ? RWGSYDimExpr : RWGSXDimExpr);
  unsigned WorkGroupSize = LastRWGSDimExpr->getResultAsAPSInt().getZExtValue();

  // Check if the required work group size specified by 'num_simd_work_items'
  // attribute evenly divides the index that increments fastest in the
  // 'reqd_work_group_size' attribute.
  return WorkGroupSize % NSWIValueExpr->getResultAsAPSInt().getZExtValue() != 0;
}

void Sema::AddSYCLReqdWorkGroupSizeAttr(Decl *D, const AttributeCommonInfo &CI,
                                        Expr *XDim, Expr *YDim, Expr *ZDim) {
  // Returns nullptr if diagnosing, otherwise returns the original expression
  // or the original expression converted to a constant expression.
  auto CheckAndConvertArg = [&](Expr *E) -> std::optional<Expr *> {
    // Check if the expression is not value dependent.
    if (E && !E->isValueDependent()) {
      llvm::APSInt ArgVal;
      ExprResult Res = VerifyIntegerConstantExpression(E, &ArgVal);
      if (Res.isInvalid())
        return std::nullopt;
      E = Res.get();

      // This attribute requires a strictly positive value.
      if (ArgVal <= 0) {
        Diag(E->getExprLoc(), diag::err_attribute_requires_positive_integer)
            << CI << /*positive*/ 0;
        return std::nullopt;
      }
    }
    return E;
  };

  // Check all three argument values, and if any are bad, bail out. This will
  // convert the given expressions into constant expressions when possible.
  std::optional<Expr *> XDimConvert = CheckAndConvertArg(XDim);
  std::optional<Expr *> YDimConvert = CheckAndConvertArg(YDim);
  std::optional<Expr *> ZDimConvert = CheckAndConvertArg(ZDim);
  if (!XDimConvert || !YDimConvert || !ZDimConvert)
    return;
  XDim = XDimConvert.value();
  YDim = YDimConvert.value();
  ZDim = ZDimConvert.value();

  // If the declaration has a ReqdWorkGroupSizeAttr, check to see if
  // the attribute holds values equal to (1, 1, 1) in case the value of
  // SYCLIntelMaxGlobalWorkDimAttr equals to 0.
  if (const auto *DeclAttr = D->getAttr<SYCLIntelMaxGlobalWorkDimAttr>()) {
    if (InvalidWorkGroupSizeAttrs(*this, DeclAttr->getValue(), XDim, YDim,
                                  ZDim)) {
      Diag(CI.getLoc(), diag::err_sycl_x_y_z_arguments_must_be_one)
          << CI << DeclAttr;
    }
  }

  // If the 'max_work_group_size' attribute is specified on a declaration along
  // with 'reqd_work_group_size' attribute, check to see if values of
  // 'reqd_work_group_size' attribute arguments are equal to or less than values
  // of 'max_work_group_size' attribute arguments.
  //
  // We emit diagnostic if values of 'reqd_work_group_size' attribute arguments
  // are greater than values of 'max_work_group_size' attribute arguments.
  if (const auto *DeclAttr = D->getAttr<SYCLIntelMaxWorkGroupSizeAttr>()) {
    if (CheckMaxAllowedWorkGroupSize(XDim, YDim, ZDim, DeclAttr->getXDim(),
                                     DeclAttr->getYDim(),
                                     DeclAttr->getZDim())) {
      Diag(CI.getLoc(), diag::err_conflicting_sycl_function_attributes)
          << CI << DeclAttr;
      Diag(DeclAttr->getLoc(), diag::note_conflicting_attribute);
      return;
    }
  }

  // If the 'reqd_work_group_size' attribute is specified on a declaration
  // along with 'num_simd_work_items' attribute, the required work group size
  // specified by 'num_simd_work_items' attribute must evenly divide the index
  // that increments fastest in the 'reqd_work_group_size' attribute.
  if (const auto *DeclAttr = D->getAttr<SYCLIntelNumSimdWorkItemsAttr>()) {
    if (CheckWorkGroupSize(*this, DeclAttr->getValue(), XDim, YDim, ZDim)) {
      Diag(DeclAttr->getLoc(), diag::err_sycl_num_kernel_wrong_reqd_wg_size)
          << DeclAttr << CI;
      Diag(CI.getLoc(), diag::note_conflicting_attribute);
      return;
    }
  }

  // If the attribute was already applied with different arguments, then
  // diagnose the second attribute as a duplicate and don't add it.
  if (const auto *Existing = D->getAttr<SYCLReqdWorkGroupSizeAttr>()) {
    // If any of the results are known to be different, we can diagnose at this
    // point and drop the attribute.
    if (AnyWorkGroupSizesDiffer(XDim, YDim, ZDim, Existing->getXDim(),
                                Existing->getYDim(), Existing->getZDim())) {
      Diag(CI.getLoc(), diag::err_duplicate_attribute) << CI;
      Diag(Existing->getLoc(), diag::note_previous_attribute);
      return;
    }

    // If all of the results are known to be the same, we can silently drop the
    // attribute. Otherwise, we have to add the attribute and resolve its
    // differences later.
    if (AllWorkGroupSizesSame(XDim, YDim, ZDim, Existing->getXDim(),
                              Existing->getYDim(), Existing->getZDim()))
      return;
  }

  D->addAttr(::new (Context)
                 SYCLReqdWorkGroupSizeAttr(Context, CI, XDim, YDim, ZDim));
}

SYCLReqdWorkGroupSizeAttr *
Sema::MergeSYCLReqdWorkGroupSizeAttr(Decl *D,
                                     const SYCLReqdWorkGroupSizeAttr &A) {
  // If the declaration has a SYCLReqdWorkGroupSizeAttr, check to see if the
  // attribute holds values equal to (1, 1, 1) in case the value of
  // SYCLIntelMaxGlobalWorkDimAttr equals to 0.
  if (const auto *DeclAttr = D->getAttr<SYCLIntelMaxGlobalWorkDimAttr>()) {
    if (InvalidWorkGroupSizeAttrs(*this, DeclAttr->getValue(), A.getXDim(),
                                  A.getYDim(), A.getZDim())) {
      Diag(A.getLoc(), diag::err_sycl_x_y_z_arguments_must_be_one)
          << &A << DeclAttr;
      return nullptr;
    }
  }

  // If the 'max_work_group_size' attribute is specified on a declaration along
  // with 'reqd_work_group_size' attribute, check to see if values of
  // 'reqd_work_group_size' attribute arguments are equal or less than values
  // of 'max_work_group_size' attribute arguments.
  //
  // We emit diagnostic if values of 'reqd_work_group_size' attribute arguments
  // are greater than values of 'max_work_group_size' attribute arguments.
  if (const auto *DeclAttr = D->getAttr<SYCLIntelMaxWorkGroupSizeAttr>()) {
    if (CheckMaxAllowedWorkGroupSize(A.getXDim(), A.getYDim(), A.getZDim(),
                                     DeclAttr->getXDim(), DeclAttr->getYDim(),
                                     DeclAttr->getZDim())) {
      Diag(DeclAttr->getLoc(), diag::err_conflicting_sycl_function_attributes)
          << DeclAttr << &A;
      Diag(A.getLoc(), diag::note_conflicting_attribute);
      return nullptr;
    }
  }

  // If the 'reqd_work_group_size' attribute is specified on a declaration
  // along with 'num_simd_work_items' attribute, the required work group size
  // specified by 'num_simd_work_items' attribute must evenly divide the index
  // that increments fastest in the 'reqd_work_group_size' attribute.
  if (const auto *DeclAttr = D->getAttr<SYCLIntelNumSimdWorkItemsAttr>()) {
    if (CheckWorkGroupSize(*this, DeclAttr->getValue(), A.getXDim(),
                           A.getYDim(), A.getZDim())) {
      Diag(DeclAttr->getLoc(), diag::err_sycl_num_kernel_wrong_reqd_wg_size)
          << DeclAttr << &A;
      Diag(A.getLoc(), diag::note_conflicting_attribute);
      return nullptr;
    }
  }

  // Check to see if there's a duplicate attribute already applied.
  if (const auto *DeclAttr = D->getAttr<SYCLReqdWorkGroupSizeAttr>()) {
    // If any of the results are known to be different, we can diagnose at this
    // point and drop the attribute.
    if (AnyWorkGroupSizesDiffer(DeclAttr->getXDim(), DeclAttr->getYDim(),
                                DeclAttr->getZDim(), A.getXDim(), A.getYDim(),
                                A.getZDim())) {
      Diag(DeclAttr->getLoc(), diag::err_duplicate_attribute) << &A;
      Diag(A.getLoc(), diag::note_previous_attribute);
      return nullptr;
    }

    // If all of the results are known to be the same, we can silently drop the
    // attribute. Otherwise, we have to add the attribute and resolve its
    // differences later.
    if (AllWorkGroupSizesSame(DeclAttr->getXDim(), DeclAttr->getYDim(),
                              DeclAttr->getZDim(), A.getXDim(), A.getYDim(),
                              A.getZDim()))
      return nullptr;
  }

  return ::new (Context) SYCLReqdWorkGroupSizeAttr(Context, A, A.getXDim(),
                                                   A.getYDim(), A.getZDim());
}

static void handleSYCLReqdWorkGroupSize(Sema &S, Decl *D, const ParsedAttr &AL){
  S.CheckDeprecatedSYCLAttributeSpelling(AL);

  // __attribute__((reqd_work_group_size)) and [[cl::reqd_work_group_size]]
  // all require exactly three arguments.
  if ((AL.getKind() == ParsedAttr::AT_ReqdWorkGroupSize &&
       AL.getAttributeSpellingListIndex() ==
           SYCLReqdWorkGroupSizeAttr::CXX11_cl_reqd_work_group_size) ||
      AL.getSyntax() == ParsedAttr::AS_GNU) {
    if (!AL.checkExactlyNumArgs(S, 3))
      return;
  } else if (!AL.checkAtLeastNumArgs(S, 1) || !AL.checkAtMostNumArgs(S, 3))
    return;

  size_t NumArgs = AL.getNumArgs();
  Expr *XDimExpr = NumArgs > 0 ? AL.getArgAsExpr(0) : nullptr;
  Expr *YDimExpr = NumArgs > 1 ? AL.getArgAsExpr(1) : nullptr;
  Expr *ZDimExpr = NumArgs > 2 ? AL.getArgAsExpr(2) : nullptr;
  S.AddSYCLReqdWorkGroupSizeAttr(D, AL, XDimExpr, YDimExpr, ZDimExpr);
}

static void handleReqdWorkGroupSize(Sema &S, Decl *D, const ParsedAttr &AL) {
  // Handle the attribute based on whether we are targeting SYCL or not.
  if (S.getLangOpts().SYCLIsDevice || S.getLangOpts().SYCLIsHost)
    handleSYCLReqdWorkGroupSize(S, D, AL);
  else
    handleWorkGroupSize<ReqdWorkGroupSizeAttr>(S, D, AL);
}

void Sema::AddIntelReqdSubGroupSize(Decl *D, const AttributeCommonInfo &CI,
                                    Expr *E) {
  if (!E->isValueDependent()) {
    // Validate that we have an integer constant expression and then store the
    // converted constant expression into the semantic attribute so that we
    // don't have to evaluate it again later.
    llvm::APSInt ArgVal;
    ExprResult Res = VerifyIntegerConstantExpression(E, &ArgVal);
    if (Res.isInvalid())
      return;
    E = Res.get();

    // This attribute requires a strictly positive value.
    if (ArgVal <= 0) {
      Diag(E->getExprLoc(), diag::err_attribute_requires_positive_integer)
          << CI << /*positive*/ 0;
      return;
    }
    if (Context.getTargetInfo().getTriple().isNVPTX() && ArgVal != 32) {
      Diag(E->getExprLoc(), diag::warn_reqd_sub_group_attribute_cuda_n_32)
          << ArgVal.getSExtValue();
    }

    // Check to see if there's a duplicate attribute with different values
    // already applied to the declaration.
    if (const auto *DeclAttr = D->getAttr<IntelReqdSubGroupSizeAttr>()) {
      // If the other attribute argument is instantiation dependent, we won't
      // have converted it to a constant expression yet and thus we test
      // whether this is a null pointer.
      if (const auto *DeclExpr = dyn_cast<ConstantExpr>(DeclAttr->getValue())) {
        if (ArgVal != DeclExpr->getResultAsAPSInt()) {
          Diag(CI.getLoc(), diag::warn_duplicate_attribute) << CI;
          Diag(DeclAttr->getLoc(), diag::note_previous_attribute);
        }
        // Drop the duplicate attribute.
        return;
      }
    }
  }

  D->addAttr(::new (Context) IntelReqdSubGroupSizeAttr(Context, CI, E));
}

IntelReqdSubGroupSizeAttr *
Sema::MergeIntelReqdSubGroupSizeAttr(Decl *D,
                                     const IntelReqdSubGroupSizeAttr &A) {
  // Check to see if there's a duplicate attribute with different values
  // already applied to the declaration.
  if (const auto *DeclAttr = D->getAttr<IntelReqdSubGroupSizeAttr>()) {
    if (const auto *DeclExpr = dyn_cast<ConstantExpr>(DeclAttr->getValue())) {
      if (const auto *MergeExpr = dyn_cast<ConstantExpr>(A.getValue())) {
        if (DeclExpr->getResultAsAPSInt() != MergeExpr->getResultAsAPSInt()) {
          Diag(DeclAttr->getLoc(), diag::warn_duplicate_attribute) << &A;
          Diag(A.getLoc(), diag::note_previous_attribute);
          return nullptr;
        }
        // Do not add a duplicate attribute.
        return nullptr;
      }
    }
  }
  return ::new (Context) IntelReqdSubGroupSizeAttr(Context, A, A.getValue());
}

static void handleIntelReqdSubGroupSize(Sema &S, Decl *D,
                                        const ParsedAttr &AL) {
  S.CheckDeprecatedSYCLAttributeSpelling(AL);

  Expr *E = AL.getArgAsExpr(0);
  S.AddIntelReqdSubGroupSize(D, AL, E);
}

IntelNamedSubGroupSizeAttr *
Sema::MergeIntelNamedSubGroupSizeAttr(Decl *D,
                                      const IntelNamedSubGroupSizeAttr &A) {
  // Check to see if there's a duplicate attribute with different values
  // already applied to the declaration.
  if (const auto *DeclAttr = D->getAttr<IntelNamedSubGroupSizeAttr>()) {
    if (DeclAttr->getType() != A.getType()) {
      Diag(DeclAttr->getLoc(), diag::warn_duplicate_attribute) << &A;
      Diag(A.getLoc(), diag::note_previous_attribute);
    }
    return nullptr;
  }

  return IntelNamedSubGroupSizeAttr::Create(Context, A.getType(), A);
}

static void handleIntelNamedSubGroupSize(Sema &S, Decl *D,
                                         const ParsedAttr &AL) {
  StringRef SizeStr;
  SourceLocation Loc;
  if (AL.isArgIdent(0)) {
    IdentifierLoc *IL = AL.getArgAsIdent(0);
    SizeStr = IL->Ident->getName();
    Loc = IL->Loc;
  } else if (!S.checkStringLiteralArgumentAttr(AL, 0, SizeStr, &Loc)) {
    return;
  }

  IntelNamedSubGroupSizeAttr::SubGroupSizeType SizeType;
  if (!IntelNamedSubGroupSizeAttr::ConvertStrToSubGroupSizeType(SizeStr,
                                                                SizeType)) {
    S.Diag(Loc, diag::warn_attribute_type_not_supported) << AL << SizeStr;
    return;
  }
  D->addAttr(IntelNamedSubGroupSizeAttr::Create(S.Context, SizeType, AL));
}

void Sema::AddSYCLIntelNumSimdWorkItemsAttr(Decl *D,
                                            const AttributeCommonInfo &CI,
                                            Expr *E) {
  if (!E->isValueDependent()) {
    // Validate that we have an integer constant expression and then store the
    // converted constant expression into the semantic attribute so that we
    // don't have to evaluate it again later.
    llvm::APSInt ArgVal;
    ExprResult Res = VerifyIntegerConstantExpression(E, &ArgVal);
    if (Res.isInvalid())
      return;
    E = Res.get();

    // This attribute requires a strictly positive value.
    if (ArgVal <= 0) {
      Diag(E->getExprLoc(), diag::err_attribute_requires_positive_integer)
          << CI << /*positive*/ 0;
      return;
    }

    // Check to see if there's a duplicate attribute with different values
    // already applied to the declaration.
    if (const auto *DeclAttr = D->getAttr<SYCLIntelNumSimdWorkItemsAttr>()) {
      // If the other attribute argument is instantiation dependent, we won't
      // have converted it to a constant expression yet and thus we test
      // whether this is a null pointer.
      if (const auto *DeclExpr = dyn_cast<ConstantExpr>(DeclAttr->getValue())) {
        if (ArgVal != DeclExpr->getResultAsAPSInt()) {
          Diag(CI.getLoc(), diag::warn_duplicate_attribute) << CI;
          Diag(DeclAttr->getLoc(), diag::note_previous_attribute);
        }
        // Drop the duplicate attribute.
        return;
      }
    }

    // If the 'reqd_work_group_size' attribute is specified on a declaration
    // along with 'num_simd_work_items' attribute, the required work group size
    // specified by 'num_simd_work_items' attribute must evenly divide the index
    // that increments fastest in the 'reqd_work_group_size' attribute.
    if (const auto *DeclAttr = D->getAttr<SYCLReqdWorkGroupSizeAttr>()) {
      if (CheckWorkGroupSize(*this, E, DeclAttr->getXDim(), DeclAttr->getYDim(),
                             DeclAttr->getZDim())) {
        Diag(CI.getLoc(), diag::err_sycl_num_kernel_wrong_reqd_wg_size)
            << CI << DeclAttr;
        Diag(DeclAttr->getLoc(), diag::note_conflicting_attribute);
        return;
      }
    }
  }

  D->addAttr(::new (Context) SYCLIntelNumSimdWorkItemsAttr(Context, CI, E));
}

SYCLIntelNumSimdWorkItemsAttr *Sema::MergeSYCLIntelNumSimdWorkItemsAttr(
    Decl *D, const SYCLIntelNumSimdWorkItemsAttr &A) {
  // Check to see if there's a duplicate attribute with different values
  // already applied to the declaration.
  if (const auto *DeclAttr = D->getAttr<SYCLIntelNumSimdWorkItemsAttr>()) {
    if (const auto *DeclExpr = dyn_cast<ConstantExpr>(DeclAttr->getValue())) {
      if (const auto *MergeExpr = dyn_cast<ConstantExpr>(A.getValue())) {
        if (DeclExpr->getResultAsAPSInt() != MergeExpr->getResultAsAPSInt()) {
          Diag(DeclAttr->getLoc(), diag::warn_duplicate_attribute) << &A;
          Diag(A.getLoc(), diag::note_previous_attribute);
        }
        // Do not add a duplicate attribute.
        return nullptr;
      }
    }
  }

  // If the 'reqd_work_group_size' attribute is specified on a declaration
  // along with 'num_simd_work_items' attribute, the required work group size
  // specified by 'num_simd_work_items' attribute must evenly divide the index
  // that increments fastest in the 'reqd_work_group_size' attribute.
  if (const auto *DeclAttr = D->getAttr<SYCLReqdWorkGroupSizeAttr>()) {
    if (CheckWorkGroupSize(*this, A.getValue(), DeclAttr->getXDim(),
                           DeclAttr->getYDim(), DeclAttr->getZDim())) {
      Diag(A.getLoc(), diag::err_sycl_num_kernel_wrong_reqd_wg_size)
          << &A << DeclAttr;
      Diag(DeclAttr->getLoc(), diag::note_conflicting_attribute);
      return nullptr;
    }
  }

  return ::new (Context)
      SYCLIntelNumSimdWorkItemsAttr(Context, A, A.getValue());
}

static void handleSYCLIntelNumSimdWorkItemsAttr(Sema &S, Decl *D,
                                                const ParsedAttr &A) {
  Expr *E = A.getArgAsExpr(0);
  S.AddSYCLIntelNumSimdWorkItemsAttr(D, A, E);
}

// Handles use_stall_enable_clusters
static void handleSYCLIntelUseStallEnableClustersAttr(Sema &S, Decl *D,
                                                      const ParsedAttr &A) {
  D->addAttr(::new (S.Context)
                 SYCLIntelUseStallEnableClustersAttr(S.Context, A));
}

// Handles initiation_interval attribute.
void Sema::AddSYCLIntelInitiationIntervalAttr(Decl *D,
                                              const AttributeCommonInfo &CI,
                                              Expr *E) {
  if (!E->isValueDependent()) {
    // Validate that we have an integer constant expression and then store the
    // converted constant expression into the semantic attribute so that we
    // don't have to evaluate it again later.
    llvm::APSInt ArgVal;
    ExprResult Res = VerifyIntegerConstantExpression(E, &ArgVal);
    if (Res.isInvalid())
      return;
    E = Res.get();
    // This attribute requires a strictly positive value.
    if (ArgVal <= 0) {
      Diag(E->getExprLoc(), diag::err_attribute_requires_positive_integer)
          << CI << /*positive*/ 0;
      return;
    }
    // Check to see if there's a duplicate attribute with different values
    // already applied to the declaration.
    if (const auto *DeclAttr =
            D->getAttr<SYCLIntelInitiationIntervalAttr>()) {
      // If the other attribute argument is instantiation dependent, we won't
      // have converted it to a constant expression yet and thus we test
      // whether this is a null pointer.
      if (const auto *DeclExpr =
              dyn_cast<ConstantExpr>(DeclAttr->getIntervalExpr())) {
        if (ArgVal != DeclExpr->getResultAsAPSInt()) {
          Diag(CI.getLoc(), diag::warn_duplicate_attribute) << CI;
          Diag(DeclAttr->getLoc(), diag::note_previous_attribute);
        }
        // Drop the duplicate attribute.
        return;
      }
    }
  }

  D->addAttr(::new (Context)
                 SYCLIntelInitiationIntervalAttr(Context, CI, E));
}

SYCLIntelInitiationIntervalAttr *
Sema::MergeSYCLIntelInitiationIntervalAttr(
    Decl *D, const SYCLIntelInitiationIntervalAttr &A) {
  // Check to see if there's a duplicate attribute with different values
  // already applied to the declaration.
  if (const auto *DeclAttr =
          D->getAttr<SYCLIntelInitiationIntervalAttr>()) {
    if (const auto *DeclExpr =
            dyn_cast<ConstantExpr>(DeclAttr->getIntervalExpr())) {
      if (const auto *MergeExpr = dyn_cast<ConstantExpr>(A.getIntervalExpr())) {
        if (DeclExpr->getResultAsAPSInt() != MergeExpr->getResultAsAPSInt()) {
          Diag(DeclAttr->getLoc(), diag::warn_duplicate_attribute) << &A;
          Diag(A.getLoc(), diag::note_previous_attribute);
        }
        // Do not add a duplicate attribute.
        return nullptr;
      }
    }
  }

  return ::new (Context)
      SYCLIntelInitiationIntervalAttr(Context, A, A.getIntervalExpr());
}

static void handleSYCLIntelInitiationIntervalAttr(Sema &S, Decl *D,
                                                      const ParsedAttr &A) {
  S.CheckDeprecatedSYCLAttributeSpelling(A);

  S.AddSYCLIntelInitiationIntervalAttr(D, A, A.getArgAsExpr(0));
}

// Handle scheduler_target_fmax_mhz
void Sema::AddSYCLIntelSchedulerTargetFmaxMhzAttr(Decl *D,
                                                  const AttributeCommonInfo &CI,
                                                  Expr *E) {
  if (!E->isValueDependent()) {
    // Validate that we have an integer constant expression and then store the
    // converted constant expression into the semantic attribute so that we
    // don't have to evaluate it again later.
    llvm::APSInt ArgVal;
    ExprResult Res = VerifyIntegerConstantExpression(E, &ArgVal);
    if (Res.isInvalid())
      return;
    E = Res.get();

    // This attribute requires a non-negative value.
    if (ArgVal < 0) {
      Diag(E->getExprLoc(), diag::err_attribute_requires_positive_integer)
          << CI << /*non-negative*/ 1;
      return;
    }
    // Check to see if there's a duplicate attribute with different values
    // already applied to the declaration.
    if (const auto *DeclAttr =
            D->getAttr<SYCLIntelSchedulerTargetFmaxMhzAttr>()) {
      // If the other attribute argument is instantiation dependent, we won't
      // have converted it to a constant expression yet and thus we test
      // whether this is a null pointer.
      if (const auto *DeclExpr = dyn_cast<ConstantExpr>(DeclAttr->getValue())) {
        if (ArgVal != DeclExpr->getResultAsAPSInt()) {
          Diag(CI.getLoc(), diag::warn_duplicate_attribute) << CI;
          Diag(DeclAttr->getLoc(), diag::note_previous_attribute);
        }
        // Drop the duplicate attribute.
        return;
      }
    }
  }

  D->addAttr(::new (Context)
                 SYCLIntelSchedulerTargetFmaxMhzAttr(Context, CI, E));
}

SYCLIntelSchedulerTargetFmaxMhzAttr *
Sema::MergeSYCLIntelSchedulerTargetFmaxMhzAttr(
    Decl *D, const SYCLIntelSchedulerTargetFmaxMhzAttr &A) {
  // Check to see if there's a duplicate attribute with different values
  // already applied to the declaration.
  if (const auto *DeclAttr =
          D->getAttr<SYCLIntelSchedulerTargetFmaxMhzAttr>()) {
    if (const auto *DeclExpr = dyn_cast<ConstantExpr>(DeclAttr->getValue())) {
      if (const auto *MergeExpr = dyn_cast<ConstantExpr>(A.getValue())) {
        if (DeclExpr->getResultAsAPSInt() != MergeExpr->getResultAsAPSInt()) {
          Diag(DeclAttr->getLoc(), diag::warn_duplicate_attribute) << &A;
          Diag(A.getLoc(), diag::note_previous_attribute);
          return nullptr;
        }
        // Do not add a duplicate attribute.
        return nullptr;
      }
    }
  }
  return ::new (Context)
      SYCLIntelSchedulerTargetFmaxMhzAttr(Context, A, A.getValue());
}

static void handleSYCLIntelSchedulerTargetFmaxMhzAttr(Sema &S, Decl *D,
                                                      const ParsedAttr &AL) {
  Expr *E = AL.getArgAsExpr(0);
  S.AddSYCLIntelSchedulerTargetFmaxMhzAttr(D, AL, E);
}

// Handles max_global_work_dim.
// Returns a OneArgResult value; EqualToOne means all argument values are
// equal to one, NotEqualToOne means at least one argument value is not
// equal to one, and Unknown means that at least one of the argument values
// could not be determined.
enum class OneArgResult { Unknown, EqualToOne, NotEqualToOne };
static OneArgResult AreAllArgsOne(const Expr *Args[], size_t Count) {

  for (size_t Idx = 0; Idx < Count; ++Idx) {
    const Expr *Arg = Args[Idx];
    // Optional arguments are considered trivially one.
    if (!Arg)
      return OneArgResult::EqualToOne;
    const auto *CE = dyn_cast<ConstantExpr>(Args[Idx]);
    if (!CE)
      return OneArgResult::Unknown;
    if (CE->getResultAsAPSInt() != 1)
      return OneArgResult::NotEqualToOne;
  }
  return OneArgResult::EqualToOne;
}

// If the declaration has a SYCLIntelMaxWorkGroupSizeAttr or
// ReqdWorkGroupSizeAttr, check to see if they hold equal values
// (1, 1, 1). Returns true if diagnosed.
template <typename AttrTy>
static bool checkWorkGroupSizeAttrExpr(Sema &S, Decl *D,
                                       const AttributeCommonInfo &AL) {
  if (const auto *A = D->getAttr<AttrTy>()) {
    const Expr *Args[3] = {A->getXDim(), A->getYDim(), A->getZDim()};
    if (OneArgResult::NotEqualToOne == AreAllArgsOne(Args, 3)) {
      S.Diag(A->getLocation(), diag::err_sycl_x_y_z_arguments_must_be_one)
          << A << AL;
      return true;
    }
  }
  return false;
}

void Sema::AddSYCLIntelMaxGlobalWorkDimAttr(Decl *D,
                                            const AttributeCommonInfo &CI,
                                            Expr *E) {
  if (!E->isValueDependent()) {
    // Validate that we have an integer constant expression and then store the
    // converted constant expression into the semantic attribute so that we
    // don't have to evaluate it again later.
    llvm::APSInt ArgVal;
    ExprResult Res = VerifyIntegerConstantExpression(E, &ArgVal);
    if (Res.isInvalid())
      return;
    E = Res.get();

    // This attribute must be in the range [0, 3].
    if (ArgVal < 0 || ArgVal > 3) {
      Diag(E->getBeginLoc(), diag::err_attribute_argument_out_of_range)
          << CI << 0 << 3 << E->getSourceRange();
      return;
    }

    // Check to see if there's a duplicate attribute with different values
    // already applied to the declaration.
    if (const auto *DeclAttr = D->getAttr<SYCLIntelMaxGlobalWorkDimAttr>()) {
      // If the other attribute argument is instantiation dependent, we won't
      // have converted it to a constant expression yet and thus we test
      // whether this is a null pointer.
      if (const auto *DeclExpr = dyn_cast<ConstantExpr>(DeclAttr->getValue())) {
        if (ArgVal != DeclExpr->getResultAsAPSInt()) {
          Diag(CI.getLoc(), diag::warn_duplicate_attribute) << CI;
          Diag(DeclAttr->getLoc(), diag::note_previous_attribute);
        }
        // Drop the duplicate attribute.
        return;
      }
    }

    // If the declaration has a SYCLIntelMaxWorkGroupSizeAttr or
    // SYCLReqdWorkGroupSizeAttr, check to see if the attribute holds values
    // equal to (1, 1, 1) in case the value of SYCLIntelMaxGlobalWorkDimAttr
    // equals to 0.
    if (ArgVal == 0) {
      if (checkWorkGroupSizeAttrExpr<SYCLIntelMaxWorkGroupSizeAttr>(*this, D,
                                                                    CI) ||
          checkWorkGroupSizeAttrExpr<SYCLReqdWorkGroupSizeAttr>(*this, D, CI))
        return;
    }
  }

  D->addAttr(::new (Context) SYCLIntelMaxGlobalWorkDimAttr(Context, CI, E));
}

SYCLIntelMaxGlobalWorkDimAttr *Sema::MergeSYCLIntelMaxGlobalWorkDimAttr(
    Decl *D, const SYCLIntelMaxGlobalWorkDimAttr &A) {
  // Check to see if there's a duplicate attribute with different values
  // already applied to the declaration.
  if (const auto *DeclAttr = D->getAttr<SYCLIntelMaxGlobalWorkDimAttr>()) {
    if (const auto *DeclExpr = dyn_cast<ConstantExpr>(DeclAttr->getValue())) {
      if (const auto *MergeExpr = dyn_cast<ConstantExpr>(A.getValue())) {
        if (DeclExpr->getResultAsAPSInt() != MergeExpr->getResultAsAPSInt()) {
          Diag(DeclAttr->getLoc(), diag::warn_duplicate_attribute) << &A;
          Diag(A.getLoc(), diag::note_previous_attribute);
        }
        // Do not add a duplicate attribute.
        return nullptr;
      }
    }
  }

  // If the declaration has a SYCLIntelMaxWorkGroupSizeAttr or
  // SYCLReqdWorkGroupSizeAttr, check to see if the attribute holds values equal
  // to (1, 1, 1) in case the value of SYCLIntelMaxGlobalWorkDimAttr equals to
  // 0.
  const auto *MergeExpr = dyn_cast<ConstantExpr>(A.getValue());
  if (MergeExpr && MergeExpr->getResultAsAPSInt() == 0) {
    if (checkWorkGroupSizeAttrExpr<SYCLIntelMaxWorkGroupSizeAttr>(*this, D,
                                                                  A) ||
        checkWorkGroupSizeAttrExpr<SYCLReqdWorkGroupSizeAttr>(*this, D, A))
      return nullptr;
  }

  return ::new (Context)
      SYCLIntelMaxGlobalWorkDimAttr(Context, A, A.getValue());
}

static void handleSYCLIntelMaxGlobalWorkDimAttr(Sema &S, Decl *D,
                                                const ParsedAttr &AL) {
  Expr *E = AL.getArgAsExpr(0);
  S.AddSYCLIntelMaxGlobalWorkDimAttr(D, AL, E);
}

// Handles [[intel::loop_fuse]] and [[intel::loop_fuse_independent]].
void Sema::AddSYCLIntelLoopFuseAttr(Decl *D, const AttributeCommonInfo &CI,
                                    Expr *E) {
  if (!E->isValueDependent()) {
    // Validate that we have an integer constant expression and then store the
    // converted constant expression into the semantic attribute so that we
    // don't have to evaluate it again later.
    llvm::APSInt ArgVal;
    ExprResult Res = VerifyIntegerConstantExpression(E, &ArgVal);
    if (Res.isInvalid())
      return;
    E = Res.get();

    // This attribute requires a non-negative value.
    if (ArgVal < 0) {
      Diag(E->getExprLoc(), diag::err_attribute_requires_positive_integer)
          << CI << /*non-negative*/ 1;
      return;
    }
    // Check to see if there's a duplicate attribute with different values
    // already applied to the declaration.
    if (const auto *DeclAttr = D->getAttr<SYCLIntelLoopFuseAttr>()) {
      // [[intel::loop_fuse]] and [[intel::loop_fuse_independent]] are
      // incompatible.
      // FIXME: If additional spellings are provided for this attribute,
      // this code will do the wrong thing.
      if (DeclAttr->getAttributeSpellingListIndex() !=
          CI.getAttributeSpellingListIndex()) {
        Diag(CI.getLoc(), diag::err_attributes_are_not_compatible)
            << CI << DeclAttr << CI.isRegularKeywordAttribute();
        Diag(DeclAttr->getLocation(), diag::note_conflicting_attribute);
        return;
      }
      // If the other attribute argument is instantiation dependent, we won't
      // have converted it to a constant expression yet and thus we test
      // whether this is a null pointer.
      if (const auto *DeclExpr = dyn_cast<ConstantExpr>(DeclAttr->getValue())) {
        if (ArgVal != DeclExpr->getResultAsAPSInt()) {
          Diag(CI.getLoc(), diag::warn_duplicate_attribute) << CI;
          Diag(DeclAttr->getLoc(), diag::note_previous_attribute);
        }
        // Drop the duplicate attribute.
        return;
      }
    }
  }

  D->addAttr(::new (Context) SYCLIntelLoopFuseAttr(Context, CI, E));
}

SYCLIntelLoopFuseAttr *
Sema::MergeSYCLIntelLoopFuseAttr(Decl *D, const SYCLIntelLoopFuseAttr &A) {
  // Check to see if there's a duplicate attribute with different values
  // already applied to the declaration.
  if (const auto *DeclAttr = D->getAttr<SYCLIntelLoopFuseAttr>()) {
    // [[intel::loop_fuse]] and [[intel::loop_fuse_independent]] are
    // incompatible.
    // FIXME: If additional spellings are provided for this attribute,
    // this code will do the wrong thing.
    if (DeclAttr->getAttributeSpellingListIndex() !=
        A.getAttributeSpellingListIndex()) {
      Diag(A.getLoc(), diag::err_attributes_are_not_compatible)
          << &A << DeclAttr << A.isRegularKeywordAttribute();
      Diag(DeclAttr->getLoc(), diag::note_conflicting_attribute);
      return nullptr;
    }
    if (const auto *DeclExpr = dyn_cast<ConstantExpr>(DeclAttr->getValue())) {
      if (const auto *MergeExpr = dyn_cast<ConstantExpr>(A.getValue())) {
        if (DeclExpr->getResultAsAPSInt() != MergeExpr->getResultAsAPSInt()) {
          Diag(DeclAttr->getLoc(), diag::warn_duplicate_attribute) << &A;
          Diag(A.getLoc(), diag::note_previous_attribute);
        }
        // Do not add a duplicate attribute.
        return nullptr;
      }
    }
  }

  return ::new (Context) SYCLIntelLoopFuseAttr(Context, A, A.getValue());
}

static void handleSYCLIntelLoopFuseAttr(Sema &S, Decl *D, const ParsedAttr &A) {
  // If no attribute argument is specified, set to default value '1'.
  Expr *E = A.isArgExpr(0)
                ? A.getArgAsExpr(0)
                : IntegerLiteral::Create(S.Context, llvm::APInt(32, 1),
                                         S.Context.IntTy, A.getLoc());

  S.AddSYCLIntelLoopFuseAttr(D, A, E);
}

static void handleVecTypeHint(Sema &S, Decl *D, const ParsedAttr &AL) {
  // This attribute is deprecated without replacement in SYCL 2020 mode.
  // Ignore the attribute in SYCL 2020.
  if (S.LangOpts.getSYCLVersion() > LangOptions::SYCL_2017) {
    S.Diag(AL.getLoc(), diag::warn_attribute_deprecated_ignored) << AL;
    return;
  }

  // If the attribute is used with the [[sycl::vec_type_hint]] spelling in SYCL
  // 2017 mode, we want to warn about using the newer name in the older
  // standard as a compatibility extension.
  if (S.LangOpts.getSYCLVersion() == LangOptions::SYCL_2017 && AL.hasScope())
    S.Diag(AL.getLoc(), diag::ext_sycl_2020_attr_spelling) << AL;

  if (!AL.hasParsedType()) {
    S.Diag(AL.getLoc(), diag::err_attribute_wrong_number_arguments) << AL << 1;
    return;
  }

  TypeSourceInfo *ParmTSI = nullptr;
  QualType ParmType = S.GetTypeFromParser(AL.getTypeArg(), &ParmTSI);
  assert(ParmTSI && "no type source info for attribute argument");

  if (!ParmType->isExtVectorType() && !ParmType->isFloatingType() &&
      (ParmType->isBooleanType() ||
       !ParmType->isIntegralType(S.getASTContext()))) {
    S.Diag(AL.getLoc(), diag::err_attribute_invalid_argument) << 2 << AL;
    return;
  }

  if (VecTypeHintAttr *A = D->getAttr<VecTypeHintAttr>()) {
    if (!S.Context.hasSameType(A->getTypeHint(), ParmType)) {
      S.Diag(AL.getLoc(), diag::warn_duplicate_attribute) << AL;
      return;
    }
  }

  D->addAttr(::new (S.Context) VecTypeHintAttr(S.Context, AL, ParmTSI));
}

SectionAttr *Sema::mergeSectionAttr(Decl *D, const AttributeCommonInfo &CI,
                                    StringRef Name) {
  // Explicit or partial specializations do not inherit
  // the section attribute from the primary template.
  if (const auto *FD = dyn_cast<FunctionDecl>(D)) {
    if (CI.getAttributeSpellingListIndex() == SectionAttr::Declspec_allocate &&
        FD->isFunctionTemplateSpecialization())
      return nullptr;
  }
  if (SectionAttr *ExistingAttr = D->getAttr<SectionAttr>()) {
    if (ExistingAttr->getName() == Name)
      return nullptr;
    Diag(ExistingAttr->getLocation(), diag::warn_mismatched_section)
         << 1 /*section*/;
    Diag(CI.getLoc(), diag::note_previous_attribute);
    return nullptr;
  }
  return ::new (Context) SectionAttr(Context, CI, Name);
}

/// Used to implement to perform semantic checking on
/// attribute((section("foo"))) specifiers.
///
/// In this case, "foo" is passed in to be checked.  If the section
/// specifier is invalid, return an Error that indicates the problem.
///
/// This is a simple quality of implementation feature to catch errors
/// and give good diagnostics in cases when the assembler or code generator
/// would otherwise reject the section specifier.
llvm::Error Sema::isValidSectionSpecifier(StringRef SecName) {
  if (!Context.getTargetInfo().getTriple().isOSDarwin())
    return llvm::Error::success();

  // Let MCSectionMachO validate this.
  StringRef Segment, Section;
  unsigned TAA, StubSize;
  bool HasTAA;
  return llvm::MCSectionMachO::ParseSectionSpecifier(SecName, Segment, Section,
                                                     TAA, HasTAA, StubSize);
}

bool Sema::checkSectionName(SourceLocation LiteralLoc, StringRef SecName) {
  if (llvm::Error E = isValidSectionSpecifier(SecName)) {
    Diag(LiteralLoc, diag::err_attribute_section_invalid_for_target)
        << toString(std::move(E)) << 1 /*'section'*/;
    return false;
  }
  return true;
}

static void handleSectionAttr(Sema &S, Decl *D, const ParsedAttr &AL) {
  // Make sure that there is a string literal as the sections's single
  // argument.
  StringRef Str;
  SourceLocation LiteralLoc;
  if (!S.checkStringLiteralArgumentAttr(AL, 0, Str, &LiteralLoc))
    return;

  if (!S.checkSectionName(LiteralLoc, Str))
    return;

  SectionAttr *NewAttr = S.mergeSectionAttr(D, AL, Str);
  if (NewAttr) {
    D->addAttr(NewAttr);
    if (isa<FunctionDecl, FunctionTemplateDecl, ObjCMethodDecl,
            ObjCPropertyDecl>(D))
      S.UnifySection(NewAttr->getName(),
                     ASTContext::PSF_Execute | ASTContext::PSF_Read,
                     cast<NamedDecl>(D));
  }
}

// This is used for `__declspec(code_seg("segname"))` on a decl.
// `#pragma code_seg("segname")` uses checkSectionName() instead.
static bool checkCodeSegName(Sema &S, SourceLocation LiteralLoc,
                             StringRef CodeSegName) {
  if (llvm::Error E = S.isValidSectionSpecifier(CodeSegName)) {
    S.Diag(LiteralLoc, diag::err_attribute_section_invalid_for_target)
        << toString(std::move(E)) << 0 /*'code-seg'*/;
    return false;
  }

  return true;
}

CodeSegAttr *Sema::mergeCodeSegAttr(Decl *D, const AttributeCommonInfo &CI,
                                    StringRef Name) {
  // Explicit or partial specializations do not inherit
  // the code_seg attribute from the primary template.
  if (const auto *FD = dyn_cast<FunctionDecl>(D)) {
    if (FD->isFunctionTemplateSpecialization())
      return nullptr;
  }
  if (const auto *ExistingAttr = D->getAttr<CodeSegAttr>()) {
    if (ExistingAttr->getName() == Name)
      return nullptr;
    Diag(ExistingAttr->getLocation(), diag::warn_mismatched_section)
         << 0 /*codeseg*/;
    Diag(CI.getLoc(), diag::note_previous_attribute);
    return nullptr;
  }
  return ::new (Context) CodeSegAttr(Context, CI, Name);
}

static void handleCodeSegAttr(Sema &S, Decl *D, const ParsedAttr &AL) {
  StringRef Str;
  SourceLocation LiteralLoc;
  if (!S.checkStringLiteralArgumentAttr(AL, 0, Str, &LiteralLoc))
    return;
  if (!checkCodeSegName(S, LiteralLoc, Str))
    return;
  if (const auto *ExistingAttr = D->getAttr<CodeSegAttr>()) {
    if (!ExistingAttr->isImplicit()) {
      S.Diag(AL.getLoc(),
             ExistingAttr->getName() == Str
             ? diag::warn_duplicate_codeseg_attribute
             : diag::err_conflicting_codeseg_attribute);
      return;
    }
    D->dropAttr<CodeSegAttr>();
  }
  if (CodeSegAttr *CSA = S.mergeCodeSegAttr(D, AL, Str))
    D->addAttr(CSA);
}

// Check for things we'd like to warn about. Multiversioning issues are
// handled later in the process, once we know how many exist.
bool Sema::checkTargetAttr(SourceLocation LiteralLoc, StringRef AttrStr) {
  enum FirstParam { Unsupported, Duplicate, Unknown };
  enum SecondParam { None, CPU, Tune };
  enum ThirdParam { Target, TargetClones };
  if (AttrStr.contains("fpmath="))
    return Diag(LiteralLoc, diag::warn_unsupported_target_attribute)
           << Unsupported << None << "fpmath=" << Target;

  // Diagnose use of tune if target doesn't support it.
  if (!Context.getTargetInfo().supportsTargetAttributeTune() &&
      AttrStr.contains("tune="))
    return Diag(LiteralLoc, diag::warn_unsupported_target_attribute)
           << Unsupported << None << "tune=" << Target;

  ParsedTargetAttr ParsedAttrs =
      Context.getTargetInfo().parseTargetAttr(AttrStr);

  if (!ParsedAttrs.CPU.empty() &&
      !Context.getTargetInfo().isValidCPUName(ParsedAttrs.CPU))
    return Diag(LiteralLoc, diag::warn_unsupported_target_attribute)
           << Unknown << CPU << ParsedAttrs.CPU << Target;

  if (!ParsedAttrs.Tune.empty() &&
      !Context.getTargetInfo().isValidCPUName(ParsedAttrs.Tune))
    return Diag(LiteralLoc, diag::warn_unsupported_target_attribute)
           << Unknown << Tune << ParsedAttrs.Tune << Target;

  if (ParsedAttrs.Duplicate != "")
    return Diag(LiteralLoc, diag::warn_unsupported_target_attribute)
           << Duplicate << None << ParsedAttrs.Duplicate << Target;

  for (const auto &Feature : ParsedAttrs.Features) {
    auto CurFeature = StringRef(Feature).drop_front(); // remove + or -.
    if (!Context.getTargetInfo().isValidFeatureName(CurFeature))
      return Diag(LiteralLoc, diag::warn_unsupported_target_attribute)
             << Unsupported << None << CurFeature << Target;
  }

  TargetInfo::BranchProtectionInfo BPI;
  StringRef DiagMsg;
  if (ParsedAttrs.BranchProtection.empty())
    return false;
  if (!Context.getTargetInfo().validateBranchProtection(
          ParsedAttrs.BranchProtection, ParsedAttrs.CPU, BPI, DiagMsg)) {
    if (DiagMsg.empty())
      return Diag(LiteralLoc, diag::warn_unsupported_target_attribute)
             << Unsupported << None << "branch-protection" << Target;
    return Diag(LiteralLoc, diag::err_invalid_branch_protection_spec)
           << DiagMsg;
  }
  if (!DiagMsg.empty())
    Diag(LiteralLoc, diag::warn_unsupported_branch_protection_spec) << DiagMsg;

  return false;
}

// Check Target Version attrs
bool Sema::checkTargetVersionAttr(SourceLocation LiteralLoc, StringRef &AttrStr,
                                  bool &isDefault) {
  enum FirstParam { Unsupported };
  enum SecondParam { None };
  enum ThirdParam { Target, TargetClones, TargetVersion };
  if (AttrStr.trim() == "default")
    isDefault = true;
  llvm::SmallVector<StringRef, 8> Features;
  AttrStr.split(Features, "+");
  for (auto &CurFeature : Features) {
    CurFeature = CurFeature.trim();
    if (CurFeature == "default")
      continue;
    if (!Context.getTargetInfo().validateCpuSupports(CurFeature))
      return Diag(LiteralLoc, diag::warn_unsupported_target_attribute)
             << Unsupported << None << CurFeature << TargetVersion;
  }
  return false;
}

static void handleTargetVersionAttr(Sema &S, Decl *D, const ParsedAttr &AL) {
  StringRef Str;
  SourceLocation LiteralLoc;
  bool isDefault = false;
  if (!S.checkStringLiteralArgumentAttr(AL, 0, Str, &LiteralLoc) ||
      S.checkTargetVersionAttr(LiteralLoc, Str, isDefault))
    return;
  // Do not create default only target_version attribute
  if (!isDefault) {
    TargetVersionAttr *NewAttr =
        ::new (S.Context) TargetVersionAttr(S.Context, AL, Str);
    D->addAttr(NewAttr);
  }
}

static void handleTargetAttr(Sema &S, Decl *D, const ParsedAttr &AL) {
  StringRef Str;
  SourceLocation LiteralLoc;
  if (!S.checkStringLiteralArgumentAttr(AL, 0, Str, &LiteralLoc) ||
      S.checkTargetAttr(LiteralLoc, Str))
    return;

  TargetAttr *NewAttr = ::new (S.Context) TargetAttr(S.Context, AL, Str);
  D->addAttr(NewAttr);
}

bool Sema::checkTargetClonesAttrString(
    SourceLocation LiteralLoc, StringRef Str, const StringLiteral *Literal,
    bool &HasDefault, bool &HasCommas, bool &HasNotDefault,
    SmallVectorImpl<SmallString<64>> &StringsBuffer) {
  enum FirstParam { Unsupported, Duplicate, Unknown };
  enum SecondParam { None, CPU, Tune };
  enum ThirdParam { Target, TargetClones };
  HasCommas = HasCommas || Str.contains(',');
  const TargetInfo &TInfo = Context.getTargetInfo();
  // Warn on empty at the beginning of a string.
  if (Str.size() == 0)
    return Diag(LiteralLoc, diag::warn_unsupported_target_attribute)
           << Unsupported << None << "" << TargetClones;

  std::pair<StringRef, StringRef> Parts = {{}, Str};
  while (!Parts.second.empty()) {
    Parts = Parts.second.split(',');
    StringRef Cur = Parts.first.trim();
    SourceLocation CurLoc =
        Literal->getLocationOfByte(Cur.data() - Literal->getString().data(),
                                   getSourceManager(), getLangOpts(), TInfo);

    bool DefaultIsDupe = false;
    bool HasCodeGenImpact = false;
    if (Cur.empty())
      return Diag(CurLoc, diag::warn_unsupported_target_attribute)
             << Unsupported << None << "" << TargetClones;

    if (TInfo.getTriple().isAArch64()) {
      // AArch64 target clones specific
      if (Cur == "default") {
        DefaultIsDupe = HasDefault;
        HasDefault = true;
        if (llvm::is_contained(StringsBuffer, Cur) || DefaultIsDupe)
          Diag(CurLoc, diag::warn_target_clone_duplicate_options);
        else
          StringsBuffer.push_back(Cur);
      } else {
        std::pair<StringRef, StringRef> CurParts = {{}, Cur};
        llvm::SmallVector<StringRef, 8> CurFeatures;
        while (!CurParts.second.empty()) {
          CurParts = CurParts.second.split('+');
          StringRef CurFeature = CurParts.first.trim();
          if (!TInfo.validateCpuSupports(CurFeature)) {
            Diag(CurLoc, diag::warn_unsupported_target_attribute)
                << Unsupported << None << CurFeature << TargetClones;
            continue;
          }
          if (TInfo.doesFeatureAffectCodeGen(CurFeature))
            HasCodeGenImpact = true;
          CurFeatures.push_back(CurFeature);
        }
        // Canonize TargetClones Attributes
        llvm::sort(CurFeatures);
        SmallString<64> Res;
        for (auto &CurFeat : CurFeatures) {
          if (!Res.equals(""))
            Res.append("+");
          Res.append(CurFeat);
        }
        if (llvm::is_contained(StringsBuffer, Res) || DefaultIsDupe)
          Diag(CurLoc, diag::warn_target_clone_duplicate_options);
        else if (!HasCodeGenImpact)
          // Ignore features in target_clone attribute that don't impact
          // code generation
          Diag(CurLoc, diag::warn_target_clone_no_impact_options);
        else if (!Res.empty()) {
          StringsBuffer.push_back(Res);
          HasNotDefault = true;
        }
      }
    } else {
      // Other targets ( currently X86 )
      if (Cur.startswith("arch=")) {
        if (!Context.getTargetInfo().isValidCPUName(
                Cur.drop_front(sizeof("arch=") - 1)))
          return Diag(CurLoc, diag::warn_unsupported_target_attribute)
                 << Unsupported << CPU << Cur.drop_front(sizeof("arch=") - 1)
                 << TargetClones;
      } else if (Cur == "default") {
        DefaultIsDupe = HasDefault;
        HasDefault = true;
      } else if (!Context.getTargetInfo().isValidFeatureName(Cur))
        return Diag(CurLoc, diag::warn_unsupported_target_attribute)
               << Unsupported << None << Cur << TargetClones;
      if (llvm::is_contained(StringsBuffer, Cur) || DefaultIsDupe)
        Diag(CurLoc, diag::warn_target_clone_duplicate_options);
      // Note: Add even if there are duplicates, since it changes name mangling.
      StringsBuffer.push_back(Cur);
    }
  }

  if (Str.rtrim().endswith(","))
    return Diag(LiteralLoc, diag::warn_unsupported_target_attribute)
           << Unsupported << None << "" << TargetClones;
  return false;
}

static void handleTargetClonesAttr(Sema &S, Decl *D, const ParsedAttr &AL) {
  if (S.Context.getTargetInfo().getTriple().isAArch64() &&
      !S.Context.getTargetInfo().hasFeature("fmv"))
    return;

  // Ensure we don't combine these with themselves, since that causes some
  // confusing behavior.
  if (const auto *Other = D->getAttr<TargetClonesAttr>()) {
    S.Diag(AL.getLoc(), diag::err_disallowed_duplicate_attribute) << AL;
    S.Diag(Other->getLocation(), diag::note_conflicting_attribute);
    return;
  }
  if (checkAttrMutualExclusion<TargetClonesAttr>(S, D, AL))
    return;

  SmallVector<StringRef, 2> Strings;
  SmallVector<SmallString<64>, 2> StringsBuffer;
  bool HasCommas = false, HasDefault = false, HasNotDefault = false;

  for (unsigned I = 0, E = AL.getNumArgs(); I != E; ++I) {
    StringRef CurStr;
    SourceLocation LiteralLoc;
    if (!S.checkStringLiteralArgumentAttr(AL, I, CurStr, &LiteralLoc) ||
        S.checkTargetClonesAttrString(
            LiteralLoc, CurStr,
            cast<StringLiteral>(AL.getArgAsExpr(I)->IgnoreParenCasts()),
            HasDefault, HasCommas, HasNotDefault, StringsBuffer))
      return;
  }

  for (auto &SmallStr : StringsBuffer)
    Strings.push_back(SmallStr.str());

  if (HasCommas && AL.getNumArgs() > 1)
    S.Diag(AL.getLoc(), diag::warn_target_clone_mixed_values);

  if (S.Context.getTargetInfo().getTriple().isAArch64() && !HasDefault) {
    // Add default attribute if there is no one
    HasDefault = true;
    Strings.push_back("default");
  }

  if (!HasDefault) {
    S.Diag(AL.getLoc(), diag::err_target_clone_must_have_default);
    return;
  }

  // FIXME: We could probably figure out how to get this to work for lambdas
  // someday.
  if (const auto *MD = dyn_cast<CXXMethodDecl>(D)) {
    if (MD->getParent()->isLambda()) {
      S.Diag(D->getLocation(), diag::err_multiversion_doesnt_support)
          << static_cast<unsigned>(MultiVersionKind::TargetClones)
          << /*Lambda*/ 9;
      return;
    }
  }

  // No multiversion if we have default version only.
  if (S.Context.getTargetInfo().getTriple().isAArch64() && !HasNotDefault)
    return;

  cast<FunctionDecl>(D)->setIsMultiVersion();
  TargetClonesAttr *NewAttr = ::new (S.Context)
      TargetClonesAttr(S.Context, AL, Strings.data(), Strings.size());
  D->addAttr(NewAttr);
}

static void handleMinVectorWidthAttr(Sema &S, Decl *D, const ParsedAttr &AL) {
  Expr *E = AL.getArgAsExpr(0);
  uint32_t VecWidth;
  if (!checkUInt32Argument(S, AL, E, VecWidth)) {
    AL.setInvalid();
    return;
  }

  MinVectorWidthAttr *Existing = D->getAttr<MinVectorWidthAttr>();
  if (Existing && Existing->getVectorWidth() != VecWidth) {
    S.Diag(AL.getLoc(), diag::warn_duplicate_attribute) << AL;
    return;
  }

  D->addAttr(::new (S.Context) MinVectorWidthAttr(S.Context, AL, VecWidth));
}

static void handleCleanupAttr(Sema &S, Decl *D, const ParsedAttr &AL) {
  Expr *E = AL.getArgAsExpr(0);
  SourceLocation Loc = E->getExprLoc();
  FunctionDecl *FD = nullptr;
  DeclarationNameInfo NI;

  // gcc only allows for simple identifiers. Since we support more than gcc, we
  // will warn the user.
  if (auto *DRE = dyn_cast<DeclRefExpr>(E)) {
    if (DRE->hasQualifier())
      S.Diag(Loc, diag::warn_cleanup_ext);
    FD = dyn_cast<FunctionDecl>(DRE->getDecl());
    NI = DRE->getNameInfo();
    if (!FD) {
      S.Diag(Loc, diag::err_attribute_cleanup_arg_not_function) << 1
        << NI.getName();
      return;
    }
  } else if (auto *ULE = dyn_cast<UnresolvedLookupExpr>(E)) {
    if (ULE->hasExplicitTemplateArgs())
      S.Diag(Loc, diag::warn_cleanup_ext);
    FD = S.ResolveSingleFunctionTemplateSpecialization(ULE, true);
    NI = ULE->getNameInfo();
    if (!FD) {
      S.Diag(Loc, diag::err_attribute_cleanup_arg_not_function) << 2
        << NI.getName();
      if (ULE->getType() == S.Context.OverloadTy)
        S.NoteAllOverloadCandidates(ULE);
      return;
    }
  } else {
    S.Diag(Loc, diag::err_attribute_cleanup_arg_not_function) << 0;
    return;
  }

  if (FD->getNumParams() != 1) {
    S.Diag(Loc, diag::err_attribute_cleanup_func_must_take_one_arg)
      << NI.getName();
    return;
  }

  // We're currently more strict than GCC about what function types we accept.
  // If this ever proves to be a problem it should be easy to fix.
  QualType Ty = S.Context.getPointerType(cast<VarDecl>(D)->getType());
  QualType ParamTy = FD->getParamDecl(0)->getType();
  if (S.CheckAssignmentConstraints(FD->getParamDecl(0)->getLocation(),
                                   ParamTy, Ty) != Sema::Compatible) {
    S.Diag(Loc, diag::err_attribute_cleanup_func_arg_incompatible_type)
      << NI.getName() << ParamTy << Ty;
    return;
  }

  D->addAttr(::new (S.Context) CleanupAttr(S.Context, AL, FD));
}

static void handleEnumExtensibilityAttr(Sema &S, Decl *D,
                                        const ParsedAttr &AL) {
  if (!AL.isArgIdent(0)) {
    S.Diag(AL.getLoc(), diag::err_attribute_argument_n_type)
        << AL << 0 << AANT_ArgumentIdentifier;
    return;
  }

  EnumExtensibilityAttr::Kind ExtensibilityKind;
  IdentifierInfo *II = AL.getArgAsIdent(0)->Ident;
  if (!EnumExtensibilityAttr::ConvertStrToKind(II->getName(),
                                               ExtensibilityKind)) {
    S.Diag(AL.getLoc(), diag::warn_attribute_type_not_supported) << AL << II;
    return;
  }

  D->addAttr(::new (S.Context)
                 EnumExtensibilityAttr(S.Context, AL, ExtensibilityKind));
}

/// Handle __attribute__((format_arg((idx)))) attribute based on
/// http://gcc.gnu.org/onlinedocs/gcc/Function-Attributes.html
static void handleFormatArgAttr(Sema &S, Decl *D, const ParsedAttr &AL) {
  const Expr *IdxExpr = AL.getArgAsExpr(0);
  ParamIdx Idx;
  if (!checkFunctionOrMethodParameterIndex(S, D, AL, 1, IdxExpr, Idx))
    return;

  // Make sure the format string is really a string.
  QualType Ty = getFunctionOrMethodParamType(D, Idx.getASTIndex());

  bool NotNSStringTy = !isNSStringType(Ty, S.Context);
  if (NotNSStringTy &&
      !isCFStringType(Ty, S.Context) &&
      (!Ty->isPointerType() ||
       !Ty->castAs<PointerType>()->getPointeeType()->isCharType())) {
    S.Diag(AL.getLoc(), diag::err_format_attribute_not)
        << IdxExpr->getSourceRange() << getFunctionOrMethodParamRange(D, 0);
    return;
  }
  Ty = getFunctionOrMethodResultType(D);
  // replace instancetype with the class type
  auto Instancetype = S.Context.getObjCInstanceTypeDecl()->getTypeForDecl();
  if (Ty->getAs<TypedefType>() == Instancetype)
    if (auto *OMD = dyn_cast<ObjCMethodDecl>(D))
      if (auto *Interface = OMD->getClassInterface())
        Ty = S.Context.getObjCObjectPointerType(
            QualType(Interface->getTypeForDecl(), 0));
  if (!isNSStringType(Ty, S.Context, /*AllowNSAttributedString=*/true) &&
      !isCFStringType(Ty, S.Context) &&
      (!Ty->isPointerType() ||
       !Ty->castAs<PointerType>()->getPointeeType()->isCharType())) {
    S.Diag(AL.getLoc(), diag::err_format_attribute_result_not)
        << (NotNSStringTy ? "string type" : "NSString")
        << IdxExpr->getSourceRange() << getFunctionOrMethodParamRange(D, 0);
    return;
  }

  D->addAttr(::new (S.Context) FormatArgAttr(S.Context, AL, Idx));
}

enum FormatAttrKind {
  CFStringFormat,
  NSStringFormat,
  StrftimeFormat,
  SupportedFormat,
  IgnoredFormat,
  InvalidFormat
};

/// getFormatAttrKind - Map from format attribute names to supported format
/// types.
static FormatAttrKind getFormatAttrKind(StringRef Format) {
  return llvm::StringSwitch<FormatAttrKind>(Format)
      // Check for formats that get handled specially.
      .Case("NSString", NSStringFormat)
      .Case("CFString", CFStringFormat)
      .Case("strftime", StrftimeFormat)

      // Otherwise, check for supported formats.
      .Cases("scanf", "printf", "printf0", "strfmon", SupportedFormat)
      .Cases("cmn_err", "vcmn_err", "zcmn_err", SupportedFormat)
      .Case("kprintf", SupportedFormat)         // OpenBSD.
      .Case("freebsd_kprintf", SupportedFormat) // FreeBSD.
      .Case("os_trace", SupportedFormat)
      .Case("os_log", SupportedFormat)

      .Cases("gcc_diag", "gcc_cdiag", "gcc_cxxdiag", "gcc_tdiag", IgnoredFormat)
      .Default(InvalidFormat);
}

/// Handle __attribute__((init_priority(priority))) attributes based on
/// http://gcc.gnu.org/onlinedocs/gcc/C_002b_002b-Attributes.html
static void handleInitPriorityAttr(Sema &S, Decl *D, const ParsedAttr &AL) {
  if (!S.getLangOpts().CPlusPlus) {
    S.Diag(AL.getLoc(), diag::warn_attribute_ignored) << AL;
    return;
  }

  if (S.getLangOpts().HLSL) {
    S.Diag(AL.getLoc(), diag::err_hlsl_init_priority_unsupported);
    return;
  }

  if (S.getCurFunctionOrMethodDecl()) {
    S.Diag(AL.getLoc(), diag::err_init_priority_object_attr);
    AL.setInvalid();
    return;
  }
  QualType T = cast<VarDecl>(D)->getType();
  if (S.Context.getAsArrayType(T))
    T = S.Context.getBaseElementType(T);
  if (!T->getAs<RecordType>()) {
    S.Diag(AL.getLoc(), diag::err_init_priority_object_attr);
    AL.setInvalid();
    return;
  }

  Expr *E = AL.getArgAsExpr(0);
  uint32_t prioritynum;
  if (!checkUInt32Argument(S, AL, E, prioritynum)) {
    AL.setInvalid();
    return;
  }

  // Only perform the priority check if the attribute is outside of a system
  // header. Values <= 100 are reserved for the implementation, and libc++
  // benefits from being able to specify values in that range.
  if ((prioritynum < 101 || prioritynum > 65535) &&
      !S.getSourceManager().isInSystemHeader(AL.getLoc())) {
    S.Diag(AL.getLoc(), diag::err_attribute_argument_out_of_range)
        << E->getSourceRange() << AL << 101 << 65535;
    AL.setInvalid();
    return;
  }
  D->addAttr(::new (S.Context) InitPriorityAttr(S.Context, AL, prioritynum));
}

ErrorAttr *Sema::mergeErrorAttr(Decl *D, const AttributeCommonInfo &CI,
                                StringRef NewUserDiagnostic) {
  if (const auto *EA = D->getAttr<ErrorAttr>()) {
    std::string NewAttr = CI.getNormalizedFullName();
    assert((NewAttr == "error" || NewAttr == "warning") &&
           "unexpected normalized full name");
    bool Match = (EA->isError() && NewAttr == "error") ||
                 (EA->isWarning() && NewAttr == "warning");
    if (!Match) {
      Diag(EA->getLocation(), diag::err_attributes_are_not_compatible)
          << CI << EA
          << (CI.isRegularKeywordAttribute() ||
              EA->isRegularKeywordAttribute());
      Diag(CI.getLoc(), diag::note_conflicting_attribute);
      return nullptr;
    }
    if (EA->getUserDiagnostic() != NewUserDiagnostic) {
      Diag(CI.getLoc(), diag::warn_duplicate_attribute) << EA;
      Diag(EA->getLoc(), diag::note_previous_attribute);
    }
    D->dropAttr<ErrorAttr>();
  }
  return ::new (Context) ErrorAttr(Context, CI, NewUserDiagnostic);
}

FormatAttr *Sema::mergeFormatAttr(Decl *D, const AttributeCommonInfo &CI,
                                  IdentifierInfo *Format, int FormatIdx,
                                  int FirstArg) {
  // Check whether we already have an equivalent format attribute.
  for (auto *F : D->specific_attrs<FormatAttr>()) {
    if (F->getType() == Format &&
        F->getFormatIdx() == FormatIdx &&
        F->getFirstArg() == FirstArg) {
      // If we don't have a valid location for this attribute, adopt the
      // location.
      if (F->getLocation().isInvalid())
        F->setRange(CI.getRange());
      return nullptr;
    }
  }

  return ::new (Context) FormatAttr(Context, CI, Format, FormatIdx, FirstArg);
}

/// Handle __attribute__((format(type,idx,firstarg))) attributes based on
/// http://gcc.gnu.org/onlinedocs/gcc/Function-Attributes.html
static void handleFormatAttr(Sema &S, Decl *D, const ParsedAttr &AL) {
  if (!AL.isArgIdent(0)) {
    S.Diag(AL.getLoc(), diag::err_attribute_argument_n_type)
        << AL << 1 << AANT_ArgumentIdentifier;
    return;
  }

  // In C++ the implicit 'this' function parameter also counts, and they are
  // counted from one.
  bool HasImplicitThisParam = isInstanceMethod(D);
  unsigned NumArgs = getFunctionOrMethodNumParams(D) + HasImplicitThisParam;

  IdentifierInfo *II = AL.getArgAsIdent(0)->Ident;
  StringRef Format = II->getName();

  if (normalizeName(Format)) {
    // If we've modified the string name, we need a new identifier for it.
    II = &S.Context.Idents.get(Format);
  }

  // Check for supported formats.
  FormatAttrKind Kind = getFormatAttrKind(Format);

  if (Kind == IgnoredFormat)
    return;

  if (Kind == InvalidFormat) {
    S.Diag(AL.getLoc(), diag::warn_attribute_type_not_supported)
        << AL << II->getName();
    return;
  }

  // checks for the 2nd argument
  Expr *IdxExpr = AL.getArgAsExpr(1);
  uint32_t Idx;
  if (!checkUInt32Argument(S, AL, IdxExpr, Idx, 2))
    return;

  if (Idx < 1 || Idx > NumArgs) {
    S.Diag(AL.getLoc(), diag::err_attribute_argument_out_of_bounds)
        << AL << 2 << IdxExpr->getSourceRange();
    return;
  }

  // FIXME: Do we need to bounds check?
  unsigned ArgIdx = Idx - 1;

  if (HasImplicitThisParam) {
    if (ArgIdx == 0) {
      S.Diag(AL.getLoc(),
             diag::err_format_attribute_implicit_this_format_string)
        << IdxExpr->getSourceRange();
      return;
    }
    ArgIdx--;
  }

  // make sure the format string is really a string
  QualType Ty = getFunctionOrMethodParamType(D, ArgIdx);

  if (!isNSStringType(Ty, S.Context, true) &&
      !isCFStringType(Ty, S.Context) &&
      (!Ty->isPointerType() ||
       !Ty->castAs<PointerType>()->getPointeeType()->isCharType())) {
    S.Diag(AL.getLoc(), diag::err_format_attribute_not)
      << IdxExpr->getSourceRange() << getFunctionOrMethodParamRange(D, ArgIdx);
    return;
  }

  // check the 3rd argument
  Expr *FirstArgExpr = AL.getArgAsExpr(2);
  uint32_t FirstArg;
  if (!checkUInt32Argument(S, AL, FirstArgExpr, FirstArg, 3))
    return;

  // FirstArg == 0 is is always valid.
  if (FirstArg != 0) {
    if (Kind == StrftimeFormat) {
      // If the kind is strftime, FirstArg must be 0 because strftime does not
      // use any variadic arguments.
      S.Diag(AL.getLoc(), diag::err_format_strftime_third_parameter)
          << FirstArgExpr->getSourceRange()
          << FixItHint::CreateReplacement(FirstArgExpr->getSourceRange(), "0");
      return;
    } else if (isFunctionOrMethodVariadic(D)) {
      // Else, if the function is variadic, then FirstArg must be 0 or the
      // "position" of the ... parameter. It's unusual to use 0 with variadic
      // functions, so the fixit proposes the latter.
      if (FirstArg != NumArgs + 1) {
        S.Diag(AL.getLoc(), diag::err_attribute_argument_out_of_bounds)
            << AL << 3 << FirstArgExpr->getSourceRange()
            << FixItHint::CreateReplacement(FirstArgExpr->getSourceRange(),
                                            std::to_string(NumArgs + 1));
        return;
      }
    } else {
      // Inescapable GCC compatibility diagnostic.
      S.Diag(D->getLocation(), diag::warn_gcc_requires_variadic_function) << AL;
      if (FirstArg <= Idx) {
        // Else, the function is not variadic, and FirstArg must be 0 or any
        // parameter after the format parameter. We don't offer a fixit because
        // there are too many possible good values.
        S.Diag(AL.getLoc(), diag::err_attribute_argument_out_of_bounds)
            << AL << 3 << FirstArgExpr->getSourceRange();
        return;
      }
    }
  }

  FormatAttr *NewAttr = S.mergeFormatAttr(D, AL, II, Idx, FirstArg);
  if (NewAttr)
    D->addAttr(NewAttr);
}

/// Handle __attribute__((callback(CalleeIdx, PayloadIdx0, ...))) attributes.
static void handleCallbackAttr(Sema &S, Decl *D, const ParsedAttr &AL) {
  // The index that identifies the callback callee is mandatory.
  if (AL.getNumArgs() == 0) {
    S.Diag(AL.getLoc(), diag::err_callback_attribute_no_callee)
        << AL.getRange();
    return;
  }

  bool HasImplicitThisParam = isInstanceMethod(D);
  int32_t NumArgs = getFunctionOrMethodNumParams(D);

  FunctionDecl *FD = D->getAsFunction();
  assert(FD && "Expected a function declaration!");

  llvm::StringMap<int> NameIdxMapping;
  NameIdxMapping["__"] = -1;

  NameIdxMapping["this"] = 0;

  int Idx = 1;
  for (const ParmVarDecl *PVD : FD->parameters())
    NameIdxMapping[PVD->getName()] = Idx++;

  auto UnknownName = NameIdxMapping.end();

  SmallVector<int, 8> EncodingIndices;
  for (unsigned I = 0, E = AL.getNumArgs(); I < E; ++I) {
    SourceRange SR;
    int32_t ArgIdx;

    if (AL.isArgIdent(I)) {
      IdentifierLoc *IdLoc = AL.getArgAsIdent(I);
      auto It = NameIdxMapping.find(IdLoc->Ident->getName());
      if (It == UnknownName) {
        S.Diag(AL.getLoc(), diag::err_callback_attribute_argument_unknown)
            << IdLoc->Ident << IdLoc->Loc;
        return;
      }

      SR = SourceRange(IdLoc->Loc);
      ArgIdx = It->second;
    } else if (AL.isArgExpr(I)) {
      Expr *IdxExpr = AL.getArgAsExpr(I);

      // If the expression is not parseable as an int32_t we have a problem.
      if (!checkUInt32Argument(S, AL, IdxExpr, (uint32_t &)ArgIdx, I + 1,
                               false)) {
        S.Diag(AL.getLoc(), diag::err_attribute_argument_out_of_bounds)
            << AL << (I + 1) << IdxExpr->getSourceRange();
        return;
      }

      // Check oob, excluding the special values, 0 and -1.
      if (ArgIdx < -1 || ArgIdx > NumArgs) {
        S.Diag(AL.getLoc(), diag::err_attribute_argument_out_of_bounds)
            << AL << (I + 1) << IdxExpr->getSourceRange();
        return;
      }

      SR = IdxExpr->getSourceRange();
    } else {
      llvm_unreachable("Unexpected ParsedAttr argument type!");
    }

    if (ArgIdx == 0 && !HasImplicitThisParam) {
      S.Diag(AL.getLoc(), diag::err_callback_implicit_this_not_available)
          << (I + 1) << SR;
      return;
    }

    // Adjust for the case we do not have an implicit "this" parameter. In this
    // case we decrease all positive values by 1 to get LLVM argument indices.
    if (!HasImplicitThisParam && ArgIdx > 0)
      ArgIdx -= 1;

    EncodingIndices.push_back(ArgIdx);
  }

  int CalleeIdx = EncodingIndices.front();
  // Check if the callee index is proper, thus not "this" and not "unknown".
  // This means the "CalleeIdx" has to be non-negative if "HasImplicitThisParam"
  // is false and positive if "HasImplicitThisParam" is true.
  if (CalleeIdx < (int)HasImplicitThisParam) {
    S.Diag(AL.getLoc(), diag::err_callback_attribute_invalid_callee)
        << AL.getRange();
    return;
  }

  // Get the callee type, note the index adjustment as the AST doesn't contain
  // the this type (which the callee cannot reference anyway!).
  const Type *CalleeType =
      getFunctionOrMethodParamType(D, CalleeIdx - HasImplicitThisParam)
          .getTypePtr();
  if (!CalleeType || !CalleeType->isFunctionPointerType()) {
    S.Diag(AL.getLoc(), diag::err_callback_callee_no_function_type)
        << AL.getRange();
    return;
  }

  const Type *CalleeFnType =
      CalleeType->getPointeeType()->getUnqualifiedDesugaredType();

  // TODO: Check the type of the callee arguments.

  const auto *CalleeFnProtoType = dyn_cast<FunctionProtoType>(CalleeFnType);
  if (!CalleeFnProtoType) {
    S.Diag(AL.getLoc(), diag::err_callback_callee_no_function_type)
        << AL.getRange();
    return;
  }

  if (CalleeFnProtoType->getNumParams() > EncodingIndices.size() - 1) {
    S.Diag(AL.getLoc(), diag::err_attribute_wrong_number_arguments)
        << AL << (unsigned)(EncodingIndices.size() - 1);
    return;
  }

  if (CalleeFnProtoType->getNumParams() < EncodingIndices.size() - 1) {
    S.Diag(AL.getLoc(), diag::err_attribute_wrong_number_arguments)
        << AL << (unsigned)(EncodingIndices.size() - 1);
    return;
  }

  if (CalleeFnProtoType->isVariadic()) {
    S.Diag(AL.getLoc(), diag::err_callback_callee_is_variadic) << AL.getRange();
    return;
  }

  // Do not allow multiple callback attributes.
  if (D->hasAttr<CallbackAttr>()) {
    S.Diag(AL.getLoc(), diag::err_callback_attribute_multiple) << AL.getRange();
    return;
  }

  D->addAttr(::new (S.Context) CallbackAttr(
      S.Context, AL, EncodingIndices.data(), EncodingIndices.size()));
}

static bool isFunctionLike(const Type &T) {
  // Check for explicit function types.
  // 'called_once' is only supported in Objective-C and it has
  // function pointers and block pointers.
  return T.isFunctionPointerType() || T.isBlockPointerType();
}

/// Handle 'called_once' attribute.
static void handleCalledOnceAttr(Sema &S, Decl *D, const ParsedAttr &AL) {
  // 'called_once' only applies to parameters representing functions.
  QualType T = cast<ParmVarDecl>(D)->getType();

  if (!isFunctionLike(*T)) {
    S.Diag(AL.getLoc(), diag::err_called_once_attribute_wrong_type);
    return;
  }

  D->addAttr(::new (S.Context) CalledOnceAttr(S.Context, AL));
}

static void handleTransparentUnionAttr(Sema &S, Decl *D, const ParsedAttr &AL) {
  // Try to find the underlying union declaration.
  RecordDecl *RD = nullptr;
  const auto *TD = dyn_cast<TypedefNameDecl>(D);
  if (TD && TD->getUnderlyingType()->isUnionType())
    RD = TD->getUnderlyingType()->getAsUnionType()->getDecl();
  else
    RD = dyn_cast<RecordDecl>(D);

  if (!RD || !RD->isUnion()) {
    S.Diag(AL.getLoc(), diag::warn_attribute_wrong_decl_type)
        << AL << AL.isRegularKeywordAttribute() << ExpectedUnion;
    return;
  }

  if (!RD->isCompleteDefinition()) {
    if (!RD->isBeingDefined())
      S.Diag(AL.getLoc(),
             diag::warn_transparent_union_attribute_not_definition);
    return;
  }

  RecordDecl::field_iterator Field = RD->field_begin(),
                          FieldEnd = RD->field_end();
  if (Field == FieldEnd) {
    S.Diag(AL.getLoc(), diag::warn_transparent_union_attribute_zero_fields);
    return;
  }

  FieldDecl *FirstField = *Field;
  QualType FirstType = FirstField->getType();
  if (FirstType->hasFloatingRepresentation() || FirstType->isVectorType()) {
    S.Diag(FirstField->getLocation(),
           diag::warn_transparent_union_attribute_floating)
      << FirstType->isVectorType() << FirstType;
    return;
  }

  if (FirstType->isIncompleteType())
    return;
  uint64_t FirstSize = S.Context.getTypeSize(FirstType);
  uint64_t FirstAlign = S.Context.getTypeAlign(FirstType);
  for (; Field != FieldEnd; ++Field) {
    QualType FieldType = Field->getType();
    if (FieldType->isIncompleteType())
      return;
    // FIXME: this isn't fully correct; we also need to test whether the
    // members of the union would all have the same calling convention as the
    // first member of the union. Checking just the size and alignment isn't
    // sufficient (consider structs passed on the stack instead of in registers
    // as an example).
    if (S.Context.getTypeSize(FieldType) != FirstSize ||
        S.Context.getTypeAlign(FieldType) > FirstAlign) {
      // Warn if we drop the attribute.
      bool isSize = S.Context.getTypeSize(FieldType) != FirstSize;
      unsigned FieldBits = isSize ? S.Context.getTypeSize(FieldType)
                                  : S.Context.getTypeAlign(FieldType);
      S.Diag(Field->getLocation(),
             diag::warn_transparent_union_attribute_field_size_align)
          << isSize << *Field << FieldBits;
      unsigned FirstBits = isSize ? FirstSize : FirstAlign;
      S.Diag(FirstField->getLocation(),
             diag::note_transparent_union_first_field_size_align)
          << isSize << FirstBits;
      return;
    }
  }

  RD->addAttr(::new (S.Context) TransparentUnionAttr(S.Context, AL));
}

void Sema::AddAnnotationAttr(Decl *D, const AttributeCommonInfo &CI,
                             StringRef Str, MutableArrayRef<Expr *> Args) {
  auto *Attr = AnnotateAttr::Create(Context, Str, Args.data(), Args.size(), CI);
  if (ConstantFoldAttrArgs(
          CI, MutableArrayRef<Expr *>(Attr->args_begin(), Attr->args_end()))) {
    D->addAttr(Attr);
  }
}

static void handleAnnotateAttr(Sema &S, Decl *D, const ParsedAttr &AL) {
  // Make sure that there is a string literal as the annotation's first
  // argument.
  StringRef Str;
  if (!S.checkStringLiteralArgumentAttr(AL, 0, Str))
    return;

  llvm::SmallVector<Expr *, 4> Args;
  Args.reserve(AL.getNumArgs() - 1);
  for (unsigned Idx = 1; Idx < AL.getNumArgs(); Idx++) {
    assert(!AL.isArgIdent(Idx));
    Args.push_back(AL.getArgAsExpr(Idx));
  }

  S.AddAnnotationAttr(D, AL, Str, Args);
}

static void handleAlignValueAttr(Sema &S, Decl *D, const ParsedAttr &AL) {
  S.AddAlignValueAttr(D, AL, AL.getArgAsExpr(0));
}

void Sema::AddAlignValueAttr(Decl *D, const AttributeCommonInfo &CI, Expr *E) {
  AlignValueAttr TmpAttr(Context, CI, E);
  SourceLocation AttrLoc = CI.getLoc();

  QualType T;
  if (const auto *TD = dyn_cast<TypedefNameDecl>(D))
    T = TD->getUnderlyingType();
  else if (const auto *VD = dyn_cast<ValueDecl>(D))
    T = VD->getType();
  else
    llvm_unreachable("Unknown decl type for align_value");

  if (!T->isDependentType() && !T->isAnyPointerType() &&
      !T->isReferenceType() && !T->isMemberPointerType()) {
    Diag(AttrLoc, diag::warn_attribute_pointer_or_reference_only)
      << &TmpAttr << T << D->getSourceRange();
    return;
  }

  if (!E->isValueDependent()) {
    llvm::APSInt Alignment;
    ExprResult ICE = VerifyIntegerConstantExpression(
        E, &Alignment, diag::err_align_value_attribute_argument_not_int);
    if (ICE.isInvalid())
      return;

    if (!Alignment.isPowerOf2()) {
      Diag(AttrLoc, diag::err_alignment_not_power_of_two)
        << E->getSourceRange();
      return;
    }

    D->addAttr(::new (Context) AlignValueAttr(Context, CI, ICE.get()));
    return;
  }

  // Save dependent expressions in the AST to be instantiated.
  D->addAttr(::new (Context) AlignValueAttr(Context, CI, E));
}

static void handleAlignedAttr(Sema &S, Decl *D, const ParsedAttr &AL) {
  if (AL.hasParsedType()) {
    const ParsedType &TypeArg = AL.getTypeArg();
    TypeSourceInfo *TInfo;
    (void)S.GetTypeFromParser(
        ParsedType::getFromOpaquePtr(TypeArg.getAsOpaquePtr()), &TInfo);
    if (AL.isPackExpansion() &&
        !TInfo->getType()->containsUnexpandedParameterPack()) {
      S.Diag(AL.getEllipsisLoc(),
             diag::err_pack_expansion_without_parameter_packs);
      return;
    }

    if (!AL.isPackExpansion() &&
        S.DiagnoseUnexpandedParameterPack(TInfo->getTypeLoc().getBeginLoc(),
                                          TInfo, Sema::UPPC_Expression))
      return;

    S.AddAlignedAttr(D, AL, TInfo, AL.isPackExpansion());
    return;
  }

  // check the attribute arguments.
  if (AL.getNumArgs() > 1) {
    S.Diag(AL.getLoc(), diag::err_attribute_wrong_number_arguments) << AL << 1;
    return;
  }

  if (AL.getNumArgs() == 0) {
    D->addAttr(::new (S.Context) AlignedAttr(S.Context, AL, true, nullptr));
    return;
  }

  Expr *E = AL.getArgAsExpr(0);
  if (AL.isPackExpansion() && !E->containsUnexpandedParameterPack()) {
    S.Diag(AL.getEllipsisLoc(),
           diag::err_pack_expansion_without_parameter_packs);
    return;
  }

  if (!AL.isPackExpansion() && S.DiagnoseUnexpandedParameterPack(E))
    return;

  S.AddAlignedAttr(D, AL, E, AL.isPackExpansion());
}

/// Perform checking of type validity
///
/// C++11 [dcl.align]p1:
///   An alignment-specifier may be applied to a variable or to a class
///   data member, but it shall not be applied to a bit-field, a function
///   parameter, the formal parameter of a catch clause, or a variable
///   declared with the register storage class specifier. An
///   alignment-specifier may also be applied to the declaration of a class
///   or enumeration type.
/// CWG 2354:
///   CWG agreed to remove permission for alignas to be applied to
///   enumerations.
/// C11 6.7.5/2:
///   An alignment attribute shall not be specified in a declaration of
///   a typedef, or a bit-field, or a function, or a parameter, or an
///   object declared with the register storage-class specifier.
static bool validateAlignasAppliedType(Sema &S, Decl *D,
                                       const AlignedAttr &Attr,
                                       SourceLocation AttrLoc) {
  int DiagKind = -1;
  if (isa<ParmVarDecl>(D)) {
    DiagKind = 0;
  } else if (const auto *VD = dyn_cast<VarDecl>(D)) {
    if (VD->getStorageClass() == SC_Register)
      DiagKind = 1;
    if (VD->isExceptionVariable())
      DiagKind = 2;
  } else if (const auto *FD = dyn_cast<FieldDecl>(D)) {
    if (FD->isBitField())
      DiagKind = 3;
  } else if (const auto *ED = dyn_cast<EnumDecl>(D)) {
    if (ED->getLangOpts().CPlusPlus)
      DiagKind = 4;
  } else if (!isa<TagDecl>(D)) {
    return S.Diag(AttrLoc, diag::err_attribute_wrong_decl_type)
           << &Attr << Attr.isRegularKeywordAttribute()
           << (Attr.isC11() ? ExpectedVariableOrField
                            : ExpectedVariableFieldOrTag);
  }
  if (DiagKind != -1) {
    return S.Diag(AttrLoc, diag::err_alignas_attribute_wrong_decl_type)
           << &Attr << DiagKind;
  }
  return false;
}

void Sema::AddAlignedAttr(Decl *D, const AttributeCommonInfo &CI, Expr *E,
                          bool IsPackExpansion) {
  AlignedAttr TmpAttr(Context, CI, true, E);
  SourceLocation AttrLoc = CI.getLoc();

  // C++11 alignas(...) and C11 _Alignas(...) have additional requirements.
  if (TmpAttr.isAlignas() &&
      validateAlignasAppliedType(*this, D, TmpAttr, AttrLoc))
    return;

  if (E->isValueDependent()) {
    // We can't support a dependent alignment on a non-dependent type,
    // because we have no way to model that a type is "alignment-dependent"
    // but not dependent in any other way.
    if (const auto *TND = dyn_cast<TypedefNameDecl>(D)) {
      if (!TND->getUnderlyingType()->isDependentType()) {
        Diag(AttrLoc, diag::err_alignment_dependent_typedef_name)
            << E->getSourceRange();
        return;
      }
    }

    // Save dependent expressions in the AST to be instantiated.
    AlignedAttr *AA = ::new (Context) AlignedAttr(Context, CI, true, E);
    AA->setPackExpansion(IsPackExpansion);
    D->addAttr(AA);
    return;
  }

  // FIXME: Cache the number on the AL object?
  llvm::APSInt Alignment;
  ExprResult ICE = VerifyIntegerConstantExpression(
      E, &Alignment, diag::err_aligned_attribute_argument_not_int);
  if (ICE.isInvalid())
    return;

  uint64_t MaximumAlignment = Sema::MaximumAlignment;
  if (Context.getTargetInfo().getTriple().isOSBinFormatCOFF())
    MaximumAlignment = std::min(MaximumAlignment, uint64_t(8192));
  if (Alignment > MaximumAlignment) {
    Diag(AttrLoc, diag::err_attribute_aligned_too_great)
        << MaximumAlignment << E->getSourceRange();
    return;
  }

  uint64_t AlignVal = Alignment.getZExtValue();
  // C++11 [dcl.align]p2:
  //   -- if the constant expression evaluates to zero, the alignment
  //      specifier shall have no effect
  // C11 6.7.5p6:
  //   An alignment specification of zero has no effect.
  if (!(TmpAttr.isAlignas() && !Alignment)) {
    if (!llvm::isPowerOf2_64(AlignVal)) {
      Diag(AttrLoc, diag::err_alignment_not_power_of_two)
        << E->getSourceRange();
      return;
    }
  }

  const auto *VD = dyn_cast<VarDecl>(D);
  if (VD) {
    unsigned MaxTLSAlign =
        Context.toCharUnitsFromBits(Context.getTargetInfo().getMaxTLSAlign())
            .getQuantity();
    if (MaxTLSAlign && AlignVal > MaxTLSAlign &&
        VD->getTLSKind() != VarDecl::TLS_None) {
      Diag(VD->getLocation(), diag::err_tls_var_aligned_over_maximum)
          << (unsigned)AlignVal << VD << MaxTLSAlign;
      return;
    }
  }

  // On AIX, an aligned attribute can not decrease the alignment when applied
  // to a variable declaration with vector type.
  if (VD && Context.getTargetInfo().getTriple().isOSAIX()) {
    const Type *Ty = VD->getType().getTypePtr();
    if (Ty->isVectorType() && AlignVal < 16) {
      Diag(VD->getLocation(), diag::warn_aligned_attr_underaligned)
          << VD->getType() << 16;
      return;
    }
  }

  AlignedAttr *AA = ::new (Context) AlignedAttr(Context, CI, true, ICE.get());
  AA->setPackExpansion(IsPackExpansion);
  AA->setCachedAlignmentValue(
      static_cast<unsigned>(AlignVal * Context.getCharWidth()));
  D->addAttr(AA);
}

void Sema::AddAlignedAttr(Decl *D, const AttributeCommonInfo &CI,
                          TypeSourceInfo *TS, bool IsPackExpansion) {
  AlignedAttr TmpAttr(Context, CI, false, TS);
  SourceLocation AttrLoc = CI.getLoc();

  // C++11 alignas(...) and C11 _Alignas(...) have additional requirements.
  if (TmpAttr.isAlignas() &&
      validateAlignasAppliedType(*this, D, TmpAttr, AttrLoc))
    return;

  if (TS->getType()->isDependentType()) {
    // We can't support a dependent alignment on a non-dependent type,
    // because we have no way to model that a type is "type-dependent"
    // but not dependent in any other way.
    if (const auto *TND = dyn_cast<TypedefNameDecl>(D)) {
      if (!TND->getUnderlyingType()->isDependentType()) {
        Diag(AttrLoc, diag::err_alignment_dependent_typedef_name)
            << TS->getTypeLoc().getSourceRange();
        return;
      }
    }

    AlignedAttr *AA = ::new (Context) AlignedAttr(Context, CI, false, TS);
    AA->setPackExpansion(IsPackExpansion);
    D->addAttr(AA);
    return;
  }

  const auto *VD = dyn_cast<VarDecl>(D);
  unsigned AlignVal = TmpAttr.getAlignment(Context);
  // On AIX, an aligned attribute can not decrease the alignment when applied
  // to a variable declaration with vector type.
  if (VD && Context.getTargetInfo().getTriple().isOSAIX()) {
    const Type *Ty = VD->getType().getTypePtr();
    if (Ty->isVectorType() &&
        Context.toCharUnitsFromBits(AlignVal).getQuantity() < 16) {
      Diag(VD->getLocation(), diag::warn_aligned_attr_underaligned)
          << VD->getType() << 16;
      return;
    }
  }

  AlignedAttr *AA = ::new (Context) AlignedAttr(Context, CI, false, TS);
  AA->setPackExpansion(IsPackExpansion);
  AA->setCachedAlignmentValue(AlignVal);
  D->addAttr(AA);
}

void Sema::CheckAlignasUnderalignment(Decl *D) {
  assert(D->hasAttrs() && "no attributes on decl");

  QualType UnderlyingTy, DiagTy;
  if (const auto *VD = dyn_cast<ValueDecl>(D)) {
    UnderlyingTy = DiagTy = VD->getType();
  } else {
    UnderlyingTy = DiagTy = Context.getTagDeclType(cast<TagDecl>(D));
    if (const auto *ED = dyn_cast<EnumDecl>(D))
      UnderlyingTy = ED->getIntegerType();
  }
  if (DiagTy->isDependentType() || DiagTy->isIncompleteType())
    return;

  // C++11 [dcl.align]p5, C11 6.7.5/4:
  //   The combined effect of all alignment attributes in a declaration shall
  //   not specify an alignment that is less strict than the alignment that
  //   would otherwise be required for the entity being declared.
  AlignedAttr *AlignasAttr = nullptr;
  AlignedAttr *LastAlignedAttr = nullptr;
  unsigned Align = 0;
  for (auto *I : D->specific_attrs<AlignedAttr>()) {
    if (I->isAlignmentDependent())
      return;
    if (I->isAlignas())
      AlignasAttr = I;
    Align = std::max(Align, I->getAlignment(Context));
    LastAlignedAttr = I;
  }

  if (Align && DiagTy->isSizelessType()) {
    Diag(LastAlignedAttr->getLocation(), diag::err_attribute_sizeless_type)
        << LastAlignedAttr << DiagTy;
  } else if (AlignasAttr && Align) {
    CharUnits RequestedAlign = Context.toCharUnitsFromBits(Align);
    CharUnits NaturalAlign = Context.getTypeAlignInChars(UnderlyingTy);
    if (NaturalAlign > RequestedAlign)
      Diag(AlignasAttr->getLocation(), diag::err_alignas_underaligned)
        << DiagTy << (unsigned)NaturalAlign.getQuantity();
  }
}

bool Sema::checkMSInheritanceAttrOnDefinition(
    CXXRecordDecl *RD, SourceRange Range, bool BestCase,
    MSInheritanceModel ExplicitModel) {
  assert(RD->hasDefinition() && "RD has no definition!");

  // We may not have seen base specifiers or any virtual methods yet.  We will
  // have to wait until the record is defined to catch any mismatches.
  if (!RD->getDefinition()->isCompleteDefinition())
    return false;

  // The unspecified model never matches what a definition could need.
  if (ExplicitModel == MSInheritanceModel::Unspecified)
    return false;

  if (BestCase) {
    if (RD->calculateInheritanceModel() == ExplicitModel)
      return false;
  } else {
    if (RD->calculateInheritanceModel() <= ExplicitModel)
      return false;
  }

  Diag(Range.getBegin(), diag::err_mismatched_ms_inheritance)
      << 0 /*definition*/;
  Diag(RD->getDefinition()->getLocation(), diag::note_defined_here) << RD;
  return true;
}

/// parseModeAttrArg - Parses attribute mode string and returns parsed type
/// attribute.
static void parseModeAttrArg(Sema &S, StringRef Str, unsigned &DestWidth,
                             bool &IntegerMode, bool &ComplexMode,
                             FloatModeKind &ExplicitType) {
  IntegerMode = true;
  ComplexMode = false;
  ExplicitType = FloatModeKind::NoFloat;
  switch (Str.size()) {
  case 2:
    switch (Str[0]) {
    case 'Q':
      DestWidth = 8;
      break;
    case 'H':
      DestWidth = 16;
      break;
    case 'S':
      DestWidth = 32;
      break;
    case 'D':
      DestWidth = 64;
      break;
    case 'X':
      DestWidth = 96;
      break;
    case 'K': // KFmode - IEEE quad precision (__float128)
      ExplicitType = FloatModeKind::Float128;
      DestWidth = Str[1] == 'I' ? 0 : 128;
      break;
    case 'T':
      ExplicitType = FloatModeKind::LongDouble;
      DestWidth = 128;
      break;
    case 'I':
      ExplicitType = FloatModeKind::Ibm128;
      DestWidth = Str[1] == 'I' ? 0 : 128;
      break;
    }
    if (Str[1] == 'F') {
      IntegerMode = false;
    } else if (Str[1] == 'C') {
      IntegerMode = false;
      ComplexMode = true;
    } else if (Str[1] != 'I') {
      DestWidth = 0;
    }
    break;
  case 4:
    // FIXME: glibc uses 'word' to define register_t; this is narrower than a
    // pointer on PIC16 and other embedded platforms.
    if (Str == "word")
      DestWidth = S.Context.getTargetInfo().getRegisterWidth();
    else if (Str == "byte")
      DestWidth = S.Context.getTargetInfo().getCharWidth();
    break;
  case 7:
    if (Str == "pointer")
      DestWidth = S.Context.getTargetInfo().getPointerWidth(LangAS::Default);
    break;
  case 11:
    if (Str == "unwind_word")
      DestWidth = S.Context.getTargetInfo().getUnwindWordWidth();
    break;
  }
}

/// handleModeAttr - This attribute modifies the width of a decl with primitive
/// type.
///
/// Despite what would be logical, the mode attribute is a decl attribute, not a
/// type attribute: 'int ** __attribute((mode(HI))) *G;' tries to make 'G' be
/// HImode, not an intermediate pointer.
static void handleModeAttr(Sema &S, Decl *D, const ParsedAttr &AL) {
  // This attribute isn't documented, but glibc uses it.  It changes
  // the width of an int or unsigned int to the specified size.
  if (!AL.isArgIdent(0)) {
    S.Diag(AL.getLoc(), diag::err_attribute_argument_type)
        << AL << AANT_ArgumentIdentifier;
    return;
  }

  IdentifierInfo *Name = AL.getArgAsIdent(0)->Ident;

  S.AddModeAttr(D, AL, Name);
}

void Sema::AddModeAttr(Decl *D, const AttributeCommonInfo &CI,
                       IdentifierInfo *Name, bool InInstantiation) {
  StringRef Str = Name->getName();
  normalizeName(Str);
  SourceLocation AttrLoc = CI.getLoc();

  unsigned DestWidth = 0;
  bool IntegerMode = true;
  bool ComplexMode = false;
  FloatModeKind ExplicitType = FloatModeKind::NoFloat;
  llvm::APInt VectorSize(64, 0);
  if (Str.size() >= 4 && Str[0] == 'V') {
    // Minimal length of vector mode is 4: 'V' + NUMBER(>=1) + TYPE(>=2).
    size_t StrSize = Str.size();
    size_t VectorStringLength = 0;
    while ((VectorStringLength + 1) < StrSize &&
           isdigit(Str[VectorStringLength + 1]))
      ++VectorStringLength;
    if (VectorStringLength &&
        !Str.substr(1, VectorStringLength).getAsInteger(10, VectorSize) &&
        VectorSize.isPowerOf2()) {
      parseModeAttrArg(*this, Str.substr(VectorStringLength + 1), DestWidth,
                       IntegerMode, ComplexMode, ExplicitType);
      // Avoid duplicate warning from template instantiation.
      if (!InInstantiation)
        Diag(AttrLoc, diag::warn_vector_mode_deprecated);
    } else {
      VectorSize = 0;
    }
  }

  if (!VectorSize)
    parseModeAttrArg(*this, Str, DestWidth, IntegerMode, ComplexMode,
                     ExplicitType);

  // FIXME: Sync this with InitializePredefinedMacros; we need to match int8_t
  // and friends, at least with glibc.
  // FIXME: Make sure floating-point mappings are accurate
  // FIXME: Support XF and TF types
  if (!DestWidth) {
    Diag(AttrLoc, diag::err_machine_mode) << 0 /*Unknown*/ << Name;
    return;
  }

  QualType OldTy;
  if (const auto *TD = dyn_cast<TypedefNameDecl>(D))
    OldTy = TD->getUnderlyingType();
  else if (const auto *ED = dyn_cast<EnumDecl>(D)) {
    // Something like 'typedef enum { X } __attribute__((mode(XX))) T;'.
    // Try to get type from enum declaration, default to int.
    OldTy = ED->getIntegerType();
    if (OldTy.isNull())
      OldTy = Context.IntTy;
  } else
    OldTy = cast<ValueDecl>(D)->getType();

  if (OldTy->isDependentType()) {
    D->addAttr(::new (Context) ModeAttr(Context, CI, Name));
    return;
  }

  // Base type can also be a vector type (see PR17453).
  // Distinguish between base type and base element type.
  QualType OldElemTy = OldTy;
  if (const auto *VT = OldTy->getAs<VectorType>())
    OldElemTy = VT->getElementType();

  // GCC allows 'mode' attribute on enumeration types (even incomplete), except
  // for vector modes. So, 'enum X __attribute__((mode(QI)));' forms a complete
  // type, 'enum { A } __attribute__((mode(V4SI)))' is rejected.
  if ((isa<EnumDecl>(D) || OldElemTy->getAs<EnumType>()) &&
      VectorSize.getBoolValue()) {
    Diag(AttrLoc, diag::err_enum_mode_vector_type) << Name << CI.getRange();
    return;
  }
  bool IntegralOrAnyEnumType = (OldElemTy->isIntegralOrEnumerationType() &&
                                !OldElemTy->isBitIntType()) ||
                               OldElemTy->getAs<EnumType>();

  if (!OldElemTy->getAs<BuiltinType>() && !OldElemTy->isComplexType() &&
      !IntegralOrAnyEnumType)
    Diag(AttrLoc, diag::err_mode_not_primitive);
  else if (IntegerMode) {
    if (!IntegralOrAnyEnumType)
      Diag(AttrLoc, diag::err_mode_wrong_type);
  } else if (ComplexMode) {
    if (!OldElemTy->isComplexType())
      Diag(AttrLoc, diag::err_mode_wrong_type);
  } else {
    if (!OldElemTy->isFloatingType())
      Diag(AttrLoc, diag::err_mode_wrong_type);
  }

  QualType NewElemTy;

  if (IntegerMode)
    NewElemTy = Context.getIntTypeForBitwidth(DestWidth,
                                              OldElemTy->isSignedIntegerType());
  else
    NewElemTy = Context.getRealTypeForBitwidth(DestWidth, ExplicitType);

  if (NewElemTy.isNull()) {
    Diag(AttrLoc, diag::err_machine_mode) << 1 /*Unsupported*/ << Name;
    return;
  }

  if (ComplexMode) {
    NewElemTy = Context.getComplexType(NewElemTy);
  }

  QualType NewTy = NewElemTy;
  if (VectorSize.getBoolValue()) {
    NewTy = Context.getVectorType(NewTy, VectorSize.getZExtValue(),
                                  VectorType::GenericVector);
  } else if (const auto *OldVT = OldTy->getAs<VectorType>()) {
    // Complex machine mode does not support base vector types.
    if (ComplexMode) {
      Diag(AttrLoc, diag::err_complex_mode_vector_type);
      return;
    }
    unsigned NumElements = Context.getTypeSize(OldElemTy) *
                           OldVT->getNumElements() /
                           Context.getTypeSize(NewElemTy);
    NewTy =
        Context.getVectorType(NewElemTy, NumElements, OldVT->getVectorKind());
  }

  if (NewTy.isNull()) {
    Diag(AttrLoc, diag::err_mode_wrong_type);
    return;
  }

  // Install the new type.
  if (auto *TD = dyn_cast<TypedefNameDecl>(D))
    TD->setModedTypeSourceInfo(TD->getTypeSourceInfo(), NewTy);
  else if (auto *ED = dyn_cast<EnumDecl>(D))
    ED->setIntegerType(NewTy);
  else
    cast<ValueDecl>(D)->setType(NewTy);

  D->addAttr(::new (Context) ModeAttr(Context, CI, Name));
}

static void handleNoDebugAttr(Sema &S, Decl *D, const ParsedAttr &AL) {
  D->addAttr(::new (S.Context) NoDebugAttr(S.Context, AL));
}

AlwaysInlineAttr *Sema::mergeAlwaysInlineAttr(Decl *D,
                                              const AttributeCommonInfo &CI,
                                              const IdentifierInfo *Ident) {
  if (OptimizeNoneAttr *Optnone = D->getAttr<OptimizeNoneAttr>()) {
    Diag(CI.getLoc(), diag::warn_attribute_ignored) << Ident;
    Diag(Optnone->getLocation(), diag::note_conflicting_attribute);
    return nullptr;
  }

  if (D->hasAttr<AlwaysInlineAttr>())
    return nullptr;

  return ::new (Context) AlwaysInlineAttr(Context, CI);
}

InternalLinkageAttr *Sema::mergeInternalLinkageAttr(Decl *D,
                                                    const ParsedAttr &AL) {
  if (const auto *VD = dyn_cast<VarDecl>(D)) {
    // Attribute applies to Var but not any subclass of it (like ParmVar,
    // ImplicitParm or VarTemplateSpecialization).
    if (VD->getKind() != Decl::Var) {
      Diag(AL.getLoc(), diag::warn_attribute_wrong_decl_type)
          << AL << AL.isRegularKeywordAttribute()
          << (getLangOpts().CPlusPlus ? ExpectedFunctionVariableOrClass
                                      : ExpectedVariableOrFunction);
      return nullptr;
    }
    // Attribute does not apply to non-static local variables.
    if (VD->hasLocalStorage()) {
      Diag(VD->getLocation(), diag::warn_internal_linkage_local_storage);
      return nullptr;
    }
  }

  return ::new (Context) InternalLinkageAttr(Context, AL);
}
InternalLinkageAttr *
Sema::mergeInternalLinkageAttr(Decl *D, const InternalLinkageAttr &AL) {
  if (const auto *VD = dyn_cast<VarDecl>(D)) {
    // Attribute applies to Var but not any subclass of it (like ParmVar,
    // ImplicitParm or VarTemplateSpecialization).
    if (VD->getKind() != Decl::Var) {
      Diag(AL.getLocation(), diag::warn_attribute_wrong_decl_type)
          << &AL << AL.isRegularKeywordAttribute()
          << (getLangOpts().CPlusPlus ? ExpectedFunctionVariableOrClass
                                      : ExpectedVariableOrFunction);
      return nullptr;
    }
    // Attribute does not apply to non-static local variables.
    if (VD->hasLocalStorage()) {
      Diag(VD->getLocation(), diag::warn_internal_linkage_local_storage);
      return nullptr;
    }
  }

  return ::new (Context) InternalLinkageAttr(Context, AL);
}

MinSizeAttr *Sema::mergeMinSizeAttr(Decl *D, const AttributeCommonInfo &CI) {
  if (OptimizeNoneAttr *Optnone = D->getAttr<OptimizeNoneAttr>()) {
    Diag(CI.getLoc(), diag::warn_attribute_ignored) << "'minsize'";
    Diag(Optnone->getLocation(), diag::note_conflicting_attribute);
    return nullptr;
  }

  if (D->hasAttr<MinSizeAttr>())
    return nullptr;

  return ::new (Context) MinSizeAttr(Context, CI);
}

SwiftNameAttr *Sema::mergeSwiftNameAttr(Decl *D, const SwiftNameAttr &SNA,
                                        StringRef Name) {
  if (const auto *PrevSNA = D->getAttr<SwiftNameAttr>()) {
    if (PrevSNA->getName() != Name && !PrevSNA->isImplicit()) {
      Diag(PrevSNA->getLocation(), diag::err_attributes_are_not_compatible)
          << PrevSNA << &SNA
          << (PrevSNA->isRegularKeywordAttribute() ||
              SNA.isRegularKeywordAttribute());
      Diag(SNA.getLoc(), diag::note_conflicting_attribute);
    }

    D->dropAttr<SwiftNameAttr>();
  }
  return ::new (Context) SwiftNameAttr(Context, SNA, Name);
}

OptimizeNoneAttr *Sema::mergeOptimizeNoneAttr(Decl *D,
                                              const AttributeCommonInfo &CI) {
  if (AlwaysInlineAttr *Inline = D->getAttr<AlwaysInlineAttr>()) {
    Diag(Inline->getLocation(), diag::warn_attribute_ignored) << Inline;
    Diag(CI.getLoc(), diag::note_conflicting_attribute);
    D->dropAttr<AlwaysInlineAttr>();
  }
  if (MinSizeAttr *MinSize = D->getAttr<MinSizeAttr>()) {
    Diag(MinSize->getLocation(), diag::warn_attribute_ignored) << MinSize;
    Diag(CI.getLoc(), diag::note_conflicting_attribute);
    D->dropAttr<MinSizeAttr>();
  }

  if (D->hasAttr<OptimizeNoneAttr>())
    return nullptr;

  return ::new (Context) OptimizeNoneAttr(Context, CI);
}

static void handleAlwaysInlineAttr(Sema &S, Decl *D, const ParsedAttr &AL) {
  if (AlwaysInlineAttr *Inline =
          S.mergeAlwaysInlineAttr(D, AL, AL.getAttrName()))
    D->addAttr(Inline);
}

static void handleMinSizeAttr(Sema &S, Decl *D, const ParsedAttr &AL) {
  if (MinSizeAttr *MinSize = S.mergeMinSizeAttr(D, AL))
    D->addAttr(MinSize);
}

static void handleOptimizeNoneAttr(Sema &S, Decl *D, const ParsedAttr &AL) {
  if (OptimizeNoneAttr *Optnone = S.mergeOptimizeNoneAttr(D, AL))
    D->addAttr(Optnone);
}

static void handleSYCLDeviceAttr(Sema &S, Decl *D, const ParsedAttr &AL) {
  auto *ND = cast<NamedDecl>(D);
  if (!ND->isExternallyVisible()) {
    S.Diag(AL.getLoc(), diag::err_sycl_attribute_internal_decl)
        << AL << !isa<FunctionDecl>(ND);
    return;
  }

  if (auto *VD = dyn_cast<VarDecl>(D)) {
    QualType VarType = VD->getType();
    // Diagnose only for non-dependent types since dependent type don't have
    // attributes applied on them ATM.
    if (!VarType->isDependentType() &&
        !S.isTypeDecoratedWithDeclAttribute<SYCLDeviceGlobalAttr>(
            VD->getType())) {
      S.Diag(AL.getLoc(), diag::err_sycl_attribute_not_device_global) << AL;
      return;
    }
  }

  handleSimpleAttribute<SYCLDeviceAttr>(S, D, AL);
}

static void handleSYCLDeviceIndirectlyCallableAttr(Sema &S, Decl *D,
                                                   const ParsedAttr &AL) {
  auto *FD = cast<FunctionDecl>(D);
  if (!FD->isExternallyVisible()) {
    S.Diag(AL.getLoc(), diag::err_sycl_attribute_internal_decl)
        << AL << /*function*/ 0;
    return;
  }

  D->addAttr(SYCLDeviceAttr::CreateImplicit(S.Context));
  handleSimpleAttribute<SYCLDeviceIndirectlyCallableAttr>(S, D, AL);
}

static void handleSYCLGlobalVarAttr(Sema &S, Decl *D, const ParsedAttr &AL) {
  if (!S.Context.getSourceManager().isInSystemHeader(D->getLocation())) {
    S.Diag(AL.getLoc(), diag::err_attribute_only_system_header) << AL;
    return;
  }

  handleSimpleAttribute<SYCLGlobalVarAttr>(S, D, AL);
}

static void handleSYCLRegisterNumAttr(Sema &S, Decl *D, const ParsedAttr &AL) {
  if (!AL.checkExactlyNumArgs(S, 1))
    return;
  uint32_t RegNo = 0;
  const Expr *E = AL.getArgAsExpr(0);
  if (!checkUInt32Argument(S, AL, E, RegNo, 0, /*StrictlyUnsigned=*/true))
    return;
  D->addAttr(::new (S.Context) SYCLRegisterNumAttr(S.Context, AL, RegNo));
}

void Sema::AddSYCLIntelESimdVectorizeAttr(Decl *D,
                                          const AttributeCommonInfo &CI,
                                          Expr *E) {
  if (!E->isValueDependent()) {
    // Validate that we have an integer constant expression and then store the
    // converted constant expression into the semantic attribute so that we
    // don't have to evaluate it again later.
    llvm::APSInt ArgVal;
    ExprResult Res = VerifyIntegerConstantExpression(E, &ArgVal);
    if (Res.isInvalid())
      return;
    E = Res.get();

    if (ArgVal != 8 && ArgVal != 16 && ArgVal != 32) {
      Diag(E->getExprLoc(), diag::err_sycl_esimd_vectorize_unsupported_value)
          << CI;
      return;
    }

    // Check to see if there's a duplicate attribute with different values
    // already applied to the declaration.
    if (const auto *DeclAttr = D->getAttr<SYCLIntelESimdVectorizeAttr>()) {
      // If the other attribute argument is instantiation dependent, we won't
      // have converted it to a constant expression yet and thus we test
      // whether this is a null pointer.
      if (const auto *DeclExpr = dyn_cast<ConstantExpr>(DeclAttr->getValue())) {
        if (ArgVal != DeclExpr->getResultAsAPSInt()) {
          Diag(CI.getLoc(), diag::warn_duplicate_attribute) << CI;
          Diag(DeclAttr->getLoc(), diag::note_previous_attribute);
        }
        // Drop the duplicate attribute.
        return;
      }
    }
  }

  D->addAttr(::new (Context) SYCLIntelESimdVectorizeAttr(Context, CI, E));
}

SYCLIntelESimdVectorizeAttr *
Sema::MergeSYCLIntelESimdVectorizeAttr(Decl *D,
                                       const SYCLIntelESimdVectorizeAttr &A) {
  // Check to see if there's a duplicate attribute with different values
  // already applied to the declaration.
  if (const auto *DeclAttr = D->getAttr<SYCLIntelESimdVectorizeAttr>()) {
    if (const auto *DeclExpr = dyn_cast<ConstantExpr>(DeclAttr->getValue())) {
      if (const auto *MergeExpr = dyn_cast<ConstantExpr>(A.getValue())) {
        if (DeclExpr->getResultAsAPSInt() != MergeExpr->getResultAsAPSInt()) {
          Diag(DeclAttr->getLoc(), diag::warn_duplicate_attribute) << &A;
          Diag(A.getLoc(), diag::note_previous_attribute);
        }
        // Do not add a duplicate attribute.
        return nullptr;
      }
    }
  }
  return ::new (Context) SYCLIntelESimdVectorizeAttr(Context, A, A.getValue());
}

static void handleSYCLIntelESimdVectorizeAttr(Sema &S, Decl *D,
                                              const ParsedAttr &A) {
  S.CheckDeprecatedSYCLAttributeSpelling(A);

  Expr *E = A.getArgAsExpr(0);
  S.AddSYCLIntelESimdVectorizeAttr(D, A, E);
}

static void handleConstantAttr(Sema &S, Decl *D, const ParsedAttr &AL) {
  const auto *VD = cast<VarDecl>(D);
  if (VD->hasLocalStorage()) {
    S.Diag(AL.getLoc(), diag::err_cuda_nonstatic_constdev);
    return;
  }
  // constexpr variable may already get an implicit constant attr, which should
  // be replaced by the explicit constant attr.
  if (auto *A = D->getAttr<CUDAConstantAttr>()) {
    if (!A->isImplicit())
      return;
    D->dropAttr<CUDAConstantAttr>();
  }
  D->addAttr(::new (S.Context) CUDAConstantAttr(S.Context, AL));
}

static void handleSharedAttr(Sema &S, Decl *D, const ParsedAttr &AL) {
  const auto *VD = cast<VarDecl>(D);
  // extern __shared__ is only allowed on arrays with no length (e.g.
  // "int x[]").
  if (!S.getLangOpts().GPURelocatableDeviceCode && VD->hasExternalStorage() &&
      !isa<IncompleteArrayType>(VD->getType())) {
    S.Diag(AL.getLoc(), diag::err_cuda_extern_shared) << VD;
    return;
  }
  if (S.getLangOpts().CUDA && VD->hasLocalStorage() &&
      S.CUDADiagIfHostCode(AL.getLoc(), diag::err_cuda_host_shared)
          << S.CurrentCUDATarget())
    return;
  D->addAttr(::new (S.Context) CUDASharedAttr(S.Context, AL));
}

static void handleGlobalAttr(Sema &S, Decl *D, const ParsedAttr &AL) {
  const auto *FD = cast<FunctionDecl>(D);
  if (!FD->getReturnType()->isVoidType() &&
      !FD->getReturnType()->getAs<AutoType>() &&
      !FD->getReturnType()->isInstantiationDependentType()) {
    SourceRange RTRange = FD->getReturnTypeSourceRange();
    S.Diag(FD->getTypeSpecStartLoc(), diag::err_kern_type_not_void_return)
        << FD->getType()
        << (RTRange.isValid() ? FixItHint::CreateReplacement(RTRange, "void")
                              : FixItHint());
    return;
  }
  if (const auto *Method = dyn_cast<CXXMethodDecl>(FD)) {
    if (Method->isInstance()) {
      S.Diag(Method->getBeginLoc(), diag::err_kern_is_nonstatic_method)
          << Method;
      return;
    }
    S.Diag(Method->getBeginLoc(), diag::warn_kern_is_method) << Method;
  }
  // Only warn for "inline" when compiling for host, to cut down on noise.
  if (FD->isInlineSpecified() && !S.getLangOpts().CUDAIsDevice)
    S.Diag(FD->getBeginLoc(), diag::warn_kern_is_inline) << FD;

  if (AL.getKind() == ParsedAttr::AT_NVPTXKernel)
    D->addAttr(::new (S.Context) NVPTXKernelAttr(S.Context, AL));
  else
    D->addAttr(::new (S.Context) CUDAGlobalAttr(S.Context, AL));
  // In host compilation the kernel is emitted as a stub function, which is
  // a helper function for launching the kernel. The instructions in the helper
  // function has nothing to do with the source code of the kernel. Do not emit
  // debug info for the stub function to avoid confusing the debugger.
  if (S.LangOpts.HIP && !S.LangOpts.CUDAIsDevice)
    D->addAttr(NoDebugAttr::CreateImplicit(S.Context));
}

static void handleDeviceAttr(Sema &S, Decl *D, const ParsedAttr &AL) {
  if (const auto *VD = dyn_cast<VarDecl>(D)) {
    if (VD->hasLocalStorage()) {
      S.Diag(AL.getLoc(), diag::err_cuda_nonstatic_constdev);
      return;
    }
  }

  if (auto *A = D->getAttr<CUDADeviceAttr>()) {
    if (!A->isImplicit())
      return;
    D->dropAttr<CUDADeviceAttr>();
  }
  D->addAttr(::new (S.Context) CUDADeviceAttr(S.Context, AL));
}

static void handleManagedAttr(Sema &S, Decl *D, const ParsedAttr &AL) {
  if (const auto *VD = dyn_cast<VarDecl>(D)) {
    if (VD->hasLocalStorage()) {
      S.Diag(AL.getLoc(), diag::err_cuda_nonstatic_constdev);
      return;
    }
  }
  if (!D->hasAttr<HIPManagedAttr>())
    D->addAttr(::new (S.Context) HIPManagedAttr(S.Context, AL));
  if (!D->hasAttr<CUDADeviceAttr>())
    D->addAttr(CUDADeviceAttr::CreateImplicit(S.Context));
}

static void handleGNUInlineAttr(Sema &S, Decl *D, const ParsedAttr &AL) {
  const auto *Fn = cast<FunctionDecl>(D);
  if (!Fn->isInlineSpecified()) {
    S.Diag(AL.getLoc(), diag::warn_gnu_inline_attribute_requires_inline);
    return;
  }

  if (S.LangOpts.CPlusPlus && Fn->getStorageClass() != SC_Extern)
    S.Diag(AL.getLoc(), diag::warn_gnu_inline_cplusplus_without_extern);

  D->addAttr(::new (S.Context) GNUInlineAttr(S.Context, AL));
}

static void handleCallConvAttr(Sema &S, Decl *D, const ParsedAttr &AL) {
  if (hasDeclarator(D)) return;

  // Diagnostic is emitted elsewhere: here we store the (valid) AL
  // in the Decl node for syntactic reasoning, e.g., pretty-printing.
  CallingConv CC;
  if (S.CheckCallingConvAttr(AL, CC, /*FD*/ nullptr,
                             S.IdentifyCUDATarget(dyn_cast<FunctionDecl>(D))))
    return;

  if (!isa<ObjCMethodDecl>(D)) {
    S.Diag(AL.getLoc(), diag::warn_attribute_wrong_decl_type)
        << AL << AL.isRegularKeywordAttribute() << ExpectedFunctionOrMethod;
    return;
  }

  switch (AL.getKind()) {
  case ParsedAttr::AT_FastCall:
    D->addAttr(::new (S.Context) FastCallAttr(S.Context, AL));
    return;
  case ParsedAttr::AT_StdCall:
    D->addAttr(::new (S.Context) StdCallAttr(S.Context, AL));
    return;
  case ParsedAttr::AT_ThisCall:
    D->addAttr(::new (S.Context) ThisCallAttr(S.Context, AL));
    return;
  case ParsedAttr::AT_CDecl:
    D->addAttr(::new (S.Context) CDeclAttr(S.Context, AL));
    return;
  case ParsedAttr::AT_Pascal:
    D->addAttr(::new (S.Context) PascalAttr(S.Context, AL));
    return;
  case ParsedAttr::AT_SwiftCall:
    D->addAttr(::new (S.Context) SwiftCallAttr(S.Context, AL));
    return;
  case ParsedAttr::AT_SwiftAsyncCall:
    D->addAttr(::new (S.Context) SwiftAsyncCallAttr(S.Context, AL));
    return;
  case ParsedAttr::AT_VectorCall:
    D->addAttr(::new (S.Context) VectorCallAttr(S.Context, AL));
    return;
  case ParsedAttr::AT_MSABI:
    D->addAttr(::new (S.Context) MSABIAttr(S.Context, AL));
    return;
  case ParsedAttr::AT_SysVABI:
    D->addAttr(::new (S.Context) SysVABIAttr(S.Context, AL));
    return;
  case ParsedAttr::AT_RegCall:
    D->addAttr(::new (S.Context) RegCallAttr(S.Context, AL));
    return;
  case ParsedAttr::AT_Pcs: {
    PcsAttr::PCSType PCS;
    switch (CC) {
    case CC_AAPCS:
      PCS = PcsAttr::AAPCS;
      break;
    case CC_AAPCS_VFP:
      PCS = PcsAttr::AAPCS_VFP;
      break;
    default:
      llvm_unreachable("unexpected calling convention in pcs attribute");
    }

    D->addAttr(::new (S.Context) PcsAttr(S.Context, AL, PCS));
    return;
  }
  case ParsedAttr::AT_AArch64VectorPcs:
    D->addAttr(::new (S.Context) AArch64VectorPcsAttr(S.Context, AL));
    return;
  case ParsedAttr::AT_AArch64SVEPcs:
    D->addAttr(::new (S.Context) AArch64SVEPcsAttr(S.Context, AL));
    return;
  case ParsedAttr::AT_AMDGPUKernelCall:
    D->addAttr(::new (S.Context) AMDGPUKernelCallAttr(S.Context, AL));
    return;
  case ParsedAttr::AT_IntelOclBicc:
    D->addAttr(::new (S.Context) IntelOclBiccAttr(S.Context, AL));
    return;
  case ParsedAttr::AT_PreserveMost:
    D->addAttr(::new (S.Context) PreserveMostAttr(S.Context, AL));
    return;
  case ParsedAttr::AT_PreserveAll:
    D->addAttr(::new (S.Context) PreserveAllAttr(S.Context, AL));
    return;
  case ParsedAttr::AT_M68kRTD:
    D->addAttr(::new (S.Context) M68kRTDAttr(S.Context, AL));
    return;
  default:
    llvm_unreachable("unexpected attribute kind");
  }
}

static void handleSuppressAttr(Sema &S, Decl *D, const ParsedAttr &AL) {
  if (!AL.checkAtLeastNumArgs(S, 1))
    return;

  std::vector<StringRef> DiagnosticIdentifiers;
  for (unsigned I = 0, E = AL.getNumArgs(); I != E; ++I) {
    StringRef RuleName;

    if (!S.checkStringLiteralArgumentAttr(AL, I, RuleName, nullptr))
      return;

    // FIXME: Warn if the rule name is unknown. This is tricky because only
    // clang-tidy knows about available rules.
    DiagnosticIdentifiers.push_back(RuleName);
  }
  D->addAttr(::new (S.Context)
                 SuppressAttr(S.Context, AL, DiagnosticIdentifiers.data(),
                              DiagnosticIdentifiers.size()));
}

static void handleLifetimeCategoryAttr(Sema &S, Decl *D, const ParsedAttr &AL) {
  TypeSourceInfo *DerefTypeLoc = nullptr;
  QualType ParmType;
  if (AL.hasParsedType()) {
    ParmType = S.GetTypeFromParser(AL.getTypeArg(), &DerefTypeLoc);

    unsigned SelectIdx = ~0U;
    if (ParmType->isReferenceType())
      SelectIdx = 0;
    else if (ParmType->isArrayType())
      SelectIdx = 1;

    if (SelectIdx != ~0U) {
      S.Diag(AL.getLoc(), diag::err_attribute_invalid_argument)
          << SelectIdx << AL;
      return;
    }
  }

  // To check if earlier decl attributes do not conflict the newly parsed ones
  // we always add (and check) the attribute to the canonical decl. We need
  // to repeat the check for attribute mutual exclusion because we're attaching
  // all of the attributes to the canonical declaration rather than the current
  // declaration.
  D = D->getCanonicalDecl();
  if (AL.getKind() == ParsedAttr::AT_Owner) {
    if (checkAttrMutualExclusion<PointerAttr>(S, D, AL))
      return;
    if (const auto *OAttr = D->getAttr<OwnerAttr>()) {
      const Type *ExistingDerefType = OAttr->getDerefTypeLoc()
                                          ? OAttr->getDerefType().getTypePtr()
                                          : nullptr;
      if (ExistingDerefType != ParmType.getTypePtrOrNull()) {
        S.Diag(AL.getLoc(), diag::err_attributes_are_not_compatible)
            << AL << OAttr
            << (AL.isRegularKeywordAttribute() ||
                OAttr->isRegularKeywordAttribute());
        S.Diag(OAttr->getLocation(), diag::note_conflicting_attribute);
      }
      return;
    }
    for (Decl *Redecl : D->redecls()) {
      Redecl->addAttr(::new (S.Context) OwnerAttr(S.Context, AL, DerefTypeLoc));
    }
  } else {
    if (checkAttrMutualExclusion<OwnerAttr>(S, D, AL))
      return;
    if (const auto *PAttr = D->getAttr<PointerAttr>()) {
      const Type *ExistingDerefType = PAttr->getDerefTypeLoc()
                                          ? PAttr->getDerefType().getTypePtr()
                                          : nullptr;
      if (ExistingDerefType != ParmType.getTypePtrOrNull()) {
        S.Diag(AL.getLoc(), diag::err_attributes_are_not_compatible)
            << AL << PAttr
            << (AL.isRegularKeywordAttribute() ||
                PAttr->isRegularKeywordAttribute());
        S.Diag(PAttr->getLocation(), diag::note_conflicting_attribute);
      }
      return;
    }
    for (Decl *Redecl : D->redecls()) {
      Redecl->addAttr(::new (S.Context)
                          PointerAttr(S.Context, AL, DerefTypeLoc));
    }
  }
}

static void handleRandomizeLayoutAttr(Sema &S, Decl *D, const ParsedAttr &AL) {
  if (checkAttrMutualExclusion<NoRandomizeLayoutAttr>(S, D, AL))
    return;
  if (!D->hasAttr<RandomizeLayoutAttr>())
    D->addAttr(::new (S.Context) RandomizeLayoutAttr(S.Context, AL));
}

static void handleNoRandomizeLayoutAttr(Sema &S, Decl *D,
                                        const ParsedAttr &AL) {
  if (checkAttrMutualExclusion<RandomizeLayoutAttr>(S, D, AL))
    return;
  if (!D->hasAttr<NoRandomizeLayoutAttr>())
    D->addAttr(::new (S.Context) NoRandomizeLayoutAttr(S.Context, AL));
}

bool Sema::CheckCallingConvAttr(const ParsedAttr &Attrs, CallingConv &CC,
                                const FunctionDecl *FD,
                                CUDAFunctionTarget CFT) {
  if (Attrs.isInvalid())
    return true;

  if (Attrs.hasProcessingCache()) {
    CC = (CallingConv) Attrs.getProcessingCache();
    return false;
  }

  unsigned ReqArgs = Attrs.getKind() == ParsedAttr::AT_Pcs ? 1 : 0;
  if (!Attrs.checkExactlyNumArgs(*this, ReqArgs)) {
    Attrs.setInvalid();
    return true;
  }

  const TargetInfo &TI = Context.getTargetInfo();
  // TODO: diagnose uses of these conventions on the wrong target.
  switch (Attrs.getKind()) {
  case ParsedAttr::AT_CDecl:
    CC = TI.getDefaultCallingConv();
    break;
  case ParsedAttr::AT_FastCall:
    CC = CC_X86FastCall;
    break;
  case ParsedAttr::AT_StdCall:
    CC = CC_X86StdCall;
    break;
  case ParsedAttr::AT_ThisCall:
    CC = CC_X86ThisCall;
    break;
  case ParsedAttr::AT_Pascal:
    CC = CC_X86Pascal;
    break;
  case ParsedAttr::AT_SwiftCall:
    CC = CC_Swift;
    break;
  case ParsedAttr::AT_SwiftAsyncCall:
    CC = CC_SwiftAsync;
    break;
  case ParsedAttr::AT_VectorCall:
    CC = CC_X86VectorCall;
    break;
  case ParsedAttr::AT_AArch64VectorPcs:
    CC = CC_AArch64VectorCall;
    break;
  case ParsedAttr::AT_AArch64SVEPcs:
    CC = CC_AArch64SVEPCS;
    break;
  case ParsedAttr::AT_AMDGPUKernelCall:
    CC = CC_AMDGPUKernelCall;
    break;
  case ParsedAttr::AT_RegCall:
    CC = CC_X86RegCall;
    break;
  case ParsedAttr::AT_MSABI:
    CC = Context.getTargetInfo().getTriple().isOSWindows() ? CC_C :
                                                             CC_Win64;
    break;
  case ParsedAttr::AT_SysVABI:
    CC = Context.getTargetInfo().getTriple().isOSWindows() ? CC_X86_64SysV :
                                                             CC_C;
    break;
  case ParsedAttr::AT_Pcs: {
    StringRef StrRef;
    if (!checkStringLiteralArgumentAttr(Attrs, 0, StrRef)) {
      Attrs.setInvalid();
      return true;
    }
    if (StrRef == "aapcs") {
      CC = CC_AAPCS;
      break;
    } else if (StrRef == "aapcs-vfp") {
      CC = CC_AAPCS_VFP;
      break;
    }

    Attrs.setInvalid();
    Diag(Attrs.getLoc(), diag::err_invalid_pcs);
    return true;
  }
  case ParsedAttr::AT_IntelOclBicc:
    CC = CC_IntelOclBicc;
    break;
  case ParsedAttr::AT_PreserveMost:
    CC = CC_PreserveMost;
    break;
  case ParsedAttr::AT_PreserveAll:
    CC = CC_PreserveAll;
    break;
  case ParsedAttr::AT_M68kRTD:
    CC = CC_M68kRTD;
    break;
  default: llvm_unreachable("unexpected attribute kind");
  }

  TargetInfo::CallingConvCheckResult A = TargetInfo::CCCR_OK;
  // CUDA functions may have host and/or device attributes which indicate
  // their targeted execution environment, therefore the calling convention
  // of functions in CUDA should be checked against the target deduced based
  // on their host/device attributes.
  if (LangOpts.CUDA) {
    auto *Aux = Context.getAuxTargetInfo();
    assert(FD || CFT != CFT_InvalidTarget);
    auto CudaTarget = FD ? IdentifyCUDATarget(FD) : CFT;
    bool CheckHost = false, CheckDevice = false;
    switch (CudaTarget) {
    case CFT_HostDevice:
      CheckHost = true;
      CheckDevice = true;
      break;
    case CFT_Host:
      CheckHost = true;
      break;
    case CFT_Device:
    case CFT_Global:
      CheckDevice = true;
      break;
    case CFT_InvalidTarget:
      llvm_unreachable("unexpected cuda target");
    }
    auto *HostTI = LangOpts.CUDAIsDevice ? Aux : &TI;
    auto *DeviceTI = LangOpts.CUDAIsDevice ? &TI : Aux;
    if (CheckHost && HostTI)
      A = HostTI->checkCallingConvention(CC);
    if (A == TargetInfo::CCCR_OK && CheckDevice && DeviceTI)
      A = DeviceTI->checkCallingConvention(CC);
  } else {
    A = TI.checkCallingConvention(CC);
  }

  switch (A) {
  case TargetInfo::CCCR_OK:
    break;

  case TargetInfo::CCCR_Ignore:
    // Treat an ignored convention as if it was an explicit C calling convention
    // attribute. For example, __stdcall on Win x64 functions as __cdecl, so
    // that command line flags that change the default convention to
    // __vectorcall don't affect declarations marked __stdcall.
    CC = CC_C;
    break;

  case TargetInfo::CCCR_Error:
    Diag(Attrs.getLoc(), diag::error_cconv_unsupported)
        << Attrs << (int)CallingConventionIgnoredReason::ForThisTarget;
    break;

  case TargetInfo::CCCR_Warning: {
    Diag(Attrs.getLoc(), diag::warn_cconv_unsupported)
        << Attrs << (int)CallingConventionIgnoredReason::ForThisTarget;

    // This convention is not valid for the target. Use the default function or
    // method calling convention.
    bool IsCXXMethod = false, IsVariadic = false;
    if (FD) {
      IsCXXMethod = FD->isCXXInstanceMember();
      IsVariadic = FD->isVariadic();
    }
    CC = Context.getDefaultCallingConvention(IsVariadic, IsCXXMethod);
    break;
  }
  }

  Attrs.setProcessingCache((unsigned) CC);
  return false;
}

/// Pointer-like types in the default address space.
static bool isValidSwiftContextType(QualType Ty) {
  if (!Ty->hasPointerRepresentation())
    return Ty->isDependentType();
  return Ty->getPointeeType().getAddressSpace() == LangAS::Default;
}

/// Pointers and references in the default address space.
static bool isValidSwiftIndirectResultType(QualType Ty) {
  if (const auto *PtrType = Ty->getAs<PointerType>()) {
    Ty = PtrType->getPointeeType();
  } else if (const auto *RefType = Ty->getAs<ReferenceType>()) {
    Ty = RefType->getPointeeType();
  } else {
    return Ty->isDependentType();
  }
  return Ty.getAddressSpace() == LangAS::Default;
}

/// Pointers and references to pointers in the default address space.
static bool isValidSwiftErrorResultType(QualType Ty) {
  if (const auto *PtrType = Ty->getAs<PointerType>()) {
    Ty = PtrType->getPointeeType();
  } else if (const auto *RefType = Ty->getAs<ReferenceType>()) {
    Ty = RefType->getPointeeType();
  } else {
    return Ty->isDependentType();
  }
  if (!Ty.getQualifiers().empty())
    return false;
  return isValidSwiftContextType(Ty);
}

void Sema::AddParameterABIAttr(Decl *D, const AttributeCommonInfo &CI,
                               ParameterABI abi) {

  QualType type = cast<ParmVarDecl>(D)->getType();

  if (auto existingAttr = D->getAttr<ParameterABIAttr>()) {
    if (existingAttr->getABI() != abi) {
      Diag(CI.getLoc(), diag::err_attributes_are_not_compatible)
          << getParameterABISpelling(abi) << existingAttr
          << (CI.isRegularKeywordAttribute() ||
              existingAttr->isRegularKeywordAttribute());
      Diag(existingAttr->getLocation(), diag::note_conflicting_attribute);
      return;
    }
  }

  switch (abi) {
  case ParameterABI::Ordinary:
    llvm_unreachable("explicit attribute for ordinary parameter ABI?");

  case ParameterABI::SwiftContext:
    if (!isValidSwiftContextType(type)) {
      Diag(CI.getLoc(), diag::err_swift_abi_parameter_wrong_type)
          << getParameterABISpelling(abi) << /*pointer to pointer */ 0 << type;
    }
    D->addAttr(::new (Context) SwiftContextAttr(Context, CI));
    return;

  case ParameterABI::SwiftAsyncContext:
    if (!isValidSwiftContextType(type)) {
      Diag(CI.getLoc(), diag::err_swift_abi_parameter_wrong_type)
          << getParameterABISpelling(abi) << /*pointer to pointer */ 0 << type;
    }
    D->addAttr(::new (Context) SwiftAsyncContextAttr(Context, CI));
    return;

  case ParameterABI::SwiftErrorResult:
    if (!isValidSwiftErrorResultType(type)) {
      Diag(CI.getLoc(), diag::err_swift_abi_parameter_wrong_type)
          << getParameterABISpelling(abi) << /*pointer to pointer */ 1 << type;
    }
    D->addAttr(::new (Context) SwiftErrorResultAttr(Context, CI));
    return;

  case ParameterABI::SwiftIndirectResult:
    if (!isValidSwiftIndirectResultType(type)) {
      Diag(CI.getLoc(), diag::err_swift_abi_parameter_wrong_type)
          << getParameterABISpelling(abi) << /*pointer*/ 0 << type;
    }
    D->addAttr(::new (Context) SwiftIndirectResultAttr(Context, CI));
    return;
  }
  llvm_unreachable("bad parameter ABI attribute");
}

/// Checks a regparm attribute, returning true if it is ill-formed and
/// otherwise setting numParams to the appropriate value.
bool Sema::CheckRegparmAttr(const ParsedAttr &AL, unsigned &numParams) {
  if (AL.isInvalid())
    return true;

  if (!AL.checkExactlyNumArgs(*this, 1)) {
    AL.setInvalid();
    return true;
  }

<<<<<<< HEAD
  uint32_t NP;
  Expr *NumParamsExpr = AL.getArgAsExpr(0);
  if (!checkUInt32Argument(*this, AL, NumParamsExpr, NP)) {
    AL.setInvalid();
    return true;
=======
  QualType NewTy = NewElemTy;
  if (VectorSize.getBoolValue()) {
    NewTy = Context.getVectorType(NewTy, VectorSize.getZExtValue(),
                                  VectorKind::Generic);
  } else if (const auto *OldVT = OldTy->getAs<VectorType>()) {
    // Complex machine mode does not support base vector types.
    if (ComplexMode) {
      Diag(AttrLoc, diag::err_complex_mode_vector_type);
      return;
    }
    unsigned NumElements = Context.getTypeSize(OldElemTy) *
                           OldVT->getNumElements() /
                           Context.getTypeSize(NewElemTy);
    NewTy =
        Context.getVectorType(NewElemTy, NumElements, OldVT->getVectorKind());
>>>>>>> ae7b20b5
  }

  if (Context.getTargetInfo().getRegParmMax() == 0) {
    Diag(AL.getLoc(), diag::err_attribute_regparm_wrong_platform)
      << NumParamsExpr->getSourceRange();
    AL.setInvalid();
    return true;
  }

  numParams = NP;
  if (numParams > Context.getTargetInfo().getRegParmMax()) {
    Diag(AL.getLoc(), diag::err_attribute_regparm_invalid_number)
      << Context.getTargetInfo().getRegParmMax() << NumParamsExpr->getSourceRange();
    AL.setInvalid();
    return true;
  }

  return false;
}

// Helper to get CudaArch.
static CudaArch getCudaArch(const TargetInfo &TI) {
  if (!TI.getTriple().isNVPTX())
    llvm_unreachable("getCudaArch is only valid for NVPTX triple");
  auto &TO = TI.getTargetOpts();
  return StringToCudaArch(TO.CPU);
}

// Checks whether an argument of launch_bounds attribute is
// acceptable, performs implicit conversion to Rvalue, and returns
// non-nullptr Expr result on success. Otherwise, it returns nullptr
// and may output an error.
static Expr *makeLaunchBoundsArgExpr(Sema &S, Expr *E,
                                     const CUDALaunchBoundsAttr &AL,
                                     const unsigned Idx) {
  if (S.DiagnoseUnexpandedParameterPack(E))
    return nullptr;

  // Accept template arguments for now as they depend on something else.
  // We'll get to check them when they eventually get instantiated.
  if (E->isValueDependent())
    return E;

  std::optional<llvm::APSInt> I = llvm::APSInt(64);
  if (!(I = E->getIntegerConstantExpr(S.Context))) {
    S.Diag(E->getExprLoc(), diag::err_attribute_argument_n_type)
        << &AL << Idx << AANT_ArgumentIntegerConstant << E->getSourceRange();
    return nullptr;
  }
  // Make sure we can fit it in 32 bits.
  if (!I->isIntN(32)) {
    S.Diag(E->getExprLoc(), diag::err_ice_too_large)
        << toString(*I, 10, false) << 32 << /* Unsigned */ 1;
    return nullptr;
  }
  if (*I < 0)
    S.Diag(E->getExprLoc(), diag::warn_attribute_argument_n_negative)
        << &AL << Idx << E->getSourceRange();

  // We may need to perform implicit conversion of the argument.
  InitializedEntity Entity = InitializedEntity::InitializeParameter(
      S.Context, S.Context.getConstType(S.Context.IntTy), /*consume*/ false);
  ExprResult ValArg = S.PerformCopyInitialization(Entity, SourceLocation(), E);
  assert(!ValArg.isInvalid() &&
         "Unexpected PerformCopyInitialization() failure.");

  return ValArg.getAs<Expr>();
}

CUDALaunchBoundsAttr *
Sema::CreateLaunchBoundsAttr(const AttributeCommonInfo &CI, Expr *MaxThreads,
                             Expr *MinBlocks, Expr *MaxBlocks) {
  CUDALaunchBoundsAttr TmpAttr(Context, CI, MaxThreads, MinBlocks, MaxBlocks);
  MaxThreads = makeLaunchBoundsArgExpr(*this, MaxThreads, TmpAttr, 0);
  if (!MaxThreads)
    return nullptr;

  if (MinBlocks) {
    MinBlocks = makeLaunchBoundsArgExpr(*this, MinBlocks, TmpAttr, 1);
    if (!MinBlocks)
      return nullptr;
  }

  if (MaxBlocks) {
    // '.maxclusterrank' ptx directive requires .target sm_90 or higher.
    auto SM = getCudaArch(Context.getTargetInfo());
    if (SM == CudaArch::UNKNOWN || SM < CudaArch::SM_90) {
      Diag(MaxBlocks->getBeginLoc(), diag::warn_cuda_maxclusterrank_sm_90)
          << CudaArchToString(SM) << CI << MaxBlocks->getSourceRange();
      // Ignore it by setting MaxBlocks to null;
      MaxBlocks = nullptr;
    } else {
      MaxBlocks = makeLaunchBoundsArgExpr(*this, MaxBlocks, TmpAttr, 2);
      if (!MaxBlocks)
        return nullptr;
    }
  }

  return ::new (Context)
      CUDALaunchBoundsAttr(Context, CI, MaxThreads, MinBlocks, MaxBlocks);
}

void Sema::AddLaunchBoundsAttr(Decl *D, const AttributeCommonInfo &CI,
                               Expr *MaxThreads, Expr *MinBlocks,
                               Expr *MaxBlocks) {
  if (auto *Attr = CreateLaunchBoundsAttr(CI, MaxThreads, MinBlocks, MaxBlocks))
    D->addAttr(Attr);
}

static void handleLaunchBoundsAttr(Sema &S, Decl *D, const ParsedAttr &AL) {
  if (!AL.checkAtLeastNumArgs(S, 1) || !AL.checkAtMostNumArgs(S, 3))
    return;

  S.AddLaunchBoundsAttr(D, AL, AL.getArgAsExpr(0),
                        AL.getNumArgs() > 1 ? AL.getArgAsExpr(1) : nullptr,
                        AL.getNumArgs() > 2 ? AL.getArgAsExpr(2) : nullptr);
}

static void handleArgumentWithTypeTagAttr(Sema &S, Decl *D,
                                          const ParsedAttr &AL) {
  if (!AL.isArgIdent(0)) {
    S.Diag(AL.getLoc(), diag::err_attribute_argument_n_type)
        << AL << /* arg num = */ 1 << AANT_ArgumentIdentifier;
    return;
  }

  ParamIdx ArgumentIdx;
  if (!checkFunctionOrMethodParameterIndex(S, D, AL, 2, AL.getArgAsExpr(1),
                                           ArgumentIdx))
    return;

  ParamIdx TypeTagIdx;
  if (!checkFunctionOrMethodParameterIndex(S, D, AL, 3, AL.getArgAsExpr(2),
                                           TypeTagIdx))
    return;

  bool IsPointer = AL.getAttrName()->getName() == "pointer_with_type_tag";
  if (IsPointer) {
    // Ensure that buffer has a pointer type.
    unsigned ArgumentIdxAST = ArgumentIdx.getASTIndex();
    if (ArgumentIdxAST >= getFunctionOrMethodNumParams(D) ||
        !getFunctionOrMethodParamType(D, ArgumentIdxAST)->isPointerType())
      S.Diag(AL.getLoc(), diag::err_attribute_pointers_only) << AL << 0;
  }

  D->addAttr(::new (S.Context) ArgumentWithTypeTagAttr(
      S.Context, AL, AL.getArgAsIdent(0)->Ident, ArgumentIdx, TypeTagIdx,
      IsPointer));
}

static void handleTypeTagForDatatypeAttr(Sema &S, Decl *D,
                                         const ParsedAttr &AL) {
  if (!AL.isArgIdent(0)) {
    S.Diag(AL.getLoc(), diag::err_attribute_argument_n_type)
        << AL << 1 << AANT_ArgumentIdentifier;
    return;
  }

  if (!AL.checkExactlyNumArgs(S, 1))
    return;

  if (!isa<VarDecl>(D)) {
    S.Diag(AL.getLoc(), diag::err_attribute_wrong_decl_type)
        << AL << AL.isRegularKeywordAttribute() << ExpectedVariable;
    return;
  }

  IdentifierInfo *PointerKind = AL.getArgAsIdent(0)->Ident;
  TypeSourceInfo *MatchingCTypeLoc = nullptr;
  S.GetTypeFromParser(AL.getMatchingCType(), &MatchingCTypeLoc);
  assert(MatchingCTypeLoc && "no type source info for attribute argument");

  D->addAttr(::new (S.Context) TypeTagForDatatypeAttr(
      S.Context, AL, PointerKind, MatchingCTypeLoc, AL.getLayoutCompatible(),
      AL.getMustBeNull()));
}

/// Give a warning for duplicate attributes, return true if duplicate.
template <typename AttrType>
static bool checkForDuplicateAttribute(Sema &S, Decl *D,
                                       const ParsedAttr &Attr) {
  // Give a warning for duplicates but not if it's one we've implicitly added.
  auto *A = D->getAttr<AttrType>();
  if (A && !A->isImplicit()) {
    S.Diag(Attr.getLoc(), diag::warn_duplicate_attribute_exact) << A;
    return true;
  }
  return false;
}

void Sema::AddSYCLIntelNoGlobalWorkOffsetAttr(Decl *D,
                                              const AttributeCommonInfo &CI,
                                              Expr *E) {
  if (!E->isValueDependent()) {
    // Validate that we have an integer constant expression and then store the
    // converted constant expression into the semantic attribute so that we
    // don't have to evaluate it again later.
    llvm::APSInt ArgVal;
    ExprResult Res = VerifyIntegerConstantExpression(E, &ArgVal);
    if (Res.isInvalid())
      return;
    E = Res.get();

    // Check to see if there's a duplicate attribute with different values
    // already applied to the declaration.
    if (const auto *DeclAttr = D->getAttr<SYCLIntelNoGlobalWorkOffsetAttr>()) {
      // If the other attribute argument is instantiation dependent, we won't
      // have converted it to a constant expression yet and thus we test
      // whether this is a null pointer.
      if (const auto *DeclExpr = dyn_cast<ConstantExpr>(DeclAttr->getValue())) {
        if (ArgVal != DeclExpr->getResultAsAPSInt()) {
          Diag(CI.getLoc(), diag::warn_duplicate_attribute) << CI;
          Diag(DeclAttr->getLoc(), diag::note_previous_attribute);
        }
        // Drop the duplicate attribute.
        return;
      }
    }
  }

  D->addAttr(::new (Context) SYCLIntelNoGlobalWorkOffsetAttr(Context, CI, E));
}

SYCLIntelNoGlobalWorkOffsetAttr *Sema::MergeSYCLIntelNoGlobalWorkOffsetAttr(
    Decl *D, const SYCLIntelNoGlobalWorkOffsetAttr &A) {
  // Check to see if there's a duplicate attribute with different values
  // already applied to the declaration.
  if (const auto *DeclAttr = D->getAttr<SYCLIntelNoGlobalWorkOffsetAttr>()) {
    if (const auto *DeclExpr = dyn_cast<ConstantExpr>(DeclAttr->getValue())) {
      if (const auto *MergeExpr = dyn_cast<ConstantExpr>(A.getValue())) {
        if (DeclExpr->getResultAsAPSInt() != MergeExpr->getResultAsAPSInt()) {
          Diag(DeclAttr->getLoc(), diag::warn_duplicate_attribute) << &A;
          Diag(A.getLoc(), diag::note_previous_attribute);
        }
        // Do not add a duplicate attribute.
        return nullptr;
      }
    }
  }
  return ::new (Context)
      SYCLIntelNoGlobalWorkOffsetAttr(Context, A, A.getValue());
}

static void handleSYCLIntelNoGlobalWorkOffsetAttr(Sema &S, Decl *D,
                                                  const ParsedAttr &A) {
  // If no attribute argument is specified, set to default value '1'.
  Expr *E = A.isArgExpr(0)
                ? A.getArgAsExpr(0)
                : IntegerLiteral::Create(S.Context, llvm::APInt(32, 1),
                                         S.Context.IntTy, A.getLoc());

  S.AddSYCLIntelNoGlobalWorkOffsetAttr(D, A, E);
}

/// Handle the [[intel::singlepump]] attribute.
static void handleSYCLIntelSinglePumpAttr(Sema &S, Decl *D,
                                          const ParsedAttr &AL) {
  // 'singlepump' Attribute does not take any argument. Give a warning for
  // duplicate attributes but not if it's one we've implicitly added and drop
  // any duplicates.
  if (const auto *ExistingAttr = D->getAttr<SYCLIntelSinglePumpAttr>()) {
    if (ExistingAttr && !ExistingAttr->isImplicit()) {
      S.Diag(AL.getLoc(), diag::warn_duplicate_attribute_exact) << &AL;
      S.Diag(ExistingAttr->getLoc(), diag::note_previous_attribute);
      return;
    }
  }

  // If the declaration does not have an [[intel::fpga_memory]]
  // attribute, this creates one as an implicit attribute.
  if (!D->hasAttr<SYCLIntelMemoryAttr>())
    D->addAttr(SYCLIntelMemoryAttr::CreateImplicit(
        S.Context, SYCLIntelMemoryAttr::Default));

  D->addAttr(::new (S.Context) SYCLIntelSinglePumpAttr(S.Context, AL));
}

/// Handle the [[intel::doublepump]] attribute.
static void handleSYCLIntelDoublePumpAttr(Sema &S, Decl *D,
                                          const ParsedAttr &AL) {
  // 'doublepump' Attribute does not take any argument. Give a warning for
  // duplicate attributes but not if it's one we've implicitly added and drop
  // any duplicates.
  if (const auto *ExistingAttr = D->getAttr<SYCLIntelDoublePumpAttr>()) {
    if (ExistingAttr && !ExistingAttr->isImplicit()) {
      S.Diag(AL.getLoc(), diag::warn_duplicate_attribute_exact) << &AL;
      S.Diag(ExistingAttr->getLoc(), diag::note_previous_attribute);
      return;
    }
  }

  // If the declaration does not have an [[intel::fpga_memory]]
  // attribute, this creates one as an implicit attribute.
  if (!D->hasAttr<SYCLIntelMemoryAttr>())
    D->addAttr(SYCLIntelMemoryAttr::CreateImplicit(
        S.Context, SYCLIntelMemoryAttr::Default));

  D->addAttr(::new (S.Context) SYCLIntelDoublePumpAttr(S.Context, AL));
}

/// Handle the [[intel::fpga_memory]] attribute.
/// This is incompatible with the [[intel::fpga_register]] attribute.
static void handleSYCLIntelMemoryAttr(Sema &S, Decl *D,
                                  const ParsedAttr &AL) {
  checkForDuplicateAttribute<SYCLIntelMemoryAttr>(S, D, AL);
  if (checkAttrMutualExclusion<SYCLIntelRegisterAttr>(S, D, AL))
    return;

  SYCLIntelMemoryAttr::MemoryKind Kind;
  if (AL.getNumArgs() == 0)
    Kind = SYCLIntelMemoryAttr::Default;
  else {
    StringRef Str;
    if (!S.checkStringLiteralArgumentAttr(AL, 0, Str))
      return;
    if (Str.empty() ||
        !SYCLIntelMemoryAttr::ConvertStrToMemoryKind(Str, Kind)) {
      SmallString<256> ValidStrings;
      SYCLIntelMemoryAttr::generateValidStrings(ValidStrings);
      S.Diag(AL.getLoc(), diag::err_intel_fpga_memory_arg_invalid)
          << AL << ValidStrings;
      return;
    }
  }

  // We are adding a user memory attribute, drop any implicit default.
  if (auto *MA = D->getAttr<SYCLIntelMemoryAttr>())
    if (MA->isImplicit())
      D->dropAttr<SYCLIntelMemoryAttr>();

  D->addAttr(::new (S.Context) SYCLIntelMemoryAttr(S.Context, AL, Kind));
}

/// Check for and diagnose attributes incompatible with register.
/// return true if any incompatible attributes exist.
static bool checkIntelFPGARegisterAttrCompatibility(Sema &S, Decl *D,
                                                    const ParsedAttr &Attr) {
  bool InCompat = false;
  if (auto *MA = D->getAttr<SYCLIntelMemoryAttr>())
    if (!MA->isImplicit() &&
        checkAttrMutualExclusion<SYCLIntelMemoryAttr>(S, D, Attr))
      InCompat = true;

  return InCompat;
}

/// Handle the [[intel::fpga_register]] attribute.
/// This is incompatible with most of the other memory attributes.
static void handleSYCLIntelRegisterAttr(Sema &S, Decl *D,
		                        const ParsedAttr &A) {

  // 'fpga_register' Attribute does not take any argument. Give a warning for
  // duplicate attributes but not if it's one we've implicitly added and drop
  // any duplicates.
  if (const auto *ExistingAttr = D->getAttr<SYCLIntelRegisterAttr>()) {
    if (ExistingAttr && !ExistingAttr->isImplicit()) {
      S.Diag(A.getLoc(), diag::warn_duplicate_attribute_exact) << &A;
      S.Diag(ExistingAttr->getLoc(), diag::note_previous_attribute);
      return;
    }
  }

  if (checkIntelFPGARegisterAttrCompatibility(S, D, A))
    return;

  handleSimpleAttribute<SYCLIntelRegisterAttr>(S, D, A);
}

/// Handle the [[intel::bankwidth]] and [[intel::numbanks]] attributes.
/// These require a single constant power of two greater than zero.
/// These are incompatible with the register attribute.
/// The numbanks and bank_bits attributes are related.  If bank_bits exists
/// when handling numbanks they are checked for consistency.

void Sema::AddSYCLIntelBankWidthAttr(Decl *D, const AttributeCommonInfo &CI,
                                     Expr *E) {
  if (!E->isValueDependent()) {
    // Validate that we have an integer constant expression and then store the
    // converted constant expression into the semantic attribute so that we
    // don't have to evaluate it again later.
    llvm::APSInt ArgVal;
    ExprResult Res = VerifyIntegerConstantExpression(E, &ArgVal);
    if (Res.isInvalid())
      return;
    E = Res.get();

    // This attribute requires a strictly positive value.
    if (ArgVal <= 0) {
      Diag(E->getExprLoc(), diag::err_attribute_requires_positive_integer)
          << CI << /*positive*/ 0;
      return;
    }

    // This attribute requires a single constant power of two greater than zero.
    if (!ArgVal.isPowerOf2()) {
      Diag(E->getExprLoc(), diag::err_attribute_argument_not_power_of_two)
          << CI;
      return;
    }

    // Check to see if there's a duplicate attribute with different values
    // already applied to the declaration.
    if (const auto *DeclAttr = D->getAttr<SYCLIntelBankWidthAttr>()) {
      // If the other attribute argument is instantiation dependent, we won't
      // have converted it to a constant expression yet and thus we test
      // whether this is a null pointer.
      if (const auto *DeclExpr = dyn_cast<ConstantExpr>(DeclAttr->getValue())) {
        if (ArgVal != DeclExpr->getResultAsAPSInt()) {
          Diag(CI.getLoc(), diag::warn_duplicate_attribute) << CI;
          Diag(DeclAttr->getLoc(), diag::note_previous_attribute);
        }
        // Drop the duplicate attribute.
        return;
      }
    }
  }

  // If the declaration does not have an [[intel::fpga_memory]]
  // attribute, this creates one as an implicit attribute.
  if (!D->hasAttr<SYCLIntelMemoryAttr>())
    D->addAttr(SYCLIntelMemoryAttr::CreateImplicit(
        Context, SYCLIntelMemoryAttr::Default));

  D->addAttr(::new (Context) SYCLIntelBankWidthAttr(Context, CI, E));
}

SYCLIntelBankWidthAttr *
Sema::MergeSYCLIntelBankWidthAttr(Decl *D, const SYCLIntelBankWidthAttr &A) {
  // Check to see if there's a duplicate attribute with different values
  // already applied to the declaration.
  if (const auto *DeclAttr = D->getAttr<SYCLIntelBankWidthAttr>()) {
    const auto *DeclExpr = dyn_cast<ConstantExpr>(DeclAttr->getValue());
    const auto *MergeExpr = dyn_cast<ConstantExpr>(A.getValue());
    if (DeclExpr && MergeExpr &&
        DeclExpr->getResultAsAPSInt() != MergeExpr->getResultAsAPSInt()) {
      Diag(DeclAttr->getLoc(), diag::warn_duplicate_attribute) << &A;
      Diag(A.getLoc(), diag::note_previous_attribute);
      return nullptr;
    }
  }

  return ::new (Context) SYCLIntelBankWidthAttr(Context, A, A.getValue());
}

static void handleSYCLIntelBankWidthAttr(Sema &S, Decl *D,
                                         const ParsedAttr &A) {
  S.AddSYCLIntelBankWidthAttr(D, A, A.getArgAsExpr(0));
}

void Sema::AddSYCLIntelNumBanksAttr(Decl *D, const AttributeCommonInfo &CI,
                                    Expr *E) {
  if (!E->isValueDependent()) {
    // Validate that we have an integer constant expression and then store the
    // converted constant expression into the semantic attribute so that we
    // don't have to evaluate it again later.
    llvm::APSInt ArgVal;
    ExprResult Res = VerifyIntegerConstantExpression(E, &ArgVal);
    if (Res.isInvalid())
      return;
    E = Res.get();

    // This attribute requires a strictly positive value.
    if (ArgVal <= 0) {
      Diag(E->getExprLoc(), diag::err_attribute_requires_positive_integer)
          << CI << /*positive*/ 0;
      return;
    }

    // This attribute requires a single constant power of two greater than zero.
    if (!ArgVal.isPowerOf2()) {
      Diag(E->getExprLoc(), diag::err_attribute_argument_not_power_of_two)
          << CI;
      return;
    }

    // Check or add the related BankBits attribute.
    if (auto *BBA = D->getAttr<SYCLIntelBankBitsAttr>()) {
      unsigned NumBankBits = BBA->args_size();
      if (NumBankBits != ArgVal.ceilLogBase2()) {
        Diag(E->getExprLoc(), diag::err_bankbits_numbanks_conflicting) << CI;
        return;
      }
    }

    // Check to see if there's a duplicate attribute with different values
    // already applied to the declaration.
    if (const auto *DeclAttr = D->getAttr<SYCLIntelNumBanksAttr>()) {
      // If the other attribute argument is instantiation dependent, we won't
      // have converted it to a constant expression yet and thus we test
      // whether this is a null pointer.
      if (const auto *DeclExpr = dyn_cast<ConstantExpr>(DeclAttr->getValue())) {
        if (ArgVal != DeclExpr->getResultAsAPSInt()) {
          Diag(CI.getLoc(), diag::warn_duplicate_attribute) << CI;
          Diag(DeclAttr->getLoc(), diag::note_previous_attribute);
        }
        // Drop the duplicate attribute.
        return;
      }
    }
  }

  // If the declaration does not have an [[intel::fpga_memory]]
  // attribute, this creates one as an implicit attribute.
  if (!D->hasAttr<SYCLIntelMemoryAttr>())
    D->addAttr(SYCLIntelMemoryAttr::CreateImplicit(
        Context, SYCLIntelMemoryAttr::Default));

  // We are adding a user NumBanks attribute, drop any implicit default.
  if (auto *NBA = D->getAttr<SYCLIntelNumBanksAttr>()) {
    if (NBA->isImplicit())
      D->dropAttr<SYCLIntelNumBanksAttr>();
  }

  D->addAttr(::new (Context) SYCLIntelNumBanksAttr(Context, CI, E));
}

SYCLIntelNumBanksAttr *
Sema::MergeSYCLIntelNumBanksAttr(Decl *D, const SYCLIntelNumBanksAttr &A) {
  // Check to see if there's a duplicate attribute with different values
  // already applied to the declaration.
  if (const auto *DeclAttr = D->getAttr<SYCLIntelNumBanksAttr>()) {
    const auto *DeclExpr = dyn_cast<ConstantExpr>(DeclAttr->getValue());
    const auto *MergeExpr = dyn_cast<ConstantExpr>(A.getValue());
    if (DeclExpr && MergeExpr &&
        DeclExpr->getResultAsAPSInt() != MergeExpr->getResultAsAPSInt()) {
      Diag(DeclAttr->getLoc(), diag::warn_duplicate_attribute) << &A;
      Diag(A.getLoc(), diag::note_previous_attribute);
      return nullptr;
    }
  }

  return ::new (Context) SYCLIntelNumBanksAttr(Context, A, A.getValue());
}

static void handleSYCLIntelNumBanksAttr(Sema &S, Decl *D, const ParsedAttr &A) {
  S.AddSYCLIntelNumBanksAttr(D, A, A.getArgAsExpr(0));
}

static void handleIntelSimpleDualPortAttr(Sema &S, Decl *D,
                                          const ParsedAttr &AL) {
  // 'simple_dual_port' Attribute does not take any argument. Give a warning for
  // duplicate attributes but not if it's one we've implicitly added and drop
  // any duplicates.
  if (const auto *ExistingAttr = D->getAttr<SYCLIntelSimpleDualPortAttr>()) {
    if (ExistingAttr && !ExistingAttr->isImplicit()) {
      S.Diag(AL.getLoc(), diag::warn_duplicate_attribute_exact) << &AL;
      S.Diag(ExistingAttr->getLoc(), diag::note_previous_attribute);
      return;
    }
  }

  if (!D->hasAttr<SYCLIntelMemoryAttr>())
    D->addAttr(SYCLIntelMemoryAttr::CreateImplicit(
        S.Context, SYCLIntelMemoryAttr::Default));

  D->addAttr(::new (S.Context)
                 SYCLIntelSimpleDualPortAttr(S.Context, AL));
}

void Sema::AddSYCLIntelMaxReplicatesAttr(Decl *D, const AttributeCommonInfo &CI,
                                         Expr *E) {
  if (!E->isValueDependent()) {
    // Validate that we have an integer constant expression and then store the
    // converted constant expression into the semantic attribute so that we
    // don't have to evaluate it again later.
    llvm::APSInt ArgVal;
    ExprResult Res = VerifyIntegerConstantExpression(E, &ArgVal);
    if (Res.isInvalid())
      return;
    E = Res.get();
    // This attribute requires a strictly positive value.
    if (ArgVal <= 0) {
      Diag(E->getExprLoc(), diag::err_attribute_requires_positive_integer)
          << CI << /*positive*/ 0;
      return;
    }
    // Check to see if there's a duplicate attribute with different values
    // already applied to the declaration.
    if (const auto *DeclAttr = D->getAttr<SYCLIntelMaxReplicatesAttr>()) {
      // If the other attribute argument is instantiation dependent, we won't
      // have converted it to a constant expression yet and thus we test
      // whether this is a null pointer.
      if (const auto *DeclExpr = dyn_cast<ConstantExpr>(DeclAttr->getValue())) {
        if (ArgVal != DeclExpr->getResultAsAPSInt()) {
          Diag(CI.getLoc(), diag::warn_duplicate_attribute) << CI;
          Diag(DeclAttr->getLoc(), diag::note_previous_attribute);
        }
        // Drop the duplicate attribute.
        return;
      }
    }
  }

  // If the declaration does not have an [[intel::fpga_memory]]
  // attribute, this creates one as an implicit attribute.
  if (!D->hasAttr<SYCLIntelMemoryAttr>())
    D->addAttr(SYCLIntelMemoryAttr::CreateImplicit(
        Context, SYCLIntelMemoryAttr::Default));

  D->addAttr(::new (Context) SYCLIntelMaxReplicatesAttr(Context, CI, E));
}

SYCLIntelMaxReplicatesAttr *
Sema::MergeSYCLIntelMaxReplicatesAttr(Decl *D,
                                      const SYCLIntelMaxReplicatesAttr &A) {
  // Check to see if there's a duplicate attribute with different values
  // already applied to the declaration.
  if (const auto *DeclAttr = D->getAttr<SYCLIntelMaxReplicatesAttr>()) {
    if (const auto *DeclExpr = dyn_cast<ConstantExpr>(DeclAttr->getValue())) {
      if (const auto *MergeExpr = dyn_cast<ConstantExpr>(A.getValue())) {
        if (DeclExpr->getResultAsAPSInt() != MergeExpr->getResultAsAPSInt()) {
          Diag(DeclAttr->getLoc(), diag::warn_duplicate_attribute) << &A;
          Diag(A.getLoc(), diag::note_previous_attribute);
        }
        // Do not add a duplicate attribute.
        return nullptr;
      }
    }
  }

  return ::new (Context) SYCLIntelMaxReplicatesAttr(Context, A, A.getValue());
}

static void handleSYCLIntelMaxReplicatesAttr(Sema &S, Decl *D,
                                          const ParsedAttr &A) {
  S.AddSYCLIntelMaxReplicatesAttr(D, A, A.getArgAsExpr(0));
}

/// Handle the merge attribute.
/// This requires two string arguments.  The first argument is a name, the
/// second is a direction.  The direction must be "depth" or "width".
/// This is incompatible with the register attribute.
static void handleSYCLIntelMergeAttr(Sema &S, Decl *D, const ParsedAttr &AL) {
  SmallVector<StringRef, 2> Results;
  for (int I = 0; I < 2; I++) {
    StringRef Str;
    if (!S.checkStringLiteralArgumentAttr(AL, I, Str))
      return;

    if (I == 1 && Str != "depth" && Str != "width") {
      S.Diag(AL.getLoc(), diag::err_intel_fpga_merge_dir_invalid) << AL;
      return;
    }
    Results.push_back(Str);
  }

  // Warn about duplicate attributes if they have different arguments, no
  // diagnostic is emitted if the arguments match, and drop any duplicate
  // attributes.
  if (const auto *Existing = D->getAttr<SYCLIntelMergeAttr>()) {
    if (Existing && !(Existing->getName() == Results[0] &&
                      Existing->getDirection() == Results[1])) {
      S.Diag(AL.getLoc(), diag::warn_duplicate_attribute) << AL;
      S.Diag(Existing->getLoc(), diag::note_previous_attribute);
    }
    // If there is no mismatch, drop any duplicate attributes.
    return;
  }

  if (!D->hasAttr<SYCLIntelMemoryAttr>())
    D->addAttr(SYCLIntelMemoryAttr::CreateImplicit(
        S.Context, SYCLIntelMemoryAttr::Default));

  D->addAttr(::new (S.Context)
                 SYCLIntelMergeAttr(S.Context, AL, Results[0], Results[1]));
}

/// Handle the bank_bits attribute.
/// This attribute accepts a list of values greater than zero.
/// This is incompatible with the register attribute.
/// The numbanks and bank_bits attributes are related. If numbanks exists
/// when handling bank_bits they are checked for consistency. If numbanks
/// hasn't been added yet an implicit one is added with the correct value.
/// If the user later adds a numbanks attribute the implicit one is removed.
/// The values must be consecutive values (i.e. 3,4,5 or 2,1).
static void handleSYCLIntelBankBitsAttr(Sema &S, Decl *D, const ParsedAttr &A) {
  checkForDuplicateAttribute<SYCLIntelBankBitsAttr>(S, D, A);

  if (!A.checkAtLeastNumArgs(S, 1))
    return;

  SmallVector<Expr *, 8> Args;
  for (unsigned I = 0; I < A.getNumArgs(); ++I) {
    Args.push_back(A.getArgAsExpr(I));
  }

  S.AddSYCLIntelBankBitsAttr(D, A, Args.data(), Args.size());
}

void Sema::AddSYCLIntelBankBitsAttr(Decl *D, const AttributeCommonInfo &CI,
                                    Expr **Exprs, unsigned Size) {
  SYCLIntelBankBitsAttr TmpAttr(Context, CI, Exprs, Size);
  SmallVector<Expr *, 8> Args;
  SmallVector<int64_t, 8> Values;
  bool ListIsValueDep = false;
  for (auto *E : TmpAttr.args()) {
    llvm::APSInt Value(32, /*IsUnsigned=*/false);
    Expr::EvalResult Result;
    ListIsValueDep = ListIsValueDep || E->isValueDependent();
    if (!E->isValueDependent()) {
      ExprResult ICE = VerifyIntegerConstantExpression(E, &Value);
      if (ICE.isInvalid())
        return;
      if (!Value.isNonNegative()) {
        Diag(E->getExprLoc(), diag::err_attribute_requires_positive_integer)
            << CI << /*non-negative*/ 1;
        return;
      }
      E = ICE.get();
    }
    Args.push_back(E);
    Values.push_back(Value.getExtValue());
  }

  // Check that the list is consecutive.
  if (!ListIsValueDep && Values.size() > 1) {
    bool ListIsAscending = Values[0] < Values[1];
    for (int I = 0, E = Values.size() - 1; I < E; ++I) {
      if (Values[I + 1] != Values[I] + (ListIsAscending ? 1 : -1)) {
        Diag(CI.getLoc(), diag::err_bankbits_non_consecutive) << &TmpAttr;
        return;
      }
    }
  }

  // Check or add the related numbanks attribute.
  if (auto *NBA = D->getAttr<SYCLIntelNumBanksAttr>()) {
    Expr *E = NBA->getValue();
    if (!E->isValueDependent()) {
      Expr::EvalResult Result;
      E->EvaluateAsInt(Result, Context);
      llvm::APSInt Value = Result.Val.getInt();
      if (Args.size() != Value.ceilLogBase2()) {
        Diag(TmpAttr.getLoc(), diag::err_bankbits_numbanks_conflicting);
        return;
      }
    }
  } else {
    llvm::APInt Num(32, (unsigned)(1 << Args.size()));
    Expr *NBE =
        IntegerLiteral::Create(Context, Num, Context.IntTy, SourceLocation());
    D->addAttr(SYCLIntelNumBanksAttr::CreateImplicit(Context, NBE));
  }

  if (!D->hasAttr<SYCLIntelMemoryAttr>())
    D->addAttr(SYCLIntelMemoryAttr::CreateImplicit(
        Context, SYCLIntelMemoryAttr::Default));

  D->addAttr(::new (Context)
                 SYCLIntelBankBitsAttr(Context, CI, Args.data(), Args.size()));
}

void Sema::AddSYCLIntelPrivateCopiesAttr(Decl *D, const AttributeCommonInfo &CI,
                                         Expr *E) {
  if (!E->isValueDependent()) {
    // Validate that we have an integer constant expression and then store the
    // converted constant expression into the semantic attribute so that we
    // don't have to evaluate it again later.
    llvm::APSInt ArgVal;
    ExprResult Res = VerifyIntegerConstantExpression(E, &ArgVal);
    if (Res.isInvalid())
      return;
    E = Res.get();
    // This attribute requires a non-negative value.
    if (ArgVal < 0) {
      Diag(E->getExprLoc(), diag::err_attribute_requires_positive_integer)
          << CI << /*non-negative*/ 1;
      return;
    }
    // Check to see if there's a duplicate attribute with different values
    // already applied to the declaration.
    if (const auto *DeclAttr = D->getAttr<SYCLIntelPrivateCopiesAttr>()) {
      // If the other attribute argument is instantiation dependent, we won't
      // have converted it to a constant expression yet and thus we test
      // whether this is a null pointer.
      if (const auto *DeclExpr = dyn_cast<ConstantExpr>(DeclAttr->getValue())) {
        if (ArgVal != DeclExpr->getResultAsAPSInt()) {
          Diag(CI.getLoc(), diag::warn_duplicate_attribute) << CI;
          Diag(DeclAttr->getLoc(), diag::note_previous_attribute);
        }
        // Drop the duplicate attribute.
        return;
      }
    }
  }

  // If the declaration does not have [[intel::fpga_memory]]
  // attribute, this creates default implicit memory.
  if (!D->hasAttr<SYCLIntelMemoryAttr>())
    D->addAttr(SYCLIntelMemoryAttr::CreateImplicit(
        Context, SYCLIntelMemoryAttr::Default));

  D->addAttr(::new (Context) SYCLIntelPrivateCopiesAttr(Context, CI, E));
}

static void handleSYCLIntelPrivateCopiesAttr(Sema &S, Decl *D,
                                             const ParsedAttr &A) {
  S.AddSYCLIntelPrivateCopiesAttr(D, A, A.getArgAsExpr(0));
}

void Sema::AddSYCLIntelForcePow2DepthAttr(Decl *D,
                                          const AttributeCommonInfo &CI,
                                          Expr *E) {
  if (!E->isValueDependent()) {
    // Validate that we have an integer constant expression and then store the
    // converted constant expression into the semantic attribute so that we
    // don't have to evaluate it again later.
    llvm::APSInt ArgVal;
    ExprResult Res = VerifyIntegerConstantExpression(E, &ArgVal);
    if (Res.isInvalid())
      return;
    E = Res.get();

    // This attribute accepts values 0 and 1 only.
    if (ArgVal < 0 || ArgVal > 1) {
      Diag(E->getBeginLoc(), diag::err_attribute_argument_is_not_valid) << CI;
      return;
    }

    // Check to see if there's a duplicate attribute with different values
    // already applied to the declaration.
    if (const auto *DeclAttr = D->getAttr<SYCLIntelForcePow2DepthAttr>()) {
      // If the other attribute argument is instantiation dependent, we won't
      // have converted it to a constant expression yet and thus we test
      // whether this is a null pointer.
      if (const auto *DeclExpr = dyn_cast<ConstantExpr>(DeclAttr->getValue())) {
        if (ArgVal != DeclExpr->getResultAsAPSInt()) {
          Diag(CI.getLoc(), diag::warn_duplicate_attribute) << CI;
          Diag(DeclAttr->getLoc(), diag::note_previous_attribute);
        }
        // If there is no mismatch, drop any duplicate attributes.
        return;
      }
    }
  }

  // If the declaration does not have an [[intel::fpga_memory]]
  // attribute, this creates one as an implicit attribute.
  if (!D->hasAttr<SYCLIntelMemoryAttr>())
    D->addAttr(SYCLIntelMemoryAttr::CreateImplicit(
        Context, SYCLIntelMemoryAttr::Default));

  D->addAttr(::new (Context) SYCLIntelForcePow2DepthAttr(Context, CI, E));
}

SYCLIntelForcePow2DepthAttr *
Sema::MergeSYCLIntelForcePow2DepthAttr(Decl *D,
                                       const SYCLIntelForcePow2DepthAttr &A) {
  // Check to see if there's a duplicate attribute with different values
  // already applied to the declaration.
  if (const auto *DeclAttr = D->getAttr<SYCLIntelForcePow2DepthAttr>()) {
    if (const auto *DeclExpr = dyn_cast<ConstantExpr>(DeclAttr->getValue())) {
      if (const auto *MergeExpr = dyn_cast<ConstantExpr>(A.getValue())) {
        if (DeclExpr->getResultAsAPSInt() != MergeExpr->getResultAsAPSInt()) {
          Diag(DeclAttr->getLoc(), diag::warn_duplicate_attribute) << &A;
          Diag(A.getLoc(), diag::note_previous_attribute);
        }
        // If there is no mismatch, drop any duplicate attributes.
        return nullptr;
      }
    }
  }

  return ::new (Context) SYCLIntelForcePow2DepthAttr(Context, A, A.getValue());
}

static void handleSYCLIntelForcePow2DepthAttr(Sema &S, Decl *D,
                                              const ParsedAttr &A) {
  S.AddSYCLIntelForcePow2DepthAttr(D, A, A.getArgAsExpr(0));
}

static void handleXRayLogArgsAttr(Sema &S, Decl *D, const ParsedAttr &AL) {
  ParamIdx ArgCount;

  if (!checkFunctionOrMethodParameterIndex(S, D, AL, 1, AL.getArgAsExpr(0),
                                           ArgCount,
                                           true /* CanIndexImplicitThis */))
    return;

  // ArgCount isn't a parameter index [0;n), it's a count [1;n]
  D->addAttr(::new (S.Context)
                 XRayLogArgsAttr(S.Context, AL, ArgCount.getSourceIndex()));
}

static void handlePatchableFunctionEntryAttr(Sema &S, Decl *D,
                                             const ParsedAttr &AL) {
  uint32_t Count = 0, Offset = 0;
  if (!checkUInt32Argument(S, AL, AL.getArgAsExpr(0), Count, 0, true))
    return;
  if (AL.getNumArgs() == 2) {
    Expr *Arg = AL.getArgAsExpr(1);
    if (!checkUInt32Argument(S, AL, Arg, Offset, 1, true))
      return;
    if (Count < Offset) {
      S.Diag(getAttrLoc(AL), diag::err_attribute_argument_out_of_range)
          << &AL << 0 << Count << Arg->getBeginLoc();
      return;
    }
  }
  D->addAttr(::new (S.Context)
                 PatchableFunctionEntryAttr(S.Context, AL, Count, Offset));
}

void Sema::addSYCLIntelPipeIOAttr(Decl *D, const AttributeCommonInfo &CI,
                                  Expr *E) {
  VarDecl *VD = cast<VarDecl>(D);
  QualType Ty = VD->getType();
  // TODO: Applicable only on pipe storages. Currently they are defined
  // as structures inside of SYCL headers. Add a check for pipe_storage_t
  // when it is ready.
  if (!Ty->isStructureType()) {
    Diag(CI.getLoc(), diag::err_attribute_wrong_decl_type_str)
        << CI << CI.isRegularKeywordAttribute()
        << "SYCL pipe storage declaration";
    return;
  }

  if (!E->isValueDependent()) {
    // Validate that we have an integer constant expression and then store the
    // converted constant expression into the semantic attribute so that we
    // don't have to evaluate it again later.
    llvm::APSInt ArgVal;
    ExprResult Res = VerifyIntegerConstantExpression(E, &ArgVal);
    if (Res.isInvalid())
      return;
    E = Res.get();

    // This attribute requires a non-negative value.
    if (ArgVal < 0) {
      Diag(E->getExprLoc(), diag::err_attribute_requires_positive_integer)
          << CI << /*non-negative*/ 1;
      return;
    }

    // Check to see if there's a duplicate attribute with different values
    // already applied to the declaration.
    if (const auto *DeclAttr = D->getAttr<SYCLIntelPipeIOAttr>()) {
      // If the other attribute argument is instantiation dependent, we won't
      // have converted it to a constant expression yet and thus we test
      // whether this is a null pointer.
      if (const auto *DeclExpr = dyn_cast<ConstantExpr>(DeclAttr->getID())) {
        if (ArgVal != DeclExpr->getResultAsAPSInt()) {
          Diag(CI.getLoc(), diag::warn_duplicate_attribute) << CI;
          Diag(DeclAttr->getLoc(), diag::note_previous_attribute);
        }
        // Drop the duplicate attribute.
        return;
      }
    }
  }

  D->addAttr(::new (Context) SYCLIntelPipeIOAttr(Context, CI, E));
}

SYCLIntelPipeIOAttr *
Sema::MergeSYCLIntelPipeIOAttr(Decl *D, const SYCLIntelPipeIOAttr &A) {
  // Check to see if there's a duplicate attribute with different values
  // already applied to the declaration.
  if (const auto *DeclAttr = D->getAttr<SYCLIntelPipeIOAttr>()) {
    if (const auto *DeclExpr = dyn_cast<ConstantExpr>(DeclAttr->getID())) {
      if (const auto *MergeExpr = dyn_cast<ConstantExpr>(A.getID())) {
        if (DeclExpr->getResultAsAPSInt() != MergeExpr->getResultAsAPSInt()) {
          Diag(DeclAttr->getLoc(), diag::err_disallowed_duplicate_attribute)
              << &A;
          Diag(A.getLoc(), diag::note_conflicting_attribute);
        }
        // Do not add a duplicate attribute.
        return nullptr;
      }
    }
  }

  return ::new (Context) SYCLIntelPipeIOAttr(Context, A, A.getID());
}

static void handleSYCLIntelPipeIOAttr(Sema &S, Decl *D, const ParsedAttr &A) {
  Expr *E = A.getArgAsExpr(0);
  S.addSYCLIntelPipeIOAttr(D, A, E);
}

SYCLIntelMaxConcurrencyAttr *Sema::MergeSYCLIntelMaxConcurrencyAttr(
    Decl *D, const SYCLIntelMaxConcurrencyAttr &A) {
  // Check to see if there's a duplicate attribute with different values
  // already applied to the declaration.
  if (const auto *DeclAttr = D->getAttr<SYCLIntelMaxConcurrencyAttr>()) {
    if (const auto *DeclExpr =
            dyn_cast<ConstantExpr>(DeclAttr->getNThreadsExpr())) {
      if (const auto *MergeExpr = dyn_cast<ConstantExpr>(A.getNThreadsExpr())) {
        if (DeclExpr->getResultAsAPSInt() != MergeExpr->getResultAsAPSInt()) {
          Diag(DeclAttr->getLoc(), diag::warn_duplicate_attribute) << &A;
          Diag(A.getLoc(), diag::note_previous_attribute);
        }
        // Do not add a duplicate attribute.
        return nullptr;
      }
    }
  }

  return ::new (Context)
      SYCLIntelMaxConcurrencyAttr(Context, A, A.getNThreadsExpr());
}

void Sema::AddSYCLIntelMaxConcurrencyAttr(Decl *D,
                                          const AttributeCommonInfo &CI,
                                          Expr *E) {
  if (!E->isValueDependent()) {
    llvm::APSInt ArgVal;
    ExprResult Res = VerifyIntegerConstantExpression(E, &ArgVal);
    if (Res.isInvalid())
      return;
    E = Res.get();

    // This attribute requires a non-negative value.
    if (ArgVal < 0) {
      Diag(E->getExprLoc(), diag::err_attribute_requires_positive_integer)
          << CI << /*non-negative*/ 1;
      return;
    }

    // Check to see if there's a duplicate attribute with different values
    // already applied to the declaration.
    if (const auto *DeclAttr = D->getAttr<SYCLIntelMaxConcurrencyAttr>()) {
      // If the other attribute argument is instantiation dependent, we won't
      // have converted it to a constant expression yet and thus we test
      // whether this is a null pointer.
      if (const auto *DeclExpr =
              dyn_cast<ConstantExpr>(DeclAttr->getNThreadsExpr())) {
        if (ArgVal != DeclExpr->getResultAsAPSInt()) {
          Diag(CI.getLoc(), diag::warn_duplicate_attribute) << CI;
          Diag(DeclAttr->getLoc(), diag::note_previous_attribute);
        }
        // Drop the duplicate attribute.
        return;
      }
    }
  }

  D->addAttr(::new (Context) SYCLIntelMaxConcurrencyAttr(Context, CI, E));
}

static void handleSYCLIntelMaxConcurrencyAttr(Sema &S, Decl *D,
                                              const ParsedAttr &A) {
  Expr *E = A.getArgAsExpr(0);
  S.AddSYCLIntelMaxConcurrencyAttr(D, A, E);
}

// Checks if an expression is a valid filter list for an add_ir_attributes_*
// attribute. Returns true if an error occured.
static bool checkAddIRAttributesFilterListExpr(Expr *FilterListArg, Sema &S,
                                               const AttributeCommonInfo &CI) {
  const auto *FilterListE = cast<InitListExpr>(FilterListArg);
  for (const Expr *FilterElemE : FilterListE->inits())
    if (!isa<StringLiteral>(FilterElemE))
      return S.Diag(FilterElemE->getBeginLoc(),
                    diag::err_sycl_add_ir_attribute_invalid_filter)
             << CI;
  return false;
}

// Returns true if a type is either an array of char or a pointer to char.
static bool isAddIRAttributesValidStringType(QualType T) {
  if (!T->isArrayType() && !T->isPointerType())
    return false;
  QualType ElemT = T->isArrayType()
                       ? cast<ArrayType>(T.getTypePtr())->getElementType()
                       : T->getPointeeType();
  return ElemT.isConstQualified() && ElemT->isCharType();
}

// Checks if an expression is a valid attribute name for an add_ir_attributes_*
// attribute. Returns true if an error occured.
static bool checkAddIRAttributesNameExpr(Expr *NameArg, Sema &S,
                                         const AttributeCommonInfo &CI) {
  // Only strings and const char * are valid name arguments.
  if (isAddIRAttributesValidStringType(NameArg->getType()))
    return false;

  return S.Diag(NameArg->getBeginLoc(),
                diag::err_sycl_add_ir_attribute_invalid_name)
         << CI;
}

// Checks if an expression is a valid attribute value for an add_ir_attributes_*
// attribute. Returns true if an error occured.
static bool checkAddIRAttributesValueExpr(Expr *ValArg, Sema &S,
                                          const AttributeCommonInfo &CI) {
  QualType ValType = ValArg->getType();
  if (isAddIRAttributesValidStringType(ValType) || ValType->isNullPtrType() ||
      ValType->isIntegralOrEnumerationType() || ValType->isFloatingType())
    return false;

  return S.Diag(ValArg->getBeginLoc(),
                diag::err_sycl_add_ir_attribute_invalid_value)
         << CI;
}

// Checks and evaluates arguments of an add_ir_attributes_* attribute. Returns
// true if an error occured.
static bool evaluateAddIRAttributesArgs(Expr **Args, size_t ArgsSize, Sema &S,
                                        const AttributeCommonInfo &CI) {
  ASTContext &Context = S.getASTContext();

  // Check filter list if it is the first argument.
  bool HasFilter = ArgsSize && isa<InitListExpr>(Args[0]);
  if (HasFilter && checkAddIRAttributesFilterListExpr(Args[0], S, CI))
    return true;

  llvm::SmallVector<PartialDiagnosticAt, 8> Notes;
  bool HasDependentArg = false;
  for (unsigned I = HasFilter; I < ArgsSize; I++) {
    Expr *&E = Args[I];

    if (isa<InitListExpr>(E))
      return S.Diag(E->getBeginLoc(),
                    diag::err_sycl_add_ir_attr_filter_list_invalid_arg)
             << CI;

    if (E->isValueDependent() || E->isTypeDependent()) {
      HasDependentArg = true;
      continue;
    }

    Expr::EvalResult Eval;
    Eval.Diag = &Notes;
    if (!E->EvaluateAsConstantExpr(Eval, Context) || !Notes.empty()) {
      S.Diag(E->getBeginLoc(), diag::err_attribute_argument_n_type)
          << CI << (I + 1) << AANT_ArgumentConstantExpr;
      for (auto &Note : Notes)
        S.Diag(Note.first, Note.second);
      return true;
    }
    assert(Eval.Val.hasValue());
    E = ConstantExpr::Create(Context, E, Eval.Val);
  }

  // If there are no dependent expressions, check for expected number of args.
  if (!HasDependentArg && ArgsSize && (ArgsSize - HasFilter) & 1)
    return S.Diag(CI.getLoc(), diag::err_sycl_add_ir_attribute_must_have_pairs)
           << CI;

  // If there are no dependent expressions, check argument types.
  // First half of the arguments are names, the second half are values.
  unsigned MidArg = (ArgsSize - HasFilter) / 2 + HasFilter;
  if (!HasDependentArg) {
    for (unsigned I = HasFilter; I < ArgsSize; ++I) {
      if ((I < MidArg && checkAddIRAttributesNameExpr(Args[I], S, CI)) ||
          (I >= MidArg && checkAddIRAttributesValueExpr(Args[I], S, CI)))
        return true;
    }
  }
  return false;
}

static bool hasDependentExpr(Expr **Exprs, const size_t ExprsSize) {
  return std::any_of(Exprs, Exprs + ExprsSize, [](const Expr *E) {
    return E->isValueDependent() || E->isTypeDependent();
  });
}

static bool hasSameSYCLAddIRAttributes(
    const SmallVector<std::pair<std::string, std::string>, 4> &LAttrs,
    const SmallVector<std::pair<std::string, std::string>, 4> &RAttrs) {
  std::set<std::pair<std::string, std::string>> LNameValSet{LAttrs.begin(),
                                                            LAttrs.end()};
  std::set<std::pair<std::string, std::string>> RNameValSet{RAttrs.begin(),
                                                            RAttrs.end()};
  return LNameValSet == RNameValSet;
}

template <typename AddIRAttrT>
static bool checkSYCLAddIRAttributesMergeability(const AddIRAttrT &NewAttr,
                                                 const AddIRAttrT &ExistingAttr,
                                                 Sema &S) {
  ASTContext &Context = S.getASTContext();
  // If there are no dependent argument expressions and the filters or the
  // attributes are different, then fail due to differing duplicates.
  if (!hasDependentExpr(NewAttr.args_begin(), NewAttr.args_size()) &&
      !hasDependentExpr(ExistingAttr.args_begin(), ExistingAttr.args_size()) &&
      (NewAttr.getAttributeFilter() != ExistingAttr.getAttributeFilter() ||
       !hasSameSYCLAddIRAttributes(
           NewAttr.getAttributeNameValuePairs(Context),
           ExistingAttr.getAttributeNameValuePairs(Context)))) {
    S.Diag(ExistingAttr.getLoc(), diag::err_duplicate_attribute) << &NewAttr;
    S.Diag(NewAttr.getLoc(), diag::note_conflicting_attribute);
    return true;
  }
  return false;
}

void Sema::CheckSYCLAddIRAttributesFunctionAttrConflicts(Decl *D) {
  const auto *AddIRFuncAttr = D->getAttr<SYCLAddIRAttributesFunctionAttr>();

  // If there is no such attribute there is nothing to check. If there are
  // dependent arguments we cannot know the actual number of arguments so we
  // defer the check.
  if (!AddIRFuncAttr ||
      hasDependentExpr(AddIRFuncAttr->args_begin(), AddIRFuncAttr->args_size()))
    return;

  // If there are no name-value pairs in the attribute it will not have an
  // effect and we can skip the check. The filter is ignored.
  size_t NumArgsWithoutFilter =
      AddIRFuncAttr->args_size() - (AddIRFuncAttr->hasFilterList() ? 1 : 0);
  if (NumArgsWithoutFilter == 0)
    return;

  // "sycl-single-task" is present on all single_task invocations, implicitly
  // added by the SYCL headers. It can only conflict with max_global_work_dim,
  // but the value will be the same so there is no need for a warning.
  if (NumArgsWithoutFilter == 2) {
    auto NameValuePairs = AddIRFuncAttr->getAttributeNameValuePairs(Context);
    if (NameValuePairs.size() > 0 &&
        NameValuePairs[0].first == "sycl-single-task")
      return;
  }

  // If there are potentially conflicting attributes, we issue a warning.
  for (const auto *Attr : std::vector<AttributeCommonInfo *>{
           D->getAttr<SYCLReqdWorkGroupSizeAttr>(),
           D->getAttr<IntelReqdSubGroupSizeAttr>(),
           D->getAttr<SYCLWorkGroupSizeHintAttr>(),
           D->getAttr<SYCLDeviceHasAttr>()})
    if (Attr)
      Diag(Attr->getLoc(), diag::warn_sycl_old_and_new_kernel_attributes)
          << Attr;
}

SYCLAddIRAttributesFunctionAttr *Sema::MergeSYCLAddIRAttributesFunctionAttr(
    Decl *D, const SYCLAddIRAttributesFunctionAttr &A) {
  if (const auto *ExistingAttr =
          D->getAttr<SYCLAddIRAttributesFunctionAttr>()) {
    checkSYCLAddIRAttributesMergeability(A, *ExistingAttr, *this);
    return nullptr;
  }
  return A.clone(Context);
}

void Sema::AddSYCLAddIRAttributesFunctionAttr(Decl *D,
                                              const AttributeCommonInfo &CI,
                                              MutableArrayRef<Expr *> Args) {
  if (const auto *FuncD = dyn_cast<FunctionDecl>(D)) {
    if (FuncD->isDefaulted()) {
      Diag(CI.getLoc(), diag::err_disallow_attribute_on_func) << CI << 0;
      return;
    }
    if (FuncD->isDeleted()) {
      Diag(CI.getLoc(), diag::err_disallow_attribute_on_func) << CI << 1;
      return;
    }
  }

  auto *Attr = SYCLAddIRAttributesFunctionAttr::Create(Context, Args.data(),
                                                       Args.size(), CI);
  if (evaluateAddIRAttributesArgs(Attr->args_begin(), Attr->args_size(), *this,
                                  CI))
    return;
  D->addAttr(Attr);
}

static void handleSYCLAddIRAttributesFunctionAttr(Sema &S, Decl *D,
                                                  const ParsedAttr &A) {
  llvm::SmallVector<Expr *, 4> Args;
  Args.reserve(A.getNumArgs() - 1);
  for (unsigned I = 0; I < A.getNumArgs(); I++) {
    assert(A.isArgExpr(I));
    Args.push_back(A.getArgAsExpr(I));
  }

  S.AddSYCLAddIRAttributesFunctionAttr(D, A, Args);
}

SYCLAddIRAttributesKernelParameterAttr *
Sema::MergeSYCLAddIRAttributesKernelParameterAttr(
    Decl *D, const SYCLAddIRAttributesKernelParameterAttr &A) {
  if (const auto *ExistingAttr =
          D->getAttr<SYCLAddIRAttributesKernelParameterAttr>()) {
    checkSYCLAddIRAttributesMergeability(A, *ExistingAttr, *this);
    return nullptr;
  }
  return A.clone(Context);
}

void Sema::AddSYCLAddIRAttributesKernelParameterAttr(
    Decl *D, const AttributeCommonInfo &CI, MutableArrayRef<Expr *> Args) {
  auto *Attr = SYCLAddIRAttributesKernelParameterAttr::Create(
      Context, Args.data(), Args.size(), CI);
  if (evaluateAddIRAttributesArgs(Attr->args_begin(), Attr->args_size(), *this,
                                  CI))
    return;
  D->addAttr(Attr);
}

static void handleSYCLAddIRAttributesKernelParameterAttr(Sema &S, Decl *D,
                                                         const ParsedAttr &A) {
  llvm::SmallVector<Expr *, 4> Args;
  Args.reserve(A.getNumArgs() - 1);
  for (unsigned I = 0; I < A.getNumArgs(); I++) {
    assert(A.getArgAsExpr(I));
    Args.push_back(A.getArgAsExpr(I));
  }

  S.AddSYCLAddIRAttributesKernelParameterAttr(D, A, Args);
}

SYCLAddIRAttributesGlobalVariableAttr *
Sema::MergeSYCLAddIRAttributesGlobalVariableAttr(
    Decl *D, const SYCLAddIRAttributesGlobalVariableAttr &A) {
  if (const auto *ExistingAttr =
          D->getAttr<SYCLAddIRAttributesGlobalVariableAttr>()) {
    checkSYCLAddIRAttributesMergeability(A, *ExistingAttr, *this);
    return nullptr;
  }
  return A.clone(Context);
}

void Sema::AddSYCLAddIRAttributesGlobalVariableAttr(
    Decl *D, const AttributeCommonInfo &CI, MutableArrayRef<Expr *> Args) {
  auto *Attr = SYCLAddIRAttributesGlobalVariableAttr::Create(
      Context, Args.data(), Args.size(), CI);
  if (evaluateAddIRAttributesArgs(Attr->args_begin(), Attr->args_size(), *this,
                                  CI))
    return;
  D->addAttr(Attr);
}

static void handleSYCLAddIRAttributesGlobalVariableAttr(Sema &S, Decl *D,
                                                        const ParsedAttr &A) {
  llvm::SmallVector<Expr *, 4> Args;
  Args.reserve(A.getNumArgs() - 1);
  for (unsigned I = 0; I < A.getNumArgs(); I++) {
    assert(A.getArgAsExpr(I));
    Args.push_back(A.getArgAsExpr(I));
  }

  S.AddSYCLAddIRAttributesGlobalVariableAttr(D, A, Args);
}

SYCLAddIRAnnotationsMemberAttr *Sema::MergeSYCLAddIRAnnotationsMemberAttr(
    Decl *D, const SYCLAddIRAnnotationsMemberAttr &A) {
  if (const auto *ExistingAttr = D->getAttr<SYCLAddIRAnnotationsMemberAttr>()) {
    checkSYCLAddIRAttributesMergeability(A, *ExistingAttr, *this);
    return nullptr;
  }
  return A.clone(Context);
}

void Sema::AddSYCLAddIRAnnotationsMemberAttr(Decl *D,
                                             const AttributeCommonInfo &CI,
                                             MutableArrayRef<Expr *> Args) {
  auto *Attr = SYCLAddIRAnnotationsMemberAttr::Create(Context, Args.data(),
                                                      Args.size(), CI);
  if (evaluateAddIRAttributesArgs(Attr->args_begin(), Attr->args_size(), *this,
                                  CI))
    return;
  D->addAttr(Attr);
}

static void handleSYCLAddIRAnnotationsMemberAttr(Sema &S, Decl *D,
                                                 const ParsedAttr &A) {
  llvm::SmallVector<Expr *, 4> Args;
  Args.reserve(A.getNumArgs());
  for (unsigned I = 0; I < A.getNumArgs(); I++) {
    assert(A.getArgAsExpr(I));
    Args.push_back(A.getArgAsExpr(I));
  }

  S.AddSYCLAddIRAnnotationsMemberAttr(D, A, Args);
}

namespace {
struct IntrinToName {
  uint32_t Id;
  int32_t FullName;
  int32_t ShortName;
};
} // unnamed namespace

static bool ArmBuiltinAliasValid(unsigned BuiltinID, StringRef AliasName,
                                 ArrayRef<IntrinToName> Map,
                                 const char *IntrinNames) {
  if (AliasName.startswith("__arm_"))
    AliasName = AliasName.substr(6);
  const IntrinToName *It =
      llvm::lower_bound(Map, BuiltinID, [](const IntrinToName &L, unsigned Id) {
        return L.Id < Id;
      });
  if (It == Map.end() || It->Id != BuiltinID)
    return false;
  StringRef FullName(&IntrinNames[It->FullName]);
  if (AliasName == FullName)
    return true;
  if (It->ShortName == -1)
    return false;
  StringRef ShortName(&IntrinNames[It->ShortName]);
  return AliasName == ShortName;
}

static bool ArmMveAliasValid(unsigned BuiltinID, StringRef AliasName) {
#include "clang/Basic/arm_mve_builtin_aliases.inc"
  // The included file defines:
  // - ArrayRef<IntrinToName> Map
  // - const char IntrinNames[]
  return ArmBuiltinAliasValid(BuiltinID, AliasName, Map, IntrinNames);
}

static bool ArmCdeAliasValid(unsigned BuiltinID, StringRef AliasName) {
#include "clang/Basic/arm_cde_builtin_aliases.inc"
  return ArmBuiltinAliasValid(BuiltinID, AliasName, Map, IntrinNames);
}

static bool ArmSveAliasValid(ASTContext &Context, unsigned BuiltinID,
                             StringRef AliasName) {
  if (Context.BuiltinInfo.isAuxBuiltinID(BuiltinID))
    BuiltinID = Context.BuiltinInfo.getAuxBuiltinID(BuiltinID);
  return BuiltinID >= AArch64::FirstSVEBuiltin &&
         BuiltinID <= AArch64::LastSVEBuiltin;
}

static bool ArmSmeAliasValid(ASTContext &Context, unsigned BuiltinID,
                             StringRef AliasName) {
  if (Context.BuiltinInfo.isAuxBuiltinID(BuiltinID))
    BuiltinID = Context.BuiltinInfo.getAuxBuiltinID(BuiltinID);
  return BuiltinID >= AArch64::FirstSMEBuiltin &&
         BuiltinID <= AArch64::LastSMEBuiltin;
}

static void handleArmBuiltinAliasAttr(Sema &S, Decl *D, const ParsedAttr &AL) {
  if (!AL.isArgIdent(0)) {
    S.Diag(AL.getLoc(), diag::err_attribute_argument_n_type)
        << AL << 1 << AANT_ArgumentIdentifier;
    return;
  }

  IdentifierInfo *Ident = AL.getArgAsIdent(0)->Ident;
  unsigned BuiltinID = Ident->getBuiltinID();
  StringRef AliasName = cast<FunctionDecl>(D)->getIdentifier()->getName();

  bool IsAArch64 = S.Context.getTargetInfo().getTriple().isAArch64();
  if ((IsAArch64 && !ArmSveAliasValid(S.Context, BuiltinID, AliasName) &&
       !ArmSmeAliasValid(S.Context, BuiltinID, AliasName)) ||
      (!IsAArch64 && !ArmMveAliasValid(BuiltinID, AliasName) &&
       !ArmCdeAliasValid(BuiltinID, AliasName))) {
    S.Diag(AL.getLoc(), diag::err_attribute_arm_builtin_alias);
    return;
  }

  D->addAttr(::new (S.Context) ArmBuiltinAliasAttr(S.Context, AL, Ident));
}

static bool RISCVAliasValid(unsigned BuiltinID, StringRef AliasName) {
  return BuiltinID >= RISCV::FirstRVVBuiltin &&
         BuiltinID <= RISCV::LastRVVBuiltin;
}

static void handleBuiltinAliasAttr(Sema &S, Decl *D,
                                        const ParsedAttr &AL) {
  if (!AL.isArgIdent(0)) {
    S.Diag(AL.getLoc(), diag::err_attribute_argument_n_type)
        << AL << 1 << AANT_ArgumentIdentifier;
    return;
  }

  IdentifierInfo *Ident = AL.getArgAsIdent(0)->Ident;
  unsigned BuiltinID = Ident->getBuiltinID();
  StringRef AliasName = cast<FunctionDecl>(D)->getIdentifier()->getName();

  bool IsAArch64 = S.Context.getTargetInfo().getTriple().isAArch64();
  bool IsARM = S.Context.getTargetInfo().getTriple().isARM();
  bool IsRISCV = S.Context.getTargetInfo().getTriple().isRISCV();
  bool IsHLSL = S.Context.getLangOpts().HLSL;
  if ((IsAArch64 && !ArmSveAliasValid(S.Context, BuiltinID, AliasName)) ||
      (IsARM && !ArmMveAliasValid(BuiltinID, AliasName) &&
       !ArmCdeAliasValid(BuiltinID, AliasName)) ||
      (IsRISCV && !RISCVAliasValid(BuiltinID, AliasName)) ||
      (!IsAArch64 && !IsARM && !IsRISCV && !IsHLSL)) {
    S.Diag(AL.getLoc(), diag::err_attribute_builtin_alias) << AL;
    return;
  }

  D->addAttr(::new (S.Context) BuiltinAliasAttr(S.Context, AL, Ident));
}

static void handlePreferredTypeAttr(Sema &S, Decl *D, const ParsedAttr &AL) {
  if (!AL.hasParsedType()) {
    S.Diag(AL.getLoc(), diag::err_attribute_wrong_number_arguments) << AL << 1;
    return;
  }

  TypeSourceInfo *ParmTSI = nullptr;
  QualType QT = S.GetTypeFromParser(AL.getTypeArg(), &ParmTSI);
  assert(ParmTSI && "no type source info for attribute argument");
  S.RequireCompleteType(ParmTSI->getTypeLoc().getBeginLoc(), QT,
                        diag::err_incomplete_type);

  if (QT->isEnumeralType()) {
    auto IsCorrespondingType = [&](QualType LHS, QualType RHS) {
      assert(LHS != RHS);
      if (LHS->isSignedIntegerType())
        return LHS == S.getASTContext().getCorrespondingSignedType(RHS);
      return LHS == S.getASTContext().getCorrespondingUnsignedType(RHS);
    };
    QualType BitfieldType =
        cast<FieldDecl>(D)->getType()->getCanonicalTypeUnqualified();
    QualType EnumUnderlyingType = QT->getAs<EnumType>()
                                      ->getDecl()
                                      ->getIntegerType()
                                      ->getCanonicalTypeUnqualified();
    if (EnumUnderlyingType != BitfieldType &&
        !IsCorrespondingType(EnumUnderlyingType, BitfieldType)) {
      S.Diag(ParmTSI->getTypeLoc().getBeginLoc(),
             diag::warn_attribute_underlying_type_mismatch)
          << EnumUnderlyingType << QT << BitfieldType;
      return;
    }
  }

  D->addAttr(::new (S.Context) PreferredTypeAttr(S.Context, AL, ParmTSI));
}

//===----------------------------------------------------------------------===//
// Checker-specific attribute handlers.
//===----------------------------------------------------------------------===//
static bool isValidSubjectOfNSReturnsRetainedAttribute(QualType QT) {
  return QT->isDependentType() || QT->isObjCRetainableType();
}

static bool isValidSubjectOfNSAttribute(QualType QT) {
  return QT->isDependentType() || QT->isObjCObjectPointerType() ||
         QT->isObjCNSObjectType();
}

static bool isValidSubjectOfCFAttribute(QualType QT) {
  return QT->isDependentType() || QT->isPointerType() ||
         isValidSubjectOfNSAttribute(QT);
}

static bool isValidSubjectOfOSAttribute(QualType QT) {
  if (QT->isDependentType())
    return true;
  QualType PT = QT->getPointeeType();
  return !PT.isNull() && PT->getAsCXXRecordDecl() != nullptr;
}

void Sema::AddXConsumedAttr(Decl *D, const AttributeCommonInfo &CI,
                            RetainOwnershipKind K,
                            bool IsTemplateInstantiation) {
  ValueDecl *VD = cast<ValueDecl>(D);
  switch (K) {
  case RetainOwnershipKind::OS:
    handleSimpleAttributeOrDiagnose<OSConsumedAttr>(
        *this, VD, CI, isValidSubjectOfOSAttribute(VD->getType()),
        diag::warn_ns_attribute_wrong_parameter_type,
        /*ExtraArgs=*/CI.getRange(), "os_consumed", /*pointers*/ 1);
    return;
  case RetainOwnershipKind::NS:
    handleSimpleAttributeOrDiagnose<NSConsumedAttr>(
        *this, VD, CI, isValidSubjectOfNSAttribute(VD->getType()),

        // These attributes are normally just advisory, but in ARC, ns_consumed
        // is significant.  Allow non-dependent code to contain inappropriate
        // attributes even in ARC, but require template instantiations to be
        // set up correctly.
        ((IsTemplateInstantiation && getLangOpts().ObjCAutoRefCount)
             ? diag::err_ns_attribute_wrong_parameter_type
             : diag::warn_ns_attribute_wrong_parameter_type),
        /*ExtraArgs=*/CI.getRange(), "ns_consumed", /*objc pointers*/ 0);
    return;
  case RetainOwnershipKind::CF:
    handleSimpleAttributeOrDiagnose<CFConsumedAttr>(
        *this, VD, CI, isValidSubjectOfCFAttribute(VD->getType()),
        diag::warn_ns_attribute_wrong_parameter_type,
        /*ExtraArgs=*/CI.getRange(), "cf_consumed", /*pointers*/ 1);
    return;
  }
}

static Sema::RetainOwnershipKind
parsedAttrToRetainOwnershipKind(const ParsedAttr &AL) {
  switch (AL.getKind()) {
  case ParsedAttr::AT_CFConsumed:
  case ParsedAttr::AT_CFReturnsRetained:
  case ParsedAttr::AT_CFReturnsNotRetained:
    return Sema::RetainOwnershipKind::CF;
  case ParsedAttr::AT_OSConsumesThis:
  case ParsedAttr::AT_OSConsumed:
  case ParsedAttr::AT_OSReturnsRetained:
  case ParsedAttr::AT_OSReturnsNotRetained:
  case ParsedAttr::AT_OSReturnsRetainedOnZero:
  case ParsedAttr::AT_OSReturnsRetainedOnNonZero:
    return Sema::RetainOwnershipKind::OS;
  case ParsedAttr::AT_NSConsumesSelf:
  case ParsedAttr::AT_NSConsumed:
  case ParsedAttr::AT_NSReturnsRetained:
  case ParsedAttr::AT_NSReturnsNotRetained:
  case ParsedAttr::AT_NSReturnsAutoreleased:
    return Sema::RetainOwnershipKind::NS;
  default:
    llvm_unreachable("Wrong argument supplied");
  }
}

bool Sema::checkNSReturnsRetainedReturnType(SourceLocation Loc, QualType QT) {
  if (isValidSubjectOfNSReturnsRetainedAttribute(QT))
    return false;

  Diag(Loc, diag::warn_ns_attribute_wrong_return_type)
      << "'ns_returns_retained'" << 0 << 0;
  return true;
}

/// \return whether the parameter is a pointer to OSObject pointer.
static bool isValidOSObjectOutParameter(const Decl *D) {
  const auto *PVD = dyn_cast<ParmVarDecl>(D);
  if (!PVD)
    return false;
  QualType QT = PVD->getType();
  QualType PT = QT->getPointeeType();
  return !PT.isNull() && isValidSubjectOfOSAttribute(PT);
}

static void handleXReturnsXRetainedAttr(Sema &S, Decl *D,
                                        const ParsedAttr &AL) {
  QualType ReturnType;
  Sema::RetainOwnershipKind K = parsedAttrToRetainOwnershipKind(AL);

  if (const auto *MD = dyn_cast<ObjCMethodDecl>(D)) {
    ReturnType = MD->getReturnType();
  } else if (S.getLangOpts().ObjCAutoRefCount && hasDeclarator(D) &&
             (AL.getKind() == ParsedAttr::AT_NSReturnsRetained)) {
    return; // ignore: was handled as a type attribute
  } else if (const auto *PD = dyn_cast<ObjCPropertyDecl>(D)) {
    ReturnType = PD->getType();
  } else if (const auto *FD = dyn_cast<FunctionDecl>(D)) {
    ReturnType = FD->getReturnType();
  } else if (const auto *Param = dyn_cast<ParmVarDecl>(D)) {
    // Attributes on parameters are used for out-parameters,
    // passed as pointers-to-pointers.
    unsigned DiagID = K == Sema::RetainOwnershipKind::CF
            ? /*pointer-to-CF-pointer*/2
            : /*pointer-to-OSObject-pointer*/3;
    ReturnType = Param->getType()->getPointeeType();
    if (ReturnType.isNull()) {
      S.Diag(D->getBeginLoc(), diag::warn_ns_attribute_wrong_parameter_type)
          << AL << DiagID << AL.getRange();
      return;
    }
  } else if (AL.isUsedAsTypeAttr()) {
    return;
  } else {
    AttributeDeclKind ExpectedDeclKind;
    switch (AL.getKind()) {
    default: llvm_unreachable("invalid ownership attribute");
    case ParsedAttr::AT_NSReturnsRetained:
    case ParsedAttr::AT_NSReturnsAutoreleased:
    case ParsedAttr::AT_NSReturnsNotRetained:
      ExpectedDeclKind = ExpectedFunctionOrMethod;
      break;

    case ParsedAttr::AT_OSReturnsRetained:
    case ParsedAttr::AT_OSReturnsNotRetained:
    case ParsedAttr::AT_CFReturnsRetained:
    case ParsedAttr::AT_CFReturnsNotRetained:
      ExpectedDeclKind = ExpectedFunctionMethodOrParameter;
      break;
    }
    S.Diag(D->getBeginLoc(), diag::warn_attribute_wrong_decl_type)
        << AL.getRange() << AL << AL.isRegularKeywordAttribute()
        << ExpectedDeclKind;
    return;
  }

  bool TypeOK;
  bool Cf;
  unsigned ParmDiagID = 2; // Pointer-to-CF-pointer
  switch (AL.getKind()) {
  default: llvm_unreachable("invalid ownership attribute");
  case ParsedAttr::AT_NSReturnsRetained:
    TypeOK = isValidSubjectOfNSReturnsRetainedAttribute(ReturnType);
    Cf = false;
    break;

  case ParsedAttr::AT_NSReturnsAutoreleased:
  case ParsedAttr::AT_NSReturnsNotRetained:
    TypeOK = isValidSubjectOfNSAttribute(ReturnType);
    Cf = false;
    break;

  case ParsedAttr::AT_CFReturnsRetained:
  case ParsedAttr::AT_CFReturnsNotRetained:
    TypeOK = isValidSubjectOfCFAttribute(ReturnType);
    Cf = true;
    break;

  case ParsedAttr::AT_OSReturnsRetained:
  case ParsedAttr::AT_OSReturnsNotRetained:
    TypeOK = isValidSubjectOfOSAttribute(ReturnType);
    Cf = true;
    ParmDiagID = 3; // Pointer-to-OSObject-pointer
    break;
  }

  if (!TypeOK) {
    if (AL.isUsedAsTypeAttr())
      return;

    if (isa<ParmVarDecl>(D)) {
      S.Diag(D->getBeginLoc(), diag::warn_ns_attribute_wrong_parameter_type)
          << AL << ParmDiagID << AL.getRange();
    } else {
      // Needs to be kept in sync with warn_ns_attribute_wrong_return_type.
      enum : unsigned {
        Function,
        Method,
        Property
      } SubjectKind = Function;
      if (isa<ObjCMethodDecl>(D))
        SubjectKind = Method;
      else if (isa<ObjCPropertyDecl>(D))
        SubjectKind = Property;
      S.Diag(D->getBeginLoc(), diag::warn_ns_attribute_wrong_return_type)
          << AL << SubjectKind << Cf << AL.getRange();
    }
    return;
  }

  switch (AL.getKind()) {
    default:
      llvm_unreachable("invalid ownership attribute");
    case ParsedAttr::AT_NSReturnsAutoreleased:
      handleSimpleAttribute<NSReturnsAutoreleasedAttr>(S, D, AL);
      return;
    case ParsedAttr::AT_CFReturnsNotRetained:
      handleSimpleAttribute<CFReturnsNotRetainedAttr>(S, D, AL);
      return;
    case ParsedAttr::AT_NSReturnsNotRetained:
      handleSimpleAttribute<NSReturnsNotRetainedAttr>(S, D, AL);
      return;
    case ParsedAttr::AT_CFReturnsRetained:
      handleSimpleAttribute<CFReturnsRetainedAttr>(S, D, AL);
      return;
    case ParsedAttr::AT_NSReturnsRetained:
      handleSimpleAttribute<NSReturnsRetainedAttr>(S, D, AL);
      return;
    case ParsedAttr::AT_OSReturnsRetained:
      handleSimpleAttribute<OSReturnsRetainedAttr>(S, D, AL);
      return;
    case ParsedAttr::AT_OSReturnsNotRetained:
      handleSimpleAttribute<OSReturnsNotRetainedAttr>(S, D, AL);
      return;
  };
}

static void handleObjCReturnsInnerPointerAttr(Sema &S, Decl *D,
                                              const ParsedAttr &Attrs) {
  const int EP_ObjCMethod = 1;
  const int EP_ObjCProperty = 2;

  SourceLocation loc = Attrs.getLoc();
  QualType resultType;
  if (isa<ObjCMethodDecl>(D))
    resultType = cast<ObjCMethodDecl>(D)->getReturnType();
  else
    resultType = cast<ObjCPropertyDecl>(D)->getType();

  if (!resultType->isReferenceType() &&
      (!resultType->isPointerType() || resultType->isObjCRetainableType())) {
    S.Diag(D->getBeginLoc(), diag::warn_ns_attribute_wrong_return_type)
        << SourceRange(loc) << Attrs
        << (isa<ObjCMethodDecl>(D) ? EP_ObjCMethod : EP_ObjCProperty)
        << /*non-retainable pointer*/ 2;

    // Drop the attribute.
    return;
  }

  D->addAttr(::new (S.Context) ObjCReturnsInnerPointerAttr(S.Context, Attrs));
}

static void handleObjCRequiresSuperAttr(Sema &S, Decl *D,
                                        const ParsedAttr &Attrs) {
  const auto *Method = cast<ObjCMethodDecl>(D);

  const DeclContext *DC = Method->getDeclContext();
  if (const auto *PDecl = dyn_cast_if_present<ObjCProtocolDecl>(DC)) {
    S.Diag(D->getBeginLoc(), diag::warn_objc_requires_super_protocol) << Attrs
                                                                      << 0;
    S.Diag(PDecl->getLocation(), diag::note_protocol_decl);
    return;
  }
  if (Method->getMethodFamily() == OMF_dealloc) {
    S.Diag(D->getBeginLoc(), diag::warn_objc_requires_super_protocol) << Attrs
                                                                      << 1;
    return;
  }

  D->addAttr(::new (S.Context) ObjCRequiresSuperAttr(S.Context, Attrs));
}

static void handleNSErrorDomain(Sema &S, Decl *D, const ParsedAttr &AL) {
  auto *E = AL.getArgAsExpr(0);
  auto Loc = E ? E->getBeginLoc() : AL.getLoc();

  auto *DRE = dyn_cast<DeclRefExpr>(AL.getArgAsExpr(0));
  if (!DRE) {
    S.Diag(Loc, diag::err_nserrordomain_invalid_decl) << 0;
    return;
  }

  auto *VD = dyn_cast<VarDecl>(DRE->getDecl());
  if (!VD) {
    S.Diag(Loc, diag::err_nserrordomain_invalid_decl) << 1 << DRE->getDecl();
    return;
  }

  if (!isNSStringType(VD->getType(), S.Context) &&
      !isCFStringType(VD->getType(), S.Context)) {
    S.Diag(Loc, diag::err_nserrordomain_wrong_type) << VD;
    return;
  }

  D->addAttr(::new (S.Context) NSErrorDomainAttr(S.Context, AL, VD));
}

static void handleObjCBridgeAttr(Sema &S, Decl *D, const ParsedAttr &AL) {
  IdentifierLoc *Parm = AL.isArgIdent(0) ? AL.getArgAsIdent(0) : nullptr;

  if (!Parm) {
    S.Diag(D->getBeginLoc(), diag::err_objc_attr_not_id) << AL << 0;
    return;
  }

  // Typedefs only allow objc_bridge(id) and have some additional checking.
  if (const auto *TD = dyn_cast<TypedefNameDecl>(D)) {
    if (!Parm->Ident->isStr("id")) {
      S.Diag(AL.getLoc(), diag::err_objc_attr_typedef_not_id) << AL;
      return;
    }

    // Only allow 'cv void *'.
    QualType T = TD->getUnderlyingType();
    if (!T->isVoidPointerType()) {
      S.Diag(AL.getLoc(), diag::err_objc_attr_typedef_not_void_pointer);
      return;
    }
  }

  D->addAttr(::new (S.Context) ObjCBridgeAttr(S.Context, AL, Parm->Ident));
}

static void handleObjCBridgeMutableAttr(Sema &S, Decl *D,
                                        const ParsedAttr &AL) {
  IdentifierLoc *Parm = AL.isArgIdent(0) ? AL.getArgAsIdent(0) : nullptr;

  if (!Parm) {
    S.Diag(D->getBeginLoc(), diag::err_objc_attr_not_id) << AL << 0;
    return;
  }

  D->addAttr(::new (S.Context)
                 ObjCBridgeMutableAttr(S.Context, AL, Parm->Ident));
}

static void handleObjCBridgeRelatedAttr(Sema &S, Decl *D,
                                        const ParsedAttr &AL) {
  IdentifierInfo *RelatedClass =
      AL.isArgIdent(0) ? AL.getArgAsIdent(0)->Ident : nullptr;
  if (!RelatedClass) {
    S.Diag(D->getBeginLoc(), diag::err_objc_attr_not_id) << AL << 0;
    return;
  }
  IdentifierInfo *ClassMethod =
    AL.getArgAsIdent(1) ? AL.getArgAsIdent(1)->Ident : nullptr;
  IdentifierInfo *InstanceMethod =
    AL.getArgAsIdent(2) ? AL.getArgAsIdent(2)->Ident : nullptr;
  D->addAttr(::new (S.Context) ObjCBridgeRelatedAttr(
      S.Context, AL, RelatedClass, ClassMethod, InstanceMethod));
}

static void handleObjCDesignatedInitializer(Sema &S, Decl *D,
                                            const ParsedAttr &AL) {
  DeclContext *Ctx = D->getDeclContext();

  // This attribute can only be applied to methods in interfaces or class
  // extensions.
  if (!isa<ObjCInterfaceDecl>(Ctx) &&
      !(isa<ObjCCategoryDecl>(Ctx) &&
        cast<ObjCCategoryDecl>(Ctx)->IsClassExtension())) {
    S.Diag(D->getLocation(), diag::err_designated_init_attr_non_init);
    return;
  }

  ObjCInterfaceDecl *IFace;
  if (auto *CatDecl = dyn_cast<ObjCCategoryDecl>(Ctx))
    IFace = CatDecl->getClassInterface();
  else
    IFace = cast<ObjCInterfaceDecl>(Ctx);

  if (!IFace)
    return;

  IFace->setHasDesignatedInitializers();
  D->addAttr(::new (S.Context) ObjCDesignatedInitializerAttr(S.Context, AL));
}

static void handleObjCRuntimeName(Sema &S, Decl *D, const ParsedAttr &AL) {
  StringRef MetaDataName;
  if (!S.checkStringLiteralArgumentAttr(AL, 0, MetaDataName))
    return;
  D->addAttr(::new (S.Context)
                 ObjCRuntimeNameAttr(S.Context, AL, MetaDataName));
}

// When a user wants to use objc_boxable with a union or struct
// but they don't have access to the declaration (legacy/third-party code)
// then they can 'enable' this feature with a typedef:
// typedef struct __attribute((objc_boxable)) legacy_struct legacy_struct;
static void handleObjCBoxable(Sema &S, Decl *D, const ParsedAttr &AL) {
  bool notify = false;

  auto *RD = dyn_cast<RecordDecl>(D);
  if (RD && RD->getDefinition()) {
    RD = RD->getDefinition();
    notify = true;
  }

  if (RD) {
    ObjCBoxableAttr *BoxableAttr =
        ::new (S.Context) ObjCBoxableAttr(S.Context, AL);
    RD->addAttr(BoxableAttr);
    if (notify) {
      // we need to notify ASTReader/ASTWriter about
      // modification of existing declaration
      if (ASTMutationListener *L = S.getASTMutationListener())
        L->AddedAttributeToRecord(BoxableAttr, RD);
    }
  }
}

static void handleObjCOwnershipAttr(Sema &S, Decl *D, const ParsedAttr &AL) {
  if (hasDeclarator(D))
    return;

  S.Diag(D->getBeginLoc(), diag::err_attribute_wrong_decl_type)
      << AL.getRange() << AL << AL.isRegularKeywordAttribute()
      << ExpectedVariable;
}

static void handleObjCPreciseLifetimeAttr(Sema &S, Decl *D,
                                          const ParsedAttr &AL) {
  const auto *VD = cast<ValueDecl>(D);
  QualType QT = VD->getType();

  if (!QT->isDependentType() &&
      !QT->isObjCLifetimeType()) {
    S.Diag(AL.getLoc(), diag::err_objc_precise_lifetime_bad_type)
      << QT;
    return;
  }

  Qualifiers::ObjCLifetime Lifetime = QT.getObjCLifetime();

  // If we have no lifetime yet, check the lifetime we're presumably
  // going to infer.
  if (Lifetime == Qualifiers::OCL_None && !QT->isDependentType())
    Lifetime = QT->getObjCARCImplicitLifetime();

  switch (Lifetime) {
  case Qualifiers::OCL_None:
    assert(QT->isDependentType() &&
           "didn't infer lifetime for non-dependent type?");
    break;

  case Qualifiers::OCL_Weak:   // meaningful
  case Qualifiers::OCL_Strong: // meaningful
    break;

  case Qualifiers::OCL_ExplicitNone:
  case Qualifiers::OCL_Autoreleasing:
    S.Diag(AL.getLoc(), diag::warn_objc_precise_lifetime_meaningless)
        << (Lifetime == Qualifiers::OCL_Autoreleasing);
    break;
  }

  D->addAttr(::new (S.Context) ObjCPreciseLifetimeAttr(S.Context, AL));
}

static void handleSwiftAttrAttr(Sema &S, Decl *D, const ParsedAttr &AL) {
  // Make sure that there is a string literal as the annotation's single
  // argument.
  StringRef Str;
  if (!S.checkStringLiteralArgumentAttr(AL, 0, Str))
    return;

  D->addAttr(::new (S.Context) SwiftAttrAttr(S.Context, AL, Str));
}

static void handleSwiftBridge(Sema &S, Decl *D, const ParsedAttr &AL) {
  // Make sure that there is a string literal as the annotation's single
  // argument.
  StringRef BT;
  if (!S.checkStringLiteralArgumentAttr(AL, 0, BT))
    return;

  // Warn about duplicate attributes if they have different arguments, but drop
  // any duplicate attributes regardless.
  if (const auto *Other = D->getAttr<SwiftBridgeAttr>()) {
    if (Other->getSwiftType() != BT)
      S.Diag(AL.getLoc(), diag::warn_duplicate_attribute) << AL;
    return;
  }

  D->addAttr(::new (S.Context) SwiftBridgeAttr(S.Context, AL, BT));
}

static bool isErrorParameter(Sema &S, QualType QT) {
  const auto *PT = QT->getAs<PointerType>();
  if (!PT)
    return false;

  QualType Pointee = PT->getPointeeType();

  // Check for NSError**.
  if (const auto *OPT = Pointee->getAs<ObjCObjectPointerType>())
    if (const auto *ID = OPT->getInterfaceDecl())
      if (ID->getIdentifier() == S.getNSErrorIdent())
        return true;

  // Check for CFError**.
  if (const auto *PT = Pointee->getAs<PointerType>())
    if (const auto *RT = PT->getPointeeType()->getAs<RecordType>())
      if (S.isCFError(RT->getDecl()))
        return true;

  return false;
}

static void handleSwiftError(Sema &S, Decl *D, const ParsedAttr &AL) {
  auto hasErrorParameter = [](Sema &S, Decl *D, const ParsedAttr &AL) -> bool {
    for (unsigned I = 0, E = getFunctionOrMethodNumParams(D); I != E; ++I) {
      if (isErrorParameter(S, getFunctionOrMethodParamType(D, I)))
        return true;
    }

    S.Diag(AL.getLoc(), diag::err_attr_swift_error_no_error_parameter)
        << AL << isa<ObjCMethodDecl>(D);
    return false;
  };

  auto hasPointerResult = [](Sema &S, Decl *D, const ParsedAttr &AL) -> bool {
    // - C, ObjC, and block pointers are definitely okay.
    // - References are definitely not okay.
    // - nullptr_t is weird, but acceptable.
    QualType RT = getFunctionOrMethodResultType(D);
    if (RT->hasPointerRepresentation() && !RT->isReferenceType())
      return true;

    S.Diag(AL.getLoc(), diag::err_attr_swift_error_return_type)
        << AL << AL.getArgAsIdent(0)->Ident->getName() << isa<ObjCMethodDecl>(D)
        << /*pointer*/ 1;
    return false;
  };

  auto hasIntegerResult = [](Sema &S, Decl *D, const ParsedAttr &AL) -> bool {
    QualType RT = getFunctionOrMethodResultType(D);
    if (RT->isIntegralType(S.Context))
      return true;

    S.Diag(AL.getLoc(), diag::err_attr_swift_error_return_type)
        << AL << AL.getArgAsIdent(0)->Ident->getName() << isa<ObjCMethodDecl>(D)
        << /*integral*/ 0;
    return false;
  };

  if (D->isInvalidDecl())
    return;

  IdentifierLoc *Loc = AL.getArgAsIdent(0);
  SwiftErrorAttr::ConventionKind Convention;
  if (!SwiftErrorAttr::ConvertStrToConventionKind(Loc->Ident->getName(),
                                                  Convention)) {
    S.Diag(AL.getLoc(), diag::warn_attribute_type_not_supported)
        << AL << Loc->Ident;
    return;
  }

  switch (Convention) {
  case SwiftErrorAttr::None:
    // No additional validation required.
    break;

  case SwiftErrorAttr::NonNullError:
    if (!hasErrorParameter(S, D, AL))
      return;
    break;

  case SwiftErrorAttr::NullResult:
    if (!hasErrorParameter(S, D, AL) || !hasPointerResult(S, D, AL))
      return;
    break;

  case SwiftErrorAttr::NonZeroResult:
  case SwiftErrorAttr::ZeroResult:
    if (!hasErrorParameter(S, D, AL) || !hasIntegerResult(S, D, AL))
      return;
    break;
  }

  D->addAttr(::new (S.Context) SwiftErrorAttr(S.Context, AL, Convention));
}

static void checkSwiftAsyncErrorBlock(Sema &S, Decl *D,
                                      const SwiftAsyncErrorAttr *ErrorAttr,
                                      const SwiftAsyncAttr *AsyncAttr) {
  if (AsyncAttr->getKind() == SwiftAsyncAttr::None) {
    if (ErrorAttr->getConvention() != SwiftAsyncErrorAttr::None) {
      S.Diag(AsyncAttr->getLocation(),
             diag::err_swift_async_error_without_swift_async)
          << AsyncAttr << isa<ObjCMethodDecl>(D);
    }
    return;
  }

  const ParmVarDecl *HandlerParam = getFunctionOrMethodParam(
      D, AsyncAttr->getCompletionHandlerIndex().getASTIndex());
  // handleSwiftAsyncAttr already verified the type is correct, so no need to
  // double-check it here.
  const auto *FuncTy = HandlerParam->getType()
                           ->castAs<BlockPointerType>()
                           ->getPointeeType()
                           ->getAs<FunctionProtoType>();
  ArrayRef<QualType> BlockParams;
  if (FuncTy)
    BlockParams = FuncTy->getParamTypes();

  switch (ErrorAttr->getConvention()) {
  case SwiftAsyncErrorAttr::ZeroArgument:
  case SwiftAsyncErrorAttr::NonZeroArgument: {
    uint32_t ParamIdx = ErrorAttr->getHandlerParamIdx();
    if (ParamIdx == 0 || ParamIdx > BlockParams.size()) {
      S.Diag(ErrorAttr->getLocation(),
             diag::err_attribute_argument_out_of_bounds) << ErrorAttr << 2;
      return;
    }
    QualType ErrorParam = BlockParams[ParamIdx - 1];
    if (!ErrorParam->isIntegralType(S.Context)) {
      StringRef ConvStr =
          ErrorAttr->getConvention() == SwiftAsyncErrorAttr::ZeroArgument
              ? "zero_argument"
              : "nonzero_argument";
      S.Diag(ErrorAttr->getLocation(), diag::err_swift_async_error_non_integral)
          << ErrorAttr << ConvStr << ParamIdx << ErrorParam;
      return;
    }
    break;
  }
  case SwiftAsyncErrorAttr::NonNullError: {
    bool AnyErrorParams = false;
    for (QualType Param : BlockParams) {
      // Check for NSError *.
      if (const auto *ObjCPtrTy = Param->getAs<ObjCObjectPointerType>()) {
        if (const auto *ID = ObjCPtrTy->getInterfaceDecl()) {
          if (ID->getIdentifier() == S.getNSErrorIdent()) {
            AnyErrorParams = true;
            break;
          }
        }
      }
      // Check for CFError *.
      if (const auto *PtrTy = Param->getAs<PointerType>()) {
        if (const auto *RT = PtrTy->getPointeeType()->getAs<RecordType>()) {
          if (S.isCFError(RT->getDecl())) {
            AnyErrorParams = true;
            break;
          }
        }
      }
    }

    if (!AnyErrorParams) {
      S.Diag(ErrorAttr->getLocation(),
             diag::err_swift_async_error_no_error_parameter)
          << ErrorAttr << isa<ObjCMethodDecl>(D);
      return;
    }
    break;
  }
  case SwiftAsyncErrorAttr::None:
    break;
  }
}

static void handleSwiftAsyncError(Sema &S, Decl *D, const ParsedAttr &AL) {
  IdentifierLoc *IDLoc = AL.getArgAsIdent(0);
  SwiftAsyncErrorAttr::ConventionKind ConvKind;
  if (!SwiftAsyncErrorAttr::ConvertStrToConventionKind(IDLoc->Ident->getName(),
                                                       ConvKind)) {
    S.Diag(AL.getLoc(), diag::warn_attribute_type_not_supported)
        << AL << IDLoc->Ident;
    return;
  }

  uint32_t ParamIdx = 0;
  switch (ConvKind) {
  case SwiftAsyncErrorAttr::ZeroArgument:
  case SwiftAsyncErrorAttr::NonZeroArgument: {
    if (!AL.checkExactlyNumArgs(S, 2))
      return;

    Expr *IdxExpr = AL.getArgAsExpr(1);
    if (!checkUInt32Argument(S, AL, IdxExpr, ParamIdx))
      return;
    break;
  }
  case SwiftAsyncErrorAttr::NonNullError:
  case SwiftAsyncErrorAttr::None: {
    if (!AL.checkExactlyNumArgs(S, 1))
      return;
    break;
  }
  }

  auto *ErrorAttr =
      ::new (S.Context) SwiftAsyncErrorAttr(S.Context, AL, ConvKind, ParamIdx);
  D->addAttr(ErrorAttr);

  if (auto *AsyncAttr = D->getAttr<SwiftAsyncAttr>())
    checkSwiftAsyncErrorBlock(S, D, ErrorAttr, AsyncAttr);
}

// For a function, this will validate a compound Swift name, e.g.
// <code>init(foo:bar:baz:)</code> or <code>controllerForName(_:)</code>, and
// the function will output the number of parameter names, and whether this is a
// single-arg initializer.
//
// For a type, enum constant, property, or variable declaration, this will
// validate either a simple identifier, or a qualified
// <code>context.identifier</code> name.
static bool
validateSwiftFunctionName(Sema &S, const ParsedAttr &AL, SourceLocation Loc,
                          StringRef Name, unsigned &SwiftParamCount,
                          bool &IsSingleParamInit) {
  SwiftParamCount = 0;
  IsSingleParamInit = false;

  // Check whether this will be mapped to a getter or setter of a property.
  bool IsGetter = false, IsSetter = false;
  if (Name.startswith("getter:")) {
    IsGetter = true;
    Name = Name.substr(7);
  } else if (Name.startswith("setter:")) {
    IsSetter = true;
    Name = Name.substr(7);
  }

  if (Name.back() != ')') {
    S.Diag(Loc, diag::warn_attr_swift_name_function) << AL;
    return false;
  }

  bool IsMember = false;
  StringRef ContextName, BaseName, Parameters;

  std::tie(BaseName, Parameters) = Name.split('(');

  // Split at the first '.', if it exists, which separates the context name
  // from the base name.
  std::tie(ContextName, BaseName) = BaseName.split('.');
  if (BaseName.empty()) {
    BaseName = ContextName;
    ContextName = StringRef();
  } else if (ContextName.empty() || !isValidAsciiIdentifier(ContextName)) {
    S.Diag(Loc, diag::warn_attr_swift_name_invalid_identifier)
        << AL << /*context*/ 1;
    return false;
  } else {
    IsMember = true;
  }

  if (!isValidAsciiIdentifier(BaseName) || BaseName == "_") {
    S.Diag(Loc, diag::warn_attr_swift_name_invalid_identifier)
        << AL << /*basename*/ 0;
    return false;
  }

  bool IsSubscript = BaseName == "subscript";
  // A subscript accessor must be a getter or setter.
  if (IsSubscript && !IsGetter && !IsSetter) {
    S.Diag(Loc, diag::warn_attr_swift_name_subscript_invalid_parameter)
        << AL << /* getter or setter */ 0;
    return false;
  }

  if (Parameters.empty()) {
    S.Diag(Loc, diag::warn_attr_swift_name_missing_parameters) << AL;
    return false;
  }

  assert(Parameters.back() == ')' && "expected ')'");
  Parameters = Parameters.drop_back(); // ')'

  if (Parameters.empty()) {
    // Setters and subscripts must have at least one parameter.
    if (IsSubscript) {
      S.Diag(Loc, diag::warn_attr_swift_name_subscript_invalid_parameter)
          << AL << /* have at least one parameter */1;
      return false;
    }

    if (IsSetter) {
      S.Diag(Loc, diag::warn_attr_swift_name_setter_parameters) << AL;
      return false;
    }

    return true;
  }

  if (Parameters.back() != ':') {
    S.Diag(Loc, diag::warn_attr_swift_name_function) << AL;
    return false;
  }

  StringRef CurrentParam;
  std::optional<unsigned> SelfLocation;
  unsigned NewValueCount = 0;
  std::optional<unsigned> NewValueLocation;
  do {
    std::tie(CurrentParam, Parameters) = Parameters.split(':');

    if (!isValidAsciiIdentifier(CurrentParam)) {
      S.Diag(Loc, diag::warn_attr_swift_name_invalid_identifier)
          << AL << /*parameter*/2;
      return false;
    }

    if (IsMember && CurrentParam == "self") {
      // "self" indicates the "self" argument for a member.

      // More than one "self"?
      if (SelfLocation) {
        S.Diag(Loc, diag::warn_attr_swift_name_multiple_selfs) << AL;
        return false;
      }

      // The "self" location is the current parameter.
      SelfLocation = SwiftParamCount;
    } else if (CurrentParam == "newValue") {
      // "newValue" indicates the "newValue" argument for a setter.

      // There should only be one 'newValue', but it's only significant for
      // subscript accessors, so don't error right away.
      ++NewValueCount;

      NewValueLocation = SwiftParamCount;
    }

    ++SwiftParamCount;
  } while (!Parameters.empty());

  // Only instance subscripts are currently supported.
  if (IsSubscript && !SelfLocation) {
    S.Diag(Loc, diag::warn_attr_swift_name_subscript_invalid_parameter)
        << AL << /*have a 'self:' parameter*/2;
    return false;
  }

  IsSingleParamInit =
        SwiftParamCount == 1 && BaseName == "init" && CurrentParam != "_";

  // Check the number of parameters for a getter/setter.
  if (IsGetter || IsSetter) {
    // Setters have one parameter for the new value.
    unsigned NumExpectedParams = IsGetter ? 0 : 1;
    unsigned ParamDiag =
        IsGetter ? diag::warn_attr_swift_name_getter_parameters
                 : diag::warn_attr_swift_name_setter_parameters;

    // Instance methods have one parameter for "self".
    if (SelfLocation)
      ++NumExpectedParams;

    // Subscripts may have additional parameters beyond the expected params for
    // the index.
    if (IsSubscript) {
      if (SwiftParamCount < NumExpectedParams) {
        S.Diag(Loc, ParamDiag) << AL;
        return false;
      }

      // A subscript setter must explicitly label its newValue parameter to
      // distinguish it from index parameters.
      if (IsSetter) {
        if (!NewValueLocation) {
          S.Diag(Loc, diag::warn_attr_swift_name_subscript_setter_no_newValue)
              << AL;
          return false;
        }
        if (NewValueCount > 1) {
          S.Diag(Loc, diag::warn_attr_swift_name_subscript_setter_multiple_newValues)
              << AL;
          return false;
        }
      } else {
        // Subscript getters should have no 'newValue:' parameter.
        if (NewValueLocation) {
          S.Diag(Loc, diag::warn_attr_swift_name_subscript_getter_newValue)
              << AL;
          return false;
        }
      }
    } else {
      // Property accessors must have exactly the number of expected params.
      if (SwiftParamCount != NumExpectedParams) {
        S.Diag(Loc, ParamDiag) << AL;
        return false;
      }
    }
  }

  return true;
}

bool Sema::DiagnoseSwiftName(Decl *D, StringRef Name, SourceLocation Loc,
                             const ParsedAttr &AL, bool IsAsync) {
  if (isa<ObjCMethodDecl>(D) || isa<FunctionDecl>(D)) {
    ArrayRef<ParmVarDecl*> Params;
    unsigned ParamCount;

    if (const auto *Method = dyn_cast<ObjCMethodDecl>(D)) {
      ParamCount = Method->getSelector().getNumArgs();
      Params = Method->parameters().slice(0, ParamCount);
    } else {
      const auto *F = cast<FunctionDecl>(D);

      ParamCount = F->getNumParams();
      Params = F->parameters();

      if (!F->hasWrittenPrototype()) {
        Diag(Loc, diag::warn_attribute_wrong_decl_type)
            << AL << AL.isRegularKeywordAttribute()
            << ExpectedFunctionWithProtoType;
        return false;
      }
    }

    // The async name drops the last callback parameter.
    if (IsAsync) {
      if (ParamCount == 0) {
        Diag(Loc, diag::warn_attr_swift_name_decl_missing_params)
            << AL << isa<ObjCMethodDecl>(D);
        return false;
      }
      ParamCount -= 1;
    }

    unsigned SwiftParamCount;
    bool IsSingleParamInit;
    if (!validateSwiftFunctionName(*this, AL, Loc, Name,
                                   SwiftParamCount, IsSingleParamInit))
      return false;

    bool ParamCountValid;
    if (SwiftParamCount == ParamCount) {
      ParamCountValid = true;
    } else if (SwiftParamCount > ParamCount) {
      ParamCountValid = IsSingleParamInit && ParamCount == 0;
    } else {
      // We have fewer Swift parameters than Objective-C parameters, but that
      // might be because we've transformed some of them. Check for potential
      // "out" parameters and err on the side of not warning.
      unsigned MaybeOutParamCount =
          llvm::count_if(Params, [](const ParmVarDecl *Param) -> bool {
            QualType ParamTy = Param->getType();
            if (ParamTy->isReferenceType() || ParamTy->isPointerType())
              return !ParamTy->getPointeeType().isConstQualified();
            return false;
          });

      ParamCountValid = SwiftParamCount + MaybeOutParamCount >= ParamCount;
    }

    if (!ParamCountValid) {
      Diag(Loc, diag::warn_attr_swift_name_num_params)
          << (SwiftParamCount > ParamCount) << AL << ParamCount
          << SwiftParamCount;
      return false;
    }
  } else if ((isa<EnumConstantDecl>(D) || isa<ObjCProtocolDecl>(D) ||
              isa<ObjCInterfaceDecl>(D) || isa<ObjCPropertyDecl>(D) ||
              isa<VarDecl>(D) || isa<TypedefNameDecl>(D) || isa<TagDecl>(D) ||
              isa<IndirectFieldDecl>(D) || isa<FieldDecl>(D)) &&
             !IsAsync) {
    StringRef ContextName, BaseName;

    std::tie(ContextName, BaseName) = Name.split('.');
    if (BaseName.empty()) {
      BaseName = ContextName;
      ContextName = StringRef();
    } else if (!isValidAsciiIdentifier(ContextName)) {
      Diag(Loc, diag::warn_attr_swift_name_invalid_identifier) << AL
          << /*context*/1;
      return false;
    }

    if (!isValidAsciiIdentifier(BaseName)) {
      Diag(Loc, diag::warn_attr_swift_name_invalid_identifier) << AL
          << /*basename*/0;
      return false;
    }
  } else {
    Diag(Loc, diag::warn_attr_swift_name_decl_kind) << AL;
    return false;
  }
  return true;
}

static void handleSwiftName(Sema &S, Decl *D, const ParsedAttr &AL) {
  StringRef Name;
  SourceLocation Loc;
  if (!S.checkStringLiteralArgumentAttr(AL, 0, Name, &Loc))
    return;

  if (!S.DiagnoseSwiftName(D, Name, Loc, AL, /*IsAsync=*/false))
    return;

  D->addAttr(::new (S.Context) SwiftNameAttr(S.Context, AL, Name));
}

static void handleSwiftAsyncName(Sema &S, Decl *D, const ParsedAttr &AL) {
  StringRef Name;
  SourceLocation Loc;
  if (!S.checkStringLiteralArgumentAttr(AL, 0, Name, &Loc))
    return;

  if (!S.DiagnoseSwiftName(D, Name, Loc, AL, /*IsAsync=*/true))
    return;

  D->addAttr(::new (S.Context) SwiftAsyncNameAttr(S.Context, AL, Name));
}

static void handleSwiftNewType(Sema &S, Decl *D, const ParsedAttr &AL) {
  // Make sure that there is an identifier as the annotation's single argument.
  if (!AL.checkExactlyNumArgs(S, 1))
    return;

  if (!AL.isArgIdent(0)) {
    S.Diag(AL.getLoc(), diag::err_attribute_argument_type)
        << AL << AANT_ArgumentIdentifier;
    return;
  }

  SwiftNewTypeAttr::NewtypeKind Kind;
  IdentifierInfo *II = AL.getArgAsIdent(0)->Ident;
  if (!SwiftNewTypeAttr::ConvertStrToNewtypeKind(II->getName(), Kind)) {
    S.Diag(AL.getLoc(), diag::warn_attribute_type_not_supported) << AL << II;
    return;
  }

  if (!isa<TypedefNameDecl>(D)) {
    S.Diag(AL.getLoc(), diag::warn_attribute_wrong_decl_type_str)
        << AL << AL.isRegularKeywordAttribute() << "typedefs";
    return;
  }

  D->addAttr(::new (S.Context) SwiftNewTypeAttr(S.Context, AL, Kind));
}

static void handleSwiftAsyncAttr(Sema &S, Decl *D, const ParsedAttr &AL) {
  if (!AL.isArgIdent(0)) {
    S.Diag(AL.getLoc(), diag::err_attribute_argument_n_type)
        << AL << 1 << AANT_ArgumentIdentifier;
    return;
  }

  SwiftAsyncAttr::Kind Kind;
  IdentifierInfo *II = AL.getArgAsIdent(0)->Ident;
  if (!SwiftAsyncAttr::ConvertStrToKind(II->getName(), Kind)) {
    S.Diag(AL.getLoc(), diag::err_swift_async_no_access) << AL << II;
    return;
  }

  ParamIdx Idx;
  if (Kind == SwiftAsyncAttr::None) {
    // If this is 'none', then there shouldn't be any additional arguments.
    if (!AL.checkExactlyNumArgs(S, 1))
      return;
  } else {
    // Non-none swift_async requires a completion handler index argument.
    if (!AL.checkExactlyNumArgs(S, 2))
      return;

    Expr *HandlerIdx = AL.getArgAsExpr(1);
    if (!checkFunctionOrMethodParameterIndex(S, D, AL, 2, HandlerIdx, Idx))
      return;

    const ParmVarDecl *CompletionBlock =
        getFunctionOrMethodParam(D, Idx.getASTIndex());
    QualType CompletionBlockType = CompletionBlock->getType();
    if (!CompletionBlockType->isBlockPointerType()) {
      S.Diag(CompletionBlock->getLocation(),
             diag::err_swift_async_bad_block_type)
          << CompletionBlock->getType();
      return;
    }
    QualType BlockTy =
        CompletionBlockType->castAs<BlockPointerType>()->getPointeeType();
    if (!BlockTy->castAs<FunctionType>()->getReturnType()->isVoidType()) {
      S.Diag(CompletionBlock->getLocation(),
             diag::err_swift_async_bad_block_type)
          << CompletionBlock->getType();
      return;
    }
  }

  auto *AsyncAttr =
      ::new (S.Context) SwiftAsyncAttr(S.Context, AL, Kind, Idx);
  D->addAttr(AsyncAttr);

  if (auto *ErrorAttr = D->getAttr<SwiftAsyncErrorAttr>())
    checkSwiftAsyncErrorBlock(S, D, ErrorAttr, AsyncAttr);
}

//===----------------------------------------------------------------------===//
// Microsoft specific attribute handlers.
//===----------------------------------------------------------------------===//

UuidAttr *Sema::mergeUuidAttr(Decl *D, const AttributeCommonInfo &CI,
                              StringRef UuidAsWritten, MSGuidDecl *GuidDecl) {
  if (const auto *UA = D->getAttr<UuidAttr>()) {
    if (declaresSameEntity(UA->getGuidDecl(), GuidDecl))
      return nullptr;
    if (!UA->getGuid().empty()) {
      Diag(UA->getLocation(), diag::err_mismatched_uuid);
      Diag(CI.getLoc(), diag::note_previous_uuid);
      D->dropAttr<UuidAttr>();
    }
  }

  return ::new (Context) UuidAttr(Context, CI, UuidAsWritten, GuidDecl);
}

static void handleUuidAttr(Sema &S, Decl *D, const ParsedAttr &AL) {
  if (!S.LangOpts.CPlusPlus) {
    S.Diag(AL.getLoc(), diag::err_attribute_not_supported_in_lang)
        << AL << AttributeLangSupport::C;
    return;
  }

  StringRef OrigStrRef;
  SourceLocation LiteralLoc;
  if (!S.checkStringLiteralArgumentAttr(AL, 0, OrigStrRef, &LiteralLoc))
    return;

  // GUID format is "XXXXXXXX-XXXX-XXXX-XXXX-XXXXXXXXXXXX" or
  // "{XXXXXXXX-XXXX-XXXX-XXXX-XXXXXXXXXXXX}", normalize to the former.
  StringRef StrRef = OrigStrRef;
  if (StrRef.size() == 38 && StrRef.front() == '{' && StrRef.back() == '}')
    StrRef = StrRef.drop_front().drop_back();

  // Validate GUID length.
  if (StrRef.size() != 36) {
    S.Diag(LiteralLoc, diag::err_attribute_uuid_malformed_guid);
    return;
  }

  for (unsigned i = 0; i < 36; ++i) {
    if (i == 8 || i == 13 || i == 18 || i == 23) {
      if (StrRef[i] != '-') {
        S.Diag(LiteralLoc, diag::err_attribute_uuid_malformed_guid);
        return;
      }
    } else if (!isHexDigit(StrRef[i])) {
      S.Diag(LiteralLoc, diag::err_attribute_uuid_malformed_guid);
      return;
    }
  }

  // Convert to our parsed format and canonicalize.
  MSGuidDecl::Parts Parsed;
  StrRef.substr(0, 8).getAsInteger(16, Parsed.Part1);
  StrRef.substr(9, 4).getAsInteger(16, Parsed.Part2);
  StrRef.substr(14, 4).getAsInteger(16, Parsed.Part3);
  for (unsigned i = 0; i != 8; ++i)
    StrRef.substr(19 + 2 * i + (i >= 2 ? 1 : 0), 2)
        .getAsInteger(16, Parsed.Part4And5[i]);
  MSGuidDecl *Guid = S.Context.getMSGuidDecl(Parsed);

  // FIXME: It'd be nice to also emit a fixit removing uuid(...) (and, if it's
  // the only thing in the [] list, the [] too), and add an insertion of
  // __declspec(uuid(...)).  But sadly, neither the SourceLocs of the commas
  // separating attributes nor of the [ and the ] are in the AST.
  // Cf "SourceLocations of attribute list delimiters - [[ ... , ... ]] etc"
  // on cfe-dev.
  if (AL.isMicrosoftAttribute()) // Check for [uuid(...)] spelling.
    S.Diag(AL.getLoc(), diag::warn_atl_uuid_deprecated);

  UuidAttr *UA = S.mergeUuidAttr(D, AL, OrigStrRef, Guid);
  if (UA)
    D->addAttr(UA);
}

static void handleHLSLNumThreadsAttr(Sema &S, Decl *D, const ParsedAttr &AL) {
  llvm::VersionTuple SMVersion =
      S.Context.getTargetInfo().getTriple().getOSVersion();
  uint32_t ZMax = 1024;
  uint32_t ThreadMax = 1024;
  if (SMVersion.getMajor() <= 4) {
    ZMax = 1;
    ThreadMax = 768;
  } else if (SMVersion.getMajor() == 5) {
    ZMax = 64;
    ThreadMax = 1024;
  }

  uint32_t X;
  if (!checkUInt32Argument(S, AL, AL.getArgAsExpr(0), X))
    return;
  if (X > 1024) {
    S.Diag(AL.getArgAsExpr(0)->getExprLoc(),
           diag::err_hlsl_numthreads_argument_oor) << 0 << 1024;
    return;
  }
  uint32_t Y;
  if (!checkUInt32Argument(S, AL, AL.getArgAsExpr(1), Y))
    return;
  if (Y > 1024) {
    S.Diag(AL.getArgAsExpr(1)->getExprLoc(),
           diag::err_hlsl_numthreads_argument_oor) << 1 << 1024;
    return;
  }
  uint32_t Z;
  if (!checkUInt32Argument(S, AL, AL.getArgAsExpr(2), Z))
    return;
  if (Z > ZMax) {
    S.Diag(AL.getArgAsExpr(2)->getExprLoc(),
           diag::err_hlsl_numthreads_argument_oor) << 2 << ZMax;
    return;
  }

  if (X * Y * Z > ThreadMax) {
    S.Diag(AL.getLoc(), diag::err_hlsl_numthreads_invalid) << ThreadMax;
    return;
  }

  HLSLNumThreadsAttr *NewAttr = S.mergeHLSLNumThreadsAttr(D, AL, X, Y, Z);
  if (NewAttr)
    D->addAttr(NewAttr);
}

HLSLNumThreadsAttr *Sema::mergeHLSLNumThreadsAttr(Decl *D,
                                                  const AttributeCommonInfo &AL,
                                                  int X, int Y, int Z) {
  if (HLSLNumThreadsAttr *NT = D->getAttr<HLSLNumThreadsAttr>()) {
    if (NT->getX() != X || NT->getY() != Y || NT->getZ() != Z) {
      Diag(NT->getLocation(), diag::err_hlsl_attribute_param_mismatch) << AL;
      Diag(AL.getLoc(), diag::note_conflicting_attribute);
    }
    return nullptr;
  }
  return ::new (Context) HLSLNumThreadsAttr(Context, AL, X, Y, Z);
}

static bool isLegalTypeForHLSLSV_DispatchThreadID(QualType T) {
  if (!T->hasUnsignedIntegerRepresentation())
    return false;
  if (const auto *VT = T->getAs<VectorType>())
    return VT->getNumElements() <= 3;
  return true;
}

static void handleHLSLSV_DispatchThreadIDAttr(Sema &S, Decl *D,
                                              const ParsedAttr &AL) {
  // FIXME: support semantic on field.
  // See https://github.com/llvm/llvm-project/issues/57889.
  if (isa<FieldDecl>(D)) {
    S.Diag(AL.getLoc(), diag::err_hlsl_attr_invalid_ast_node)
        << AL << "parameter";
    return;
  }

  auto *VD = cast<ValueDecl>(D);
  if (!isLegalTypeForHLSLSV_DispatchThreadID(VD->getType())) {
    S.Diag(AL.getLoc(), diag::err_hlsl_attr_invalid_type)
        << AL << "uint/uint2/uint3";
    return;
  }

  D->addAttr(::new (S.Context) HLSLSV_DispatchThreadIDAttr(S.Context, AL));
}

static void handleHLSLShaderAttr(Sema &S, Decl *D, const ParsedAttr &AL) {
  StringRef Str;
  SourceLocation ArgLoc;
  if (!S.checkStringLiteralArgumentAttr(AL, 0, Str, &ArgLoc))
    return;

  HLSLShaderAttr::ShaderType ShaderType;
  if (!HLSLShaderAttr::ConvertStrToShaderType(Str, ShaderType)) {
    S.Diag(AL.getLoc(), diag::warn_attribute_type_not_supported)
        << AL << Str << ArgLoc;
    return;
  }

  // FIXME: check function match the shader stage.

  HLSLShaderAttr *NewAttr = S.mergeHLSLShaderAttr(D, AL, ShaderType);
  if (NewAttr)
    D->addAttr(NewAttr);
}

HLSLShaderAttr *
Sema::mergeHLSLShaderAttr(Decl *D, const AttributeCommonInfo &AL,
                          HLSLShaderAttr::ShaderType ShaderType) {
  if (HLSLShaderAttr *NT = D->getAttr<HLSLShaderAttr>()) {
    if (NT->getType() != ShaderType) {
      Diag(NT->getLocation(), diag::err_hlsl_attribute_param_mismatch) << AL;
      Diag(AL.getLoc(), diag::note_conflicting_attribute);
    }
    return nullptr;
  }
  return HLSLShaderAttr::Create(Context, ShaderType, AL);
}

static void handleHLSLResourceBindingAttr(Sema &S, Decl *D,
                                          const ParsedAttr &AL) {
  StringRef Space = "space0";
  StringRef Slot = "";

  if (!AL.isArgIdent(0)) {
    S.Diag(AL.getLoc(), diag::err_attribute_argument_type)
        << AL << AANT_ArgumentIdentifier;
    return;
  }

  IdentifierLoc *Loc = AL.getArgAsIdent(0);
  StringRef Str = Loc->Ident->getName();
  SourceLocation ArgLoc = Loc->Loc;

  SourceLocation SpaceArgLoc;
  if (AL.getNumArgs() == 2) {
    Slot = Str;
    if (!AL.isArgIdent(1)) {
      S.Diag(AL.getLoc(), diag::err_attribute_argument_type)
          << AL << AANT_ArgumentIdentifier;
      return;
    }

    IdentifierLoc *Loc = AL.getArgAsIdent(1);
    Space = Loc->Ident->getName();
    SpaceArgLoc = Loc->Loc;
  } else {
    Slot = Str;
  }

  // Validate.
  if (!Slot.empty()) {
    switch (Slot[0]) {
    case 'u':
    case 'b':
    case 's':
    case 't':
      break;
    default:
      S.Diag(ArgLoc, diag::err_hlsl_unsupported_register_type)
          << Slot.substr(0, 1);
      return;
    }

    StringRef SlotNum = Slot.substr(1);
    unsigned Num = 0;
    if (SlotNum.getAsInteger(10, Num)) {
      S.Diag(ArgLoc, diag::err_hlsl_unsupported_register_number);
      return;
    }
  }

  if (!Space.startswith("space")) {
    S.Diag(SpaceArgLoc, diag::err_hlsl_expected_space) << Space;
    return;
  }
  StringRef SpaceNum = Space.substr(5);
  unsigned Num = 0;
  if (SpaceNum.getAsInteger(10, Num)) {
    S.Diag(SpaceArgLoc, diag::err_hlsl_expected_space) << Space;
    return;
  }

  // FIXME: check reg type match decl. Issue
  // https://github.com/llvm/llvm-project/issues/57886.
  HLSLResourceBindingAttr *NewAttr =
      HLSLResourceBindingAttr::Create(S.getASTContext(), Slot, Space, AL);
  if (NewAttr)
    D->addAttr(NewAttr);
}

static void handleMSInheritanceAttr(Sema &S, Decl *D, const ParsedAttr &AL) {
  if (!S.LangOpts.CPlusPlus) {
    S.Diag(AL.getLoc(), diag::err_attribute_not_supported_in_lang)
        << AL << AttributeLangSupport::C;
    return;
  }
  MSInheritanceAttr *IA = S.mergeMSInheritanceAttr(
      D, AL, /*BestCase=*/true, (MSInheritanceModel)AL.getSemanticSpelling());
  if (IA) {
    D->addAttr(IA);
    S.Consumer.AssignInheritanceModel(cast<CXXRecordDecl>(D));
  }
}

static void handleDeclspecThreadAttr(Sema &S, Decl *D, const ParsedAttr &AL) {
  const auto *VD = cast<VarDecl>(D);
  if (!S.Context.getTargetInfo().isTLSSupported()) {
    S.Diag(AL.getLoc(), diag::err_thread_unsupported);
    return;
  }
  if (VD->getTSCSpec() != TSCS_unspecified) {
    S.Diag(AL.getLoc(), diag::err_declspec_thread_on_thread_variable);
    return;
  }
  if (VD->hasLocalStorage()) {
    S.Diag(AL.getLoc(), diag::err_thread_non_global) << "__declspec(thread)";
    return;
  }
  D->addAttr(::new (S.Context) ThreadAttr(S.Context, AL));
}

static void handleAbiTagAttr(Sema &S, Decl *D, const ParsedAttr &AL) {
  SmallVector<StringRef, 4> Tags;
  for (unsigned I = 0, E = AL.getNumArgs(); I != E; ++I) {
    StringRef Tag;
    if (!S.checkStringLiteralArgumentAttr(AL, I, Tag))
      return;
    Tags.push_back(Tag);
  }

  if (const auto *NS = dyn_cast<NamespaceDecl>(D)) {
    if (!NS->isInline()) {
      S.Diag(AL.getLoc(), diag::warn_attr_abi_tag_namespace) << 0;
      return;
    }
    if (NS->isAnonymousNamespace()) {
      S.Diag(AL.getLoc(), diag::warn_attr_abi_tag_namespace) << 1;
      return;
    }
    if (AL.getNumArgs() == 0)
      Tags.push_back(NS->getName());
  } else if (!AL.checkAtLeastNumArgs(S, 1))
    return;

  // Store tags sorted and without duplicates.
  llvm::sort(Tags);
  Tags.erase(std::unique(Tags.begin(), Tags.end()), Tags.end());

  D->addAttr(::new (S.Context)
                 AbiTagAttr(S.Context, AL, Tags.data(), Tags.size()));
}

static void handleARMInterruptAttr(Sema &S, Decl *D, const ParsedAttr &AL) {
  // Check the attribute arguments.
  if (AL.getNumArgs() > 1) {
    S.Diag(AL.getLoc(), diag::err_attribute_too_many_arguments) << AL << 1;
    return;
  }

  StringRef Str;
  SourceLocation ArgLoc;

  if (AL.getNumArgs() == 0)
    Str = "";
  else if (!S.checkStringLiteralArgumentAttr(AL, 0, Str, &ArgLoc))
    return;

  ARMInterruptAttr::InterruptType Kind;
  if (!ARMInterruptAttr::ConvertStrToInterruptType(Str, Kind)) {
    S.Diag(AL.getLoc(), diag::warn_attribute_type_not_supported) << AL << Str
                                                                 << ArgLoc;
    return;
  }

  D->addAttr(::new (S.Context) ARMInterruptAttr(S.Context, AL, Kind));
}

static void handleMSP430InterruptAttr(Sema &S, Decl *D, const ParsedAttr &AL) {
  // MSP430 'interrupt' attribute is applied to
  // a function with no parameters and void return type.
  if (!isFunctionOrMethod(D)) {
    S.Diag(D->getLocation(), diag::warn_attribute_wrong_decl_type)
        << AL << AL.isRegularKeywordAttribute() << ExpectedFunctionOrMethod;
    return;
  }

  if (hasFunctionProto(D) && getFunctionOrMethodNumParams(D) != 0) {
    S.Diag(D->getLocation(), diag::warn_interrupt_attribute_invalid)
        << /*MSP430*/ 1 << 0;
    return;
  }

  if (!getFunctionOrMethodResultType(D)->isVoidType()) {
    S.Diag(D->getLocation(), diag::warn_interrupt_attribute_invalid)
        << /*MSP430*/ 1 << 1;
    return;
  }

  // The attribute takes one integer argument.
  if (!AL.checkExactlyNumArgs(S, 1))
    return;

  if (!AL.isArgExpr(0)) {
    S.Diag(AL.getLoc(), diag::err_attribute_argument_type)
        << AL << AANT_ArgumentIntegerConstant;
    return;
  }

  Expr *NumParamsExpr = static_cast<Expr *>(AL.getArgAsExpr(0));
  std::optional<llvm::APSInt> NumParams = llvm::APSInt(32);
  if (!(NumParams = NumParamsExpr->getIntegerConstantExpr(S.Context))) {
    S.Diag(AL.getLoc(), diag::err_attribute_argument_type)
        << AL << AANT_ArgumentIntegerConstant
        << NumParamsExpr->getSourceRange();
    return;
  }
  // The argument should be in range 0..63.
  unsigned Num = NumParams->getLimitedValue(255);
  if (Num > 63) {
    S.Diag(AL.getLoc(), diag::err_attribute_argument_out_of_bounds)
        << AL << (int)NumParams->getSExtValue()
        << NumParamsExpr->getSourceRange();
    return;
  }

  D->addAttr(::new (S.Context) MSP430InterruptAttr(S.Context, AL, Num));
  D->addAttr(UsedAttr::CreateImplicit(S.Context));
}

static void handleMipsInterruptAttr(Sema &S, Decl *D, const ParsedAttr &AL) {
  // Only one optional argument permitted.
  if (AL.getNumArgs() > 1) {
    S.Diag(AL.getLoc(), diag::err_attribute_too_many_arguments) << AL << 1;
    return;
  }

  StringRef Str;
  SourceLocation ArgLoc;

  if (AL.getNumArgs() == 0)
    Str = "";
  else if (!S.checkStringLiteralArgumentAttr(AL, 0, Str, &ArgLoc))
    return;

  // Semantic checks for a function with the 'interrupt' attribute for MIPS:
  // a) Must be a function.
  // b) Must have no parameters.
  // c) Must have the 'void' return type.
  // d) Cannot have the 'mips16' attribute, as that instruction set
  //    lacks the 'eret' instruction.
  // e) The attribute itself must either have no argument or one of the
  //    valid interrupt types, see [MipsInterruptDocs].

  if (!isFunctionOrMethod(D)) {
    S.Diag(D->getLocation(), diag::warn_attribute_wrong_decl_type)
        << AL << AL.isRegularKeywordAttribute() << ExpectedFunctionOrMethod;
    return;
  }

  if (hasFunctionProto(D) && getFunctionOrMethodNumParams(D) != 0) {
    S.Diag(D->getLocation(), diag::warn_interrupt_attribute_invalid)
        << /*MIPS*/ 0 << 0;
    return;
  }

  if (!getFunctionOrMethodResultType(D)->isVoidType()) {
    S.Diag(D->getLocation(), diag::warn_interrupt_attribute_invalid)
        << /*MIPS*/ 0 << 1;
    return;
  }

  // We still have to do this manually because the Interrupt attributes are
  // a bit special due to sharing their spellings across targets.
  if (checkAttrMutualExclusion<Mips16Attr>(S, D, AL))
    return;

  MipsInterruptAttr::InterruptType Kind;
  if (!MipsInterruptAttr::ConvertStrToInterruptType(Str, Kind)) {
    S.Diag(AL.getLoc(), diag::warn_attribute_type_not_supported)
        << AL << "'" + std::string(Str) + "'";
    return;
  }

  D->addAttr(::new (S.Context) MipsInterruptAttr(S.Context, AL, Kind));
}

static void handleM68kInterruptAttr(Sema &S, Decl *D, const ParsedAttr &AL) {
  if (!AL.checkExactlyNumArgs(S, 1))
    return;

  if (!AL.isArgExpr(0)) {
    S.Diag(AL.getLoc(), diag::err_attribute_argument_type)
        << AL << AANT_ArgumentIntegerConstant;
    return;
  }

  // FIXME: Check for decl - it should be void ()(void).

  Expr *NumParamsExpr = static_cast<Expr *>(AL.getArgAsExpr(0));
  auto MaybeNumParams = NumParamsExpr->getIntegerConstantExpr(S.Context);
  if (!MaybeNumParams) {
    S.Diag(AL.getLoc(), diag::err_attribute_argument_type)
        << AL << AANT_ArgumentIntegerConstant
        << NumParamsExpr->getSourceRange();
    return;
  }

  unsigned Num = MaybeNumParams->getLimitedValue(255);
  if ((Num & 1) || Num > 30) {
    S.Diag(AL.getLoc(), diag::err_attribute_argument_out_of_bounds)
        << AL << (int)MaybeNumParams->getSExtValue()
        << NumParamsExpr->getSourceRange();
    return;
  }

  D->addAttr(::new (S.Context) M68kInterruptAttr(S.Context, AL, Num));
  D->addAttr(UsedAttr::CreateImplicit(S.Context));
}

static void handleAnyX86InterruptAttr(Sema &S, Decl *D, const ParsedAttr &AL) {
  // Semantic checks for a function with the 'interrupt' attribute.
  // a) Must be a function.
  // b) Must have the 'void' return type.
  // c) Must take 1 or 2 arguments.
  // d) The 1st argument must be a pointer.
  // e) The 2nd argument (if any) must be an unsigned integer.
  if (!isFunctionOrMethod(D) || !hasFunctionProto(D) || isInstanceMethod(D) ||
      CXXMethodDecl::isStaticOverloadedOperator(
          cast<NamedDecl>(D)->getDeclName().getCXXOverloadedOperator())) {
    S.Diag(AL.getLoc(), diag::warn_attribute_wrong_decl_type)
        << AL << AL.isRegularKeywordAttribute()
        << ExpectedFunctionWithProtoType;
    return;
  }
  // Interrupt handler must have void return type.
  if (!getFunctionOrMethodResultType(D)->isVoidType()) {
    S.Diag(getFunctionOrMethodResultSourceRange(D).getBegin(),
           diag::err_anyx86_interrupt_attribute)
        << (S.Context.getTargetInfo().getTriple().getArch() == llvm::Triple::x86
                ? 0
                : 1)
        << 0;
    return;
  }
  // Interrupt handler must have 1 or 2 parameters.
  unsigned NumParams = getFunctionOrMethodNumParams(D);
  if (NumParams < 1 || NumParams > 2) {
    S.Diag(D->getBeginLoc(), diag::err_anyx86_interrupt_attribute)
        << (S.Context.getTargetInfo().getTriple().getArch() == llvm::Triple::x86
                ? 0
                : 1)
        << 1;
    return;
  }
  // The first argument must be a pointer.
  if (!getFunctionOrMethodParamType(D, 0)->isPointerType()) {
    S.Diag(getFunctionOrMethodParamRange(D, 0).getBegin(),
           diag::err_anyx86_interrupt_attribute)
        << (S.Context.getTargetInfo().getTriple().getArch() == llvm::Triple::x86
                ? 0
                : 1)
        << 2;
    return;
  }
  // The second argument, if present, must be an unsigned integer.
  unsigned TypeSize =
      S.Context.getTargetInfo().getTriple().getArch() == llvm::Triple::x86_64
          ? 64
          : 32;
  if (NumParams == 2 &&
      (!getFunctionOrMethodParamType(D, 1)->isUnsignedIntegerType() ||
       S.Context.getTypeSize(getFunctionOrMethodParamType(D, 1)) != TypeSize)) {
    S.Diag(getFunctionOrMethodParamRange(D, 1).getBegin(),
           diag::err_anyx86_interrupt_attribute)
        << (S.Context.getTargetInfo().getTriple().getArch() == llvm::Triple::x86
                ? 0
                : 1)
        << 3 << S.Context.getIntTypeForBitwidth(TypeSize, /*Signed=*/false);
    return;
  }
  D->addAttr(::new (S.Context) AnyX86InterruptAttr(S.Context, AL));
  D->addAttr(UsedAttr::CreateImplicit(S.Context));
}

static void handleAVRInterruptAttr(Sema &S, Decl *D, const ParsedAttr &AL) {
  if (!isFunctionOrMethod(D)) {
    S.Diag(D->getLocation(), diag::warn_attribute_wrong_decl_type)
        << AL << AL.isRegularKeywordAttribute() << ExpectedFunction;
    return;
  }

  if (!AL.checkExactlyNumArgs(S, 0))
    return;

  handleSimpleAttribute<AVRInterruptAttr>(S, D, AL);
}

static void handleAVRSignalAttr(Sema &S, Decl *D, const ParsedAttr &AL) {
  if (!isFunctionOrMethod(D)) {
    S.Diag(D->getLocation(), diag::warn_attribute_wrong_decl_type)
        << AL << AL.isRegularKeywordAttribute() << ExpectedFunction;
    return;
  }

  if (!AL.checkExactlyNumArgs(S, 0))
    return;

  handleSimpleAttribute<AVRSignalAttr>(S, D, AL);
}

static void handleBPFPreserveAIRecord(Sema &S, RecordDecl *RD) {
  // Add preserve_access_index attribute to all fields and inner records.
  for (auto *D : RD->decls()) {
    if (D->hasAttr<BPFPreserveAccessIndexAttr>())
      continue;

    D->addAttr(BPFPreserveAccessIndexAttr::CreateImplicit(S.Context));
    if (auto *Rec = dyn_cast<RecordDecl>(D))
      handleBPFPreserveAIRecord(S, Rec);
  }
}

static void handleBPFPreserveAccessIndexAttr(Sema &S, Decl *D,
    const ParsedAttr &AL) {
  auto *Rec = cast<RecordDecl>(D);
  handleBPFPreserveAIRecord(S, Rec);
  Rec->addAttr(::new (S.Context) BPFPreserveAccessIndexAttr(S.Context, AL));
}

static bool hasBTFDeclTagAttr(Decl *D, StringRef Tag) {
  for (const auto *I : D->specific_attrs<BTFDeclTagAttr>()) {
    if (I->getBTFDeclTag() == Tag)
      return true;
  }
  return false;
}

static void handleBTFDeclTagAttr(Sema &S, Decl *D, const ParsedAttr &AL) {
  StringRef Str;
  if (!S.checkStringLiteralArgumentAttr(AL, 0, Str))
    return;
  if (hasBTFDeclTagAttr(D, Str))
    return;

  D->addAttr(::new (S.Context) BTFDeclTagAttr(S.Context, AL, Str));
}

BTFDeclTagAttr *Sema::mergeBTFDeclTagAttr(Decl *D, const BTFDeclTagAttr &AL) {
  if (hasBTFDeclTagAttr(D, AL.getBTFDeclTag()))
    return nullptr;
  return ::new (Context) BTFDeclTagAttr(Context, AL, AL.getBTFDeclTag());
}

static void handleWebAssemblyExportNameAttr(Sema &S, Decl *D,
                                            const ParsedAttr &AL) {
  if (!isFunctionOrMethod(D)) {
    S.Diag(D->getLocation(), diag::warn_attribute_wrong_decl_type)
        << AL << AL.isRegularKeywordAttribute() << ExpectedFunction;
    return;
  }

  auto *FD = cast<FunctionDecl>(D);
  if (FD->isThisDeclarationADefinition()) {
    S.Diag(D->getLocation(), diag::err_alias_is_definition) << FD << 0;
    return;
  }

  StringRef Str;
  SourceLocation ArgLoc;
  if (!S.checkStringLiteralArgumentAttr(AL, 0, Str, &ArgLoc))
    return;

  D->addAttr(::new (S.Context) WebAssemblyExportNameAttr(S.Context, AL, Str));
  D->addAttr(UsedAttr::CreateImplicit(S.Context));
}

WebAssemblyImportModuleAttr *
Sema::mergeImportModuleAttr(Decl *D, const WebAssemblyImportModuleAttr &AL) {
  auto *FD = cast<FunctionDecl>(D);

  if (const auto *ExistingAttr = FD->getAttr<WebAssemblyImportModuleAttr>()) {
    if (ExistingAttr->getImportModule() == AL.getImportModule())
      return nullptr;
    Diag(ExistingAttr->getLocation(), diag::warn_mismatched_import) << 0
      << ExistingAttr->getImportModule() << AL.getImportModule();
    Diag(AL.getLoc(), diag::note_previous_attribute);
    return nullptr;
  }
  if (FD->hasBody()) {
    Diag(AL.getLoc(), diag::warn_import_on_definition) << 0;
    return nullptr;
  }
  return ::new (Context) WebAssemblyImportModuleAttr(Context, AL,
                                                     AL.getImportModule());
}

WebAssemblyImportNameAttr *
Sema::mergeImportNameAttr(Decl *D, const WebAssemblyImportNameAttr &AL) {
  auto *FD = cast<FunctionDecl>(D);

  if (const auto *ExistingAttr = FD->getAttr<WebAssemblyImportNameAttr>()) {
    if (ExistingAttr->getImportName() == AL.getImportName())
      return nullptr;
    Diag(ExistingAttr->getLocation(), diag::warn_mismatched_import) << 1
      << ExistingAttr->getImportName() << AL.getImportName();
    Diag(AL.getLoc(), diag::note_previous_attribute);
    return nullptr;
  }
  if (FD->hasBody()) {
    Diag(AL.getLoc(), diag::warn_import_on_definition) << 1;
    return nullptr;
  }
  return ::new (Context) WebAssemblyImportNameAttr(Context, AL,
                                                   AL.getImportName());
}

static void
handleWebAssemblyImportModuleAttr(Sema &S, Decl *D, const ParsedAttr &AL) {
  auto *FD = cast<FunctionDecl>(D);

  StringRef Str;
  SourceLocation ArgLoc;
  if (!S.checkStringLiteralArgumentAttr(AL, 0, Str, &ArgLoc))
    return;
  if (FD->hasBody()) {
    S.Diag(AL.getLoc(), diag::warn_import_on_definition) << 0;
    return;
  }

  FD->addAttr(::new (S.Context)
                  WebAssemblyImportModuleAttr(S.Context, AL, Str));
}

static void
handleWebAssemblyImportNameAttr(Sema &S, Decl *D, const ParsedAttr &AL) {
  auto *FD = cast<FunctionDecl>(D);

  StringRef Str;
  SourceLocation ArgLoc;
  if (!S.checkStringLiteralArgumentAttr(AL, 0, Str, &ArgLoc))
    return;
  if (FD->hasBody()) {
    S.Diag(AL.getLoc(), diag::warn_import_on_definition) << 1;
    return;
  }

  FD->addAttr(::new (S.Context) WebAssemblyImportNameAttr(S.Context, AL, Str));
}

static void handleRISCVInterruptAttr(Sema &S, Decl *D,
                                     const ParsedAttr &AL) {
  // Warn about repeated attributes.
  if (const auto *A = D->getAttr<RISCVInterruptAttr>()) {
    S.Diag(AL.getRange().getBegin(),
      diag::warn_riscv_repeated_interrupt_attribute);
    S.Diag(A->getLocation(), diag::note_riscv_repeated_interrupt_attribute);
    return;
  }

  // Check the attribute argument. Argument is optional.
  if (!AL.checkAtMostNumArgs(S, 1))
    return;

  StringRef Str;
  SourceLocation ArgLoc;

  // 'machine'is the default interrupt mode.
  if (AL.getNumArgs() == 0)
    Str = "machine";
  else if (!S.checkStringLiteralArgumentAttr(AL, 0, Str, &ArgLoc))
    return;

  // Semantic checks for a function with the 'interrupt' attribute:
  // - Must be a function.
  // - Must have no parameters.
  // - Must have the 'void' return type.
  // - The attribute itself must either have no argument or one of the
  //   valid interrupt types, see [RISCVInterruptDocs].

  if (D->getFunctionType() == nullptr) {
    S.Diag(D->getLocation(), diag::warn_attribute_wrong_decl_type)
        << AL << AL.isRegularKeywordAttribute() << ExpectedFunction;
    return;
  }

  if (hasFunctionProto(D) && getFunctionOrMethodNumParams(D) != 0) {
    S.Diag(D->getLocation(), diag::warn_interrupt_attribute_invalid)
      << /*RISC-V*/ 2 << 0;
    return;
  }

  if (!getFunctionOrMethodResultType(D)->isVoidType()) {
    S.Diag(D->getLocation(), diag::warn_interrupt_attribute_invalid)
      << /*RISC-V*/ 2 << 1;
    return;
  }

  RISCVInterruptAttr::InterruptType Kind;
  if (!RISCVInterruptAttr::ConvertStrToInterruptType(Str, Kind)) {
    S.Diag(AL.getLoc(), diag::warn_attribute_type_not_supported) << AL << Str
                                                                 << ArgLoc;
    return;
  }

  D->addAttr(::new (S.Context) RISCVInterruptAttr(S.Context, AL, Kind));
}

static void handleInterruptAttr(Sema &S, Decl *D, const ParsedAttr &AL) {
  // Dispatch the interrupt attribute based on the current target.
  switch (S.Context.getTargetInfo().getTriple().getArch()) {
  case llvm::Triple::msp430:
    handleMSP430InterruptAttr(S, D, AL);
    break;
  case llvm::Triple::mipsel:
  case llvm::Triple::mips:
    handleMipsInterruptAttr(S, D, AL);
    break;
  case llvm::Triple::m68k:
    handleM68kInterruptAttr(S, D, AL);
    break;
  case llvm::Triple::x86:
  case llvm::Triple::x86_64:
    handleAnyX86InterruptAttr(S, D, AL);
    break;
  case llvm::Triple::avr:
    handleAVRInterruptAttr(S, D, AL);
    break;
  case llvm::Triple::riscv32:
  case llvm::Triple::riscv64:
    handleRISCVInterruptAttr(S, D, AL);
    break;
  default:
    handleARMInterruptAttr(S, D, AL);
    break;
  }
}

static bool
checkAMDGPUFlatWorkGroupSizeArguments(Sema &S, Expr *MinExpr, Expr *MaxExpr,
                                      const AMDGPUFlatWorkGroupSizeAttr &Attr) {
  // Accept template arguments for now as they depend on something else.
  // We'll get to check them when they eventually get instantiated.
  if (MinExpr->isValueDependent() || MaxExpr->isValueDependent())
    return false;

  uint32_t Min = 0;
  if (!checkUInt32Argument(S, Attr, MinExpr, Min, 0))
    return true;

  uint32_t Max = 0;
  if (!checkUInt32Argument(S, Attr, MaxExpr, Max, 1))
    return true;

  if (Min == 0 && Max != 0) {
    S.Diag(Attr.getLocation(), diag::err_attribute_argument_invalid)
        << &Attr << 0;
    return true;
  }
  if (Min > Max) {
    S.Diag(Attr.getLocation(), diag::err_attribute_argument_invalid)
        << &Attr << 1;
    return true;
  }

  return false;
}

AMDGPUFlatWorkGroupSizeAttr *
Sema::CreateAMDGPUFlatWorkGroupSizeAttr(const AttributeCommonInfo &CI,
                                        Expr *MinExpr, Expr *MaxExpr) {
  AMDGPUFlatWorkGroupSizeAttr TmpAttr(Context, CI, MinExpr, MaxExpr);

  if (checkAMDGPUFlatWorkGroupSizeArguments(*this, MinExpr, MaxExpr, TmpAttr))
    return nullptr;
  return ::new (Context)
      AMDGPUFlatWorkGroupSizeAttr(Context, CI, MinExpr, MaxExpr);
}

void Sema::addAMDGPUFlatWorkGroupSizeAttr(Decl *D,
                                          const AttributeCommonInfo &CI,
                                          Expr *MinExpr, Expr *MaxExpr) {
  if (auto *Attr = CreateAMDGPUFlatWorkGroupSizeAttr(CI, MinExpr, MaxExpr))
    D->addAttr(Attr);
}

static void handleAMDGPUFlatWorkGroupSizeAttr(Sema &S, Decl *D,
                                              const ParsedAttr &AL) {
  Expr *MinExpr = AL.getArgAsExpr(0);
  Expr *MaxExpr = AL.getArgAsExpr(1);

  S.addAMDGPUFlatWorkGroupSizeAttr(D, AL, MinExpr, MaxExpr);
}

static bool checkAMDGPUWavesPerEUArguments(Sema &S, Expr *MinExpr,
                                           Expr *MaxExpr,
                                           const AMDGPUWavesPerEUAttr &Attr) {
  if (S.DiagnoseUnexpandedParameterPack(MinExpr) ||
      (MaxExpr && S.DiagnoseUnexpandedParameterPack(MaxExpr)))
    return true;

  // Accept template arguments for now as they depend on something else.
  // We'll get to check them when they eventually get instantiated.
  if (MinExpr->isValueDependent() || (MaxExpr && MaxExpr->isValueDependent()))
    return false;

  uint32_t Min = 0;
  if (!checkUInt32Argument(S, Attr, MinExpr, Min, 0))
    return true;

  uint32_t Max = 0;
  if (MaxExpr && !checkUInt32Argument(S, Attr, MaxExpr, Max, 1))
    return true;

  if (Min == 0 && Max != 0) {
    S.Diag(Attr.getLocation(), diag::err_attribute_argument_invalid)
        << &Attr << 0;
    return true;
  }
  if (Max != 0 && Min > Max) {
    S.Diag(Attr.getLocation(), diag::err_attribute_argument_invalid)
        << &Attr << 1;
    return true;
  }

  return false;
}

AMDGPUWavesPerEUAttr *
Sema::CreateAMDGPUWavesPerEUAttr(const AttributeCommonInfo &CI, Expr *MinExpr,
                                 Expr *MaxExpr) {
  AMDGPUWavesPerEUAttr TmpAttr(Context, CI, MinExpr, MaxExpr);

  if (checkAMDGPUWavesPerEUArguments(*this, MinExpr, MaxExpr, TmpAttr))
    return nullptr;

  return ::new (Context) AMDGPUWavesPerEUAttr(Context, CI, MinExpr, MaxExpr);
}

void Sema::addAMDGPUWavesPerEUAttr(Decl *D, const AttributeCommonInfo &CI,
                                   Expr *MinExpr, Expr *MaxExpr) {
  if (auto *Attr = CreateAMDGPUWavesPerEUAttr(CI, MinExpr, MaxExpr))
    D->addAttr(Attr);
}

static void handleAMDGPUWavesPerEUAttr(Sema &S, Decl *D, const ParsedAttr &AL) {
  if (!AL.checkAtLeastNumArgs(S, 1) || !AL.checkAtMostNumArgs(S, 2))
    return;

  Expr *MinExpr = AL.getArgAsExpr(0);
  Expr *MaxExpr = (AL.getNumArgs() > 1) ? AL.getArgAsExpr(1) : nullptr;

  S.addAMDGPUWavesPerEUAttr(D, AL, MinExpr, MaxExpr);
}

static void handleAMDGPUNumSGPRAttr(Sema &S, Decl *D, const ParsedAttr &AL) {
  uint32_t NumSGPR = 0;
  Expr *NumSGPRExpr = AL.getArgAsExpr(0);
  if (!checkUInt32Argument(S, AL, NumSGPRExpr, NumSGPR))
    return;

  D->addAttr(::new (S.Context) AMDGPUNumSGPRAttr(S.Context, AL, NumSGPR));
}

static void handleAMDGPUNumVGPRAttr(Sema &S, Decl *D, const ParsedAttr &AL) {
  uint32_t NumVGPR = 0;
  Expr *NumVGPRExpr = AL.getArgAsExpr(0);
  if (!checkUInt32Argument(S, AL, NumVGPRExpr, NumVGPR))
    return;

  D->addAttr(::new (S.Context) AMDGPUNumVGPRAttr(S.Context, AL, NumVGPR));
}

static void handleX86ForceAlignArgPointerAttr(Sema &S, Decl *D,
                                              const ParsedAttr &AL) {
  // If we try to apply it to a function pointer, don't warn, but don't
  // do anything, either. It doesn't matter anyway, because there's nothing
  // special about calling a force_align_arg_pointer function.
  const auto *VD = dyn_cast<ValueDecl>(D);
  if (VD && VD->getType()->isFunctionPointerType())
    return;
  // Also don't warn on function pointer typedefs.
  const auto *TD = dyn_cast<TypedefNameDecl>(D);
  if (TD && (TD->getUnderlyingType()->isFunctionPointerType() ||
    TD->getUnderlyingType()->isFunctionType()))
    return;
  // Attribute can only be applied to function types.
  if (!isa<FunctionDecl>(D)) {
    S.Diag(AL.getLoc(), diag::warn_attribute_wrong_decl_type)
        << AL << AL.isRegularKeywordAttribute() << ExpectedFunction;
    return;
  }

  D->addAttr(::new (S.Context) X86ForceAlignArgPointerAttr(S.Context, AL));
}

static void handleLayoutVersion(Sema &S, Decl *D, const ParsedAttr &AL) {
  uint32_t Version;
  Expr *VersionExpr = static_cast<Expr *>(AL.getArgAsExpr(0));
  if (!checkUInt32Argument(S, AL, AL.getArgAsExpr(0), Version))
    return;

  // TODO: Investigate what happens with the next major version of MSVC.
  if (Version != LangOptions::MSVC2015 / 100) {
    S.Diag(AL.getLoc(), diag::err_attribute_argument_out_of_bounds)
        << AL << Version << VersionExpr->getSourceRange();
    return;
  }

  // The attribute expects a "major" version number like 19, but new versions of
  // MSVC have moved to updating the "minor", or less significant numbers, so we
  // have to multiply by 100 now.
  Version *= 100;

  D->addAttr(::new (S.Context) LayoutVersionAttr(S.Context, AL, Version));
}

DLLImportAttr *Sema::mergeDLLImportAttr(Decl *D,
                                        const AttributeCommonInfo &CI) {
  if (D->hasAttr<DLLExportAttr>()) {
    Diag(CI.getLoc(), diag::warn_attribute_ignored) << "'dllimport'";
    return nullptr;
  }

  if (D->hasAttr<DLLImportAttr>())
    return nullptr;

  return ::new (Context) DLLImportAttr(Context, CI);
}

DLLExportAttr *Sema::mergeDLLExportAttr(Decl *D,
                                        const AttributeCommonInfo &CI) {
  if (DLLImportAttr *Import = D->getAttr<DLLImportAttr>()) {
    Diag(Import->getLocation(), diag::warn_attribute_ignored) << Import;
    D->dropAttr<DLLImportAttr>();
  }

  if (D->hasAttr<DLLExportAttr>())
    return nullptr;

  return ::new (Context) DLLExportAttr(Context, CI);
}

static void handleDLLAttr(Sema &S, Decl *D, const ParsedAttr &A) {
  if (isa<ClassTemplatePartialSpecializationDecl>(D) &&
      (S.Context.getTargetInfo().shouldDLLImportComdatSymbols())) {
    S.Diag(A.getRange().getBegin(), diag::warn_attribute_ignored) << A;
    return;
  }

  if (const auto *FD = dyn_cast<FunctionDecl>(D)) {
    if (FD->isInlined() && A.getKind() == ParsedAttr::AT_DLLImport &&
        !(S.Context.getTargetInfo().shouldDLLImportComdatSymbols())) {
      // MinGW doesn't allow dllimport on inline functions.
      S.Diag(A.getRange().getBegin(), diag::warn_attribute_ignored_on_inline)
          << A;
      return;
    }
  }

  if (const auto *MD = dyn_cast<CXXMethodDecl>(D)) {
    if ((S.Context.getTargetInfo().shouldDLLImportComdatSymbols()) &&
        MD->getParent()->isLambda()) {
      S.Diag(A.getRange().getBegin(), diag::err_attribute_dll_lambda) << A;
      return;
    }
  }

  Attr *NewAttr = A.getKind() == ParsedAttr::AT_DLLExport
                      ? (Attr *)S.mergeDLLExportAttr(D, A)
                      : (Attr *)S.mergeDLLImportAttr(D, A);
  if (NewAttr)
    D->addAttr(NewAttr);
}

MSInheritanceAttr *
Sema::mergeMSInheritanceAttr(Decl *D, const AttributeCommonInfo &CI,
                             bool BestCase,
                             MSInheritanceModel Model) {
  if (MSInheritanceAttr *IA = D->getAttr<MSInheritanceAttr>()) {
    if (IA->getInheritanceModel() == Model)
      return nullptr;
    Diag(IA->getLocation(), diag::err_mismatched_ms_inheritance)
        << 1 /*previous declaration*/;
    Diag(CI.getLoc(), diag::note_previous_ms_inheritance);
    D->dropAttr<MSInheritanceAttr>();
  }

  auto *RD = cast<CXXRecordDecl>(D);
  if (RD->hasDefinition()) {
    if (checkMSInheritanceAttrOnDefinition(RD, CI.getRange(), BestCase,
                                           Model)) {
      return nullptr;
    }
  } else {
    if (isa<ClassTemplatePartialSpecializationDecl>(RD)) {
      Diag(CI.getLoc(), diag::warn_ignored_ms_inheritance)
          << 1 /*partial specialization*/;
      return nullptr;
    }
    if (RD->getDescribedClassTemplate()) {
      Diag(CI.getLoc(), diag::warn_ignored_ms_inheritance)
          << 0 /*primary template*/;
      return nullptr;
    }
  }

  return ::new (Context) MSInheritanceAttr(Context, CI, BestCase);
}

static void handleCapabilityAttr(Sema &S, Decl *D, const ParsedAttr &AL) {
  // The capability attributes take a single string parameter for the name of
  // the capability they represent. The lockable attribute does not take any
  // parameters. However, semantically, both attributes represent the same
  // concept, and so they use the same semantic attribute. Eventually, the
  // lockable attribute will be removed.
  //
  // For backward compatibility, any capability which has no specified string
  // literal will be considered a "mutex."
  StringRef N("mutex");
  SourceLocation LiteralLoc;
  if (AL.getKind() == ParsedAttr::AT_Capability &&
      !S.checkStringLiteralArgumentAttr(AL, 0, N, &LiteralLoc))
    return;

  D->addAttr(::new (S.Context) CapabilityAttr(S.Context, AL, N));
}

static void handleAssertCapabilityAttr(Sema &S, Decl *D, const ParsedAttr &AL) {
  SmallVector<Expr*, 1> Args;
  if (!checkLockFunAttrCommon(S, D, AL, Args))
    return;

  D->addAttr(::new (S.Context)
                 AssertCapabilityAttr(S.Context, AL, Args.data(), Args.size()));
}

static void handleAcquireCapabilityAttr(Sema &S, Decl *D,
                                        const ParsedAttr &AL) {
  SmallVector<Expr*, 1> Args;
  if (!checkLockFunAttrCommon(S, D, AL, Args))
    return;

  D->addAttr(::new (S.Context) AcquireCapabilityAttr(S.Context, AL, Args.data(),
                                                     Args.size()));
}

static void handleTryAcquireCapabilityAttr(Sema &S, Decl *D,
                                           const ParsedAttr &AL) {
  SmallVector<Expr*, 2> Args;
  if (!checkTryLockFunAttrCommon(S, D, AL, Args))
    return;

  D->addAttr(::new (S.Context) TryAcquireCapabilityAttr(
      S.Context, AL, AL.getArgAsExpr(0), Args.data(), Args.size()));
}

static void handleReleaseCapabilityAttr(Sema &S, Decl *D,
                                        const ParsedAttr &AL) {
  // Check that all arguments are lockable objects.
  SmallVector<Expr *, 1> Args;
  checkAttrArgsAreCapabilityObjs(S, D, AL, Args, 0, true);

  D->addAttr(::new (S.Context) ReleaseCapabilityAttr(S.Context, AL, Args.data(),
                                                     Args.size()));
}

static void handleRequiresCapabilityAttr(Sema &S, Decl *D,
                                         const ParsedAttr &AL) {
  if (!AL.checkAtLeastNumArgs(S, 1))
    return;

  // check that all arguments are lockable objects
  SmallVector<Expr*, 1> Args;
  checkAttrArgsAreCapabilityObjs(S, D, AL, Args);
  if (Args.empty())
    return;

  RequiresCapabilityAttr *RCA = ::new (S.Context)
      RequiresCapabilityAttr(S.Context, AL, Args.data(), Args.size());

  D->addAttr(RCA);
}

static void handleDeprecatedAttr(Sema &S, Decl *D, const ParsedAttr &AL) {
  if (const auto *NSD = dyn_cast<NamespaceDecl>(D)) {
    if (NSD->isAnonymousNamespace()) {
      S.Diag(AL.getLoc(), diag::warn_deprecated_anonymous_namespace);
      // Do not want to attach the attribute to the namespace because that will
      // cause confusing diagnostic reports for uses of declarations within the
      // namespace.
      return;
    }
  } else if (isa<UsingDecl, UnresolvedUsingTypenameDecl,
                 UnresolvedUsingValueDecl>(D)) {
    S.Diag(AL.getRange().getBegin(), diag::warn_deprecated_ignored_on_using)
        << AL;
    return;
  }

  // Handle the cases where the attribute has a text message.
  StringRef Str, Replacement;
  if (AL.isArgExpr(0) && AL.getArgAsExpr(0) &&
      !S.checkStringLiteralArgumentAttr(AL, 0, Str))
    return;

  // Support a single optional message only for Declspec and [[]] spellings.
  if (AL.isDeclspecAttribute() || AL.isStandardAttributeSyntax())
    AL.checkAtMostNumArgs(S, 1);
  else if (AL.isArgExpr(1) && AL.getArgAsExpr(1) &&
           !S.checkStringLiteralArgumentAttr(AL, 1, Replacement))
    return;

  if (!S.getLangOpts().CPlusPlus14 && AL.isCXX11Attribute() && !AL.isGNUScope())
    S.Diag(AL.getLoc(), diag::ext_cxx14_attr) << AL;

  D->addAttr(::new (S.Context) DeprecatedAttr(S.Context, AL, Str, Replacement));
}

static bool isGlobalVar(const Decl *D) {
  if (const auto *S = dyn_cast<VarDecl>(D))
    return S->hasGlobalStorage();
  return false;
}

static bool isSanitizerAttributeAllowedOnGlobals(StringRef Sanitizer) {
  return Sanitizer == "address" || Sanitizer == "hwaddress" ||
         Sanitizer == "memtag";
}

static void handleNoSanitizeAttr(Sema &S, Decl *D, const ParsedAttr &AL) {
  if (!AL.checkAtLeastNumArgs(S, 1))
    return;

  std::vector<StringRef> Sanitizers;

  for (unsigned I = 0, E = AL.getNumArgs(); I != E; ++I) {
    StringRef SanitizerName;
    SourceLocation LiteralLoc;

    if (!S.checkStringLiteralArgumentAttr(AL, I, SanitizerName, &LiteralLoc))
      return;

    if (parseSanitizerValue(SanitizerName, /*AllowGroups=*/true) ==
            SanitizerMask() &&
        SanitizerName != "coverage")
      S.Diag(LiteralLoc, diag::warn_unknown_sanitizer_ignored) << SanitizerName;
    else if (isGlobalVar(D) && !isSanitizerAttributeAllowedOnGlobals(SanitizerName))
      S.Diag(D->getLocation(), diag::warn_attribute_type_not_supported_global)
          << AL << SanitizerName;
    Sanitizers.push_back(SanitizerName);
  }

  D->addAttr(::new (S.Context) NoSanitizeAttr(S.Context, AL, Sanitizers.data(),
                                              Sanitizers.size()));
}

static void handleNoSanitizeSpecificAttr(Sema &S, Decl *D,
                                         const ParsedAttr &AL) {
  StringRef AttrName = AL.getAttrName()->getName();
  normalizeName(AttrName);
  StringRef SanitizerName = llvm::StringSwitch<StringRef>(AttrName)
                                .Case("no_address_safety_analysis", "address")
                                .Case("no_sanitize_address", "address")
                                .Case("no_sanitize_thread", "thread")
                                .Case("no_sanitize_memory", "memory");
  if (isGlobalVar(D) && SanitizerName != "address")
    S.Diag(D->getLocation(), diag::err_attribute_wrong_decl_type)
        << AL << AL.isRegularKeywordAttribute() << ExpectedFunction;

  // FIXME: Rather than create a NoSanitizeSpecificAttr, this creates a
  // NoSanitizeAttr object; but we need to calculate the correct spelling list
  // index rather than incorrectly assume the index for NoSanitizeSpecificAttr
  // has the same spellings as the index for NoSanitizeAttr. We don't have a
  // general way to "translate" between the two, so this hack attempts to work
  // around the issue with hard-coded indices. This is critical for calling
  // getSpelling() or prettyPrint() on the resulting semantic attribute object
  // without failing assertions.
  unsigned TranslatedSpellingIndex = 0;
  if (AL.isStandardAttributeSyntax())
    TranslatedSpellingIndex = 1;

  AttributeCommonInfo Info = AL;
  Info.setAttributeSpellingListIndex(TranslatedSpellingIndex);
  D->addAttr(::new (S.Context)
                 NoSanitizeAttr(S.Context, Info, &SanitizerName, 1));
}

static void handleInternalLinkageAttr(Sema &S, Decl *D, const ParsedAttr &AL) {
  if (InternalLinkageAttr *Internal = S.mergeInternalLinkageAttr(D, AL))
    D->addAttr(Internal);
}

static void handleOpenCLNoSVMAttr(Sema &S, Decl *D, const ParsedAttr &AL) {
  if (S.LangOpts.getOpenCLCompatibleVersion() < 200)
    S.Diag(AL.getLoc(), diag::err_attribute_requires_opencl_version)
        << AL << "2.0" << 1;
  else
    S.Diag(AL.getLoc(), diag::warn_opencl_attr_deprecated_ignored)
        << AL << S.LangOpts.getOpenCLVersionString();
}

static void handleOpenCLAccessAttr(Sema &S, Decl *D, const ParsedAttr &AL) {
  if (D->isInvalidDecl())
    return;

  // Check if there is only one access qualifier.
  if (D->hasAttr<OpenCLAccessAttr>()) {
    if (D->getAttr<OpenCLAccessAttr>()->getSemanticSpelling() ==
        AL.getSemanticSpelling()) {
      S.Diag(AL.getLoc(), diag::warn_duplicate_declspec)
          << AL.getAttrName()->getName() << AL.getRange();
    } else {
      S.Diag(AL.getLoc(), diag::err_opencl_multiple_access_qualifiers)
          << D->getSourceRange();
      D->setInvalidDecl(true);
      return;
    }
  }

  // OpenCL v2.0 s6.6 - read_write can be used for image types to specify that
  // an image object can be read and written. OpenCL v2.0 s6.13.6 - A kernel
  // cannot read from and write to the same pipe object. Using the read_write
  // (or __read_write) qualifier with the pipe qualifier is a compilation error.
  // OpenCL v3.0 s6.8 - For OpenCL C 2.0, or with the
  // __opencl_c_read_write_images feature, image objects specified as arguments
  // to a kernel can additionally be declared to be read-write.
  // C++ for OpenCL 1.0 inherits rule from OpenCL C v2.0.
  // C++ for OpenCL 2021 inherits rule from OpenCL C v3.0.
  if (const auto *PDecl = dyn_cast<ParmVarDecl>(D)) {
    const Type *DeclTy = PDecl->getType().getCanonicalType().getTypePtr();
    if (AL.getAttrName()->getName().contains("read_write")) {
      bool ReadWriteImagesUnsupported =
          (S.getLangOpts().getOpenCLCompatibleVersion() < 200) ||
          (S.getLangOpts().getOpenCLCompatibleVersion() == 300 &&
           !S.getOpenCLOptions().isSupported("__opencl_c_read_write_images",
                                             S.getLangOpts()));
      if (ReadWriteImagesUnsupported || DeclTy->isPipeType()) {
        S.Diag(AL.getLoc(), diag::err_opencl_invalid_read_write)
            << AL << PDecl->getType() << DeclTy->isImageType();
        D->setInvalidDecl(true);
        return;
      }
    }
  }

  D->addAttr(::new (S.Context) OpenCLAccessAttr(S.Context, AL));
}

static void handleZeroCallUsedRegsAttr(Sema &S, Decl *D, const ParsedAttr &AL) {
  // Check that the argument is a string literal.
  StringRef KindStr;
  SourceLocation LiteralLoc;
  if (!S.checkStringLiteralArgumentAttr(AL, 0, KindStr, &LiteralLoc))
    return;

  ZeroCallUsedRegsAttr::ZeroCallUsedRegsKind Kind;
  if (!ZeroCallUsedRegsAttr::ConvertStrToZeroCallUsedRegsKind(KindStr, Kind)) {
    S.Diag(LiteralLoc, diag::warn_attribute_type_not_supported)
        << AL << KindStr;
    return;
  }

  D->dropAttr<ZeroCallUsedRegsAttr>();
  D->addAttr(ZeroCallUsedRegsAttr::Create(S.Context, Kind, AL));
}

static void handleCountedByAttr(Sema &S, Decl *D, const ParsedAttr &AL) {
  if (!AL.isArgIdent(0)) {
    S.Diag(AL.getLoc(), diag::err_attribute_argument_type)
        << AL << AANT_ArgumentIdentifier;
    return;
  }

  IdentifierLoc *IL = AL.getArgAsIdent(0);
  CountedByAttr *CBA =
      ::new (S.Context) CountedByAttr(S.Context, AL, IL->Ident);
  CBA->setCountedByFieldLoc(IL->Loc);
  D->addAttr(CBA);
}

bool Sema::CheckCountedByAttr(Scope *S, const FieldDecl *FD) {
  const auto *CBA = FD->getAttr<CountedByAttr>();
  const IdentifierInfo *FieldName = CBA->getCountedByField();
  DeclarationNameInfo NameInfo(FieldName,
                               CBA->getCountedByFieldLoc().getBegin());

  LookupResult MemResult(*this, NameInfo, Sema::LookupMemberName);
  LookupName(MemResult, S);

  if (MemResult.empty()) {
    // The "counted_by" field needs to exist within the struct.
    LookupResult OrdResult(*this, NameInfo, Sema::LookupOrdinaryName);
    LookupName(OrdResult, S);

    if (!OrdResult.empty()) {
      SourceRange SR = FD->getLocation();
      Diag(SR.getBegin(), diag::err_counted_by_must_be_in_structure)
          << FieldName << SR;

      if (auto *ND = OrdResult.getAsSingle<NamedDecl>()) {
        SR = ND->getLocation();
        Diag(SR.getBegin(), diag::note_flexible_array_counted_by_attr_field)
            << ND << SR;
      }
      return true;
    }

    CXXScopeSpec SS;
    DeclFilterCCC<FieldDecl> Filter(FieldName);
    return DiagnoseEmptyLookup(S, SS, MemResult, Filter, nullptr, std::nullopt,
                               const_cast<DeclContext *>(FD->getDeclContext()));
  }

  LangOptions::StrictFlexArraysLevelKind StrictFlexArraysLevel =
      Context.getLangOpts().getStrictFlexArraysLevel();

  if (!Decl::isFlexibleArrayMemberLike(Context, FD, FD->getType(),
                                       StrictFlexArraysLevel, true)) {
    // The "counted_by" attribute must be on a flexible array member.
    SourceRange SR = FD->getLocation();
    Diag(SR.getBegin(), diag::err_counted_by_attr_not_on_flexible_array_member)
        << SR;
    return true;
  }

  if (const FieldDecl *Field = MemResult.getAsSingle<FieldDecl>()) {
    if (Field->hasAttr<CountedByAttr>()) {
      // The "counted_by" field can't point to the flexible array member.
      SourceRange SR = CBA->getCountedByFieldLoc();
      Diag(SR.getBegin(), diag::err_counted_by_attr_refers_to_flexible_array)
          << CBA->getCountedByField() << SR;
      return true;
    }

    if (!Field->getType()->isIntegerType() ||
        Field->getType()->isBooleanType()) {
      // The "counted_by" field must have an integer type.
      SourceRange SR = CBA->getCountedByFieldLoc();
      Diag(SR.getBegin(),
           diag::err_flexible_array_counted_by_attr_field_not_integer)
          << CBA->getCountedByField() << SR;

      SR = Field->getLocation();
      Diag(SR.getBegin(), diag::note_flexible_array_counted_by_attr_field)
          << Field << SR;
      return true;
    }
  }

  return false;
}

static void handleFunctionReturnThunksAttr(Sema &S, Decl *D,
                                           const ParsedAttr &AL) {
  StringRef KindStr;
  SourceLocation LiteralLoc;
  if (!S.checkStringLiteralArgumentAttr(AL, 0, KindStr, &LiteralLoc))
    return;

  FunctionReturnThunksAttr::Kind Kind;
  if (!FunctionReturnThunksAttr::ConvertStrToKind(KindStr, Kind)) {
    S.Diag(LiteralLoc, diag::warn_attribute_type_not_supported)
        << AL << KindStr;
    return;
  }
  // FIXME: it would be good to better handle attribute merging rather than
  // silently replacing the existing attribute, so long as it does not break
  // the expected codegen tests.
  D->dropAttr<FunctionReturnThunksAttr>();
  D->addAttr(FunctionReturnThunksAttr::Create(S.Context, Kind, AL));
}

bool isDeviceAspectType(const QualType Ty) {
  const EnumType *ET = Ty->getAs<EnumType>();
  if (!ET)
    return false;

  if (const auto *Attr = ET->getDecl()->getAttr<SYCLTypeAttr>())
    return Attr->getType() == SYCLTypeAttr::aspect;

  return false;
}

SYCLDeviceHasAttr *Sema::MergeSYCLDeviceHasAttr(Decl *D,
                                                const SYCLDeviceHasAttr &A) {
  if (const auto *ExistingAttr = D->getAttr<SYCLDeviceHasAttr>()) {
    Diag(ExistingAttr->getLoc(), diag::warn_duplicate_attribute_exact) << &A;
    Diag(A.getLoc(), diag::note_previous_attribute);
    return nullptr;
  }

  SmallVector<Expr *, 5> Args;
  for (auto *E : A.aspects())
    Args.push_back(E);
  return ::new (Context)
      SYCLDeviceHasAttr(Context, A, Args.data(), Args.size());
}

void Sema::AddSYCLDeviceHasAttr(Decl *D, const AttributeCommonInfo &CI,
                                Expr **Exprs, unsigned Size) {

  SYCLDeviceHasAttr TmpAttr(Context, CI, Exprs, Size);
  SmallVector<Expr *, 5> Aspects;
  for (auto *E : TmpAttr.aspects())
    if (!isa<PackExpansionExpr>(E) && !isDeviceAspectType(E->getType()))
      Diag(E->getExprLoc(), diag::err_sycl_invalid_aspect_argument) << CI;

  if (const auto *ExistingAttr = D->getAttr<SYCLDeviceHasAttr>()) {
    Diag(CI.getLoc(), diag::warn_duplicate_attribute_exact) << CI;
    Diag(ExistingAttr->getLoc(), diag::note_previous_attribute);
    return;
  }

  D->addAttr(::new (Context) SYCLDeviceHasAttr(Context, CI, Exprs, Size));
}

static void handleSYCLDeviceHasAttr(Sema &S, Decl *D, const ParsedAttr &A) {
  // Ignore the attribute if compiling for the host side because aspects may not
  // be marked properly for such compilation
  if (!S.Context.getLangOpts().SYCLIsDevice)
    return;

  SmallVector<Expr *, 5> Args;
  for (unsigned I = 0; I < A.getNumArgs(); ++I)
    Args.push_back(A.getArgAsExpr(I));

  S.AddSYCLDeviceHasAttr(D, A, Args.data(), Args.size());
}

SYCLUsesAspectsAttr *
Sema::MergeSYCLUsesAspectsAttr(Decl *D, const SYCLUsesAspectsAttr &A) {
  if (const auto *ExistingAttr = D->getAttr<SYCLUsesAspectsAttr>()) {
    Diag(ExistingAttr->getLoc(), diag::warn_duplicate_attribute_exact) << &A;
    Diag(A.getLoc(), diag::note_previous_attribute);
    return nullptr;
  }

  SmallVector<Expr *, 5> Args;
  for (auto *E : A.aspects())
    Args.push_back(E);
  return ::new (Context)
      SYCLUsesAspectsAttr(Context, A, Args.data(), Args.size());
}

void Sema::AddSYCLUsesAspectsAttr(Decl *D, const AttributeCommonInfo &CI,
                                  Expr **Exprs, unsigned Size) {

  SYCLUsesAspectsAttr TmpAttr(Context, CI, Exprs, Size);
  SmallVector<Expr *, 5> Aspects;
  for (auto *E : TmpAttr.aspects())
    if (!isDeviceAspectType(E->getType()))
      Diag(E->getExprLoc(), diag::err_sycl_invalid_aspect_argument) << CI;

  if (const auto *ExistingAttr = D->getAttr<SYCLUsesAspectsAttr>()) {
    Diag(CI.getLoc(), diag::warn_duplicate_attribute_exact) << CI;
    Diag(ExistingAttr->getLoc(), diag::note_previous_attribute);
    return;
  }

  D->addAttr(::new (Context) SYCLUsesAspectsAttr(Context, CI, Exprs, Size));
}

static void handleSYCLUsesAspectsAttr(Sema &S, Decl *D, const ParsedAttr &A) {
  // Ignore the attribute if compiling for the host because aspects may not be
  // marked properly for such compilation
  if (!S.Context.getLangOpts().SYCLIsDevice)
    return;

  SmallVector<Expr *, 5> Args;
  for (unsigned I = 0; I < A.getNumArgs(); ++I)
    Args.push_back(A.getArgAsExpr(I));

  S.AddSYCLUsesAspectsAttr(D, A, Args.data(), Args.size());
}

static void handleAvailableOnlyInDefaultEvalMethod(Sema &S, Decl *D,
                                                   const ParsedAttr &AL) {
  assert(isa<TypedefNameDecl>(D) && "This attribute only applies to a typedef");
  handleSimpleAttribute<AvailableOnlyInDefaultEvalMethodAttr>(S, D, AL);
}

static void handleNoMergeAttr(Sema &S, Decl *D, const ParsedAttr &AL) {
  auto *VDecl = dyn_cast<VarDecl>(D);
  if (VDecl && !VDecl->isFunctionPointerType()) {
    S.Diag(AL.getLoc(), diag::warn_attribute_ignored_non_function_pointer)
        << AL << VDecl;
    return;
  }
  D->addAttr(NoMergeAttr::Create(S.Context, AL));
}

static void handleNoUniqueAddressAttr(Sema &S, Decl *D, const ParsedAttr &AL) {
  D->addAttr(NoUniqueAddressAttr::Create(S.Context, AL));
}

static void handleSYCLKernelAttr(Sema &S, Decl *D, const ParsedAttr &AL) {
  // The 'sycl_kernel' attribute applies only to function templates.
  const auto *FD = cast<FunctionDecl>(D);
  const FunctionTemplateDecl *FT = FD->getDescribedFunctionTemplate();
  assert(FT && "Function template is expected");

  // Function template must have at least two template parameters so it
  // can be used in OpenCL kernel generation.
  const TemplateParameterList *TL = FT->getTemplateParameters();
  if (TL->size() < 2) {
    S.Diag(FT->getLocation(), diag::warn_sycl_kernel_num_of_template_params);
    return;
  }

  // The first two template parameters must be typenames.
  for (unsigned I = 0; I < 2 && I < TL->size(); ++I) {
    const NamedDecl *TParam = TL->getParam(I);
    if (isa<NonTypeTemplateParmDecl>(TParam)) {
      S.Diag(FT->getLocation(),
             diag::warn_sycl_kernel_invalid_template_param_type);
      return;
    }
  }

  // Function must have at least one parameter.
  if (getFunctionOrMethodNumParams(D) < 1) {
    S.Diag(FT->getLocation(), diag::warn_sycl_kernel_num_of_function_params);
    return;
  }

  // Function must return void.
  QualType RetTy = getFunctionOrMethodResultType(D);
  if (!RetTy->isVoidType()) {
    S.Diag(FT->getLocation(), diag::warn_sycl_kernel_return_type);
    return;
  }

  handleSimpleAttribute<SYCLKernelAttr>(S, D, AL);
}

SYCLTypeAttr *Sema::MergeSYCLTypeAttr(Decl *D, const AttributeCommonInfo &CI,
                                      SYCLTypeAttr::SYCLType TypeName) {
  if (const auto *ExistingAttr = D->getAttr<SYCLTypeAttr>()) {
    if (ExistingAttr->getType() != TypeName) {
      Diag(ExistingAttr->getLoc(), diag::err_duplicate_attribute)
          << ExistingAttr;
      Diag(CI.getLoc(), diag::note_previous_attribute);
    }
    // Do not add duplicate attribute
    return nullptr;
  }
  return ::new (Context) SYCLTypeAttr(Context, CI, TypeName);
}

static void handleSYCLTypeAttr(Sema &S, Decl *D, const ParsedAttr &AL) {
  if (!AL.isArgIdent(0)) {
    S.Diag(AL.getLoc(), diag::err_attribute_argument_type)
        << AL << AANT_ArgumentIdentifier;
    return;
  }

  IdentifierInfo *II = AL.getArgAsIdent(0)->Ident;
  SYCLTypeAttr::SYCLType Type;

  if (!SYCLTypeAttr::ConvertStrToSYCLType(II->getName(), Type)) {
    S.Diag(AL.getLoc(), diag::err_attribute_argument_not_supported) << AL << II;
    return;
  }

  if (SYCLTypeAttr *NewAttr = S.MergeSYCLTypeAttr(D, AL, Type))
    D->addAttr(NewAttr);
}

static void handleDestroyAttr(Sema &S, Decl *D, const ParsedAttr &A) {
  if (!cast<VarDecl>(D)->hasGlobalStorage()) {
    S.Diag(D->getLocation(), diag::err_destroy_attr_on_non_static_var)
        << (A.getKind() == ParsedAttr::AT_AlwaysDestroy);
    return;
  }

  if (A.getKind() == ParsedAttr::AT_AlwaysDestroy)
    handleSimpleAttribute<AlwaysDestroyAttr>(S, D, A);
  else
    handleSimpleAttribute<NoDestroyAttr>(S, D, A);
}

static void handleUninitializedAttr(Sema &S, Decl *D, const ParsedAttr &AL) {
  assert(cast<VarDecl>(D)->getStorageDuration() == SD_Automatic &&
         "uninitialized is only valid on automatic duration variables");
  D->addAttr(::new (S.Context) UninitializedAttr(S.Context, AL));
}

static bool tryMakeVariablePseudoStrong(Sema &S, VarDecl *VD,
                                        bool DiagnoseFailure) {
  QualType Ty = VD->getType();
  if (!Ty->isObjCRetainableType()) {
    if (DiagnoseFailure) {
      S.Diag(VD->getBeginLoc(), diag::warn_ignored_objc_externally_retained)
          << 0;
    }
    return false;
  }

  Qualifiers::ObjCLifetime LifetimeQual = Ty.getQualifiers().getObjCLifetime();

  // Sema::inferObjCARCLifetime must run after processing decl attributes
  // (because __block lowers to an attribute), so if the lifetime hasn't been
  // explicitly specified, infer it locally now.
  if (LifetimeQual == Qualifiers::OCL_None)
    LifetimeQual = Ty->getObjCARCImplicitLifetime();

  // The attributes only really makes sense for __strong variables; ignore any
  // attempts to annotate a parameter with any other lifetime qualifier.
  if (LifetimeQual != Qualifiers::OCL_Strong) {
    if (DiagnoseFailure) {
      S.Diag(VD->getBeginLoc(), diag::warn_ignored_objc_externally_retained)
          << 1;
    }
    return false;
  }

  // Tampering with the type of a VarDecl here is a bit of a hack, but we need
  // to ensure that the variable is 'const' so that we can error on
  // modification, which can otherwise over-release.
  VD->setType(Ty.withConst());
  VD->setARCPseudoStrong(true);
  return true;
}

static void handleObjCExternallyRetainedAttr(Sema &S, Decl *D,
                                             const ParsedAttr &AL) {
  if (auto *VD = dyn_cast<VarDecl>(D)) {
    assert(!isa<ParmVarDecl>(VD) && "should be diagnosed automatically");
    if (!VD->hasLocalStorage()) {
      S.Diag(D->getBeginLoc(), diag::warn_ignored_objc_externally_retained)
          << 0;
      return;
    }

    if (!tryMakeVariablePseudoStrong(S, VD, /*DiagnoseFailure=*/true))
      return;

    handleSimpleAttribute<ObjCExternallyRetainedAttr>(S, D, AL);
    return;
  }

  // If D is a function-like declaration (method, block, or function), then we
  // make every parameter psuedo-strong.
  unsigned NumParams =
      hasFunctionProto(D) ? getFunctionOrMethodNumParams(D) : 0;
  for (unsigned I = 0; I != NumParams; ++I) {
    auto *PVD = const_cast<ParmVarDecl *>(getFunctionOrMethodParam(D, I));
    QualType Ty = PVD->getType();

    // If a user wrote a parameter with __strong explicitly, then assume they
    // want "real" strong semantics for that parameter. This works because if
    // the parameter was written with __strong, then the strong qualifier will
    // be non-local.
    if (Ty.getLocalUnqualifiedType().getQualifiers().getObjCLifetime() ==
        Qualifiers::OCL_Strong)
      continue;

    tryMakeVariablePseudoStrong(S, PVD, /*DiagnoseFailure=*/false);
  }
  handleSimpleAttribute<ObjCExternallyRetainedAttr>(S, D, AL);
}

static void handleMIGServerRoutineAttr(Sema &S, Decl *D, const ParsedAttr &AL) {
  // Check that the return type is a `typedef int kern_return_t` or a typedef
  // around it, because otherwise MIG convention checks make no sense.
  // BlockDecl doesn't store a return type, so it's annoying to check,
  // so let's skip it for now.
  if (!isa<BlockDecl>(D)) {
    QualType T = getFunctionOrMethodResultType(D);
    bool IsKernReturnT = false;
    while (const auto *TT = T->getAs<TypedefType>()) {
      IsKernReturnT = (TT->getDecl()->getName() == "kern_return_t");
      T = TT->desugar();
    }
    if (!IsKernReturnT || T.getCanonicalType() != S.getASTContext().IntTy) {
      S.Diag(D->getBeginLoc(),
             diag::warn_mig_server_routine_does_not_return_kern_return_t);
      return;
    }
  }

  handleSimpleAttribute<MIGServerRoutineAttr>(S, D, AL);
}

static void handleMSAllocatorAttr(Sema &S, Decl *D, const ParsedAttr &AL) {
  // Warn if the return type is not a pointer or reference type.
  if (auto *FD = dyn_cast<FunctionDecl>(D)) {
    QualType RetTy = FD->getReturnType();
    if (!RetTy->isPointerType() && !RetTy->isReferenceType()) {
      S.Diag(AL.getLoc(), diag::warn_declspec_allocator_nonpointer)
          << AL.getRange() << RetTy;
      return;
    }
  }

  handleSimpleAttribute<MSAllocatorAttr>(S, D, AL);
}

static void handleAcquireHandleAttr(Sema &S, Decl *D, const ParsedAttr &AL) {
  if (AL.isUsedAsTypeAttr())
    return;
  // Warn if the parameter is definitely not an output parameter.
  if (const auto *PVD = dyn_cast<ParmVarDecl>(D)) {
    if (PVD->getType()->isIntegerType()) {
      S.Diag(AL.getLoc(), diag::err_attribute_output_parameter)
          << AL.getRange();
      return;
    }
  }
  StringRef Argument;
  if (!S.checkStringLiteralArgumentAttr(AL, 0, Argument))
    return;
  D->addAttr(AcquireHandleAttr::Create(S.Context, Argument, AL));
}

template<typename Attr>
static void handleHandleAttr(Sema &S, Decl *D, const ParsedAttr &AL) {
  StringRef Argument;
  if (!S.checkStringLiteralArgumentAttr(AL, 0, Argument))
    return;
  D->addAttr(Attr::Create(S.Context, Argument, AL));
}

template<typename Attr>
static void handleUnsafeBufferUsage(Sema &S, Decl *D, const ParsedAttr &AL) {
  D->addAttr(Attr::Create(S.Context, AL));
}

static void handleCFGuardAttr(Sema &S, Decl *D, const ParsedAttr &AL) {
  // The guard attribute takes a single identifier argument.

  if (!AL.isArgIdent(0)) {
    S.Diag(AL.getLoc(), diag::err_attribute_argument_type)
        << AL << AANT_ArgumentIdentifier;
    return;
  }

  CFGuardAttr::GuardArg Arg;
  IdentifierInfo *II = AL.getArgAsIdent(0)->Ident;
  if (!CFGuardAttr::ConvertStrToGuardArg(II->getName(), Arg)) {
    S.Diag(AL.getLoc(), diag::warn_attribute_type_not_supported) << AL << II;
    return;
  }

  D->addAttr(::new (S.Context) CFGuardAttr(S.Context, AL, Arg));
}


template <typename AttrTy>
static const AttrTy *findEnforceTCBAttrByName(Decl *D, StringRef Name) {
  auto Attrs = D->specific_attrs<AttrTy>();
  auto I = llvm::find_if(Attrs,
                         [Name](const AttrTy *A) {
                           return A->getTCBName() == Name;
                         });
  return I == Attrs.end() ? nullptr : *I;
}

template <typename AttrTy, typename ConflictingAttrTy>
static void handleEnforceTCBAttr(Sema &S, Decl *D, const ParsedAttr &AL) {
  StringRef Argument;
  if (!S.checkStringLiteralArgumentAttr(AL, 0, Argument))
    return;

  // A function cannot be have both regular and leaf membership in the same TCB.
  if (const ConflictingAttrTy *ConflictingAttr =
      findEnforceTCBAttrByName<ConflictingAttrTy>(D, Argument)) {
    // We could attach a note to the other attribute but in this case
    // there's no need given how the two are very close to each other.
    S.Diag(AL.getLoc(), diag::err_tcb_conflicting_attributes)
      << AL.getAttrName()->getName() << ConflictingAttr->getAttrName()->getName()
      << Argument;

    // Error recovery: drop the non-leaf attribute so that to suppress
    // all future warnings caused by erroneous attributes. The leaf attribute
    // needs to be kept because it can only suppresses warnings, not cause them.
    D->dropAttr<EnforceTCBAttr>();
    return;
  }

  D->addAttr(AttrTy::Create(S.Context, Argument, AL));
}

template <typename AttrTy, typename ConflictingAttrTy>
static AttrTy *mergeEnforceTCBAttrImpl(Sema &S, Decl *D, const AttrTy &AL) {
  // Check if the new redeclaration has different leaf-ness in the same TCB.
  StringRef TCBName = AL.getTCBName();
  if (const ConflictingAttrTy *ConflictingAttr =
      findEnforceTCBAttrByName<ConflictingAttrTy>(D, TCBName)) {
    S.Diag(ConflictingAttr->getLoc(), diag::err_tcb_conflicting_attributes)
      << ConflictingAttr->getAttrName()->getName()
      << AL.getAttrName()->getName() << TCBName;

    // Add a note so that the user could easily find the conflicting attribute.
    S.Diag(AL.getLoc(), diag::note_conflicting_attribute);

    // More error recovery.
    D->dropAttr<EnforceTCBAttr>();
    return nullptr;
  }

  ASTContext &Context = S.getASTContext();
  return ::new(Context) AttrTy(Context, AL, AL.getTCBName());
}

EnforceTCBAttr *Sema::mergeEnforceTCBAttr(Decl *D, const EnforceTCBAttr &AL) {
  return mergeEnforceTCBAttrImpl<EnforceTCBAttr, EnforceTCBLeafAttr>(
      *this, D, AL);
}

EnforceTCBLeafAttr *Sema::mergeEnforceTCBLeafAttr(
    Decl *D, const EnforceTCBLeafAttr &AL) {
  return mergeEnforceTCBAttrImpl<EnforceTCBLeafAttr, EnforceTCBAttr>(
      *this, D, AL);
}

//===----------------------------------------------------------------------===//
// Top Level Sema Entry Points
//===----------------------------------------------------------------------===//

static bool IsDeclLambdaCallOperator(Decl *D) {
  if (const auto *MD = dyn_cast<CXXMethodDecl>(D))
    return MD->getParent()->isLambda() &&
           MD->getOverloadedOperator() == OverloadedOperatorKind::OO_Call;
  return false;
}

// Returns true if the attribute must delay setting its arguments until after
// template instantiation, and false otherwise.
static bool MustDelayAttributeArguments(const ParsedAttr &AL) {
  // Only attributes that accept expression parameter packs can delay arguments.
  if (!AL.acceptsExprPack())
    return false;

  bool AttrHasVariadicArg = AL.hasVariadicArg();
  unsigned AttrNumArgs = AL.getNumArgMembers();
  for (size_t I = 0; I < std::min(AL.getNumArgs(), AttrNumArgs); ++I) {
    bool IsLastAttrArg = I == (AttrNumArgs - 1);
    // If the argument is the last argument and it is variadic it can contain
    // any expression.
    if (IsLastAttrArg && AttrHasVariadicArg)
      return false;
    Expr *E = AL.getArgAsExpr(I);
    bool ArgMemberCanHoldExpr = AL.isParamExpr(I);
    // If the expression is a pack expansion then arguments must be delayed
    // unless the argument is an expression and it is the last argument of the
    // attribute.
    if (isa<PackExpansionExpr>(E))
      return !(IsLastAttrArg && ArgMemberCanHoldExpr);
    // Last case is if the expression is value dependent then it must delay
    // arguments unless the corresponding argument is able to hold the
    // expression.
    if (E->isValueDependent() && !ArgMemberCanHoldExpr)
      return true;
  }
  return false;
}


static void handleArmNewZaAttr(Sema &S, Decl *D, const ParsedAttr &AL) {
  if (auto *FPT = dyn_cast<FunctionProtoType>(D->getFunctionType())) {
    if (FPT->getAArch64SMEAttributes() &
        FunctionType::SME_PStateZASharedMask) {
      S.Diag(AL.getLoc(), diag::err_attributes_are_not_compatible)
          << AL << "'__arm_shared_za'" << true;
      AL.setInvalid();
    }
    if (FPT->getAArch64SMEAttributes() &
        FunctionType::SME_PStateZAPreservedMask) {
      S.Diag(AL.getLoc(), diag::err_attributes_are_not_compatible)
          << AL << "'__arm_preserves_za'" << true;
      AL.setInvalid();
    }
    if (AL.isInvalid())
      return;
  }

  handleSimpleAttribute<ArmNewZAAttr>(S, D, AL);
}

/// ProcessDeclAttribute - Apply the specific attribute to the specified decl if
/// the attribute applies to decls.  If the attribute is a type attribute, just
/// silently ignore it if a GNU attribute.
static void
ProcessDeclAttribute(Sema &S, Scope *scope, Decl *D, const ParsedAttr &AL,
                     const Sema::ProcessDeclAttributeOptions &Options) {
  if (AL.isInvalid() || AL.getKind() == ParsedAttr::IgnoredAttribute)
    return;

  // Ignore C++11 attributes on declarator chunks: they appertain to the type
  // instead.
  if (AL.isCXX11Attribute() && !Options.IncludeCXX11Attributes &&
      (!IsDeclLambdaCallOperator(D) || !AL.supportsNonconformingLambdaSyntax()))
    return;

  // Unknown attributes are automatically warned on. Target-specific attributes
  // which do not apply to the current target architecture are treated as
  // though they were unknown attributes.
  const TargetInfo *Aux = S.Context.getAuxTargetInfo();
  if (AL.getKind() == ParsedAttr::UnknownAttribute ||
      !(AL.existsInTarget(S.Context.getTargetInfo()) ||
        (S.Context.getLangOpts().SYCLIsDevice &&
         Aux && AL.existsInTarget(*Aux)))) {
    S.Diag(AL.getLoc(),
           AL.isRegularKeywordAttribute()
               ? (unsigned)diag::err_keyword_not_supported_on_target
           : AL.isDeclspecAttribute()
               ? (unsigned)diag::warn_unhandled_ms_attribute_ignored
               : (unsigned)diag::warn_unknown_attribute_ignored)
        << AL << AL.getRange();
    return;
  }

  // Check if argument population must delayed to after template instantiation.
  bool MustDelayArgs = MustDelayAttributeArguments(AL);

  // Argument number check must be skipped if arguments are delayed.
  if (S.checkCommonAttributeFeatures(D, AL, MustDelayArgs))
    return;

  if (MustDelayArgs) {
    AL.handleAttrWithDelayedArgs(S, D);
    return;
  }

  switch (AL.getKind()) {
  default:
    if (AL.getInfo().handleDeclAttribute(S, D, AL) != ParsedAttrInfo::NotHandled)
      break;
    if (!AL.isStmtAttr()) {
      assert(AL.isTypeAttr() && "Non-type attribute not handled");
    }
    if (AL.isTypeAttr()) {
      if (Options.IgnoreTypeAttributes)
        break;
      if (!AL.isStandardAttributeSyntax() && !AL.isRegularKeywordAttribute()) {
        // Non-[[]] type attributes are handled in processTypeAttrs(); silently
        // move on.
        break;
      }

      // According to the C and C++ standards, we should never see a
      // [[]] type attribute on a declaration. However, we have in the past
      // allowed some type attributes to "slide" to the `DeclSpec`, so we need
      // to continue to support this legacy behavior. We only do this, however,
      // if
      // - we actually have a `DeclSpec`, i.e. if we're looking at a
      //   `DeclaratorDecl`, or
      // - we are looking at an alias-declaration, where historically we have
      //   allowed type attributes after the identifier to slide to the type.
      if (AL.slidesFromDeclToDeclSpecLegacyBehavior() &&
          isa<DeclaratorDecl, TypeAliasDecl>(D)) {
        // Suggest moving the attribute to the type instead, but only for our
        // own vendor attributes; moving other vendors' attributes might hurt
        // portability.
        if (AL.isClangScope()) {
          S.Diag(AL.getLoc(), diag::warn_type_attribute_deprecated_on_decl)
              << AL << D->getLocation();
        }

        // Allow this type attribute to be handled in processTypeAttrs();
        // silently move on.
        break;
      }

      if (AL.getKind() == ParsedAttr::AT_Regparm) {
        // `regparm` is a special case: It's a type attribute but we still want
        // to treat it as if it had been written on the declaration because that
        // way we'll be able to handle it directly in `processTypeAttr()`.
        // If we treated `regparm` it as if it had been written on the
        // `DeclSpec`, the logic in `distributeFunctionTypeAttrFromDeclSepc()`
        // would try to move it to the declarator, but that doesn't work: We
        // can't remove the attribute from the list of declaration attributes
        // because it might be needed by other declarators in the same
        // declaration.
        break;
      }

      if (AL.getKind() == ParsedAttr::AT_VectorSize) {
        // `vector_size` is a special case: It's a type attribute semantically,
        // but GCC expects the [[]] syntax to be written on the declaration (and
        // warns that the attribute has no effect if it is placed on the
        // decl-specifier-seq).
        // Silently move on and allow the attribute to be handled in
        // processTypeAttr().
        break;
      }

      if (AL.getKind() == ParsedAttr::AT_NoDeref) {
        // FIXME: `noderef` currently doesn't work correctly in [[]] syntax.
        // See https://github.com/llvm/llvm-project/issues/55790 for details.
        // We allow processTypeAttrs() to emit a warning and silently move on.
        break;
      }
    }
    // N.B., ClangAttrEmitter.cpp emits a diagnostic helper that ensures a
    // statement attribute is not written on a declaration, but this code is
    // needed for type attributes as well as statement attributes in Attr.td
    // that do not list any subjects.
    S.Diag(AL.getLoc(), diag::err_attribute_invalid_on_decl)
        << AL << AL.isRegularKeywordAttribute() << D->getLocation();
    break;
  case ParsedAttr::AT_Interrupt:
    handleInterruptAttr(S, D, AL);
    break;
  case ParsedAttr::AT_X86ForceAlignArgPointer:
    handleX86ForceAlignArgPointerAttr(S, D, AL);
    break;
  case ParsedAttr::AT_ReadOnlyPlacement:
    handleSimpleAttribute<ReadOnlyPlacementAttr>(S, D, AL);
    break;
  case ParsedAttr::AT_DLLExport:
  case ParsedAttr::AT_DLLImport:
    handleDLLAttr(S, D, AL);
    break;
  case ParsedAttr::AT_AMDGPUFlatWorkGroupSize:
    handleAMDGPUFlatWorkGroupSizeAttr(S, D, AL);
    break;
  case ParsedAttr::AT_AMDGPUWavesPerEU:
    handleAMDGPUWavesPerEUAttr(S, D, AL);
    break;
  case ParsedAttr::AT_AMDGPUNumSGPR:
    handleAMDGPUNumSGPRAttr(S, D, AL);
    break;
  case ParsedAttr::AT_AMDGPUNumVGPR:
    handleAMDGPUNumVGPRAttr(S, D, AL);
    break;
  case ParsedAttr::AT_AVRSignal:
    handleAVRSignalAttr(S, D, AL);
    break;
  case ParsedAttr::AT_BPFPreserveAccessIndex:
    handleBPFPreserveAccessIndexAttr(S, D, AL);
    break;
  case ParsedAttr::AT_BTFDeclTag:
    handleBTFDeclTagAttr(S, D, AL);
    break;
  case ParsedAttr::AT_WebAssemblyExportName:
    handleWebAssemblyExportNameAttr(S, D, AL);
    break;
  case ParsedAttr::AT_WebAssemblyImportModule:
    handleWebAssemblyImportModuleAttr(S, D, AL);
    break;
  case ParsedAttr::AT_WebAssemblyImportName:
    handleWebAssemblyImportNameAttr(S, D, AL);
    break;
  case ParsedAttr::AT_IBOutlet:
    handleIBOutlet(S, D, AL);
    break;
  case ParsedAttr::AT_IBOutletCollection:
    handleIBOutletCollection(S, D, AL);
    break;
  case ParsedAttr::AT_IFunc:
    handleIFuncAttr(S, D, AL);
    break;
  case ParsedAttr::AT_Alias:
    handleAliasAttr(S, D, AL);
    break;
  case ParsedAttr::AT_Aligned:
    handleAlignedAttr(S, D, AL);
    break;
  case ParsedAttr::AT_AlignValue:
    handleAlignValueAttr(S, D, AL);
    break;
  case ParsedAttr::AT_AllocSize:
    handleAllocSizeAttr(S, D, AL);
    break;
  case ParsedAttr::AT_AlwaysInline:
    handleAlwaysInlineAttr(S, D, AL);
    break;
  case ParsedAttr::AT_AnalyzerNoReturn:
    handleAnalyzerNoReturnAttr(S, D, AL);
    break;
  case ParsedAttr::AT_TLSModel:
    handleTLSModelAttr(S, D, AL);
    break;
  case ParsedAttr::AT_Annotate:
    handleAnnotateAttr(S, D, AL);
    break;
  case ParsedAttr::AT_Availability:
    handleAvailabilityAttr(S, D, AL);
    break;
  case ParsedAttr::AT_CarriesDependency:
    handleDependencyAttr(S, scope, D, AL);
    break;
  case ParsedAttr::AT_CPUDispatch:
  case ParsedAttr::AT_CPUSpecific:
    handleCPUSpecificAttr(S, D, AL);
    break;
  case ParsedAttr::AT_Common:
    handleCommonAttr(S, D, AL);
    break;
  case ParsedAttr::AT_CUDAConstant:
    handleConstantAttr(S, D, AL);
    break;
  case ParsedAttr::AT_PassObjectSize:
    handlePassObjectSizeAttr(S, D, AL);
    break;
  case ParsedAttr::AT_Constructor:
      handleConstructorAttr(S, D, AL);
    break;
  case ParsedAttr::AT_Deprecated:
    handleDeprecatedAttr(S, D, AL);
    break;
  case ParsedAttr::AT_Destructor:
      handleDestructorAttr(S, D, AL);
    break;
  case ParsedAttr::AT_EnableIf:
    handleEnableIfAttr(S, D, AL);
    break;
  case ParsedAttr::AT_Error:
    handleErrorAttr(S, D, AL);
    break;
  case ParsedAttr::AT_DiagnoseIf:
    handleDiagnoseIfAttr(S, D, AL);
    break;
  case ParsedAttr::AT_DiagnoseAsBuiltin:
    handleDiagnoseAsBuiltinAttr(S, D, AL);
    break;
  case ParsedAttr::AT_NoBuiltin:
    handleNoBuiltinAttr(S, D, AL);
    break;
  case ParsedAttr::AT_ExtVectorType:
    handleExtVectorTypeAttr(S, D, AL);
    break;
  case ParsedAttr::AT_ExternalSourceSymbol:
    handleExternalSourceSymbolAttr(S, D, AL);
    break;
  case ParsedAttr::AT_MinSize:
    handleMinSizeAttr(S, D, AL);
    break;
  case ParsedAttr::AT_OptimizeNone:
    handleOptimizeNoneAttr(S, D, AL);
    break;
  case ParsedAttr::AT_EnumExtensibility:
    handleEnumExtensibilityAttr(S, D, AL);
    break;
  case ParsedAttr::AT_SYCLKernel:
    handleSYCLKernelAttr(S, D, AL);
    break;
  case ParsedAttr::AT_SYCLSimd:
    handleSimpleAttribute<SYCLSimdAttr>(S, D, AL);
    break;
  case ParsedAttr::AT_SYCLSpecialClass:
    handleSimpleAttribute<SYCLSpecialClassAttr>(S, D, AL);
    break;
  case ParsedAttr::AT_SYCLType:
    handleSYCLTypeAttr(S, D, AL);
    break;
  case ParsedAttr::AT_SYCLDevice:
    handleSYCLDeviceAttr(S, D, AL);
    break;
  case ParsedAttr::AT_SYCLDeviceIndirectlyCallable:
    handleSYCLDeviceIndirectlyCallableAttr(S, D, AL);
    break;
  case ParsedAttr::AT_SYCLGlobalVar:
    handleSYCLGlobalVarAttr(S, D, AL);
    break;
  case ParsedAttr::AT_SYCLRegisterNum:
    handleSYCLRegisterNumAttr(S, D, AL);
    break;
  case ParsedAttr::AT_SYCLIntelESimdVectorize:
    handleSYCLIntelESimdVectorizeAttr(S, D, AL);
    break;
  case ParsedAttr::AT_SYCLDeviceHas:
    handleSYCLDeviceHasAttr(S, D, AL);
    break;
  case ParsedAttr::AT_SYCLUsesAspects:
    handleSYCLUsesAspectsAttr(S, D, AL);
    break;
  case ParsedAttr::AT_Format:
    handleFormatAttr(S, D, AL);
    break;
  case ParsedAttr::AT_FormatArg:
    handleFormatArgAttr(S, D, AL);
    break;
  case ParsedAttr::AT_Callback:
    handleCallbackAttr(S, D, AL);
    break;
  case ParsedAttr::AT_CalledOnce:
    handleCalledOnceAttr(S, D, AL);
    break;
  case ParsedAttr::AT_NVPTXKernel:
  case ParsedAttr::AT_CUDAGlobal:
    handleGlobalAttr(S, D, AL);
    break;
  case ParsedAttr::AT_CUDADevice:
    handleDeviceAttr(S, D, AL);
    break;
  case ParsedAttr::AT_HIPManaged:
    handleManagedAttr(S, D, AL);
    break;
  case ParsedAttr::AT_GNUInline:
    handleGNUInlineAttr(S, D, AL);
    break;
  case ParsedAttr::AT_CUDALaunchBounds:
    handleLaunchBoundsAttr(S, D, AL);
    break;
  case ParsedAttr::AT_Restrict:
    handleRestrictAttr(S, D, AL);
    break;
  case ParsedAttr::AT_Mode:
    handleModeAttr(S, D, AL);
    break;
  case ParsedAttr::AT_NonNull:
    if (auto *PVD = dyn_cast<ParmVarDecl>(D))
      handleNonNullAttrParameter(S, PVD, AL);
    else
      handleNonNullAttr(S, D, AL);
    break;
  case ParsedAttr::AT_ReturnsNonNull:
    handleReturnsNonNullAttr(S, D, AL);
    break;
  case ParsedAttr::AT_NoEscape:
    handleNoEscapeAttr(S, D, AL);
    break;
  case ParsedAttr::AT_MaybeUndef:
    handleSimpleAttribute<MaybeUndefAttr>(S, D, AL);
    break;
  case ParsedAttr::AT_AssumeAligned:
    handleAssumeAlignedAttr(S, D, AL);
    break;
  case ParsedAttr::AT_AllocAlign:
    handleAllocAlignAttr(S, D, AL);
    break;
  case ParsedAttr::AT_Ownership:
    handleOwnershipAttr(S, D, AL);
    break;
  case ParsedAttr::AT_Naked:
    handleNakedAttr(S, D, AL);
    break;
  case ParsedAttr::AT_NoReturn:
    handleNoReturnAttr(S, D, AL);
    break;
  case ParsedAttr::AT_CXX11NoReturn:
    handleStandardNoReturnAttr(S, D, AL);
    break;
  case ParsedAttr::AT_AnyX86NoCfCheck:
    handleNoCfCheckAttr(S, D, AL);
    break;
  case ParsedAttr::AT_NoThrow:
    if (!AL.isUsedAsTypeAttr())
      handleSimpleAttribute<NoThrowAttr>(S, D, AL);
    break;
  case ParsedAttr::AT_CUDAShared:
    handleSharedAttr(S, D, AL);
    break;
  case ParsedAttr::AT_VecReturn:
    handleVecReturnAttr(S, D, AL);
    break;
  case ParsedAttr::AT_ObjCOwnership:
    handleObjCOwnershipAttr(S, D, AL);
    break;
  case ParsedAttr::AT_ObjCPreciseLifetime:
    handleObjCPreciseLifetimeAttr(S, D, AL);
    break;
  case ParsedAttr::AT_ObjCReturnsInnerPointer:
    handleObjCReturnsInnerPointerAttr(S, D, AL);
    break;
  case ParsedAttr::AT_ObjCRequiresSuper:
    handleObjCRequiresSuperAttr(S, D, AL);
    break;
  case ParsedAttr::AT_ObjCBridge:
    handleObjCBridgeAttr(S, D, AL);
    break;
  case ParsedAttr::AT_ObjCBridgeMutable:
    handleObjCBridgeMutableAttr(S, D, AL);
    break;
  case ParsedAttr::AT_ObjCBridgeRelated:
    handleObjCBridgeRelatedAttr(S, D, AL);
    break;
  case ParsedAttr::AT_ObjCDesignatedInitializer:
    handleObjCDesignatedInitializer(S, D, AL);
    break;
  case ParsedAttr::AT_ObjCRuntimeName:
    handleObjCRuntimeName(S, D, AL);
    break;
  case ParsedAttr::AT_ObjCBoxable:
    handleObjCBoxable(S, D, AL);
    break;
  case ParsedAttr::AT_NSErrorDomain:
    handleNSErrorDomain(S, D, AL);
    break;
  case ParsedAttr::AT_CFConsumed:
  case ParsedAttr::AT_NSConsumed:
  case ParsedAttr::AT_OSConsumed:
    S.AddXConsumedAttr(D, AL, parsedAttrToRetainOwnershipKind(AL),
                       /*IsTemplateInstantiation=*/false);
    break;
  case ParsedAttr::AT_OSReturnsRetainedOnZero:
    handleSimpleAttributeOrDiagnose<OSReturnsRetainedOnZeroAttr>(
        S, D, AL, isValidOSObjectOutParameter(D),
        diag::warn_ns_attribute_wrong_parameter_type,
        /*Extra Args=*/AL, /*pointer-to-OSObject-pointer*/ 3, AL.getRange());
    break;
  case ParsedAttr::AT_OSReturnsRetainedOnNonZero:
    handleSimpleAttributeOrDiagnose<OSReturnsRetainedOnNonZeroAttr>(
        S, D, AL, isValidOSObjectOutParameter(D),
        diag::warn_ns_attribute_wrong_parameter_type,
        /*Extra Args=*/AL, /*pointer-to-OSObject-poointer*/ 3, AL.getRange());
    break;
  case ParsedAttr::AT_NSReturnsAutoreleased:
  case ParsedAttr::AT_NSReturnsNotRetained:
  case ParsedAttr::AT_NSReturnsRetained:
  case ParsedAttr::AT_CFReturnsNotRetained:
  case ParsedAttr::AT_CFReturnsRetained:
  case ParsedAttr::AT_OSReturnsNotRetained:
  case ParsedAttr::AT_OSReturnsRetained:
    handleXReturnsXRetainedAttr(S, D, AL);
    break;
  case ParsedAttr::AT_WorkGroupSizeHint:
    handleWorkGroupSizeHint(S, D, AL);
    break;
  case ParsedAttr::AT_ReqdWorkGroupSize:
    handleReqdWorkGroupSize(S, D, AL);
    break;
  case ParsedAttr::AT_SYCLIntelMaxWorkGroupSize:
    handleSYCLIntelMaxWorkGroupSize(S, D, AL);
    break;
  case ParsedAttr::AT_IntelReqdSubGroupSize:
    handleIntelReqdSubGroupSize(S, D, AL);
    break;
  case ParsedAttr::AT_IntelNamedSubGroupSize:
    handleIntelNamedSubGroupSize(S, D, AL);
    break;
  case ParsedAttr::AT_SYCLIntelNumSimdWorkItems:
    handleSYCLIntelNumSimdWorkItemsAttr(S, D, AL);
    break;
  case ParsedAttr::AT_SYCLIntelSchedulerTargetFmaxMhz:
    handleSYCLIntelSchedulerTargetFmaxMhzAttr(S, D, AL);
    break;
  case ParsedAttr::AT_SYCLIntelMaxGlobalWorkDim:
    handleSYCLIntelMaxGlobalWorkDimAttr(S, D, AL);
    break;
  case ParsedAttr::AT_SYCLIntelNoGlobalWorkOffset:
    handleSYCLIntelNoGlobalWorkOffsetAttr(S, D, AL);
    break;
  case ParsedAttr::AT_SYCLIntelUseStallEnableClusters:
    handleSYCLIntelUseStallEnableClustersAttr(S, D, AL);
    break;
  case ParsedAttr::AT_SYCLIntelLoopFuse:
    handleSYCLIntelLoopFuseAttr(S, D, AL);
    break;
  case ParsedAttr::AT_SYCLIntelInitiationInterval:
    handleSYCLIntelInitiationIntervalAttr(S, D, AL);
    break;
  case ParsedAttr::AT_VecTypeHint:
    handleVecTypeHint(S, D, AL);
    break;
  case ParsedAttr::AT_InitPriority:
      handleInitPriorityAttr(S, D, AL);
    break;
  case ParsedAttr::AT_Packed:
    handlePackedAttr(S, D, AL);
    break;
  case ParsedAttr::AT_PreferredName:
    handlePreferredName(S, D, AL);
    break;
  case ParsedAttr::AT_Section:
    handleSectionAttr(S, D, AL);
    break;
  case ParsedAttr::AT_RandomizeLayout:
    handleRandomizeLayoutAttr(S, D, AL);
    break;
  case ParsedAttr::AT_NoRandomizeLayout:
    handleNoRandomizeLayoutAttr(S, D, AL);
    break;
  case ParsedAttr::AT_CodeSeg:
    handleCodeSegAttr(S, D, AL);
    break;
  case ParsedAttr::AT_Target:
    handleTargetAttr(S, D, AL);
    break;
  case ParsedAttr::AT_TargetVersion:
    handleTargetVersionAttr(S, D, AL);
    break;
  case ParsedAttr::AT_TargetClones:
    handleTargetClonesAttr(S, D, AL);
    break;
  case ParsedAttr::AT_MinVectorWidth:
    handleMinVectorWidthAttr(S, D, AL);
    break;
  case ParsedAttr::AT_Unavailable:
    handleAttrWithMessage<UnavailableAttr>(S, D, AL);
    break;
  case ParsedAttr::AT_Assumption:
    handleAssumumptionAttr(S, D, AL);
    break;
  case ParsedAttr::AT_ObjCDirect:
    handleObjCDirectAttr(S, D, AL);
    break;
  case ParsedAttr::AT_ObjCDirectMembers:
    handleObjCDirectMembersAttr(S, D, AL);
    handleSimpleAttribute<ObjCDirectMembersAttr>(S, D, AL);
    break;
  case ParsedAttr::AT_ObjCExplicitProtocolImpl:
    handleObjCSuppresProtocolAttr(S, D, AL);
    break;
  case ParsedAttr::AT_Unused:
    handleUnusedAttr(S, D, AL);
    break;
  case ParsedAttr::AT_Visibility:
    handleVisibilityAttr(S, D, AL, false);
    break;
  case ParsedAttr::AT_TypeVisibility:
    handleVisibilityAttr(S, D, AL, true);
    break;
  case ParsedAttr::AT_WarnUnusedResult:
    handleWarnUnusedResult(S, D, AL);
    break;
  case ParsedAttr::AT_WeakRef:
    handleWeakRefAttr(S, D, AL);
    break;
  case ParsedAttr::AT_WeakImport:
    handleWeakImportAttr(S, D, AL);
    break;
  case ParsedAttr::AT_TransparentUnion:
    handleTransparentUnionAttr(S, D, AL);
    break;
  case ParsedAttr::AT_ObjCMethodFamily:
    handleObjCMethodFamilyAttr(S, D, AL);
    break;
  case ParsedAttr::AT_ObjCNSObject:
    handleObjCNSObject(S, D, AL);
    break;
  case ParsedAttr::AT_ObjCIndependentClass:
    handleObjCIndependentClass(S, D, AL);
    break;
  case ParsedAttr::AT_Blocks:
    handleBlocksAttr(S, D, AL);
    break;
  case ParsedAttr::AT_Sentinel:
    handleSentinelAttr(S, D, AL);
    break;
  case ParsedAttr::AT_Cleanup:
    handleCleanupAttr(S, D, AL);
    break;
  case ParsedAttr::AT_NoDebug:
    handleNoDebugAttr(S, D, AL);
    break;
  case ParsedAttr::AT_CmseNSEntry:
    handleCmseNSEntryAttr(S, D, AL);
    break;
  case ParsedAttr::AT_StdCall:
  case ParsedAttr::AT_CDecl:
  case ParsedAttr::AT_FastCall:
  case ParsedAttr::AT_ThisCall:
  case ParsedAttr::AT_Pascal:
  case ParsedAttr::AT_RegCall:
  case ParsedAttr::AT_SwiftCall:
  case ParsedAttr::AT_SwiftAsyncCall:
  case ParsedAttr::AT_VectorCall:
  case ParsedAttr::AT_MSABI:
  case ParsedAttr::AT_SysVABI:
  case ParsedAttr::AT_Pcs:
  case ParsedAttr::AT_IntelOclBicc:
  case ParsedAttr::AT_PreserveMost:
  case ParsedAttr::AT_PreserveAll:
  case ParsedAttr::AT_AArch64VectorPcs:
  case ParsedAttr::AT_AArch64SVEPcs:
  case ParsedAttr::AT_AMDGPUKernelCall:
  case ParsedAttr::AT_M68kRTD:
    handleCallConvAttr(S, D, AL);
    break;
  case ParsedAttr::AT_Suppress:
    handleSuppressAttr(S, D, AL);
    break;
  case ParsedAttr::AT_Owner:
  case ParsedAttr::AT_Pointer:
    handleLifetimeCategoryAttr(S, D, AL);
    break;
  case ParsedAttr::AT_OpenCLAccess:
    handleOpenCLAccessAttr(S, D, AL);
    break;
  case ParsedAttr::AT_OpenCLNoSVM:
    handleOpenCLNoSVMAttr(S, D, AL);
    break;
  case ParsedAttr::AT_SwiftContext:
    S.AddParameterABIAttr(D, AL, ParameterABI::SwiftContext);
    break;
  case ParsedAttr::AT_SwiftAsyncContext:
    S.AddParameterABIAttr(D, AL, ParameterABI::SwiftAsyncContext);
    break;
  case ParsedAttr::AT_SwiftErrorResult:
    S.AddParameterABIAttr(D, AL, ParameterABI::SwiftErrorResult);
    break;
  case ParsedAttr::AT_SwiftIndirectResult:
    S.AddParameterABIAttr(D, AL, ParameterABI::SwiftIndirectResult);
    break;
  case ParsedAttr::AT_InternalLinkage:
    handleInternalLinkageAttr(S, D, AL);
    break;
  case ParsedAttr::AT_ZeroCallUsedRegs:
    handleZeroCallUsedRegsAttr(S, D, AL);
    break;
  case ParsedAttr::AT_FunctionReturnThunks:
    handleFunctionReturnThunksAttr(S, D, AL);
    break;
  case ParsedAttr::AT_NoMerge:
    handleNoMergeAttr(S, D, AL);
    break;
  case ParsedAttr::AT_NoUniqueAddress:
    handleNoUniqueAddressAttr(S, D, AL);
    break;

  case ParsedAttr::AT_AvailableOnlyInDefaultEvalMethod:
    handleAvailableOnlyInDefaultEvalMethod(S, D, AL);
    break;

  case ParsedAttr::AT_CountedBy:
    handleCountedByAttr(S, D, AL);
    break;

  // Microsoft attributes:
  case ParsedAttr::AT_LayoutVersion:
    handleLayoutVersion(S, D, AL);
    break;
  case ParsedAttr::AT_Uuid:
    handleUuidAttr(S, D, AL);
    break;
  case ParsedAttr::AT_MSInheritance:
    handleMSInheritanceAttr(S, D, AL);
    break;
  case ParsedAttr::AT_Thread:
    handleDeclspecThreadAttr(S, D, AL);
    break;

  // HLSL attributes:
  case ParsedAttr::AT_HLSLNumThreads:
    handleHLSLNumThreadsAttr(S, D, AL);
    break;
  case ParsedAttr::AT_HLSLSV_GroupIndex:
    handleSimpleAttribute<HLSLSV_GroupIndexAttr>(S, D, AL);
    break;
  case ParsedAttr::AT_HLSLSV_DispatchThreadID:
    handleHLSLSV_DispatchThreadIDAttr(S, D, AL);
    break;
  case ParsedAttr::AT_HLSLShader:
    handleHLSLShaderAttr(S, D, AL);
    break;
  case ParsedAttr::AT_HLSLResourceBinding:
    handleHLSLResourceBindingAttr(S, D, AL);
    break;

  case ParsedAttr::AT_AbiTag:
    handleAbiTagAttr(S, D, AL);
    break;
  case ParsedAttr::AT_CFGuard:
    handleCFGuardAttr(S, D, AL);
    break;

  // Thread safety attributes:
  case ParsedAttr::AT_AssertExclusiveLock:
    handleAssertExclusiveLockAttr(S, D, AL);
    break;
  case ParsedAttr::AT_AssertSharedLock:
    handleAssertSharedLockAttr(S, D, AL);
    break;
  case ParsedAttr::AT_PtGuardedVar:
    handlePtGuardedVarAttr(S, D, AL);
    break;
  case ParsedAttr::AT_NoSanitize:
    handleNoSanitizeAttr(S, D, AL);
    break;
  case ParsedAttr::AT_NoSanitizeSpecific:
    handleNoSanitizeSpecificAttr(S, D, AL);
    break;
  case ParsedAttr::AT_GuardedBy:
    handleGuardedByAttr(S, D, AL);
    break;
  case ParsedAttr::AT_PtGuardedBy:
    handlePtGuardedByAttr(S, D, AL);
    break;
  case ParsedAttr::AT_ExclusiveTrylockFunction:
    handleExclusiveTrylockFunctionAttr(S, D, AL);
    break;
  case ParsedAttr::AT_LockReturned:
    handleLockReturnedAttr(S, D, AL);
    break;
  case ParsedAttr::AT_LocksExcluded:
    handleLocksExcludedAttr(S, D, AL);
    break;
  case ParsedAttr::AT_SharedTrylockFunction:
    handleSharedTrylockFunctionAttr(S, D, AL);
    break;
  case ParsedAttr::AT_AcquiredBefore:
    handleAcquiredBeforeAttr(S, D, AL);
    break;
  case ParsedAttr::AT_AcquiredAfter:
    handleAcquiredAfterAttr(S, D, AL);
    break;

  // Capability analysis attributes.
  case ParsedAttr::AT_Capability:
  case ParsedAttr::AT_Lockable:
    handleCapabilityAttr(S, D, AL);
    break;
  case ParsedAttr::AT_RequiresCapability:
    handleRequiresCapabilityAttr(S, D, AL);
    break;

  case ParsedAttr::AT_AssertCapability:
    handleAssertCapabilityAttr(S, D, AL);
    break;
  case ParsedAttr::AT_AcquireCapability:
    handleAcquireCapabilityAttr(S, D, AL);
    break;
  case ParsedAttr::AT_ReleaseCapability:
    handleReleaseCapabilityAttr(S, D, AL);
    break;
  case ParsedAttr::AT_TryAcquireCapability:
    handleTryAcquireCapabilityAttr(S, D, AL);
    break;

  // Consumed analysis attributes.
  case ParsedAttr::AT_Consumable:
    handleConsumableAttr(S, D, AL);
    break;
  case ParsedAttr::AT_CallableWhen:
    handleCallableWhenAttr(S, D, AL);
    break;
  case ParsedAttr::AT_ParamTypestate:
    handleParamTypestateAttr(S, D, AL);
    break;
  case ParsedAttr::AT_ReturnTypestate:
    handleReturnTypestateAttr(S, D, AL);
    break;
  case ParsedAttr::AT_SetTypestate:
    handleSetTypestateAttr(S, D, AL);
    break;
  case ParsedAttr::AT_TestTypestate:
    handleTestTypestateAttr(S, D, AL);
    break;

  // Type safety attributes.
  case ParsedAttr::AT_ArgumentWithTypeTag:
    handleArgumentWithTypeTagAttr(S, D, AL);
    break;
  case ParsedAttr::AT_TypeTagForDatatype:
    handleTypeTagForDatatypeAttr(S, D, AL);
    break;

  // Intel FPGA specific attributes
  case ParsedAttr::AT_SYCLIntelDoublePump:
    handleSYCLIntelDoublePumpAttr(S, D, AL);
    break;
  case ParsedAttr::AT_SYCLIntelSinglePump:
    handleSYCLIntelSinglePumpAttr(S, D, AL);
    break;
  case ParsedAttr::AT_SYCLIntelMemory:
    handleSYCLIntelMemoryAttr(S, D, AL);
    break;
  case ParsedAttr::AT_SYCLIntelRegister:
    handleSYCLIntelRegisterAttr(S, D, AL);
    break;
  case ParsedAttr::AT_SYCLIntelBankWidth:
    handleSYCLIntelBankWidthAttr(S, D, AL);
    break;
  case ParsedAttr::AT_SYCLIntelNumBanks:
    handleSYCLIntelNumBanksAttr(S, D, AL);
    break;
  case ParsedAttr::AT_SYCLIntelPrivateCopies:
    handleSYCLIntelPrivateCopiesAttr(S, D, AL);
    break;
  case ParsedAttr::AT_SYCLIntelMaxReplicates:
    handleSYCLIntelMaxReplicatesAttr(S, D, AL);
    break;
  case ParsedAttr::AT_SYCLIntelSimpleDualPort:
    handleIntelSimpleDualPortAttr(S, D, AL);
    break;
  case ParsedAttr::AT_SYCLIntelMerge:
    handleSYCLIntelMergeAttr(S, D, AL);
    break;
  case ParsedAttr::AT_SYCLIntelBankBits:
    handleSYCLIntelBankBitsAttr(S, D, AL);
    break;
  case ParsedAttr::AT_SYCLIntelForcePow2Depth:
    handleSYCLIntelForcePow2DepthAttr(S, D, AL);
    break;
  case ParsedAttr::AT_SYCLIntelPipeIO:
    handleSYCLIntelPipeIOAttr(S, D, AL);
    break;
  case ParsedAttr::AT_SYCLIntelMaxConcurrency:
    handleSYCLIntelMaxConcurrencyAttr(S, D, AL);
    break;
  case ParsedAttr::AT_SYCLAddIRAttributesFunction:
    handleSYCLAddIRAttributesFunctionAttr(S, D, AL);
    break;
  case ParsedAttr::AT_SYCLAddIRAttributesKernelParameter:
    handleSYCLAddIRAttributesKernelParameterAttr(S, D, AL);
    break;
  case ParsedAttr::AT_SYCLAddIRAttributesGlobalVariable:
    handleSYCLAddIRAttributesGlobalVariableAttr(S, D, AL);
    break;
  case ParsedAttr::AT_SYCLAddIRAnnotationsMember:
    handleSYCLAddIRAnnotationsMemberAttr(S, D, AL);
    break;

  // Swift attributes.
  case ParsedAttr::AT_SwiftAsyncName:
    handleSwiftAsyncName(S, D, AL);
    break;
  case ParsedAttr::AT_SwiftAttr:
    handleSwiftAttrAttr(S, D, AL);
    break;
  case ParsedAttr::AT_SwiftBridge:
    handleSwiftBridge(S, D, AL);
    break;
  case ParsedAttr::AT_SwiftError:
    handleSwiftError(S, D, AL);
    break;
  case ParsedAttr::AT_SwiftName:
    handleSwiftName(S, D, AL);
    break;
  case ParsedAttr::AT_SwiftNewType:
    handleSwiftNewType(S, D, AL);
    break;
  case ParsedAttr::AT_SwiftAsync:
    handleSwiftAsyncAttr(S, D, AL);
    break;
  case ParsedAttr::AT_SwiftAsyncError:
    handleSwiftAsyncError(S, D, AL);
    break;

  // XRay attributes.
  case ParsedAttr::AT_XRayLogArgs:
    handleXRayLogArgsAttr(S, D, AL);
    break;

  case ParsedAttr::AT_PatchableFunctionEntry:
    handlePatchableFunctionEntryAttr(S, D, AL);
    break;

  case ParsedAttr::AT_AlwaysDestroy:
  case ParsedAttr::AT_NoDestroy:
    handleDestroyAttr(S, D, AL);
    break;

  case ParsedAttr::AT_Uninitialized:
    handleUninitializedAttr(S, D, AL);
    break;

  case ParsedAttr::AT_ObjCExternallyRetained:
    handleObjCExternallyRetainedAttr(S, D, AL);
    break;

  case ParsedAttr::AT_MIGServerRoutine:
    handleMIGServerRoutineAttr(S, D, AL);
    break;

  case ParsedAttr::AT_MSAllocator:
    handleMSAllocatorAttr(S, D, AL);
    break;

  case ParsedAttr::AT_ArmBuiltinAlias:
    handleArmBuiltinAliasAttr(S, D, AL);
    break;

  case ParsedAttr::AT_ArmLocallyStreaming:
    handleSimpleAttribute<ArmLocallyStreamingAttr>(S, D, AL);
    break;

  case ParsedAttr::AT_ArmNewZA:
    handleArmNewZaAttr(S, D, AL);
    break;

  case ParsedAttr::AT_AcquireHandle:
    handleAcquireHandleAttr(S, D, AL);
    break;

  case ParsedAttr::AT_ReleaseHandle:
    handleHandleAttr<ReleaseHandleAttr>(S, D, AL);
    break;

  case ParsedAttr::AT_UnsafeBufferUsage:
    handleUnsafeBufferUsage<UnsafeBufferUsageAttr>(S, D, AL);
    break;

  case ParsedAttr::AT_UseHandle:
    handleHandleAttr<UseHandleAttr>(S, D, AL);
    break;

  case ParsedAttr::AT_EnforceTCB:
    handleEnforceTCBAttr<EnforceTCBAttr, EnforceTCBLeafAttr>(S, D, AL);
    break;

  case ParsedAttr::AT_EnforceTCBLeaf:
    handleEnforceTCBAttr<EnforceTCBLeafAttr, EnforceTCBAttr>(S, D, AL);
    break;

  case ParsedAttr::AT_BuiltinAlias:
    handleBuiltinAliasAttr(S, D, AL);
    break;

  case ParsedAttr::AT_PreferredType:
    handlePreferredTypeAttr(S, D, AL);
    break;

  case ParsedAttr::AT_UsingIfExists:
    handleSimpleAttribute<UsingIfExistsAttr>(S, D, AL);
    break;
  }
}

/// ProcessDeclAttributeList - Apply all the decl attributes in the specified
/// attribute list to the specified decl, ignoring any type attributes.
void Sema::ProcessDeclAttributeList(
    Scope *S, Decl *D, const ParsedAttributesView &AttrList,
    const ProcessDeclAttributeOptions &Options) {
  if (AttrList.empty())
    return;

  for (const ParsedAttr &AL : AttrList)
    ProcessDeclAttribute(*this, S, D, AL, Options);

  // FIXME: We should be able to handle these cases in TableGen.
  // GCC accepts
  // static int a9 __attribute__((weakref));
  // but that looks really pointless. We reject it.
  if (D->hasAttr<WeakRefAttr>() && !D->hasAttr<AliasAttr>()) {
    Diag(AttrList.begin()->getLoc(), diag::err_attribute_weakref_without_alias)
        << cast<NamedDecl>(D);
    D->dropAttr<WeakRefAttr>();
    return;
  }

  // FIXME: We should be able to handle this in TableGen as well. It would be
  // good to have a way to specify "these attributes must appear as a group",
  // for these. Additionally, it would be good to have a way to specify "these
  // attribute must never appear as a group" for attributes like cold and hot.
  if (!(D->hasAttr<OpenCLKernelAttr>() ||
        LangOpts.SYCLIsDevice || LangOpts.SYCLIsHost)) {
    // These attributes cannot be applied to a non-kernel function.
    if (const auto *A = D->getAttr<ReqdWorkGroupSizeAttr>()) {
      // FIXME: This emits a different error message than
      // diag::err_attribute_wrong_decl_type + ExpectedKernelFunction.
      Diag(D->getLocation(), diag::err_opencl_kernel_attr) << A;
      D->setInvalidDecl();
    } else if (const auto *A = D->getAttr<WorkGroupSizeHintAttr>()) {
      Diag(D->getLocation(), diag::err_opencl_kernel_attr) << A;
      D->setInvalidDecl();
    } else if (const auto *A = D->getAttr<SYCLReqdWorkGroupSizeAttr>()) {
      Diag(D->getLocation(), diag::err_opencl_kernel_attr) << A;
      D->setInvalidDecl();
    } else if (const auto *A = D->getAttr<SYCLWorkGroupSizeHintAttr>()) {
      Diag(D->getLocation(), diag::err_opencl_kernel_attr) << A;
      D->setInvalidDecl();
    } else if (const auto *A = D->getAttr<SYCLIntelMaxWorkGroupSizeAttr>()) {
      Diag(D->getLocation(), diag::err_opencl_kernel_attr) << A;
      D->setInvalidDecl();
    } else if (const auto *A = D->getAttr<SYCLIntelNoGlobalWorkOffsetAttr>()) {
      Diag(D->getLocation(), diag::err_opencl_kernel_attr) << A;
      D->setInvalidDecl();
    } else if (const auto *A = D->getAttr<VecTypeHintAttr>()) {
      Diag(D->getLocation(), diag::err_opencl_kernel_attr) << A;
      D->setInvalidDecl();
    } else if (const auto *A = D->getAttr<IntelReqdSubGroupSizeAttr>()) {
      Diag(D->getLocation(), diag::err_opencl_kernel_attr) << A;
      D->setInvalidDecl();
    } else if (!D->hasAttr<CUDAGlobalAttr>()) {
      if (const auto *A = D->getAttr<AMDGPUFlatWorkGroupSizeAttr>()) {
        Diag(D->getLocation(), diag::err_attribute_wrong_decl_type)
            << A << A->isRegularKeywordAttribute() << ExpectedKernelFunction;
        D->setInvalidDecl();
      } else if (const auto *A = D->getAttr<AMDGPUWavesPerEUAttr>()) {
        Diag(D->getLocation(), diag::err_attribute_wrong_decl_type)
            << A << A->isRegularKeywordAttribute() << ExpectedKernelFunction;
        D->setInvalidDecl();
      } else if (const auto *A = D->getAttr<AMDGPUNumSGPRAttr>()) {
        Diag(D->getLocation(), diag::err_attribute_wrong_decl_type)
            << A << A->isRegularKeywordAttribute() << ExpectedKernelFunction;
        D->setInvalidDecl();
      } else if (const auto *A = D->getAttr<AMDGPUNumVGPRAttr>()) {
        Diag(D->getLocation(), diag::err_attribute_wrong_decl_type)
            << A << A->isRegularKeywordAttribute() << ExpectedKernelFunction;
        D->setInvalidDecl();
      }
    }
  }

  // Do this check after processing D's attributes because the attribute
  // objc_method_family can change whether the given method is in the init
  // family, and it can be applied after objc_designated_initializer. This is a
  // bit of a hack, but we need it to be compatible with versions of clang that
  // processed the attribute list in the wrong order.
  if (D->hasAttr<ObjCDesignatedInitializerAttr>() &&
      cast<ObjCMethodDecl>(D)->getMethodFamily() != OMF_init) {
    Diag(D->getLocation(), diag::err_designated_init_attr_non_init);
    D->dropAttr<ObjCDesignatedInitializerAttr>();
  }
}

// Helper for delayed processing TransparentUnion or BPFPreserveAccessIndexAttr
// attribute.
void Sema::ProcessDeclAttributeDelayed(Decl *D,
                                       const ParsedAttributesView &AttrList) {
  for (const ParsedAttr &AL : AttrList)
    if (AL.getKind() == ParsedAttr::AT_TransparentUnion) {
      handleTransparentUnionAttr(*this, D, AL);
      break;
    }

  // For BPFPreserveAccessIndexAttr, we want to populate the attributes
  // to fields and inner records as well.
  if (D && D->hasAttr<BPFPreserveAccessIndexAttr>())
    handleBPFPreserveAIRecord(*this, cast<RecordDecl>(D));
}

// Annotation attributes are the only attributes allowed after an access
// specifier.
bool Sema::ProcessAccessDeclAttributeList(
    AccessSpecDecl *ASDecl, const ParsedAttributesView &AttrList) {
  for (const ParsedAttr &AL : AttrList) {
    if (AL.getKind() == ParsedAttr::AT_Annotate) {
      ProcessDeclAttribute(*this, nullptr, ASDecl, AL,
                           ProcessDeclAttributeOptions());
    } else {
      Diag(AL.getLoc(), diag::err_only_annotate_after_access_spec);
      return true;
    }
  }
  return false;
}

/// checkUnusedDeclAttributes - Check a list of attributes to see if it
/// contains any decl attributes that we should warn about.
static void checkUnusedDeclAttributes(Sema &S, const ParsedAttributesView &A) {
  for (const ParsedAttr &AL : A) {
    // Only warn if the attribute is an unignored, non-type attribute.
    if (AL.isUsedAsTypeAttr() || AL.isInvalid())
      continue;
    if (AL.getKind() == ParsedAttr::IgnoredAttribute)
      continue;

    if (AL.getKind() == ParsedAttr::UnknownAttribute) {
      S.Diag(AL.getLoc(), diag::warn_unknown_attribute_ignored)
          << AL << AL.getRange();
    } else {
      S.Diag(AL.getLoc(), diag::warn_attribute_not_on_decl) << AL
                                                            << AL.getRange();
    }
  }
}

/// checkUnusedDeclAttributes - Given a declarator which is not being
/// used to build a declaration, complain about any decl attributes
/// which might be lying around on it.
void Sema::checkUnusedDeclAttributes(Declarator &D) {
  ::checkUnusedDeclAttributes(*this, D.getDeclarationAttributes());
  ::checkUnusedDeclAttributes(*this, D.getDeclSpec().getAttributes());
  ::checkUnusedDeclAttributes(*this, D.getAttributes());
  for (unsigned i = 0, e = D.getNumTypeObjects(); i != e; ++i)
    ::checkUnusedDeclAttributes(*this, D.getTypeObject(i).getAttrs());
}

/// DeclClonePragmaWeak - clone existing decl (maybe definition),
/// \#pragma weak needs a non-definition decl and source may not have one.
NamedDecl *Sema::DeclClonePragmaWeak(NamedDecl *ND, const IdentifierInfo *II,
                                     SourceLocation Loc) {
  assert(isa<FunctionDecl>(ND) || isa<VarDecl>(ND));
  NamedDecl *NewD = nullptr;
  if (auto *FD = dyn_cast<FunctionDecl>(ND)) {
    FunctionDecl *NewFD;
    // FIXME: Missing call to CheckFunctionDeclaration().
    // FIXME: Mangling?
    // FIXME: Is the qualifier info correct?
    // FIXME: Is the DeclContext correct?
    NewFD = FunctionDecl::Create(
        FD->getASTContext(), FD->getDeclContext(), Loc, Loc,
        DeclarationName(II), FD->getType(), FD->getTypeSourceInfo(), SC_None,
        getCurFPFeatures().isFPConstrained(), false /*isInlineSpecified*/,
        FD->hasPrototype(), ConstexprSpecKind::Unspecified,
        FD->getTrailingRequiresClause());
    NewD = NewFD;

    if (FD->getQualifier())
      NewFD->setQualifierInfo(FD->getQualifierLoc());

    // Fake up parameter variables; they are declared as if this were
    // a typedef.
    QualType FDTy = FD->getType();
    if (const auto *FT = FDTy->getAs<FunctionProtoType>()) {
      SmallVector<ParmVarDecl*, 16> Params;
      for (const auto &AI : FT->param_types()) {
        ParmVarDecl *Param = BuildParmVarDeclForTypedef(NewFD, Loc, AI);
        Param->setScopeInfo(0, Params.size());
        Params.push_back(Param);
      }
      NewFD->setParams(Params);
    }
  } else if (auto *VD = dyn_cast<VarDecl>(ND)) {
    NewD = VarDecl::Create(VD->getASTContext(), VD->getDeclContext(),
                           VD->getInnerLocStart(), VD->getLocation(), II,
                           VD->getType(), VD->getTypeSourceInfo(),
                           VD->getStorageClass());
    if (VD->getQualifier())
      cast<VarDecl>(NewD)->setQualifierInfo(VD->getQualifierLoc());
  }
  return NewD;
}

/// DeclApplyPragmaWeak - A declaration (maybe definition) needs \#pragma weak
/// applied to it, possibly with an alias.
void Sema::DeclApplyPragmaWeak(Scope *S, NamedDecl *ND, const WeakInfo &W) {
  if (W.getAlias()) { // clone decl, impersonate __attribute(weak,alias(...))
    IdentifierInfo *NDId = ND->getIdentifier();
    NamedDecl *NewD = DeclClonePragmaWeak(ND, W.getAlias(), W.getLocation());
    NewD->addAttr(
        AliasAttr::CreateImplicit(Context, NDId->getName(), W.getLocation()));
    NewD->addAttr(WeakAttr::CreateImplicit(Context, W.getLocation()));
    WeakTopLevelDecl.push_back(NewD);
    // FIXME: "hideous" code from Sema::LazilyCreateBuiltin
    // to insert Decl at TU scope, sorry.
    DeclContext *SavedContext = CurContext;
    CurContext = Context.getTranslationUnitDecl();
    NewD->setDeclContext(CurContext);
    NewD->setLexicalDeclContext(CurContext);
    PushOnScopeChains(NewD, S);
    CurContext = SavedContext;
  } else { // just add weak to existing
    ND->addAttr(WeakAttr::CreateImplicit(Context, W.getLocation()));
  }
}

void Sema::ProcessPragmaWeak(Scope *S, Decl *D) {
  // It's valid to "forward-declare" #pragma weak, in which case we
  // have to do this.
  LoadExternalWeakUndeclaredIdentifiers();
  if (WeakUndeclaredIdentifiers.empty())
    return;
  NamedDecl *ND = nullptr;
  if (auto *VD = dyn_cast<VarDecl>(D))
    if (VD->isExternC())
      ND = VD;
  if (auto *FD = dyn_cast<FunctionDecl>(D))
    if (FD->isExternC())
      ND = FD;
  if (!ND)
    return;
  if (IdentifierInfo *Id = ND->getIdentifier()) {
    auto I = WeakUndeclaredIdentifiers.find(Id);
    if (I != WeakUndeclaredIdentifiers.end()) {
      auto &WeakInfos = I->second;
      for (const auto &W : WeakInfos)
        DeclApplyPragmaWeak(S, ND, W);
      std::remove_reference_t<decltype(WeakInfos)> EmptyWeakInfos;
      WeakInfos.swap(EmptyWeakInfos);
    }
  }
}

/// ProcessDeclAttributes - Given a declarator (PD) with attributes indicated in
/// it, apply them to D.  This is a bit tricky because PD can have attributes
/// specified in many different places, and we need to find and apply them all.
void Sema::ProcessDeclAttributes(Scope *S, Decl *D, const Declarator &PD) {
  // Ordering of attributes can be important, so we take care to process
  // attributes in the order in which they appeared in the source code.

  // First, process attributes that appeared on the declaration itself (but
  // only if they don't have the legacy behavior of "sliding" to the DeclSepc).
  ParsedAttributesView NonSlidingAttrs;
  for (ParsedAttr &AL : PD.getDeclarationAttributes()) {
    if (AL.slidesFromDeclToDeclSpecLegacyBehavior()) {
      // Skip processing the attribute, but do check if it appertains to the
      // declaration. This is needed for the `MatrixType` attribute, which,
      // despite being a type attribute, defines a `SubjectList` that only
      // allows it to be used on typedef declarations.
      AL.diagnoseAppertainsTo(*this, D);
    } else {
      NonSlidingAttrs.addAtEnd(&AL);
    }
  }
  ProcessDeclAttributeList(S, D, NonSlidingAttrs);

  // Apply decl attributes from the DeclSpec if present.
  if (!PD.getDeclSpec().getAttributes().empty()) {
    ProcessDeclAttributeList(S, D, PD.getDeclSpec().getAttributes(),
                             ProcessDeclAttributeOptions()
                                 .WithIncludeCXX11Attributes(false)
                                 .WithIgnoreTypeAttributes(true));
  }

  // Walk the declarator structure, applying decl attributes that were in a type
  // position to the decl itself.  This handles cases like:
  //   int *__attr__(x)** D;
  // when X is a decl attribute.
  for (unsigned i = 0, e = PD.getNumTypeObjects(); i != e; ++i) {
    ProcessDeclAttributeList(S, D, PD.getTypeObject(i).getAttrs(),
                             ProcessDeclAttributeOptions()
                                 .WithIncludeCXX11Attributes(false)
                                 .WithIgnoreTypeAttributes(true));
  }

  // Finally, apply any attributes on the decl itself.
  ProcessDeclAttributeList(S, D, PD.getAttributes());

  // Apply additional attributes specified by '#pragma clang attribute'.
  AddPragmaAttributes(S, D);
}

/// Is the given declaration allowed to use a forbidden type?
/// If so, it'll still be annotated with an attribute that makes it
/// illegal to actually use.
static bool isForbiddenTypeAllowed(Sema &S, Decl *D,
                                   const DelayedDiagnostic &diag,
                                   UnavailableAttr::ImplicitReason &reason) {
  // Private ivars are always okay.  Unfortunately, people don't
  // always properly make their ivars private, even in system headers.
  // Plus we need to make fields okay, too.
  if (!isa<FieldDecl>(D) && !isa<ObjCPropertyDecl>(D) &&
      !isa<FunctionDecl>(D))
    return false;

  // Silently accept unsupported uses of __weak in both user and system
  // declarations when it's been disabled, for ease of integration with
  // -fno-objc-arc files.  We do have to take some care against attempts
  // to define such things;  for now, we've only done that for ivars
  // and properties.
  if ((isa<ObjCIvarDecl>(D) || isa<ObjCPropertyDecl>(D))) {
    if (diag.getForbiddenTypeDiagnostic() == diag::err_arc_weak_disabled ||
        diag.getForbiddenTypeDiagnostic() == diag::err_arc_weak_no_runtime) {
      reason = UnavailableAttr::IR_ForbiddenWeak;
      return true;
    }
  }

  // Allow all sorts of things in system headers.
  if (S.Context.getSourceManager().isInSystemHeader(D->getLocation())) {
    // Currently, all the failures dealt with this way are due to ARC
    // restrictions.
    reason = UnavailableAttr::IR_ARCForbiddenType;
    return true;
  }

  return false;
}

/// Handle a delayed forbidden-type diagnostic.
static void handleDelayedForbiddenType(Sema &S, DelayedDiagnostic &DD,
                                       Decl *D) {
  auto Reason = UnavailableAttr::IR_None;
  if (D && isForbiddenTypeAllowed(S, D, DD, Reason)) {
    assert(Reason && "didn't set reason?");
    D->addAttr(UnavailableAttr::CreateImplicit(S.Context, "", Reason, DD.Loc));
    return;
  }
  if (S.getLangOpts().ObjCAutoRefCount)
    if (const auto *FD = dyn_cast<FunctionDecl>(D)) {
      // FIXME: we may want to suppress diagnostics for all
      // kind of forbidden type messages on unavailable functions.
      if (FD->hasAttr<UnavailableAttr>() &&
          DD.getForbiddenTypeDiagnostic() ==
              diag::err_arc_array_param_no_ownership) {
        DD.Triggered = true;
        return;
      }
    }

  S.Diag(DD.Loc, DD.getForbiddenTypeDiagnostic())
      << DD.getForbiddenTypeOperand() << DD.getForbiddenTypeArgument();
  DD.Triggered = true;
}


void Sema::PopParsingDeclaration(ParsingDeclState state, Decl *decl) {
  assert(DelayedDiagnostics.getCurrentPool());
  DelayedDiagnosticPool &poppedPool = *DelayedDiagnostics.getCurrentPool();
  DelayedDiagnostics.popWithoutEmitting(state);

  // When delaying diagnostics to run in the context of a parsed
  // declaration, we only want to actually emit anything if parsing
  // succeeds.
  if (!decl) return;

  // We emit all the active diagnostics in this pool or any of its
  // parents.  In general, we'll get one pool for the decl spec
  // and a child pool for each declarator; in a decl group like:
  //   deprecated_typedef foo, *bar, baz();
  // only the declarator pops will be passed decls.  This is correct;
  // we really do need to consider delayed diagnostics from the decl spec
  // for each of the different declarations.
  const DelayedDiagnosticPool *pool = &poppedPool;
  do {
    bool AnyAccessFailures = false;
    for (DelayedDiagnosticPool::pool_iterator
           i = pool->pool_begin(), e = pool->pool_end(); i != e; ++i) {
      // This const_cast is a bit lame.  Really, Triggered should be mutable.
      DelayedDiagnostic &diag = const_cast<DelayedDiagnostic&>(*i);
      if (diag.Triggered)
        continue;

      switch (diag.Kind) {
      case DelayedDiagnostic::Availability:
        // Don't bother giving deprecation/unavailable diagnostics if
        // the decl is invalid.
        if (!decl->isInvalidDecl())
          handleDelayedAvailabilityCheck(diag, decl);
        break;

      case DelayedDiagnostic::Access:
        // Only produce one access control diagnostic for a structured binding
        // declaration: we don't need to tell the user that all the fields are
        // inaccessible one at a time.
        if (AnyAccessFailures && isa<DecompositionDecl>(decl))
          continue;
        HandleDelayedAccessCheck(diag, decl);
        if (diag.Triggered)
          AnyAccessFailures = true;
        break;

      case DelayedDiagnostic::ForbiddenType:
        handleDelayedForbiddenType(*this, diag, decl);
        break;
      }
    }
  } while ((pool = pool->getParent()));
}

/// Given a set of delayed diagnostics, re-emit them as if they had
/// been delayed in the current context instead of in the given pool.
/// Essentially, this just moves them to the current pool.
void Sema::redelayDiagnostics(DelayedDiagnosticPool &pool) {
  DelayedDiagnosticPool *curPool = DelayedDiagnostics.getCurrentPool();
  assert(curPool && "re-emitting in undelayed context not supported");
  curPool->steal(pool);
}<|MERGE_RESOLUTION|>--- conflicted
+++ resolved
@@ -6170,7 +6170,7 @@
   QualType NewTy = NewElemTy;
   if (VectorSize.getBoolValue()) {
     NewTy = Context.getVectorType(NewTy, VectorSize.getZExtValue(),
-                                  VectorType::GenericVector);
+                                  VectorKind::Generic);
   } else if (const auto *OldVT = OldTy->getAs<VectorType>()) {
     // Complex machine mode does not support base vector types.
     if (ComplexMode) {
@@ -7020,29 +7020,11 @@
     return true;
   }
 
-<<<<<<< HEAD
   uint32_t NP;
   Expr *NumParamsExpr = AL.getArgAsExpr(0);
   if (!checkUInt32Argument(*this, AL, NumParamsExpr, NP)) {
     AL.setInvalid();
     return true;
-=======
-  QualType NewTy = NewElemTy;
-  if (VectorSize.getBoolValue()) {
-    NewTy = Context.getVectorType(NewTy, VectorSize.getZExtValue(),
-                                  VectorKind::Generic);
-  } else if (const auto *OldVT = OldTy->getAs<VectorType>()) {
-    // Complex machine mode does not support base vector types.
-    if (ComplexMode) {
-      Diag(AttrLoc, diag::err_complex_mode_vector_type);
-      return;
-    }
-    unsigned NumElements = Context.getTypeSize(OldElemTy) *
-                           OldVT->getNumElements() /
-                           Context.getTypeSize(NewElemTy);
-    NewTy =
-        Context.getVectorType(NewElemTy, NumElements, OldVT->getVectorKind());
->>>>>>> ae7b20b5
   }
 
   if (Context.getTargetInfo().getRegParmMax() == 0) {
