//===- CompilerInvocation.cpp ---------------------------------------------===//
//
// Part of the LLVM Project, under the Apache License v2.0 with LLVM Exceptions.
// See https://llvm.org/LICENSE.txt for license information.
// SPDX-License-Identifier: Apache-2.0 WITH LLVM-exception
//
//===----------------------------------------------------------------------===//

#include "clang/Frontend/CompilerInvocation.h"
#include "TestModuleFileExtension.h"
#include "clang/Basic/Builtins.h"
#include "clang/Basic/CharInfo.h"
#include "clang/Basic/CodeGenOptions.h"
#include "clang/Basic/CommentOptions.h"
#include "clang/Basic/DebugInfoOptions.h"
#include "clang/Basic/Diagnostic.h"
#include "clang/Basic/DiagnosticDriver.h"
#include "clang/Basic/DiagnosticOptions.h"
#include "clang/Basic/FileSystemOptions.h"
#include "clang/Basic/LLVM.h"
#include "clang/Basic/LangOptions.h"
#include "clang/Basic/LangStandard.h"
#include "clang/Basic/ObjCRuntime.h"
#include "clang/Basic/Sanitizers.h"
#include "clang/Basic/SourceLocation.h"
#include "clang/Basic/TargetOptions.h"
#include "clang/Basic/Version.h"
#include "clang/Basic/Visibility.h"
#include "clang/Basic/XRayInstr.h"
#include "clang/Config/config.h"
#include "clang/Driver/Driver.h"
#include "clang/Driver/DriverDiagnostic.h"
#include "clang/Driver/Options.h"
#include "clang/Frontend/CommandLineSourceLoc.h"
#include "clang/Frontend/DependencyOutputOptions.h"
#include "clang/Frontend/FrontendDiagnostic.h"
#include "clang/Frontend/FrontendOptions.h"
#include "clang/Frontend/FrontendPluginRegistry.h"
#include "clang/Frontend/MigratorOptions.h"
#include "clang/Frontend/PreprocessorOutputOptions.h"
#include "clang/Frontend/TextDiagnosticBuffer.h"
#include "clang/Frontend/Utils.h"
#include "clang/Lex/HeaderSearchOptions.h"
#include "clang/Lex/PreprocessorOptions.h"
#include "clang/Sema/CodeCompleteOptions.h"
#include "clang/Serialization/ASTBitCodes.h"
#include "clang/Serialization/ModuleFileExtension.h"
#include "clang/StaticAnalyzer/Core/AnalyzerOptions.h"
#include "llvm/ADT/APInt.h"
#include "llvm/ADT/ArrayRef.h"
#include "llvm/ADT/CachedHashString.h"
#include "llvm/ADT/DenseSet.h"
#include "llvm/ADT/FloatingPointMode.h"
#include "llvm/ADT/Hashing.h"
#include "llvm/ADT/None.h"
#include "llvm/ADT/Optional.h"
#include "llvm/ADT/STLExtras.h"
#include "llvm/ADT/SmallString.h"
#include "llvm/ADT/SmallVector.h"
#include "llvm/ADT/StringRef.h"
#include "llvm/ADT/StringSwitch.h"
#include "llvm/ADT/Triple.h"
#include "llvm/ADT/Twine.h"
#include "llvm/Config/llvm-config.h"
#include "llvm/IR/DebugInfoMetadata.h"
#include "llvm/Linker/Linker.h"
#include "llvm/MC/MCTargetOptions.h"
#include "llvm/Option/Arg.h"
#include "llvm/Option/ArgList.h"
#include "llvm/Option/OptSpecifier.h"
#include "llvm/Option/OptTable.h"
#include "llvm/Option/Option.h"
#include "llvm/ProfileData/InstrProfReader.h"
#include "llvm/Remarks/HotnessThresholdParser.h"
#include "llvm/Support/CodeGen.h"
#include "llvm/Support/Compiler.h"
#include "llvm/Support/Error.h"
#include "llvm/Support/ErrorHandling.h"
#include "llvm/Support/ErrorOr.h"
#include "llvm/Support/FileSystem.h"
#include "llvm/Support/Host.h"
#include "llvm/Support/MathExtras.h"
#include "llvm/Support/MemoryBuffer.h"
#include "llvm/Support/Path.h"
#include "llvm/Support/Process.h"
#include "llvm/Support/Regex.h"
#include "llvm/Support/VersionTuple.h"
#include "llvm/Support/VirtualFileSystem.h"
#include "llvm/Support/raw_ostream.h"
#include "llvm/Target/TargetOptions.h"
#include <algorithm>
#include <atomic>
#include <cassert>
#include <cstddef>
#include <cstring>
#include <memory>
#include <string>
#include <tuple>
#include <type_traits>
#include <utility>
#include <vector>

using namespace clang;
using namespace driver;
using namespace options;
using namespace llvm::opt;

//===----------------------------------------------------------------------===//
// Initialization.
//===----------------------------------------------------------------------===//

CompilerInvocationBase::CompilerInvocationBase()
    : LangOpts(new LangOptions()), TargetOpts(new TargetOptions()),
      DiagnosticOpts(new DiagnosticOptions()),
      HeaderSearchOpts(new HeaderSearchOptions()),
      PreprocessorOpts(new PreprocessorOptions()) {}

CompilerInvocationBase::CompilerInvocationBase(const CompilerInvocationBase &X)
    : LangOpts(new LangOptions(*X.getLangOpts())),
      TargetOpts(new TargetOptions(X.getTargetOpts())),
      DiagnosticOpts(new DiagnosticOptions(X.getDiagnosticOpts())),
      HeaderSearchOpts(new HeaderSearchOptions(X.getHeaderSearchOpts())),
      PreprocessorOpts(new PreprocessorOptions(X.getPreprocessorOpts())) {}

CompilerInvocationBase::~CompilerInvocationBase() = default;

//===----------------------------------------------------------------------===//
// Normalizers
//===----------------------------------------------------------------------===//

#define SIMPLE_ENUM_VALUE_TABLE
#include "clang/Driver/Options.inc"
#undef SIMPLE_ENUM_VALUE_TABLE

static llvm::Optional<bool>
normalizeSimpleFlag(OptSpecifier Opt, unsigned TableIndex, const ArgList &Args,
                    DiagnosticsEngine &Diags, bool &Success) {
  if (Args.hasArg(Opt))
    return true;
  return None;
}

static Optional<bool> normalizeSimpleNegativeFlag(OptSpecifier Opt, unsigned,
                                                  const ArgList &Args,
                                                  DiagnosticsEngine &,
                                                  bool &Success) {
  if (Args.hasArg(Opt))
    return false;
  return None;
}

/// The tblgen-erated code passes in a fifth parameter of an arbitrary type, but
/// denormalizeSimpleFlags never looks at it. Avoid bloating compile-time with
/// unnecessary template instantiations and just ignore it with a variadic
/// argument.
static void denormalizeSimpleFlag(SmallVectorImpl<const char *> &Args,
                                  const char *Spelling,
                                  CompilerInvocation::StringAllocator,
                                  Option::OptionClass, unsigned, /*T*/...) {
  Args.push_back(Spelling);
}

template <typename T> static constexpr bool is_uint64_t_convertible() {
  return !std::is_same<T, uint64_t>::value &&
         llvm::is_integral_or_enum<T>::value;
}

template <typename T,
          std::enable_if_t<!is_uint64_t_convertible<T>(), bool> = false>
static auto makeFlagToValueNormalizer(T Value) {
  return [Value](OptSpecifier Opt, unsigned, const ArgList &Args,
                 DiagnosticsEngine &, bool &Success) -> Optional<T> {
    if (Args.hasArg(Opt))
      return Value;
    return None;
  };
}

template <typename T,
          std::enable_if_t<is_uint64_t_convertible<T>(), bool> = false>
static auto makeFlagToValueNormalizer(T Value) {
  return makeFlagToValueNormalizer(uint64_t(Value));
}

static auto makeBooleanOptionNormalizer(bool Value, bool OtherValue,
                                        OptSpecifier OtherOpt) {
  return [Value, OtherValue, OtherOpt](OptSpecifier Opt, unsigned,
                                       const ArgList &Args, DiagnosticsEngine &,
                                       bool &Success) -> Optional<bool> {
    if (const Arg *A = Args.getLastArg(Opt, OtherOpt)) {
      return A->getOption().matches(Opt) ? Value : OtherValue;
    }
    return None;
  };
}

static auto makeBooleanOptionDenormalizer(bool Value) {
  return [Value](SmallVectorImpl<const char *> &Args, const char *Spelling,
                 CompilerInvocation::StringAllocator, Option::OptionClass,
                 unsigned, bool KeyPath) {
    if (KeyPath == Value)
      Args.push_back(Spelling);
  };
}

static void denormalizeStringImpl(SmallVectorImpl<const char *> &Args,
                                  const char *Spelling,
                                  CompilerInvocation::StringAllocator SA,
                                  Option::OptionClass OptClass, unsigned,
                                  const Twine &Value) {
  switch (OptClass) {
  case Option::SeparateClass:
  case Option::JoinedOrSeparateClass:
    Args.push_back(Spelling);
    Args.push_back(SA(Value));
    break;
  case Option::JoinedClass:
  case Option::CommaJoinedClass:
    Args.push_back(SA(Twine(Spelling) + Value));
    break;
  default:
    llvm_unreachable("Cannot denormalize an option with option class "
                     "incompatible with string denormalization.");
  }
}

template <typename T>
static void
denormalizeString(SmallVectorImpl<const char *> &Args, const char *Spelling,
                  CompilerInvocation::StringAllocator SA,
                  Option::OptionClass OptClass, unsigned TableIndex, T Value) {
  denormalizeStringImpl(Args, Spelling, SA, OptClass, TableIndex, Twine(Value));
}

static Optional<SimpleEnumValue>
findValueTableByName(const SimpleEnumValueTable &Table, StringRef Name) {
  for (int I = 0, E = Table.Size; I != E; ++I)
    if (Name == Table.Table[I].Name)
      return Table.Table[I];

  return None;
}

static Optional<SimpleEnumValue>
findValueTableByValue(const SimpleEnumValueTable &Table, unsigned Value) {
  for (int I = 0, E = Table.Size; I != E; ++I)
    if (Value == Table.Table[I].Value)
      return Table.Table[I];

  return None;
}

static llvm::Optional<unsigned>
normalizeSimpleEnum(OptSpecifier Opt, unsigned TableIndex, const ArgList &Args,
                    DiagnosticsEngine &Diags, bool &Success) {
  assert(TableIndex < SimpleEnumValueTablesSize);
  const SimpleEnumValueTable &Table = SimpleEnumValueTables[TableIndex];

  auto *Arg = Args.getLastArg(Opt);
  if (!Arg)
    return None;

  StringRef ArgValue = Arg->getValue();
  if (auto MaybeEnumVal = findValueTableByName(Table, ArgValue))
    return MaybeEnumVal->Value;

  Success = false;
  Diags.Report(diag::err_drv_invalid_value)
      << Arg->getAsString(Args) << ArgValue;
  return None;
}

static void denormalizeSimpleEnumImpl(SmallVectorImpl<const char *> &Args,
                                      const char *Spelling,
                                      CompilerInvocation::StringAllocator SA,
                                      Option::OptionClass OptClass,
                                      unsigned TableIndex, unsigned Value) {
  assert(TableIndex < SimpleEnumValueTablesSize);
  const SimpleEnumValueTable &Table = SimpleEnumValueTables[TableIndex];
  if (auto MaybeEnumVal = findValueTableByValue(Table, Value)) {
    denormalizeString(Args, Spelling, SA, OptClass, TableIndex,
                      MaybeEnumVal->Name);
  } else {
    llvm_unreachable("The simple enum value was not correctly defined in "
                     "the tablegen option description");
  }
}

template <typename T>
static void denormalizeSimpleEnum(SmallVectorImpl<const char *> &Args,
                                  const char *Spelling,
                                  CompilerInvocation::StringAllocator SA,
                                  Option::OptionClass OptClass,
                                  unsigned TableIndex, T Value) {
  return denormalizeSimpleEnumImpl(Args, Spelling, SA, OptClass, TableIndex,
                                   static_cast<unsigned>(Value));
}

static Optional<std::string> normalizeString(OptSpecifier Opt, int TableIndex,
                                             const ArgList &Args,
                                             DiagnosticsEngine &Diags,
                                             bool &Success) {
  auto *Arg = Args.getLastArg(Opt);
  if (!Arg)
    return None;
  return std::string(Arg->getValue());
}

template <typename IntTy>
static Optional<IntTy>
normalizeStringIntegral(OptSpecifier Opt, int, const ArgList &Args,
                        DiagnosticsEngine &Diags, bool &Success) {
  auto *Arg = Args.getLastArg(Opt);
  if (!Arg)
    return None;
  IntTy Res;
  if (StringRef(Arg->getValue()).getAsInteger(0, Res)) {
    Success = false;
    Diags.Report(diag::err_drv_invalid_int_value)
        << Arg->getAsString(Args) << Arg->getValue();
    return None;
  }
  return Res;
}

static Optional<std::vector<std::string>>
normalizeStringVector(OptSpecifier Opt, int, const ArgList &Args,
                      DiagnosticsEngine &, bool &Success) {
  return Args.getAllArgValues(Opt);
}

static void denormalizeStringVector(SmallVectorImpl<const char *> &Args,
                                    const char *Spelling,
                                    CompilerInvocation::StringAllocator SA,
                                    Option::OptionClass OptClass,
                                    unsigned TableIndex,
                                    const std::vector<std::string> &Values) {
  switch (OptClass) {
  case Option::CommaJoinedClass: {
    std::string CommaJoinedValue;
    if (!Values.empty()) {
      CommaJoinedValue.append(Values.front());
      for (const std::string &Value : llvm::drop_begin(Values, 1)) {
        CommaJoinedValue.append(",");
        CommaJoinedValue.append(Value);
      }
    }
    denormalizeString(Args, Spelling, SA, Option::OptionClass::JoinedClass,
                      TableIndex, CommaJoinedValue);
    break;
  }
  case Option::JoinedClass:
  case Option::SeparateClass:
  case Option::JoinedOrSeparateClass:
    for (const std::string &Value : Values)
      denormalizeString(Args, Spelling, SA, OptClass, TableIndex, Value);
    break;
  default:
    llvm_unreachable("Cannot denormalize an option with option class "
                     "incompatible with string vector denormalization.");
  }
}

static Optional<std::string> normalizeTriple(OptSpecifier Opt, int TableIndex,
                                             const ArgList &Args,
                                             DiagnosticsEngine &Diags,
                                             bool &Success) {
  auto *Arg = Args.getLastArg(Opt);
  if (!Arg)
    return None;
  return llvm::Triple::normalize(Arg->getValue());
}

template <typename T, typename U>
static T mergeForwardValue(T KeyPath, U Value) {
  return static_cast<T>(Value);
}

template <typename T, typename U> static T mergeMaskValue(T KeyPath, U Value) {
  return KeyPath | Value;
}

template <typename T> static T extractForwardValue(T KeyPath) {
  return KeyPath;
}

template <typename T, typename U, U Value>
static T extractMaskValue(T KeyPath) {
  return ((KeyPath & Value) == Value) ? static_cast<T>(Value) : T();
}

#define PARSE_OPTION_WITH_MARSHALLING(ARGS, DIAGS, SUCCESS, ID, FLAGS, PARAM,  \
                                      SHOULD_PARSE, KEYPATH, DEFAULT_VALUE,    \
                                      IMPLIED_CHECK, IMPLIED_VALUE,            \
                                      NORMALIZER, MERGER, TABLE_INDEX)         \
  if ((FLAGS)&options::CC1Option) {                                            \
    KEYPATH = MERGER(KEYPATH, DEFAULT_VALUE);                                  \
    if (IMPLIED_CHECK)                                                         \
      KEYPATH = MERGER(KEYPATH, IMPLIED_VALUE);                                \
    if (SHOULD_PARSE)                                                          \
      if (auto MaybeValue =                                                    \
              NORMALIZER(OPT_##ID, TABLE_INDEX, ARGS, DIAGS, SUCCESS))         \
        KEYPATH =                                                              \
            MERGER(KEYPATH, static_cast<decltype(KEYPATH)>(*MaybeValue));      \
  }

// Capture the extracted value as a lambda argument to avoid potential issues
// with lifetime extension of the reference.
#define GENERATE_OPTION_WITH_MARSHALLING(                                      \
    ARGS, STRING_ALLOCATOR, KIND, FLAGS, SPELLING, ALWAYS_EMIT, KEYPATH,       \
    DEFAULT_VALUE, IMPLIED_CHECK, IMPLIED_VALUE, DENORMALIZER, EXTRACTOR,      \
    TABLE_INDEX)                                                               \
  if ((FLAGS)&options::CC1Option) {                                            \
    [&](const auto &Extracted) {                                               \
      if (ALWAYS_EMIT ||                                                       \
          (Extracted !=                                                        \
           static_cast<decltype(KEYPATH)>((IMPLIED_CHECK) ? (IMPLIED_VALUE)    \
                                                          : (DEFAULT_VALUE)))) \
        DENORMALIZER(ARGS, SPELLING, STRING_ALLOCATOR, Option::KIND##Class,    \
                     TABLE_INDEX, Extracted);                                  \
    }(EXTRACTOR(KEYPATH));                                                     \
  }

static const StringRef GetInputKindName(InputKind IK);

static bool FixupInvocation(CompilerInvocation &Invocation,
                            DiagnosticsEngine &Diags, const ArgList &Args,
                            InputKind IK) {
  unsigned NumErrorsBefore = Diags.getNumErrors();

  LangOptions &LangOpts = *Invocation.getLangOpts();
  CodeGenOptions &CodeGenOpts = Invocation.getCodeGenOpts();
  TargetOptions &TargetOpts = Invocation.getTargetOpts();
  FrontendOptions &FrontendOpts = Invocation.getFrontendOpts();
  CodeGenOpts.XRayInstrumentFunctions = LangOpts.XRayInstrument;
  CodeGenOpts.XRayAlwaysEmitCustomEvents = LangOpts.XRayAlwaysEmitCustomEvents;
  CodeGenOpts.XRayAlwaysEmitTypedEvents = LangOpts.XRayAlwaysEmitTypedEvents;
  CodeGenOpts.DisableFree = FrontendOpts.DisableFree;
  FrontendOpts.GenerateGlobalModuleIndex = FrontendOpts.UseGlobalModuleIndex;

  LangOpts.ForceEmitVTables = CodeGenOpts.ForceEmitVTables;
  LangOpts.SpeculativeLoadHardening = CodeGenOpts.SpeculativeLoadHardening;
  LangOpts.CurrentModule = LangOpts.ModuleName;

  llvm::Triple T(TargetOpts.Triple);
  llvm::Triple::ArchType Arch = T.getArch();

  CodeGenOpts.CodeModel = TargetOpts.CodeModel;

  if (LangOpts.getExceptionHandling() != llvm::ExceptionHandling::None &&
      T.isWindowsMSVCEnvironment())
    Diags.Report(diag::err_fe_invalid_exception_model)
        << static_cast<unsigned>(LangOpts.getExceptionHandling()) << T.str();

  if (LangOpts.AppleKext && !LangOpts.CPlusPlus)
    Diags.Report(diag::warn_c_kext);

  if (Args.hasArg(OPT_fconcepts_ts))
    Diags.Report(diag::warn_fe_concepts_ts_flag);

  if (LangOpts.NewAlignOverride &&
      !llvm::isPowerOf2_32(LangOpts.NewAlignOverride)) {
    Arg *A = Args.getLastArg(OPT_fnew_alignment_EQ);
    Diags.Report(diag::err_fe_invalid_alignment)
        << A->getAsString(Args) << A->getValue();
    LangOpts.NewAlignOverride = 0;
  }

  if (Args.hasArg(OPT_fgnu89_inline) && LangOpts.CPlusPlus)
    Diags.Report(diag::err_drv_argument_not_allowed_with)
        << "-fgnu89-inline" << GetInputKindName(IK);

  if (Args.hasArg(OPT_fgpu_allow_device_init) && !LangOpts.HIP)
    Diags.Report(diag::warn_ignored_hip_only_option)
        << Args.getLastArg(OPT_fgpu_allow_device_init)->getAsString(Args);

  if (Args.hasArg(OPT_gpu_max_threads_per_block_EQ) && !LangOpts.HIP)
    Diags.Report(diag::warn_ignored_hip_only_option)
        << Args.getLastArg(OPT_gpu_max_threads_per_block_EQ)->getAsString(Args);

  // -cl-strict-aliasing needs to emit diagnostic in the case where CL > 1.0.
  // This option should be deprecated for CL > 1.0 because
  // this option was added for compatibility with OpenCL 1.0.
  if (Args.getLastArg(OPT_cl_strict_aliasing) && LangOpts.OpenCLVersion > 100)
    Diags.Report(diag::warn_option_invalid_ocl_version)
        << LangOpts.getOpenCLVersionTuple().getAsString()
        << Args.getLastArg(OPT_cl_strict_aliasing)->getAsString(Args);

  if (Arg *A = Args.getLastArg(OPT_fdefault_calling_conv_EQ)) {
    auto DefaultCC = LangOpts.getDefaultCallingConv();

    bool emitError = (DefaultCC == LangOptions::DCC_FastCall ||
                      DefaultCC == LangOptions::DCC_StdCall) &&
                     Arch != llvm::Triple::x86;
    emitError |= (DefaultCC == LangOptions::DCC_VectorCall ||
                  DefaultCC == LangOptions::DCC_RegCall) &&
                 !T.isX86();
    if (emitError)
      Diags.Report(diag::err_drv_argument_not_allowed_with)
          << A->getSpelling() << T.getTriple();
  }

  if (!CodeGenOpts.ProfileRemappingFile.empty() && CodeGenOpts.LegacyPassManager)
    Diags.Report(diag::err_drv_argument_only_allowed_with)
        << Args.getLastArg(OPT_fprofile_remapping_file_EQ)->getAsString(Args)
        << "-fno-legacy-pass-manager";

  return Diags.getNumErrors() == NumErrorsBefore;
}

//===----------------------------------------------------------------------===//
// Deserialization (from args)
//===----------------------------------------------------------------------===//

static unsigned getOptimizationLevel(ArgList &Args, InputKind IK,
                                     DiagnosticsEngine &Diags) {
  unsigned DefaultOpt = llvm::CodeGenOpt::None;
  if ((IK.getLanguage() == Language::OpenCL &&
      !Args.hasArg(OPT_cl_opt_disable)) || Args.hasArg(OPT_fsycl_is_device))
    DefaultOpt = llvm::CodeGenOpt::Default;

  if (Arg *A = Args.getLastArg(options::OPT_O_Group)) {
    if (A->getOption().matches(options::OPT_O0))
      return llvm::CodeGenOpt::None;

    if (A->getOption().matches(options::OPT_Ofast))
      return llvm::CodeGenOpt::Aggressive;

    assert(A->getOption().matches(options::OPT_O));

    StringRef S(A->getValue());
    if (S == "s" || S == "z")
      return llvm::CodeGenOpt::Default;

    if (S == "g")
      return llvm::CodeGenOpt::Less;

    return getLastArgIntValue(Args, OPT_O, DefaultOpt, Diags);
  }

  return DefaultOpt;
}

static unsigned getOptimizationLevelSize(ArgList &Args) {
  if (Arg *A = Args.getLastArg(options::OPT_O_Group)) {
    if (A->getOption().matches(options::OPT_O)) {
      switch (A->getValue()[0]) {
      default:
        return 0;
      case 's':
        return 1;
      case 'z':
        return 2;
      }
    }
  }
  return 0;
}

static void GenerateArg(SmallVectorImpl<const char *> &Args,
                        llvm::opt::OptSpecifier OptSpecifier,
                        CompilerInvocation::StringAllocator SA) {
  Option Opt = getDriverOptTable().getOption(OptSpecifier);
  denormalizeSimpleFlag(Args, SA(Opt.getPrefix() + Opt.getName()), SA,
                        Option::OptionClass::FlagClass, 0);
}

static void GenerateArg(SmallVectorImpl<const char *> &Args,
                        llvm::opt::OptSpecifier OptSpecifier,
                        const Twine &Value,
                        CompilerInvocation::StringAllocator SA) {
  Option Opt = getDriverOptTable().getOption(OptSpecifier);
  denormalizeString(Args, SA(Opt.getPrefix() + Opt.getName()), SA,
                    Opt.getKind(), 0, Value);
}

// Parse command line arguments into CompilerInvocation.
using ParseFn =
    llvm::function_ref<bool(CompilerInvocation &, ArrayRef<const char *>,
                            DiagnosticsEngine &, const char *)>;

// Generate command line arguments from CompilerInvocation.
using GenerateFn = llvm::function_ref<void(
    CompilerInvocation &, SmallVectorImpl<const char *> &,
    CompilerInvocation::StringAllocator)>;

// May perform round-trip of command line arguments. By default, the round-trip
// is enabled if CLANG_ROUND_TRIP_CC1_ARGS was defined during build. This can be
// overwritten at run-time via the "-round-trip-args" and "-no-round-trip-args"
// command line flags.
// During round-trip, the command line arguments are parsed into a dummy
// instance of CompilerInvocation which is used to generate the command line
// arguments again. The real CompilerInvocation instance is then created by
// parsing the generated arguments, not the original ones.
static bool RoundTrip(ParseFn Parse, GenerateFn Generate,
                      CompilerInvocation &RealInvocation,
                      CompilerInvocation &DummyInvocation,
                      ArrayRef<const char *> CommandLineArgs,
                      DiagnosticsEngine &Diags, const char *Argv0) {
  // FIXME: Switch to '#ifndef NDEBUG' when possible.
#ifdef CLANG_ROUND_TRIP_CC1_ARGS
  bool DoRoundTripDefault = true;
#else
  bool DoRoundTripDefault = false;
#endif

  bool DoRoundTrip = DoRoundTripDefault;
  for (const auto *Arg : CommandLineArgs) {
    if (Arg == StringRef("-round-trip-args"))
      DoRoundTrip = true;
    if (Arg == StringRef("-no-round-trip-args"))
      DoRoundTrip = false;
  }

  // If round-trip was not requested, simply run the parser with the real
  // invocation diagnostics.
  if (!DoRoundTrip)
    return Parse(RealInvocation, CommandLineArgs, Diags, Argv0);

  // Serializes quoted (and potentially escaped) arguments.
  auto SerializeArgs = [](ArrayRef<const char *> Args) {
    std::string Buffer;
    llvm::raw_string_ostream OS(Buffer);
    for (const char *Arg : Args) {
      llvm::sys::printArg(OS, Arg, /*Quote=*/true);
      OS << ' ';
    }
    OS.flush();
    return Buffer;
  };

  // Setup a dummy DiagnosticsEngine.
  DiagnosticsEngine DummyDiags(new DiagnosticIDs(), new DiagnosticOptions());
  DummyDiags.setClient(new TextDiagnosticBuffer());

  // Run the first parse on the original arguments with the dummy invocation and
  // diagnostics.
  if (!Parse(DummyInvocation, CommandLineArgs, DummyDiags, Argv0) ||
      DummyDiags.getNumWarnings() != 0) {
    // If the first parse did not succeed, it must be user mistake (invalid
    // command line arguments). We won't be able to generate arguments that
    // would reproduce the same result. Let's fail again with the real
    // invocation and diagnostics, so all side-effects of parsing are visible.
    unsigned NumWarningsBefore = Diags.getNumWarnings();
    auto Success = Parse(RealInvocation, CommandLineArgs, Diags, Argv0);
    if (!Success || Diags.getNumWarnings() != NumWarningsBefore)
      return Success;

    // Parse with original options and diagnostics succeeded even though it
    // shouldn't have. Something is off.
    Diags.Report(diag::err_cc1_round_trip_fail_then_ok);
    Diags.Report(diag::note_cc1_round_trip_original)
        << SerializeArgs(CommandLineArgs);
    return false;
  }

  // Setup string allocator.
  llvm::BumpPtrAllocator Alloc;
  llvm::StringSaver StringPool(Alloc);
  auto SA = [&StringPool](const Twine &Arg) {
    return StringPool.save(Arg).data();
  };

  // Generate arguments from the dummy invocation. If Generate is the
  // inverse of Parse, the newly generated arguments must have the same
  // semantics as the original.
  SmallVector<const char *> GeneratedArgs1;
  Generate(DummyInvocation, GeneratedArgs1, SA);

  // Run the second parse, now on the generated arguments, and with the real
  // invocation and diagnostics. The result is what we will end up using for the
  // rest of compilation, so if Generate is not inverse of Parse, something down
  // the line will break.
  bool Success2 = Parse(RealInvocation, GeneratedArgs1, Diags, Argv0);

  // The first parse on original arguments succeeded, but second parse of
  // generated arguments failed. Something must be wrong with the generator.
  if (!Success2) {
    Diags.Report(diag::err_cc1_round_trip_ok_then_fail);
    Diags.Report(diag::note_cc1_round_trip_generated)
        << 1 << SerializeArgs(GeneratedArgs1);
    return false;
  }

  // Generate arguments again, this time from the options we will end up using
  // for the rest of the compilation.
  SmallVector<const char *> GeneratedArgs2;
  Generate(RealInvocation, GeneratedArgs2, SA);

  // Compares two lists of generated arguments.
  auto Equal = [](const ArrayRef<const char *> A,
                  const ArrayRef<const char *> B) {
    return std::equal(A.begin(), A.end(), B.begin(), B.end(),
                      [](const char *AElem, const char *BElem) {
                        return StringRef(AElem) == StringRef(BElem);
                      });
  };

  // If we generated different arguments from what we assume are two
  // semantically equivalent CompilerInvocations, the Generate function may
  // be non-deterministic.
  if (!Equal(GeneratedArgs1, GeneratedArgs2)) {
    Diags.Report(diag::err_cc1_round_trip_mismatch);
    Diags.Report(diag::note_cc1_round_trip_generated)
        << 1 << SerializeArgs(GeneratedArgs1);
    Diags.Report(diag::note_cc1_round_trip_generated)
        << 2 << SerializeArgs(GeneratedArgs2);
    return false;
  }

  Diags.Report(diag::remark_cc1_round_trip_generated)
      << 1 << SerializeArgs(GeneratedArgs1);
  Diags.Report(diag::remark_cc1_round_trip_generated)
      << 2 << SerializeArgs(GeneratedArgs2);

  return Success2;
}

static void addDiagnosticArgs(ArgList &Args, OptSpecifier Group,
                              OptSpecifier GroupWithValue,
                              std::vector<std::string> &Diagnostics) {
  for (auto *A : Args.filtered(Group)) {
    if (A->getOption().getKind() == Option::FlagClass) {
      // The argument is a pure flag (such as OPT_Wall or OPT_Wdeprecated). Add
      // its name (minus the "W" or "R" at the beginning) to the diagnostics.
      Diagnostics.push_back(
          std::string(A->getOption().getName().drop_front(1)));
    } else if (A->getOption().matches(GroupWithValue)) {
      // This is -Wfoo= or -Rfoo=, where foo is the name of the diagnostic
      // group. Add only the group name to the diagnostics.
      Diagnostics.push_back(
          std::string(A->getOption().getName().drop_front(1).rtrim("=-")));
    } else {
      // Otherwise, add its value (for OPT_W_Joined and similar).
      Diagnostics.push_back(A->getValue());
    }
  }
}

// Parse the Static Analyzer configuration. If \p Diags is set to nullptr,
// it won't verify the input.
static void parseAnalyzerConfigs(AnalyzerOptions &AnOpts,
                                 DiagnosticsEngine *Diags);

static void getAllNoBuiltinFuncValues(ArgList &Args,
                                      std::vector<std::string> &Funcs) {
  std::vector<std::string> Values = Args.getAllArgValues(OPT_fno_builtin_);
  auto BuiltinEnd = llvm::partition(Values, [](const std::string FuncName) {
    return Builtin::Context::isBuiltinFunc(FuncName);
  });
  Funcs.insert(Funcs.end(), Values.begin(), BuiltinEnd);
}

static void GenerateAnalyzerArgs(AnalyzerOptions &Opts,
                                 SmallVectorImpl<const char *> &Args,
                                 CompilerInvocation::StringAllocator SA) {
  const AnalyzerOptions *AnalyzerOpts = &Opts;

#define ANALYZER_OPTION_WITH_MARSHALLING(                                      \
    PREFIX_TYPE, NAME, ID, KIND, GROUP, ALIAS, ALIASARGS, FLAGS, PARAM,        \
    HELPTEXT, METAVAR, VALUES, SPELLING, SHOULD_PARSE, ALWAYS_EMIT, KEYPATH,   \
    DEFAULT_VALUE, IMPLIED_CHECK, IMPLIED_VALUE, NORMALIZER, DENORMALIZER,     \
    MERGER, EXTRACTOR, TABLE_INDEX)                                            \
  GENERATE_OPTION_WITH_MARSHALLING(                                            \
      Args, SA, KIND, FLAGS, SPELLING, ALWAYS_EMIT, KEYPATH, DEFAULT_VALUE,    \
      IMPLIED_CHECK, IMPLIED_VALUE, DENORMALIZER, EXTRACTOR, TABLE_INDEX)
#include "clang/Driver/Options.inc"
#undef ANALYZER_OPTION_WITH_MARSHALLING

  if (Opts.AnalysisStoreOpt != RegionStoreModel) {
    switch (Opts.AnalysisStoreOpt) {
#define ANALYSIS_STORE(NAME, CMDFLAG, DESC, CREATFN)                           \
  case NAME##Model:                                                            \
    GenerateArg(Args, OPT_analyzer_store, CMDFLAG, SA);                        \
    break;
#include "clang/StaticAnalyzer/Core/Analyses.def"
    default:
      llvm_unreachable("Tried to generate unknown analysis store.");
    }
  }

  if (Opts.AnalysisConstraintsOpt != RangeConstraintsModel) {
    switch (Opts.AnalysisConstraintsOpt) {
#define ANALYSIS_CONSTRAINTS(NAME, CMDFLAG, DESC, CREATFN)                     \
  case NAME##Model:                                                            \
    GenerateArg(Args, OPT_analyzer_constraints, CMDFLAG, SA);                  \
    break;
#include "clang/StaticAnalyzer/Core/Analyses.def"
    default:
      llvm_unreachable("Tried to generate unknown analysis constraint.");
    }
  }

  if (Opts.AnalysisDiagOpt != PD_HTML) {
    switch (Opts.AnalysisDiagOpt) {
#define ANALYSIS_DIAGNOSTICS(NAME, CMDFLAG, DESC, CREATFN)                     \
  case PD_##NAME:                                                              \
    GenerateArg(Args, OPT_analyzer_output, CMDFLAG, SA);                       \
    break;
#include "clang/StaticAnalyzer/Core/Analyses.def"
    default:
      llvm_unreachable("Tried to generate unknown analysis diagnostic client.");
    }
  }

  if (Opts.AnalysisPurgeOpt != PurgeStmt) {
    switch (Opts.AnalysisPurgeOpt) {
#define ANALYSIS_PURGE(NAME, CMDFLAG, DESC)                                    \
  case NAME:                                                                   \
    GenerateArg(Args, OPT_analyzer_purge, CMDFLAG, SA);                        \
    break;
#include "clang/StaticAnalyzer/Core/Analyses.def"
    default:
      llvm_unreachable("Tried to generate unknown analysis purge mode.");
    }
  }

  if (Opts.InliningMode != NoRedundancy) {
    switch (Opts.InliningMode) {
#define ANALYSIS_INLINING_MODE(NAME, CMDFLAG, DESC)                            \
  case NAME:                                                                   \
    GenerateArg(Args, OPT_analyzer_inlining_mode, CMDFLAG, SA);                \
    break;
#include "clang/StaticAnalyzer/Core/Analyses.def"
    default:
      llvm_unreachable("Tried to generate unknown analysis inlining mode.");
    }
  }

  for (const auto &CP : Opts.CheckersAndPackages) {
    OptSpecifier Opt =
        CP.second ? OPT_analyzer_checker : OPT_analyzer_disable_checker;
    GenerateArg(Args, Opt, CP.first, SA);
  }

  AnalyzerOptions ConfigOpts;
  parseAnalyzerConfigs(ConfigOpts, nullptr);

  for (const auto &C : Opts.Config) {
    // Don't generate anything that came from parseAnalyzerConfigs. It would be
    // redundant and may not be valid on the command line.
    auto Entry = ConfigOpts.Config.find(C.getKey());
    if (Entry != ConfigOpts.Config.end() && Entry->getValue() == C.getValue())
      continue;

    GenerateArg(Args, OPT_analyzer_config, C.getKey() + "=" + C.getValue(), SA);
  }

  // Nothing to generate for FullCompilerInvocation.
}

static bool ParseAnalyzerArgs(AnalyzerOptions &Opts, ArgList &Args,
                              DiagnosticsEngine &Diags) {
  AnalyzerOptions *AnalyzerOpts = &Opts;
  bool Success = true;

#define ANALYZER_OPTION_WITH_MARSHALLING(                                      \
    PREFIX_TYPE, NAME, ID, KIND, GROUP, ALIAS, ALIASARGS, FLAGS, PARAM,        \
    HELPTEXT, METAVAR, VALUES, SPELLING, SHOULD_PARSE, ALWAYS_EMIT, KEYPATH,   \
    DEFAULT_VALUE, IMPLIED_CHECK, IMPLIED_VALUE, NORMALIZER, DENORMALIZER,     \
    MERGER, EXTRACTOR, TABLE_INDEX)                                            \
  PARSE_OPTION_WITH_MARSHALLING(Args, Diags, Success, ID, FLAGS, PARAM,        \
                                SHOULD_PARSE, KEYPATH, DEFAULT_VALUE,          \
                                IMPLIED_CHECK, IMPLIED_VALUE, NORMALIZER,      \
                                MERGER, TABLE_INDEX)
#include "clang/Driver/Options.inc"
#undef ANALYZER_OPTION_WITH_MARSHALLING

  if (Arg *A = Args.getLastArg(OPT_analyzer_store)) {
    StringRef Name = A->getValue();
    AnalysisStores Value = llvm::StringSwitch<AnalysisStores>(Name)
#define ANALYSIS_STORE(NAME, CMDFLAG, DESC, CREATFN) \
      .Case(CMDFLAG, NAME##Model)
#include "clang/StaticAnalyzer/Core/Analyses.def"
      .Default(NumStores);
    if (Value == NumStores) {
      Diags.Report(diag::err_drv_invalid_value)
        << A->getAsString(Args) << Name;
      Success = false;
    } else {
      Opts.AnalysisStoreOpt = Value;
    }
  }

  if (Arg *A = Args.getLastArg(OPT_analyzer_constraints)) {
    StringRef Name = A->getValue();
    AnalysisConstraints Value = llvm::StringSwitch<AnalysisConstraints>(Name)
#define ANALYSIS_CONSTRAINTS(NAME, CMDFLAG, DESC, CREATFN) \
      .Case(CMDFLAG, NAME##Model)
#include "clang/StaticAnalyzer/Core/Analyses.def"
      .Default(NumConstraints);
    if (Value == NumConstraints) {
      Diags.Report(diag::err_drv_invalid_value)
        << A->getAsString(Args) << Name;
      Success = false;
    } else {
      Opts.AnalysisConstraintsOpt = Value;
    }
  }

  if (Arg *A = Args.getLastArg(OPT_analyzer_output)) {
    StringRef Name = A->getValue();
    AnalysisDiagClients Value = llvm::StringSwitch<AnalysisDiagClients>(Name)
#define ANALYSIS_DIAGNOSTICS(NAME, CMDFLAG, DESC, CREATFN) \
      .Case(CMDFLAG, PD_##NAME)
#include "clang/StaticAnalyzer/Core/Analyses.def"
      .Default(NUM_ANALYSIS_DIAG_CLIENTS);
    if (Value == NUM_ANALYSIS_DIAG_CLIENTS) {
      Diags.Report(diag::err_drv_invalid_value)
        << A->getAsString(Args) << Name;
      Success = false;
    } else {
      Opts.AnalysisDiagOpt = Value;
    }
  }

  if (Arg *A = Args.getLastArg(OPT_analyzer_purge)) {
    StringRef Name = A->getValue();
    AnalysisPurgeMode Value = llvm::StringSwitch<AnalysisPurgeMode>(Name)
#define ANALYSIS_PURGE(NAME, CMDFLAG, DESC) \
      .Case(CMDFLAG, NAME)
#include "clang/StaticAnalyzer/Core/Analyses.def"
      .Default(NumPurgeModes);
    if (Value == NumPurgeModes) {
      Diags.Report(diag::err_drv_invalid_value)
        << A->getAsString(Args) << Name;
      Success = false;
    } else {
      Opts.AnalysisPurgeOpt = Value;
    }
  }

  if (Arg *A = Args.getLastArg(OPT_analyzer_inlining_mode)) {
    StringRef Name = A->getValue();
    AnalysisInliningMode Value = llvm::StringSwitch<AnalysisInliningMode>(Name)
#define ANALYSIS_INLINING_MODE(NAME, CMDFLAG, DESC) \
      .Case(CMDFLAG, NAME)
#include "clang/StaticAnalyzer/Core/Analyses.def"
      .Default(NumInliningModes);
    if (Value == NumInliningModes) {
      Diags.Report(diag::err_drv_invalid_value)
        << A->getAsString(Args) << Name;
      Success = false;
    } else {
      Opts.InliningMode = Value;
    }
  }

  Opts.CheckersAndPackages.clear();
  for (const Arg *A :
       Args.filtered(OPT_analyzer_checker, OPT_analyzer_disable_checker)) {
    A->claim();
    bool IsEnabled = A->getOption().getID() == OPT_analyzer_checker;
    // We can have a list of comma separated checker names, e.g:
    // '-analyzer-checker=cocoa,unix'
    StringRef CheckerAndPackageList = A->getValue();
    SmallVector<StringRef, 16> CheckersAndPackages;
    CheckerAndPackageList.split(CheckersAndPackages, ",");
    for (const StringRef &CheckerOrPackage : CheckersAndPackages)
      Opts.CheckersAndPackages.emplace_back(std::string(CheckerOrPackage),
                                            IsEnabled);
  }

  // Go through the analyzer configuration options.
  for (const auto *A : Args.filtered(OPT_analyzer_config)) {

    // We can have a list of comma separated config names, e.g:
    // '-analyzer-config key1=val1,key2=val2'
    StringRef configList = A->getValue();
    SmallVector<StringRef, 4> configVals;
    configList.split(configVals, ",");
    for (const auto &configVal : configVals) {
      StringRef key, val;
      std::tie(key, val) = configVal.split("=");
      if (val.empty()) {
        Diags.Report(SourceLocation(),
                     diag::err_analyzer_config_no_value) << configVal;
        Success = false;
        break;
      }
      if (val.find('=') != StringRef::npos) {
        Diags.Report(SourceLocation(),
                     diag::err_analyzer_config_multiple_values)
          << configVal;
        Success = false;
        break;
      }

      // TODO: Check checker options too, possibly in CheckerRegistry.
      // Leave unknown non-checker configs unclaimed.
      if (!key.contains(":") && Opts.isUnknownAnalyzerConfig(key)) {
        if (Opts.ShouldEmitErrorsOnInvalidConfigValue) {
          Diags.Report(diag::err_analyzer_config_unknown) << key;
          Success = false;
        }
        continue;
      }

      A->claim();
      Opts.Config[key] = std::string(val);
    }
  }

  if (Opts.ShouldEmitErrorsOnInvalidConfigValue)
    parseAnalyzerConfigs(Opts, &Diags);
  else
    parseAnalyzerConfigs(Opts, nullptr);

  llvm::raw_string_ostream os(Opts.FullCompilerInvocation);
  for (unsigned i = 0; i < Args.getNumInputArgStrings(); ++i) {
    if (i != 0)
      os << " ";
    os << Args.getArgString(i);
  }
  os.flush();

  return Success;
}

static StringRef getStringOption(AnalyzerOptions::ConfigTable &Config,
                                 StringRef OptionName, StringRef DefaultVal) {
  return Config.insert({OptionName, std::string(DefaultVal)}).first->second;
}

static void initOption(AnalyzerOptions::ConfigTable &Config,
                       DiagnosticsEngine *Diags,
                       StringRef &OptionField, StringRef Name,
                       StringRef DefaultVal) {
  // String options may be known to invalid (e.g. if the expected string is a
  // file name, but the file does not exist), those will have to be checked in
  // parseConfigs.
  OptionField = getStringOption(Config, Name, DefaultVal);
}

static void initOption(AnalyzerOptions::ConfigTable &Config,
                       DiagnosticsEngine *Diags,
                       bool &OptionField, StringRef Name, bool DefaultVal) {
  auto PossiblyInvalidVal = llvm::StringSwitch<Optional<bool>>(
                 getStringOption(Config, Name, (DefaultVal ? "true" : "false")))
      .Case("true", true)
      .Case("false", false)
      .Default(None);

  if (!PossiblyInvalidVal) {
    if (Diags)
      Diags->Report(diag::err_analyzer_config_invalid_input)
        << Name << "a boolean";
    else
      OptionField = DefaultVal;
  } else
    OptionField = PossiblyInvalidVal.getValue();
}

static void initOption(AnalyzerOptions::ConfigTable &Config,
                       DiagnosticsEngine *Diags,
                       unsigned &OptionField, StringRef Name,
                       unsigned DefaultVal) {

  OptionField = DefaultVal;
  bool HasFailed = getStringOption(Config, Name, std::to_string(DefaultVal))
                     .getAsInteger(0, OptionField);
  if (Diags && HasFailed)
    Diags->Report(diag::err_analyzer_config_invalid_input)
      << Name << "an unsigned";
}

static void parseAnalyzerConfigs(AnalyzerOptions &AnOpts,
                                 DiagnosticsEngine *Diags) {
  // TODO: There's no need to store the entire configtable, it'd be plenty
  // enough tostore checker options.

#define ANALYZER_OPTION(TYPE, NAME, CMDFLAG, DESC, DEFAULT_VAL)                \
  initOption(AnOpts.Config, Diags, AnOpts.NAME, CMDFLAG, DEFAULT_VAL);

#define ANALYZER_OPTION_DEPENDS_ON_USER_MODE(TYPE, NAME, CMDFLAG, DESC,        \
                                           SHALLOW_VAL, DEEP_VAL)              \
  switch (AnOpts.getUserMode()) {                                              \
  case UMK_Shallow:                                                            \
    initOption(AnOpts.Config, Diags, AnOpts.NAME, CMDFLAG, SHALLOW_VAL);       \
    break;                                                                     \
  case UMK_Deep:                                                               \
    initOption(AnOpts.Config, Diags, AnOpts.NAME, CMDFLAG, DEEP_VAL);          \
    break;                                                                     \
  }                                                                            \

#include "clang/StaticAnalyzer/Core/AnalyzerOptions.def"
#undef ANALYZER_OPTION
#undef ANALYZER_OPTION_DEPENDS_ON_USER_MODE

  // At this point, AnalyzerOptions is configured. Let's validate some options.

  // FIXME: Here we try to validate the silenced checkers or packages are valid.
  // The current approach only validates the registered checkers which does not
  // contain the runtime enabled checkers and optimally we would validate both.
  if (!AnOpts.RawSilencedCheckersAndPackages.empty()) {
    std::vector<StringRef> Checkers =
        AnOpts.getRegisteredCheckers(/*IncludeExperimental=*/true);
    std::vector<StringRef> Packages =
        AnOpts.getRegisteredPackages(/*IncludeExperimental=*/true);

    SmallVector<StringRef, 16> CheckersAndPackages;
    AnOpts.RawSilencedCheckersAndPackages.split(CheckersAndPackages, ";");

    for (const StringRef &CheckerOrPackage : CheckersAndPackages) {
      if (Diags) {
        bool IsChecker = CheckerOrPackage.contains('.');
        bool IsValidName =
            IsChecker
                ? llvm::find(Checkers, CheckerOrPackage) != Checkers.end()
                : llvm::find(Packages, CheckerOrPackage) != Packages.end();

        if (!IsValidName)
          Diags->Report(diag::err_unknown_analyzer_checker_or_package)
              << CheckerOrPackage;
      }

      AnOpts.SilencedCheckersAndPackages.emplace_back(CheckerOrPackage);
    }
  }

  if (!Diags)
    return;

  if (AnOpts.ShouldTrackConditionsDebug && !AnOpts.ShouldTrackConditions)
    Diags->Report(diag::err_analyzer_config_invalid_input)
        << "track-conditions-debug" << "'track-conditions' to also be enabled";

  if (!AnOpts.CTUDir.empty() && !llvm::sys::fs::is_directory(AnOpts.CTUDir))
    Diags->Report(diag::err_analyzer_config_invalid_input) << "ctu-dir"
                                                           << "a filename";

  if (!AnOpts.ModelPath.empty() &&
      !llvm::sys::fs::is_directory(AnOpts.ModelPath))
    Diags->Report(diag::err_analyzer_config_invalid_input) << "model-path"
                                                           << "a filename";
}

/// Generate a remark argument. This is an inverse of `ParseOptimizationRemark`.
static void
GenerateOptimizationRemark(SmallVectorImpl<const char *> &Args,
                           CompilerInvocation::StringAllocator SA,
                           OptSpecifier OptEQ, StringRef Name,
                           const CodeGenOptions::OptRemark &Remark) {
  if (Remark.hasValidPattern()) {
    GenerateArg(Args, OptEQ, Remark.Pattern, SA);
  } else if (Remark.Kind == CodeGenOptions::RK_Enabled) {
    GenerateArg(Args, OPT_R_Joined, Name, SA);
  } else if (Remark.Kind == CodeGenOptions::RK_Disabled) {
    GenerateArg(Args, OPT_R_Joined, StringRef("no-") + Name, SA);
  }
};

/// Parse a remark command line argument. It may be missing, disabled/enabled by
/// '-R[no-]group' or specified with a regular expression by '-Rgroup=regexp'.
/// On top of that, it can be disabled/enabled globally by '-R[no-]everything'.
static CodeGenOptions::OptRemark
ParseOptimizationRemark(DiagnosticsEngine &Diags, ArgList &Args,
                        OptSpecifier OptEQ, StringRef Name) {
  CodeGenOptions::OptRemark Result;

  auto InitializeResultPattern = [&Diags, &Args, &Result](const Arg *A) {
    Result.Pattern = A->getValue();

    std::string RegexError;
    Result.Regex = std::make_shared<llvm::Regex>(Result.Pattern);
    if (!Result.Regex->isValid(RegexError)) {
      Diags.Report(diag::err_drv_optimization_remark_pattern)
          << RegexError << A->getAsString(Args);
      return false;
    }

    return true;
  };

  for (Arg *A : Args) {
    if (A->getOption().matches(OPT_R_Joined)) {
      StringRef Value = A->getValue();

      if (Value == Name)
        Result.Kind = CodeGenOptions::RK_Enabled;
      else if (Value == "everything")
        Result.Kind = CodeGenOptions::RK_EnabledEverything;
      else if (Value.split('-') == std::make_pair(StringRef("no"), Name))
        Result.Kind = CodeGenOptions::RK_Disabled;
      else if (Value == "no-everything")
        Result.Kind = CodeGenOptions::RK_DisabledEverything;
    } else if (A->getOption().matches(OptEQ)) {
      Result.Kind = CodeGenOptions::RK_WithPattern;
      if (!InitializeResultPattern(A))
        return CodeGenOptions::OptRemark();
    }
  }

  if (Result.Kind == CodeGenOptions::RK_Disabled ||
      Result.Kind == CodeGenOptions::RK_DisabledEverything) {
    Result.Pattern = "";
    Result.Regex = nullptr;
  }

  return Result;
}

static bool parseDiagnosticLevelMask(StringRef FlagName,
                                     const std::vector<std::string> &Levels,
                                     DiagnosticsEngine &Diags,
                                     DiagnosticLevelMask &M) {
  bool Success = true;
  for (const auto &Level : Levels) {
    DiagnosticLevelMask const PM =
      llvm::StringSwitch<DiagnosticLevelMask>(Level)
        .Case("note",    DiagnosticLevelMask::Note)
        .Case("remark",  DiagnosticLevelMask::Remark)
        .Case("warning", DiagnosticLevelMask::Warning)
        .Case("error",   DiagnosticLevelMask::Error)
        .Default(DiagnosticLevelMask::None);
    if (PM == DiagnosticLevelMask::None) {
      Success = false;
      Diags.Report(diag::err_drv_invalid_value) << FlagName << Level;
    }
    M = M | PM;
  }
  return Success;
}

static void parseSanitizerKinds(StringRef FlagName,
                                const std::vector<std::string> &Sanitizers,
                                DiagnosticsEngine &Diags, SanitizerSet &S) {
  for (const auto &Sanitizer : Sanitizers) {
    SanitizerMask K = parseSanitizerValue(Sanitizer, /*AllowGroups=*/false);
    if (K == SanitizerMask())
      Diags.Report(diag::err_drv_invalid_value) << FlagName << Sanitizer;
    else
      S.set(K, true);
  }
}

static SmallVector<StringRef, 4> serializeSanitizerKinds(SanitizerSet S) {
  SmallVector<StringRef, 4> Values;
  serializeSanitizerSet(S, Values);
  return Values;
}

static void parseXRayInstrumentationBundle(StringRef FlagName, StringRef Bundle,
                                           ArgList &Args, DiagnosticsEngine &D,
                                           XRayInstrSet &S) {
  llvm::SmallVector<StringRef, 2> BundleParts;
  llvm::SplitString(Bundle, BundleParts, ",");
  for (const auto &B : BundleParts) {
    auto Mask = parseXRayInstrValue(B);
    if (Mask == XRayInstrKind::None)
      if (B != "none")
        D.Report(diag::err_drv_invalid_value) << FlagName << Bundle;
      else
        S.Mask = Mask;
    else if (Mask == XRayInstrKind::All)
      S.Mask = Mask;
    else
      S.set(Mask, true);
  }
}

static std::string serializeXRayInstrumentationBundle(const XRayInstrSet &S) {
  llvm::SmallVector<StringRef, 2> BundleParts;
  serializeXRayInstrValue(S, BundleParts);
  std::string Buffer;
  llvm::raw_string_ostream OS(Buffer);
  llvm::interleave(BundleParts, OS, [&OS](StringRef Part) { OS << Part; }, ",");
  return OS.str();
}

// Set the profile kind using fprofile-instrument-use-path.
static void setPGOUseInstrumentor(CodeGenOptions &Opts,
                                  const Twine &ProfileName) {
  auto ReaderOrErr = llvm::IndexedInstrProfReader::create(ProfileName);
  // In error, return silently and let Clang PGOUse report the error message.
  if (auto E = ReaderOrErr.takeError()) {
    llvm::consumeError(std::move(E));
    Opts.setProfileUse(CodeGenOptions::ProfileClangInstr);
    return;
  }
  std::unique_ptr<llvm::IndexedInstrProfReader> PGOReader =
    std::move(ReaderOrErr.get());
  if (PGOReader->isIRLevelProfile()) {
    if (PGOReader->hasCSIRLevelProfile())
      Opts.setProfileUse(CodeGenOptions::ProfileCSIRInstr);
    else
      Opts.setProfileUse(CodeGenOptions::ProfileIRInstr);
  } else
    Opts.setProfileUse(CodeGenOptions::ProfileClangInstr);
}

void CompilerInvocation::GenerateCodeGenArgs(
    const CodeGenOptions &Opts, SmallVectorImpl<const char *> &Args,
    StringAllocator SA, const llvm::Triple &T, const std::string &OutputFile,
    const LangOptions *LangOpts) {
  const CodeGenOptions &CodeGenOpts = Opts;

  if (Opts.OptimizationLevel == 0)
    GenerateArg(Args, OPT_O0, SA);
  else
    GenerateArg(Args, OPT_O, Twine(Opts.OptimizationLevel), SA);

#define CODEGEN_OPTION_WITH_MARSHALLING(                                       \
    PREFIX_TYPE, NAME, ID, KIND, GROUP, ALIAS, ALIASARGS, FLAGS, PARAM,        \
    HELPTEXT, METAVAR, VALUES, SPELLING, SHOULD_PARSE, ALWAYS_EMIT, KEYPATH,   \
    DEFAULT_VALUE, IMPLIED_CHECK, IMPLIED_VALUE, NORMALIZER, DENORMALIZER,     \
    MERGER, EXTRACTOR, TABLE_INDEX)                                            \
  GENERATE_OPTION_WITH_MARSHALLING(                                            \
      Args, SA, KIND, FLAGS, SPELLING, ALWAYS_EMIT, KEYPATH, DEFAULT_VALUE,    \
      IMPLIED_CHECK, IMPLIED_VALUE, DENORMALIZER, EXTRACTOR, TABLE_INDEX)
#include "clang/Driver/Options.inc"
#undef CODEGEN_OPTION_WITH_MARSHALLING

  if (Opts.OptimizationLevel > 0) {
    if (Opts.Inlining == CodeGenOptions::NormalInlining)
      GenerateArg(Args, OPT_finline_functions, SA);
    else if (Opts.Inlining == CodeGenOptions::OnlyHintInlining)
      GenerateArg(Args, OPT_finline_hint_functions, SA);
    else if (Opts.Inlining == CodeGenOptions::OnlyAlwaysInlining)
      GenerateArg(Args, OPT_fno_inline, SA);
  }

  if (Opts.DirectAccessExternalData && LangOpts->PICLevel != 0)
    GenerateArg(Args, OPT_fdirect_access_external_data, SA);
  else if (!Opts.DirectAccessExternalData && LangOpts->PICLevel == 0)
    GenerateArg(Args, OPT_fno_direct_access_external_data, SA);

  Optional<StringRef> DebugInfoVal;
  switch (Opts.DebugInfo) {
  case codegenoptions::DebugLineTablesOnly:
    DebugInfoVal = "line-tables-only";
    break;
  case codegenoptions::DebugDirectivesOnly:
    DebugInfoVal = "line-directives-only";
    break;
  case codegenoptions::DebugInfoConstructor:
    DebugInfoVal = "constructor";
    break;
  case codegenoptions::LimitedDebugInfo:
    DebugInfoVal = "limited";
    break;
  case codegenoptions::FullDebugInfo:
    DebugInfoVal = "standalone";
    break;
  case codegenoptions::UnusedTypeInfo:
    DebugInfoVal = "unused-types";
    break;
  case codegenoptions::NoDebugInfo: // default value
    DebugInfoVal = None;
    break;
  case codegenoptions::LocTrackingOnly: // implied value
    DebugInfoVal = None;
    break;
  }
  if (DebugInfoVal)
    GenerateArg(Args, OPT_debug_info_kind_EQ, *DebugInfoVal, SA);

  if (Opts.DebugInfo == codegenoptions::DebugInfoConstructor)
    GenerateArg(Args, OPT_fuse_ctor_homing, SA);

  for (const auto &Prefix : Opts.DebugPrefixMap)
    GenerateArg(Args, OPT_fdebug_prefix_map_EQ,
                Prefix.first + "=" + Prefix.second, SA);

  for (const auto &Prefix : Opts.ProfilePrefixMap)
    GenerateArg(Args, OPT_fprofile_prefix_map_EQ,
                Prefix.first + "=" + Prefix.second, SA);

  if (Opts.NewStructPathTBAA)
    GenerateArg(Args, OPT_new_struct_path_tbaa, SA);

  if (Opts.OptimizeSize == 1)
    GenerateArg(Args, OPT_O, "s", SA);
  else if (Opts.OptimizeSize == 2)
    GenerateArg(Args, OPT_O, "z", SA);

  // SimplifyLibCalls is set only in the absence of -fno-builtin and
  // -ffreestanding. We'll consider that when generating them.

  // NoBuiltinFuncs are generated by LangOptions.

  if (Opts.UnrollLoops && Opts.OptimizationLevel <= 1)
    GenerateArg(Args, OPT_funroll_loops, SA);
  else if (!Opts.UnrollLoops && Opts.OptimizationLevel > 1)
    GenerateArg(Args, OPT_fno_unroll_loops, SA);

  if (!Opts.BinutilsVersion.empty())
    GenerateArg(Args, OPT_fbinutils_version_EQ, Opts.BinutilsVersion, SA);

  if (Opts.DebugNameTable ==
      static_cast<unsigned>(llvm::DICompileUnit::DebugNameTableKind::GNU))
    GenerateArg(Args, OPT_ggnu_pubnames, SA);
  else if (Opts.DebugNameTable ==
           static_cast<unsigned>(
               llvm::DICompileUnit::DebugNameTableKind::Default))
    GenerateArg(Args, OPT_gpubnames, SA);

  // ProfileInstrumentUsePath is marshalled automatically, no need to generate
  // it or PGOUseInstrumentor.

  if (Opts.TimePasses) {
    if (Opts.TimePassesPerRun)
      GenerateArg(Args, OPT_ftime_report_EQ, "per-pass-run", SA);
    else
      GenerateArg(Args, OPT_ftime_report, SA);
  }

  if (Opts.PrepareForLTO && !Opts.PrepareForThinLTO)
    GenerateArg(Args, OPT_flto, SA);

  if (Opts.PrepareForThinLTO)
    GenerateArg(Args, OPT_flto_EQ, "thin", SA);

  if (!Opts.ThinLTOIndexFile.empty())
    GenerateArg(Args, OPT_fthinlto_index_EQ, Opts.ThinLTOIndexFile, SA);

  if (Opts.SaveTempsFilePrefix == OutputFile)
    GenerateArg(Args, OPT_save_temps_EQ, "obj", SA);

  StringRef MemProfileBasename("memprof.profraw");
  if (!Opts.MemoryProfileOutput.empty()) {
    if (Opts.MemoryProfileOutput == MemProfileBasename) {
      GenerateArg(Args, OPT_fmemory_profile, SA);
    } else {
      size_t ArgLength =
          Opts.MemoryProfileOutput.size() - MemProfileBasename.size();
      GenerateArg(Args, OPT_fmemory_profile_EQ,
                  Opts.MemoryProfileOutput.substr(0, ArgLength), SA);
    }
  }

  if (memcmp(Opts.CoverageVersion, "408*", 4) != 0)
    GenerateArg(Args, OPT_coverage_version_EQ,
                StringRef(Opts.CoverageVersion, 4), SA);

  // TODO: Check if we need to generate arguments stored in CmdArgs. (Namely
  //  '-fembed_bitcode', which does not map to any CompilerInvocation field and
  //  won't be generated.)

  if (Opts.XRayInstrumentationBundle.Mask != XRayInstrKind::All) {
    std::string InstrBundle =
        serializeXRayInstrumentationBundle(Opts.XRayInstrumentationBundle);
    if (!InstrBundle.empty())
      GenerateArg(Args, OPT_fxray_instrumentation_bundle, InstrBundle, SA);
  }

  if (Opts.CFProtectionReturn && Opts.CFProtectionBranch)
    GenerateArg(Args, OPT_fcf_protection_EQ, "full", SA);
  else if (Opts.CFProtectionReturn)
    GenerateArg(Args, OPT_fcf_protection_EQ, "return", SA);
  else if (Opts.CFProtectionBranch)
    GenerateArg(Args, OPT_fcf_protection_EQ, "branch", SA);

  for (const auto &F : Opts.LinkBitcodeFiles) {
    bool Builtint = F.LinkFlags == llvm::Linker::Flags::LinkOnlyNeeded &&
                    F.PropagateAttrs && F.Internalize;
    GenerateArg(Args,
                Builtint ? OPT_mlink_builtin_bitcode : OPT_mlink_bitcode_file,
                F.Filename, SA);
  }

  // TODO: Consider removing marshalling annotations from f[no_]emulated_tls.
  //  That would make it easy to generate the option only **once** if it was
  //  explicitly set to non-default value.
  if (Opts.ExplicitEmulatedTLS) {
    GenerateArg(
        Args, Opts.EmulatedTLS ? OPT_femulated_tls : OPT_fno_emulated_tls, SA);
  }

  if (Opts.FPDenormalMode != llvm::DenormalMode::getIEEE()) {
    std::string Buffer;
    llvm::raw_string_ostream OS(Buffer);
    Opts.FPDenormalMode.print(OS);
    GenerateArg(Args, OPT_fdenormal_fp_math_EQ, OS.str(), SA);
  }

  if (Opts.FP32DenormalMode != llvm::DenormalMode::getIEEE()) {
    std::string Buffer;
    llvm::raw_string_ostream OS(Buffer);
    Opts.FP32DenormalMode.print(OS);
    GenerateArg(Args, OPT_fdenormal_fp_math_f32_EQ, OS.str(), SA);
  }

  if (Opts.StructReturnConvention == CodeGenOptions::SRCK_OnStack) {
    OptSpecifier Opt =
        T.isPPC32() ? OPT_maix_struct_return : OPT_fpcc_struct_return;
    GenerateArg(Args, Opt, SA);
  } else if (Opts.StructReturnConvention == CodeGenOptions::SRCK_InRegs) {
    OptSpecifier Opt =
        T.isPPC32() ? OPT_msvr4_struct_return : OPT_freg_struct_return;
    GenerateArg(Args, Opt, SA);
  }

  if (Opts.IgnoreXCOFFVisibility)
    GenerateArg(Args, OPT_mignore_xcoff_visibility, SA);

  if (Opts.EnableAIXExtendedAltivecABI)
    GenerateArg(Args, OPT_mabi_EQ_vec_extabi, SA);

  if (!Opts.OptRecordPasses.empty())
    GenerateArg(Args, OPT_opt_record_passes, Opts.OptRecordPasses, SA);

  if (!Opts.OptRecordFormat.empty())
    GenerateArg(Args, OPT_opt_record_format, Opts.OptRecordFormat, SA);

  GenerateOptimizationRemark(Args, SA, OPT_Rpass_EQ, "pass",
                             Opts.OptimizationRemark);

  GenerateOptimizationRemark(Args, SA, OPT_Rpass_missed_EQ, "pass-missed",
                             Opts.OptimizationRemarkMissed);

  GenerateOptimizationRemark(Args, SA, OPT_Rpass_analysis_EQ, "pass-analysis",
                             Opts.OptimizationRemarkAnalysis);

  GenerateArg(Args, OPT_fdiagnostics_hotness_threshold_EQ,
              Opts.DiagnosticsHotnessThreshold
                  ? Twine(*Opts.DiagnosticsHotnessThreshold)
                  : "auto",
              SA);

  for (StringRef Sanitizer : serializeSanitizerKinds(Opts.SanitizeRecover))
    GenerateArg(Args, OPT_fsanitize_recover_EQ, Sanitizer, SA);

  for (StringRef Sanitizer : serializeSanitizerKinds(Opts.SanitizeTrap))
    GenerateArg(Args, OPT_fsanitize_trap_EQ, Sanitizer, SA);

  if (!Opts.EmitVersionIdentMetadata)
    GenerateArg(Args, OPT_Qn, SA);

  switch (Opts.FiniteLoops) {
  case CodeGenOptions::FiniteLoopsKind::Language:
    break;
  case CodeGenOptions::FiniteLoopsKind::Always:
    GenerateArg(Args, OPT_ffinite_loops, SA);
    break;
  case CodeGenOptions::FiniteLoopsKind::Never:
    GenerateArg(Args, OPT_fno_finite_loops, SA);
    break;
  }
}

bool CompilerInvocation::ParseCodeGenArgs(CodeGenOptions &Opts, ArgList &Args,
                                          InputKind IK,
                                          DiagnosticsEngine &Diags,
                                          const llvm::Triple &T,
                                          const std::string &OutputFile,
                                          const LangOptions &LangOptsRef) {
  unsigned NumErrorsBefore = Diags.getNumErrors();

  bool Success = true;

  unsigned OptimizationLevel = getOptimizationLevel(Args, IK, Diags);
  // TODO: This could be done in Driver
  unsigned MaxOptLevel = 3;
  if (OptimizationLevel > MaxOptLevel) {
    // If the optimization level is not supported, fall back on the default
    // optimization
    Diags.Report(diag::warn_drv_optimization_value)
        << Args.getLastArg(OPT_O)->getAsString(Args) << "-O" << MaxOptLevel;
    OptimizationLevel = MaxOptLevel;
  }
  Opts.OptimizationLevel = OptimizationLevel;

  // The key paths of codegen options defined in Options.td start with
  // "CodeGenOpts.". Let's provide the expected variable name and type.
  CodeGenOptions &CodeGenOpts = Opts;
  // Some codegen options depend on language options. Let's provide the expected
  // variable name and type.
  const LangOptions *LangOpts = &LangOptsRef;

#define CODEGEN_OPTION_WITH_MARSHALLING(                                       \
    PREFIX_TYPE, NAME, ID, KIND, GROUP, ALIAS, ALIASARGS, FLAGS, PARAM,        \
    HELPTEXT, METAVAR, VALUES, SPELLING, SHOULD_PARSE, ALWAYS_EMIT, KEYPATH,   \
    DEFAULT_VALUE, IMPLIED_CHECK, IMPLIED_VALUE, NORMALIZER, DENORMALIZER,     \
    MERGER, EXTRACTOR, TABLE_INDEX)                                            \
  PARSE_OPTION_WITH_MARSHALLING(Args, Diags, Success, ID, FLAGS, PARAM,        \
                                SHOULD_PARSE, KEYPATH, DEFAULT_VALUE,          \
                                IMPLIED_CHECK, IMPLIED_VALUE, NORMALIZER,      \
                                MERGER, TABLE_INDEX)
#include "clang/Driver/Options.inc"
#undef CODEGEN_OPTION_WITH_MARSHALLING

  // At O0 we want to fully disable inlining outside of cases marked with
  // 'alwaysinline' that are required for correctness.
  Opts.setInlining((Opts.OptimizationLevel == 0)
                       ? CodeGenOptions::OnlyAlwaysInlining
                       : CodeGenOptions::NormalInlining);
  // Explicit inlining flags can disable some or all inlining even at
  // optimization levels above zero.
  if (Arg *InlineArg = Args.getLastArg(
          options::OPT_finline_functions, options::OPT_finline_hint_functions,
          options::OPT_fno_inline_functions, options::OPT_fno_inline)) {
    if (Opts.OptimizationLevel > 0) {
      const Option &InlineOpt = InlineArg->getOption();
      if (InlineOpt.matches(options::OPT_finline_functions))
        Opts.setInlining(CodeGenOptions::NormalInlining);
      else if (InlineOpt.matches(options::OPT_finline_hint_functions))
        Opts.setInlining(CodeGenOptions::OnlyHintInlining);
      else
        Opts.setInlining(CodeGenOptions::OnlyAlwaysInlining);
    }
  }

  // PIC defaults to -fno-direct-access-external-data while non-PIC defaults to
  // -fdirect-access-external-data.
  Opts.DirectAccessExternalData =
      Args.hasArg(OPT_fdirect_access_external_data) ||
      (!Args.hasArg(OPT_fno_direct_access_external_data) &&
       LangOpts->PICLevel == 0);

  if (Arg *A = Args.getLastArg(OPT_debug_info_kind_EQ)) {
    unsigned Val =
        llvm::StringSwitch<unsigned>(A->getValue())
            .Case("line-tables-only", codegenoptions::DebugLineTablesOnly)
            .Case("line-directives-only", codegenoptions::DebugDirectivesOnly)
            .Case("constructor", codegenoptions::DebugInfoConstructor)
            .Case("limited", codegenoptions::LimitedDebugInfo)
            .Case("standalone", codegenoptions::FullDebugInfo)
            .Case("unused-types", codegenoptions::UnusedTypeInfo)
            .Default(~0U);
    if (Val == ~0U)
      Diags.Report(diag::err_drv_invalid_value) << A->getAsString(Args)
                                                << A->getValue();
    else
      Opts.setDebugInfo(static_cast<codegenoptions::DebugInfoKind>(Val));
  }

  // If -fuse-ctor-homing is set and limited debug info is already on, then use
  // constructor homing.
  if (Args.getLastArg(OPT_fuse_ctor_homing))
    if (Opts.getDebugInfo() == codegenoptions::LimitedDebugInfo)
      Opts.setDebugInfo(codegenoptions::DebugInfoConstructor);

  for (const auto &Arg : Args.getAllArgValues(OPT_fdebug_prefix_map_EQ)) {
    auto Split = StringRef(Arg).split('=');
    Opts.DebugPrefixMap.insert(
        {std::string(Split.first), std::string(Split.second)});
  }

  for (const auto &Arg : Args.getAllArgValues(OPT_fprofile_prefix_map_EQ)) {
    auto Split = StringRef(Arg).split('=');
    Opts.ProfilePrefixMap.insert(
        {std::string(Split.first), std::string(Split.second)});
  }

  Opts.DisableLLVMPasses =
      Args.hasArg(OPT_disable_llvm_passes) ||
      (Args.hasArg(OPT_fsycl_is_device) && T.isSPIR() &&
       Args.hasArg(OPT_fno_sycl_early_optimizations));

  const llvm::Triple::ArchType DebugEntryValueArchs[] = {
      llvm::Triple::x86, llvm::Triple::x86_64, llvm::Triple::aarch64,
      llvm::Triple::arm, llvm::Triple::armeb, llvm::Triple::mips,
      llvm::Triple::mipsel, llvm::Triple::mips64, llvm::Triple::mips64el};

  if (Opts.OptimizationLevel > 0 && Opts.hasReducedDebugInfo() &&
      llvm::is_contained(DebugEntryValueArchs, T.getArch()))
    Opts.EmitCallSiteInfo = true;

  Opts.NewStructPathTBAA = !Args.hasArg(OPT_no_struct_path_tbaa) &&
                           Args.hasArg(OPT_new_struct_path_tbaa);
  Opts.OptimizeSize = getOptimizationLevelSize(Args);
  Opts.SimplifyLibCalls = !LangOpts->NoBuiltin;
  if (Opts.SimplifyLibCalls)
    Opts.NoBuiltinFuncs = LangOpts->NoBuiltinFuncs;
  Opts.UnrollLoops =
      Args.hasFlag(OPT_funroll_loops, OPT_fno_unroll_loops,
                   (Opts.OptimizationLevel > 1));
  Opts.BinutilsVersion =
      std::string(Args.getLastArgValue(OPT_fbinutils_version_EQ));

  Opts.DebugNameTable = static_cast<unsigned>(
      Args.hasArg(OPT_ggnu_pubnames)
          ? llvm::DICompileUnit::DebugNameTableKind::GNU
          : Args.hasArg(OPT_gpubnames)
                ? llvm::DICompileUnit::DebugNameTableKind::Default
                : llvm::DICompileUnit::DebugNameTableKind::None);

  if (!Opts.ProfileInstrumentUsePath.empty())
    setPGOUseInstrumentor(Opts, Opts.ProfileInstrumentUsePath);

  if (const Arg *A = Args.getLastArg(OPT_ftime_report, OPT_ftime_report_EQ)) {
    Opts.TimePasses = true;

    // -ftime-report= is only for new pass manager.
    if (A->getOption().getID() == OPT_ftime_report_EQ) {
      if (Opts.LegacyPassManager)
        Diags.Report(diag::err_drv_argument_only_allowed_with)
            << A->getAsString(Args) << "-fno-legacy-pass-manager";

      StringRef Val = A->getValue();
      if (Val == "per-pass")
        Opts.TimePassesPerRun = false;
      else if (Val == "per-pass-run")
        Opts.TimePassesPerRun = true;
      else
        Diags.Report(diag::err_drv_invalid_value)
            << A->getAsString(Args) << A->getValue();
    }
  }

  Opts.PrepareForLTO = Args.hasArg(OPT_flto, OPT_flto_EQ);
  Opts.PrepareForThinLTO = false;
  if (Arg *A = Args.getLastArg(OPT_flto_EQ)) {
    StringRef S = A->getValue();
    if (S == "thin")
      Opts.PrepareForThinLTO = true;
    else if (S != "full")
      Diags.Report(diag::err_drv_invalid_value) << A->getAsString(Args) << S;
  }
  if (Arg *A = Args.getLastArg(OPT_fthinlto_index_EQ)) {
    if (IK.getLanguage() != Language::LLVM_IR)
      Diags.Report(diag::err_drv_argument_only_allowed_with)
          << A->getAsString(Args) << "-x ir";
    Opts.ThinLTOIndexFile =
        std::string(Args.getLastArgValue(OPT_fthinlto_index_EQ));
  }
  if (Arg *A = Args.getLastArg(OPT_save_temps_EQ))
    Opts.SaveTempsFilePrefix =
        llvm::StringSwitch<std::string>(A->getValue())
            .Case("obj", OutputFile)
            .Default(llvm::sys::path::filename(OutputFile).str());

  // The memory profile runtime appends the pid to make this name more unique.
  const char *MemProfileBasename = "memprof.profraw";
  if (Args.hasArg(OPT_fmemory_profile_EQ)) {
    SmallString<128> Path(
        std::string(Args.getLastArgValue(OPT_fmemory_profile_EQ)));
    llvm::sys::path::append(Path, MemProfileBasename);
    Opts.MemoryProfileOutput = std::string(Path);
  } else if (Args.hasArg(OPT_fmemory_profile))
    Opts.MemoryProfileOutput = MemProfileBasename;

  memcpy(Opts.CoverageVersion, "408*", 4);
  if (Opts.EmitGcovArcs || Opts.EmitGcovNotes) {
    if (Args.hasArg(OPT_coverage_version_EQ)) {
      StringRef CoverageVersion = Args.getLastArgValue(OPT_coverage_version_EQ);
      if (CoverageVersion.size() != 4) {
        Diags.Report(diag::err_drv_invalid_value)
            << Args.getLastArg(OPT_coverage_version_EQ)->getAsString(Args)
            << CoverageVersion;
      } else {
        memcpy(Opts.CoverageVersion, CoverageVersion.data(), 4);
      }
    }
  }
  // FIXME: For backend options that are not yet recorded as function
  // attributes in the IR, keep track of them so we can embed them in a
  // separate data section and use them when building the bitcode.
  for (const auto &A : Args) {
    // Do not encode output and input.
    if (A->getOption().getID() == options::OPT_o ||
        A->getOption().getID() == options::OPT_INPUT ||
        A->getOption().getID() == options::OPT_x ||
        A->getOption().getID() == options::OPT_fembed_bitcode ||
        A->getOption().matches(options::OPT_W_Group))
      continue;
    ArgStringList ASL;
    A->render(Args, ASL);
    for (const auto &arg : ASL) {
      StringRef ArgStr(arg);
      Opts.CmdArgs.insert(Opts.CmdArgs.end(), ArgStr.begin(), ArgStr.end());
      // using \00 to separate each commandline options.
      Opts.CmdArgs.push_back('\0');
    }
  }

  auto XRayInstrBundles =
      Args.getAllArgValues(OPT_fxray_instrumentation_bundle);
  if (XRayInstrBundles.empty())
    Opts.XRayInstrumentationBundle.Mask = XRayInstrKind::All;
  else
    for (const auto &A : XRayInstrBundles)
      parseXRayInstrumentationBundle("-fxray-instrumentation-bundle=", A, Args,
                                     Diags, Opts.XRayInstrumentationBundle);

  if (const Arg *A = Args.getLastArg(OPT_fcf_protection_EQ)) {
    StringRef Name = A->getValue();
    if (Name == "full") {
      Opts.CFProtectionReturn = 1;
      Opts.CFProtectionBranch = 1;
    } else if (Name == "return")
      Opts.CFProtectionReturn = 1;
    else if (Name == "branch")
      Opts.CFProtectionBranch = 1;
    else if (Name != "none") {
      Diags.Report(diag::err_drv_invalid_value) << A->getAsString(Args) << Name;
      Success = false;
    }
  }

  for (auto *A :
       Args.filtered(OPT_mlink_bitcode_file, OPT_mlink_builtin_bitcode)) {
    CodeGenOptions::BitcodeFileToLink F;
    F.Filename = A->getValue();
    if (A->getOption().matches(OPT_mlink_builtin_bitcode)) {
      F.LinkFlags = llvm::Linker::Flags::LinkOnlyNeeded;
      // When linking CUDA bitcode, propagate function attributes so that
      // e.g. libdevice gets fast-math attrs if we're building with fast-math.
      F.PropagateAttrs = true;
      F.Internalize = true;
    }
    Opts.LinkBitcodeFiles.push_back(F);
  }

  if (Args.getLastArg(OPT_femulated_tls) ||
      Args.getLastArg(OPT_fno_emulated_tls)) {
    Opts.ExplicitEmulatedTLS = true;
  }

  if (Arg *A = Args.getLastArg(OPT_fdenormal_fp_math_EQ)) {
    StringRef Val = A->getValue();
    Opts.FPDenormalMode = llvm::parseDenormalFPAttribute(Val);
    if (!Opts.FPDenormalMode.isValid())
      Diags.Report(diag::err_drv_invalid_value) << A->getAsString(Args) << Val;
  }

  if (Arg *A = Args.getLastArg(OPT_fdenormal_fp_math_f32_EQ)) {
    StringRef Val = A->getValue();
    Opts.FP32DenormalMode = llvm::parseDenormalFPAttribute(Val);
    if (!Opts.FP32DenormalMode.isValid())
      Diags.Report(diag::err_drv_invalid_value) << A->getAsString(Args) << Val;
  }

  // X86_32 has -fppc-struct-return and -freg-struct-return.
  // PPC32 has -maix-struct-return and -msvr4-struct-return.
  if (Arg *A =
          Args.getLastArg(OPT_fpcc_struct_return, OPT_freg_struct_return,
                          OPT_maix_struct_return, OPT_msvr4_struct_return)) {
    // TODO: We might want to consider enabling these options on AIX in the
    // future.
    if (T.isOSAIX())
      Diags.Report(diag::err_drv_unsupported_opt_for_target)
          << A->getSpelling() << T.str();

    const Option &O = A->getOption();
    if (O.matches(OPT_fpcc_struct_return) ||
        O.matches(OPT_maix_struct_return)) {
      Opts.setStructReturnConvention(CodeGenOptions::SRCK_OnStack);
    } else {
      assert(O.matches(OPT_freg_struct_return) ||
             O.matches(OPT_msvr4_struct_return));
      Opts.setStructReturnConvention(CodeGenOptions::SRCK_InRegs);
    }
  }

  if (T.isOSAIX() && (Args.hasArg(OPT_mignore_xcoff_visibility) ||
                      !Args.hasArg(OPT_fvisibility)))
    Opts.IgnoreXCOFFVisibility = 1;

  if (Arg *A =
          Args.getLastArg(OPT_mabi_EQ_vec_default, OPT_mabi_EQ_vec_extabi)) {
    if (!T.isOSAIX())
      Diags.Report(diag::err_drv_unsupported_opt_for_target)
          << A->getSpelling() << T.str();

    const Option &O = A->getOption();
    if (O.matches(OPT_mabi_EQ_vec_default))
      Diags.Report(diag::err_aix_default_altivec_abi)
          << A->getSpelling() << T.str();
    else {
      assert(O.matches(OPT_mabi_EQ_vec_extabi));
      Opts.EnableAIXExtendedAltivecABI = 1;
    }
  }

  bool NeedLocTracking = false;

  if (!Opts.OptRecordFile.empty())
    NeedLocTracking = true;

  if (Arg *A = Args.getLastArg(OPT_opt_record_passes)) {
    Opts.OptRecordPasses = A->getValue();
    NeedLocTracking = true;
  }

  if (Arg *A = Args.getLastArg(OPT_opt_record_format)) {
    Opts.OptRecordFormat = A->getValue();
    NeedLocTracking = true;
  }

  Opts.OptimizationRemark =
      ParseOptimizationRemark(Diags, Args, OPT_Rpass_EQ, "pass");

  Opts.OptimizationRemarkMissed =
      ParseOptimizationRemark(Diags, Args, OPT_Rpass_missed_EQ, "pass-missed");

  Opts.OptimizationRemarkAnalysis = ParseOptimizationRemark(
      Diags, Args, OPT_Rpass_analysis_EQ, "pass-analysis");

  NeedLocTracking |= Opts.OptimizationRemark.hasValidPattern() ||
                     Opts.OptimizationRemarkMissed.hasValidPattern() ||
                     Opts.OptimizationRemarkAnalysis.hasValidPattern();

  bool UsingSampleProfile = !Opts.SampleProfileFile.empty();
  bool UsingProfile = UsingSampleProfile ||
      (Opts.getProfileUse() != CodeGenOptions::ProfileNone);

  if (Opts.DiagnosticsWithHotness && !UsingProfile &&
      // An IR file will contain PGO as metadata
      IK.getLanguage() != Language::LLVM_IR)
    Diags.Report(diag::warn_drv_diagnostics_hotness_requires_pgo)
        << "-fdiagnostics-show-hotness";

  // Parse remarks hotness threshold. Valid value is either integer or 'auto'.
  if (auto *arg =
          Args.getLastArg(options::OPT_fdiagnostics_hotness_threshold_EQ)) {
    auto ResultOrErr =
        llvm::remarks::parseHotnessThresholdOption(arg->getValue());

    if (!ResultOrErr) {
      Diags.Report(diag::err_drv_invalid_diagnotics_hotness_threshold)
          << "-fdiagnostics-hotness-threshold=";
    } else {
      Opts.DiagnosticsHotnessThreshold = *ResultOrErr;
      if ((!Opts.DiagnosticsHotnessThreshold.hasValue() ||
           Opts.DiagnosticsHotnessThreshold.getValue() > 0) &&
          !UsingProfile)
        Diags.Report(diag::warn_drv_diagnostics_hotness_requires_pgo)
            << "-fdiagnostics-hotness-threshold=";
    }
  }

  // If the user requested to use a sample profile for PGO, then the
  // backend will need to track source location information so the profile
  // can be incorporated into the IR.
  if (UsingSampleProfile)
    NeedLocTracking = true;

  // If the user requested a flag that requires source locations available in
  // the backend, make sure that the backend tracks source location information.
  if (NeedLocTracking && Opts.getDebugInfo() == codegenoptions::NoDebugInfo)
    Opts.setDebugInfo(codegenoptions::LocTrackingOnly);

  // Parse -fsanitize-recover= arguments.
  // FIXME: Report unrecoverable sanitizers incorrectly specified here.
  parseSanitizerKinds("-fsanitize-recover=",
                      Args.getAllArgValues(OPT_fsanitize_recover_EQ), Diags,
                      Opts.SanitizeRecover);
  parseSanitizerKinds("-fsanitize-trap=",
                      Args.getAllArgValues(OPT_fsanitize_trap_EQ), Diags,
                      Opts.SanitizeTrap);

  Opts.EmitVersionIdentMetadata = Args.hasFlag(OPT_Qy, OPT_Qn, true);

  if (Args.hasArg(options::OPT_ffinite_loops))
    Opts.FiniteLoops = CodeGenOptions::FiniteLoopsKind::Always;
  else if (Args.hasArg(options::OPT_fno_finite_loops))
    Opts.FiniteLoops = CodeGenOptions::FiniteLoopsKind::Never;

  return Success && Diags.getNumErrors() == NumErrorsBefore;
}

static void
GenerateDependencyOutputArgs(const DependencyOutputOptions &Opts,
                             SmallVectorImpl<const char *> &Args,
                             CompilerInvocation::StringAllocator SA) {
  const DependencyOutputOptions &DependencyOutputOpts = Opts;
#define DEPENDENCY_OUTPUT_OPTION_WITH_MARSHALLING(                             \
    PREFIX_TYPE, NAME, ID, KIND, GROUP, ALIAS, ALIASARGS, FLAGS, PARAM,        \
    HELPTEXT, METAVAR, VALUES, SPELLING, SHOULD_PARSE, ALWAYS_EMIT, KEYPATH,   \
    DEFAULT_VALUE, IMPLIED_CHECK, IMPLIED_VALUE, NORMALIZER, DENORMALIZER,     \
    MERGER, EXTRACTOR, TABLE_INDEX)                                            \
  GENERATE_OPTION_WITH_MARSHALLING(                                            \
      Args, SA, KIND, FLAGS, SPELLING, ALWAYS_EMIT, KEYPATH, DEFAULT_VALUE,    \
      IMPLIED_CHECK, IMPLIED_VALUE, DENORMALIZER, EXTRACTOR, TABLE_INDEX)
#include "clang/Driver/Options.inc"
#undef DEPENDENCY_OUTPUT_OPTION_WITH_MARSHALLING

  if (Opts.ShowIncludesDest != ShowIncludesDestination::None)
    GenerateArg(Args, OPT_show_includes, SA);

  for (const auto &Dep : Opts.ExtraDeps) {
    switch (Dep.second) {
    case EDK_SanitizeBlacklist:
      // Sanitizer blacklist arguments are generated from LanguageOptions.
      continue;
    case EDK_ModuleFile:
      // Module file arguments are generated from FrontendOptions and
      // HeaderSearchOptions.
      continue;
    case EDK_ProfileList:
      // Profile list arguments are generated from LanguageOptions via the
      // marshalling infrastructure.
      continue;
    case EDK_DepFileEntry:
      GenerateArg(Args, OPT_fdepfile_entry, Dep.first, SA);
      break;
    }
  }
}

<<<<<<< HEAD
static bool ParseDependencyOutputArgsImpl(
    DependencyOutputOptions &Opts, ArgList &Args,
    DiagnosticsEngine &Diags,
    frontend::ActionKind Action, bool ShowLineMarkers) {
    Opts.DependencyFilter =
      std::string(Args.getLastArgValue(OPT_dependency_filter));
  Opts.Targets = Args.getAllArgValues(OPT_MT);

=======
static bool ParseDependencyOutputArgs(DependencyOutputOptions &Opts,
                                      ArgList &Args, DiagnosticsEngine &Diags,
                                      frontend::ActionKind Action,
                                      bool ShowLineMarkers) {
>>>>>>> fa7eb3e4
  unsigned NumErrorsBefore = Diags.getNumErrors();
  bool Success = true;

  DependencyOutputOptions &DependencyOutputOpts = Opts;
#define DEPENDENCY_OUTPUT_OPTION_WITH_MARSHALLING(                             \
    PREFIX_TYPE, NAME, ID, KIND, GROUP, ALIAS, ALIASARGS, FLAGS, PARAM,        \
    HELPTEXT, METAVAR, VALUES, SPELLING, SHOULD_PARSE, ALWAYS_EMIT, KEYPATH,   \
    DEFAULT_VALUE, IMPLIED_CHECK, IMPLIED_VALUE, NORMALIZER, DENORMALIZER,     \
    MERGER, EXTRACTOR, TABLE_INDEX)                                            \
  PARSE_OPTION_WITH_MARSHALLING(Args, Diags, Success, ID, FLAGS, PARAM,        \
                                SHOULD_PARSE, KEYPATH, DEFAULT_VALUE,          \
                                IMPLIED_CHECK, IMPLIED_VALUE, NORMALIZER,      \
                                MERGER, TABLE_INDEX)
#include "clang/Driver/Options.inc"
#undef DEPENDENCY_OUTPUT_OPTION_WITH_MARSHALLING

  if (Args.hasArg(OPT_show_includes)) {
    // Writing both /showIncludes and preprocessor output to stdout
    // would produce interleaved output, so use stderr for /showIncludes.
    // This behaves the same as cl.exe, when /E, /EP or /P are passed.
    if (Action == frontend::PrintPreprocessedInput || !ShowLineMarkers)
      Opts.ShowIncludesDest = ShowIncludesDestination::Stderr;
    else
      Opts.ShowIncludesDest = ShowIncludesDestination::Stdout;
  } else {
    Opts.ShowIncludesDest = ShowIncludesDestination::None;
  }

  // Add sanitizer blacklists as extra dependencies.
  // They won't be discovered by the regular preprocessor, so
  // we let make / ninja to know about this implicit dependency.
  if (!Args.hasArg(OPT_fno_sanitize_blacklist)) {
    for (const auto *A : Args.filtered(OPT_fsanitize_blacklist)) {
      StringRef Val = A->getValue();
      if (Val.find('=') == StringRef::npos)
        Opts.ExtraDeps.emplace_back(std::string(Val), EDK_SanitizeBlacklist);
    }
    if (Opts.IncludeSystemHeaders) {
      for (const auto *A : Args.filtered(OPT_fsanitize_system_blacklist)) {
        StringRef Val = A->getValue();
        if (Val.find('=') == StringRef::npos)
          Opts.ExtraDeps.emplace_back(std::string(Val), EDK_SanitizeBlacklist);
      }
    }
  }

  // -fprofile-list= dependencies.
  for (const auto &Filename : Args.getAllArgValues(OPT_fprofile_list_EQ))
    Opts.ExtraDeps.emplace_back(Filename, EDK_ProfileList);

  // Propagate the extra dependencies.
  for (const auto *A : Args.filtered(OPT_fdepfile_entry))
    Opts.ExtraDeps.emplace_back(A->getValue(), EDK_DepFileEntry);

  // Only the -fmodule-file=<file> form.
  for (const auto *A : Args.filtered(OPT_fmodule_file)) {
    StringRef Val = A->getValue();
    if (Val.find('=') == StringRef::npos)
      Opts.ExtraDeps.emplace_back(std::string(Val), EDK_ModuleFile);
  }

  return Success && Diags.getNumErrors() == NumErrorsBefore;
}

static bool parseShowColorsArgs(const ArgList &Args, bool DefaultColor) {
  // Color diagnostics default to auto ("on" if terminal supports) in the driver
  // but default to off in cc1, needing an explicit OPT_fdiagnostics_color.
  // Support both clang's -f[no-]color-diagnostics and gcc's
  // -f[no-]diagnostics-colors[=never|always|auto].
  enum {
    Colors_On,
    Colors_Off,
    Colors_Auto
  } ShowColors = DefaultColor ? Colors_Auto : Colors_Off;
  for (auto *A : Args) {
    const Option &O = A->getOption();
    if (O.matches(options::OPT_fcolor_diagnostics) ||
        O.matches(options::OPT_fdiagnostics_color)) {
      ShowColors = Colors_On;
    } else if (O.matches(options::OPT_fno_color_diagnostics) ||
               O.matches(options::OPT_fno_diagnostics_color)) {
      ShowColors = Colors_Off;
    } else if (O.matches(options::OPT_fdiagnostics_color_EQ)) {
      StringRef Value(A->getValue());
      if (Value == "always")
        ShowColors = Colors_On;
      else if (Value == "never")
        ShowColors = Colors_Off;
      else if (Value == "auto")
        ShowColors = Colors_Auto;
    }
  }
  return ShowColors == Colors_On ||
         (ShowColors == Colors_Auto &&
          llvm::sys::Process::StandardErrHasColors());
}

static bool checkVerifyPrefixes(const std::vector<std::string> &VerifyPrefixes,
                                DiagnosticsEngine &Diags) {
  bool Success = true;
  for (const auto &Prefix : VerifyPrefixes) {
    // Every prefix must start with a letter and contain only alphanumeric
    // characters, hyphens, and underscores.
    auto BadChar = llvm::find_if(Prefix, [](char C) {
      return !isAlphanumeric(C) && C != '-' && C != '_';
    });
    if (BadChar != Prefix.end() || !isLetter(Prefix[0])) {
      Success = false;
      Diags.Report(diag::err_drv_invalid_value) << "-verify=" << Prefix;
      Diags.Report(diag::note_drv_verify_prefix_spelling);
    }
  }
  return Success;
}

static void GenerateFileSystemArgs(const FileSystemOptions &Opts,
                                   SmallVectorImpl<const char *> &Args,
                                   CompilerInvocation::StringAllocator SA) {
  const FileSystemOptions &FileSystemOpts = Opts;

#define FILE_SYSTEM_OPTION_WITH_MARSHALLING(                                   \
    PREFIX_TYPE, NAME, ID, KIND, GROUP, ALIAS, ALIASARGS, FLAGS, PARAM,        \
    HELPTEXT, METAVAR, VALUES, SPELLING, SHOULD_PARSE, ALWAYS_EMIT, KEYPATH,   \
    DEFAULT_VALUE, IMPLIED_CHECK, IMPLIED_VALUE, NORMALIZER, DENORMALIZER,     \
    MERGER, EXTRACTOR, TABLE_INDEX)                                            \
  GENERATE_OPTION_WITH_MARSHALLING(                                            \
      Args, SA, KIND, FLAGS, SPELLING, ALWAYS_EMIT, KEYPATH, DEFAULT_VALUE,    \
      IMPLIED_CHECK, IMPLIED_VALUE, DENORMALIZER, EXTRACTOR, TABLE_INDEX)
#include "clang/Driver/Options.inc"
#undef FILE_SYSTEM_OPTION_WITH_MARSHALLING
}

static bool ParseFileSystemArgs(FileSystemOptions &Opts, const ArgList &Args,
                                DiagnosticsEngine &Diags) {
  FileSystemOptions &FileSystemOpts = Opts;
  bool Success = true;

#define FILE_SYSTEM_OPTION_WITH_MARSHALLING(                                   \
    PREFIX_TYPE, NAME, ID, KIND, GROUP, ALIAS, ALIASARGS, FLAGS, PARAM,        \
    HELPTEXT, METAVAR, VALUES, SPELLING, SHOULD_PARSE, ALWAYS_EMIT, KEYPATH,   \
    DEFAULT_VALUE, IMPLIED_CHECK, IMPLIED_VALUE, NORMALIZER, DENORMALIZER,     \
    MERGER, EXTRACTOR, TABLE_INDEX)                                            \
  PARSE_OPTION_WITH_MARSHALLING(Args, Diags, Success, ID, FLAGS, PARAM,        \
                                SHOULD_PARSE, KEYPATH, DEFAULT_VALUE,          \
                                IMPLIED_CHECK, IMPLIED_VALUE, NORMALIZER,      \
                                MERGER, TABLE_INDEX)
#include "clang/Driver/Options.inc"
#undef FILE_SYSTEM_OPTION_WITH_MARSHALLING

  return Success;
}

static void GenerateMigratorArgs(const MigratorOptions &Opts,
                                 SmallVectorImpl<const char *> &Args,
                                 CompilerInvocation::StringAllocator SA) {
  const MigratorOptions &MigratorOpts = Opts;

#define MIGRATOR_OPTION_WITH_MARSHALLING(                                      \
    PREFIX_TYPE, NAME, ID, KIND, GROUP, ALIAS, ALIASARGS, FLAGS, PARAM,        \
    HELPTEXT, METAVAR, VALUES, SPELLING, SHOULD_PARSE, ALWAYS_EMIT, KEYPATH,   \
    DEFAULT_VALUE, IMPLIED_CHECK, IMPLIED_VALUE, NORMALIZER, DENORMALIZER,     \
    MERGER, EXTRACTOR, TABLE_INDEX)                                            \
  GENERATE_OPTION_WITH_MARSHALLING(                                            \
      Args, SA, KIND, FLAGS, SPELLING, ALWAYS_EMIT, KEYPATH, DEFAULT_VALUE,    \
      IMPLIED_CHECK, IMPLIED_VALUE, DENORMALIZER, EXTRACTOR, TABLE_INDEX)
#include "clang/Driver/Options.inc"
#undef MIGRATOR_OPTION_WITH_MARSHALLING
}

static bool ParseMigratorArgs(MigratorOptions &Opts, const ArgList &Args,
                              DiagnosticsEngine &Diags) {
  MigratorOptions &MigratorOpts = Opts;
  bool Success = true;

#define MIGRATOR_OPTION_WITH_MARSHALLING(                                      \
    PREFIX_TYPE, NAME, ID, KIND, GROUP, ALIAS, ALIASARGS, FLAGS, PARAM,        \
    HELPTEXT, METAVAR, VALUES, SPELLING, SHOULD_PARSE, ALWAYS_EMIT, KEYPATH,   \
    DEFAULT_VALUE, IMPLIED_CHECK, IMPLIED_VALUE, NORMALIZER, DENORMALIZER,     \
    MERGER, EXTRACTOR, TABLE_INDEX)                                            \
  PARSE_OPTION_WITH_MARSHALLING(Args, Diags, Success, ID, FLAGS, PARAM,        \
                                SHOULD_PARSE, KEYPATH, DEFAULT_VALUE,          \
                                IMPLIED_CHECK, IMPLIED_VALUE, NORMALIZER,      \
                                MERGER, TABLE_INDEX)
#include "clang/Driver/Options.inc"
#undef MIGRATOR_OPTION_WITH_MARSHALLING

  return Success;
}

void CompilerInvocation::GenerateDiagnosticArgs(
    const DiagnosticOptions &Opts, SmallVectorImpl<const char *> &Args,
    StringAllocator SA, bool DefaultDiagColor) {
  const DiagnosticOptions *DiagnosticOpts = &Opts;
#define DIAG_OPTION_WITH_MARSHALLING(                                          \
    PREFIX_TYPE, NAME, ID, KIND, GROUP, ALIAS, ALIASARGS, FLAGS, PARAM,        \
    HELPTEXT, METAVAR, VALUES, SPELLING, SHOULD_PARSE, ALWAYS_EMIT, KEYPATH,   \
    DEFAULT_VALUE, IMPLIED_CHECK, IMPLIED_VALUE, NORMALIZER, DENORMALIZER,     \
    MERGER, EXTRACTOR, TABLE_INDEX)                                            \
  GENERATE_OPTION_WITH_MARSHALLING(                                            \
      Args, SA, KIND, FLAGS, SPELLING, ALWAYS_EMIT, KEYPATH, DEFAULT_VALUE,    \
      IMPLIED_CHECK, IMPLIED_VALUE, DENORMALIZER, EXTRACTOR, TABLE_INDEX)
#include "clang/Driver/Options.inc"
#undef DIAG_OPTION_WITH_MARSHALLING

  if (!Opts.DiagnosticSerializationFile.empty())
    GenerateArg(Args, OPT_diagnostic_serialized_file,
                Opts.DiagnosticSerializationFile, SA);

  if (Opts.ShowColors)
    GenerateArg(Args, OPT_fcolor_diagnostics, SA);

  if (Opts.VerifyDiagnostics &&
      llvm::is_contained(Opts.VerifyPrefixes, "expected"))
    GenerateArg(Args, OPT_verify, SA);

  for (const auto &Prefix : Opts.VerifyPrefixes)
    if (Prefix != "expected")
      GenerateArg(Args, OPT_verify_EQ, Prefix, SA);

  DiagnosticLevelMask VIU = Opts.getVerifyIgnoreUnexpected();
  if (VIU == DiagnosticLevelMask::None) {
    // This is the default, don't generate anything.
  } else if (VIU == DiagnosticLevelMask::All) {
    GenerateArg(Args, OPT_verify_ignore_unexpected, SA);
  } else {
    if (static_cast<unsigned>(VIU & DiagnosticLevelMask::Note) != 0)
      GenerateArg(Args, OPT_verify_ignore_unexpected_EQ, "note", SA);
    if (static_cast<unsigned>(VIU & DiagnosticLevelMask::Remark) != 0)
      GenerateArg(Args, OPT_verify_ignore_unexpected_EQ, "remark", SA);
    if (static_cast<unsigned>(VIU & DiagnosticLevelMask::Warning) != 0)
      GenerateArg(Args, OPT_verify_ignore_unexpected_EQ, "warning", SA);
    if (static_cast<unsigned>(VIU & DiagnosticLevelMask::Error) != 0)
      GenerateArg(Args, OPT_verify_ignore_unexpected_EQ, "error", SA);
  }

  for (const auto &Warning : Opts.Warnings) {
    // This option is automatically generated from UndefPrefixes.
    if (Warning == "undef-prefix")
      continue;
    Args.push_back(SA(StringRef("-W") + Warning));
  }

  for (const auto &Remark : Opts.Remarks) {
    // These arguments are generated from OptimizationRemark fields of
    // CodeGenOptions.
    StringRef IgnoredRemarks[] = {"pass",          "no-pass",
                                  "pass-analysis", "no-pass-analysis",
                                  "pass-missed",   "no-pass-missed"};
    if (llvm::is_contained(IgnoredRemarks, Remark))
      continue;

    Args.push_back(SA(StringRef("-R") + Remark));
  }
}

bool clang::ParseDiagnosticArgs(DiagnosticOptions &Opts, ArgList &Args,
                                DiagnosticsEngine *Diags,
                                bool DefaultDiagColor) {
  Optional<DiagnosticsEngine> IgnoringDiags;
  if (!Diags) {
    IgnoringDiags.emplace(new DiagnosticIDs(), new DiagnosticOptions(),
                          new IgnoringDiagConsumer());
    Diags = &*IgnoringDiags;
  }

  // The key paths of diagnostic options defined in Options.td start with
  // "DiagnosticOpts->". Let's provide the expected variable name and type.
  DiagnosticOptions *DiagnosticOpts = &Opts;
  bool Success = true;

#define DIAG_OPTION_WITH_MARSHALLING(                                          \
    PREFIX_TYPE, NAME, ID, KIND, GROUP, ALIAS, ALIASARGS, FLAGS, PARAM,        \
    HELPTEXT, METAVAR, VALUES, SPELLING, SHOULD_PARSE, ALWAYS_EMIT, KEYPATH,   \
    DEFAULT_VALUE, IMPLIED_CHECK, IMPLIED_VALUE, NORMALIZER, DENORMALIZER,     \
    MERGER, EXTRACTOR, TABLE_INDEX)                                            \
  PARSE_OPTION_WITH_MARSHALLING(Args, *Diags, Success, ID, FLAGS, PARAM,       \
                                SHOULD_PARSE, KEYPATH, DEFAULT_VALUE,          \
                                IMPLIED_CHECK, IMPLIED_VALUE, NORMALIZER,      \
                                MERGER, TABLE_INDEX)
#include "clang/Driver/Options.inc"
#undef DIAG_OPTION_WITH_MARSHALLING

  llvm::sys::Process::UseANSIEscapeCodes(Opts.UseANSIEscapeCodes);

  if (Arg *A =
          Args.getLastArg(OPT_diagnostic_serialized_file, OPT__serialize_diags))
    Opts.DiagnosticSerializationFile = A->getValue();
  Opts.ShowColors = parseShowColorsArgs(Args, DefaultDiagColor);

  Opts.VerifyDiagnostics = Args.hasArg(OPT_verify) || Args.hasArg(OPT_verify_EQ);
  Opts.VerifyPrefixes = Args.getAllArgValues(OPT_verify_EQ);
  if (Args.hasArg(OPT_verify))
    Opts.VerifyPrefixes.push_back("expected");
  // Keep VerifyPrefixes in its original order for the sake of diagnostics, and
  // then sort it to prepare for fast lookup using std::binary_search.
  if (!checkVerifyPrefixes(Opts.VerifyPrefixes, *Diags)) {
    Opts.VerifyDiagnostics = false;
    Success = false;
  }
  else
    llvm::sort(Opts.VerifyPrefixes);
  DiagnosticLevelMask DiagMask = DiagnosticLevelMask::None;
  Success &= parseDiagnosticLevelMask("-verify-ignore-unexpected=",
    Args.getAllArgValues(OPT_verify_ignore_unexpected_EQ),
    *Diags, DiagMask);
  if (Args.hasArg(OPT_verify_ignore_unexpected))
    DiagMask = DiagnosticLevelMask::All;
  Opts.setVerifyIgnoreUnexpected(DiagMask);
  if (Opts.TabStop == 0 || Opts.TabStop > DiagnosticOptions::MaxTabStop) {
    Opts.TabStop = DiagnosticOptions::DefaultTabStop;
    Diags->Report(diag::warn_ignoring_ftabstop_value)
        << Opts.TabStop << DiagnosticOptions::DefaultTabStop;
  }

  addDiagnosticArgs(Args, OPT_W_Group, OPT_W_value_Group, Opts.Warnings);
  addDiagnosticArgs(Args, OPT_R_Group, OPT_R_value_Group, Opts.Remarks);

  return Success;
}

/// Parse the argument to the -ftest-module-file-extension
/// command-line argument.
///
/// \returns true on error, false on success.
static bool parseTestModuleFileExtensionArg(StringRef Arg,
                                            std::string &BlockName,
                                            unsigned &MajorVersion,
                                            unsigned &MinorVersion,
                                            bool &Hashed,
                                            std::string &UserInfo) {
  SmallVector<StringRef, 5> Args;
  Arg.split(Args, ':', 5);
  if (Args.size() < 5)
    return true;

  BlockName = std::string(Args[0]);
  if (Args[1].getAsInteger(10, MajorVersion)) return true;
  if (Args[2].getAsInteger(10, MinorVersion)) return true;
  if (Args[3].getAsInteger(2, Hashed)) return true;
  if (Args.size() > 4)
    UserInfo = std::string(Args[4]);
  return false;
}

/// Return a table that associates command line option specifiers with the
/// frontend action. Note: The pair {frontend::PluginAction, OPT_plugin} is
/// intentionally missing, as this case is handled separately from other
/// frontend options.
static const auto &getFrontendActionTable() {
  static const std::pair<frontend::ActionKind, unsigned> Table[] = {
      {frontend::ASTDeclList, OPT_ast_list},

      {frontend::ASTDump, OPT_ast_dump_all_EQ},
      {frontend::ASTDump, OPT_ast_dump_all},
      {frontend::ASTDump, OPT_ast_dump_EQ},
      {frontend::ASTDump, OPT_ast_dump},
      {frontend::ASTDump, OPT_ast_dump_lookups},
      {frontend::ASTDump, OPT_ast_dump_decl_types},

      {frontend::ASTPrint, OPT_ast_print},
      {frontend::ASTView, OPT_ast_view},
      {frontend::DumpCompilerOptions, OPT_compiler_options_dump},
      {frontend::DumpRawTokens, OPT_dump_raw_tokens},
      {frontend::DumpTokens, OPT_dump_tokens},
      {frontend::EmitAssembly, OPT_S},
      {frontend::EmitBC, OPT_emit_llvm_bc},
      {frontend::EmitHTML, OPT_emit_html},
      {frontend::EmitLLVM, OPT_emit_llvm},
      {frontend::EmitLLVMOnly, OPT_emit_llvm_only},
      {frontend::EmitCodeGenOnly, OPT_emit_codegen_only},
      {frontend::EmitCodeGenOnly, OPT_emit_codegen_only},
      {frontend::EmitObj, OPT_emit_obj},

      {frontend::FixIt, OPT_fixit_EQ},
      {frontend::FixIt, OPT_fixit},

      {frontend::GenerateModule, OPT_emit_module},
      {frontend::GenerateModuleInterface, OPT_emit_module_interface},
      {frontend::GenerateHeaderModule, OPT_emit_header_module},
      {frontend::GeneratePCH, OPT_emit_pch},
      {frontend::GenerateInterfaceStubs, OPT_emit_interface_stubs},
      {frontend::InitOnly, OPT_init_only},
      {frontend::ParseSyntaxOnly, OPT_fsyntax_only},
      {frontend::ModuleFileInfo, OPT_module_file_info},
      {frontend::VerifyPCH, OPT_verify_pch},
      {frontend::PrintPreamble, OPT_print_preamble},
      {frontend::PrintPreprocessedInput, OPT_E},
      {frontend::TemplightDump, OPT_templight_dump},
      {frontend::RewriteMacros, OPT_rewrite_macros},
      {frontend::RewriteObjC, OPT_rewrite_objc},
      {frontend::RewriteTest, OPT_rewrite_test},
      {frontend::RunAnalysis, OPT_analyze},
      {frontend::MigrateSource, OPT_migrate},
      {frontend::RunPreprocessorOnly, OPT_Eonly},
      {frontend::PrintDependencyDirectivesSourceMinimizerOutput,
          OPT_print_dependency_directives_minimized_source},
  };

  return Table;
}

/// Maps command line option to frontend action.
static Optional<frontend::ActionKind> getFrontendAction(OptSpecifier &Opt) {
  for (const auto &ActionOpt : getFrontendActionTable())
    if (ActionOpt.second == Opt.getID())
      return ActionOpt.first;

  return None;
}

/// Maps frontend action to command line option.
static Optional<OptSpecifier>
getProgramActionOpt(frontend::ActionKind ProgramAction) {
  for (const auto &ActionOpt : getFrontendActionTable())
    if (ActionOpt.first == ProgramAction)
      return OptSpecifier(ActionOpt.second);

  return None;
}

static void GenerateFrontendArgs(const FrontendOptions &Opts,
                                 SmallVectorImpl<const char *> &Args,
                                 CompilerInvocation::StringAllocator SA,
                                 bool IsHeader) {
  const FrontendOptions &FrontendOpts = Opts;
#define FRONTEND_OPTION_WITH_MARSHALLING(                                      \
    PREFIX_TYPE, NAME, ID, KIND, GROUP, ALIAS, ALIASARGS, FLAGS, PARAM,        \
    HELPTEXT, METAVAR, VALUES, SPELLING, SHOULD_PARSE, ALWAYS_EMIT, KEYPATH,   \
    DEFAULT_VALUE, IMPLIED_CHECK, IMPLIED_VALUE, NORMALIZER, DENORMALIZER,     \
    MERGER, EXTRACTOR, TABLE_INDEX)                                            \
  GENERATE_OPTION_WITH_MARSHALLING(                                            \
      Args, SA, KIND, FLAGS, SPELLING, ALWAYS_EMIT, KEYPATH, DEFAULT_VALUE,    \
      IMPLIED_CHECK, IMPLIED_VALUE, DENORMALIZER, EXTRACTOR, TABLE_INDEX)
#include "clang/Driver/Options.inc"
#undef FRONTEND_OPTION_WITH_MARSHALLING

  Optional<OptSpecifier> ProgramActionOpt =
      getProgramActionOpt(Opts.ProgramAction);

  // Generating a simple flag covers most frontend actions.
  std::function<void()> GenerateProgramAction = [&]() {
    GenerateArg(Args, *ProgramActionOpt, SA);
  };

  if (!ProgramActionOpt) {
    // PluginAction is the only program action handled separately.
    assert(Opts.ProgramAction == frontend::PluginAction &&
           "Frontend action without option.");
    GenerateProgramAction = [&]() {
      GenerateArg(Args, OPT_plugin, Opts.ActionName, SA);
    };
  }

  // FIXME: Simplify the complex 'AST dump' command line.
  if (Opts.ProgramAction == frontend::ASTDump) {
    GenerateProgramAction = [&]() {
      // ASTDumpLookups, ASTDumpDeclTypes and ASTDumpFilter are generated via
      // marshalling infrastructure.

      if (Opts.ASTDumpFormat != ADOF_Default) {
        StringRef Format;
        switch (Opts.ASTDumpFormat) {
        case ADOF_Default:
          llvm_unreachable("Default AST dump format.");
        case ADOF_JSON:
          Format = "json";
          break;
        }

        if (Opts.ASTDumpAll)
          GenerateArg(Args, OPT_ast_dump_all_EQ, Format, SA);
        if (Opts.ASTDumpDecls)
          GenerateArg(Args, OPT_ast_dump_EQ, Format, SA);
      } else {
        if (Opts.ASTDumpAll)
          GenerateArg(Args, OPT_ast_dump_all, SA);
        if (Opts.ASTDumpDecls)
          GenerateArg(Args, OPT_ast_dump, SA);
      }
    };
  }

  if (Opts.ProgramAction == frontend::FixIt && !Opts.FixItSuffix.empty()) {
    GenerateProgramAction = [&]() {
      GenerateArg(Args, OPT_fixit_EQ, Opts.FixItSuffix, SA);
    };
  }

  GenerateProgramAction();

  for (const auto &PluginArgs : Opts.PluginArgs)
    for (const auto &PluginArg : PluginArgs.second)
      GenerateArg(Args, OPT_plugin_arg, PluginArgs.first + PluginArg, SA);

  for (const auto &Ext : Opts.ModuleFileExtensions) {
    if (auto *TestExt = dyn_cast_or_null<TestModuleFileExtension>(Ext.get())) {
      std::string Buffer;
      llvm::raw_string_ostream OS(Buffer);
      OS << *TestExt;
      GenerateArg(Args, OPT_ftest_module_file_extension_EQ, OS.str(), SA);
    }
  }

  if (!Opts.CodeCompletionAt.FileName.empty())
    GenerateArg(Args, OPT_code_completion_at, Opts.CodeCompletionAt.ToString(),
                SA);

  for (const auto &Plugin : Opts.Plugins)
    GenerateArg(Args, OPT_load, Plugin, SA);

  // ASTDumpDecls and ASTDumpAll already handled with ProgramAction.

  for (const auto &ModuleFile : Opts.ModuleFiles)
    GenerateArg(Args, OPT_fmodule_file, ModuleFile, SA);

  if (Opts.AuxTargetCPU.hasValue())
    GenerateArg(Args, OPT_aux_target_cpu, *Opts.AuxTargetCPU, SA);

  if (Opts.AuxTargetFeatures.hasValue())
    for (const auto &Feature : *Opts.AuxTargetFeatures)
      GenerateArg(Args, OPT_aux_target_feature, Feature, SA);

  {
    StringRef Preprocessed = Opts.DashX.isPreprocessed() ? "-cpp-output" : "";
    StringRef ModuleMap =
        Opts.DashX.getFormat() == InputKind::ModuleMap ? "-module-map" : "";
    StringRef Header = IsHeader ? "-header" : "";

    StringRef Lang;
    switch (Opts.DashX.getLanguage()) {
    case Language::C:
      Lang = "c";
      break;
    case Language::OpenCL:
      Lang = "cl";
      break;
    case Language::CUDA:
      Lang = "cuda";
      break;
    case Language::HIP:
      Lang = "hip";
      break;
    case Language::CXX:
      Lang = "c++";
      break;
    case Language::ObjC:
      Lang = "objective-c";
      break;
    case Language::ObjCXX:
      Lang = "objective-c++";
      break;
    case Language::RenderScript:
      Lang = "renderscript";
      break;
    case Language::Asm:
      Lang = "assembler-with-cpp";
      break;
    case Language::Unknown:
      assert(Opts.DashX.getFormat() == InputKind::Precompiled &&
             "Generating -x argument for unknown language (not precompiled).");
      Lang = "ast";
      break;
    case Language::LLVM_IR:
      Lang = "ir";
      break;
    }

    GenerateArg(Args, OPT_x, Lang + Header + ModuleMap + Preprocessed, SA);
  }

  // OPT_INPUT has a unique class, generate it directly.
  for (const auto &Input : Opts.Inputs)
    Args.push_back(SA(Input.getFile()));
}

static bool ParseFrontendArgs(FrontendOptions &Opts, ArgList &Args,
                              DiagnosticsEngine &Diags, bool &IsHeaderFile) {
  FrontendOptions &FrontendOpts = Opts;
  bool Success = true;
  unsigned NumErrorsBefore = Diags.getNumErrors();
#define FRONTEND_OPTION_WITH_MARSHALLING(                                      \
    PREFIX_TYPE, NAME, ID, KIND, GROUP, ALIAS, ALIASARGS, FLAGS, PARAM,        \
    HELPTEXT, METAVAR, VALUES, SPELLING, SHOULD_PARSE, ALWAYS_EMIT, KEYPATH,   \
    DEFAULT_VALUE, IMPLIED_CHECK, IMPLIED_VALUE, NORMALIZER, DENORMALIZER,     \
    MERGER, EXTRACTOR, TABLE_INDEX)                                            \
  PARSE_OPTION_WITH_MARSHALLING(Args, Diags, Success, ID, FLAGS, PARAM,        \
                                SHOULD_PARSE, KEYPATH, DEFAULT_VALUE,          \
                                IMPLIED_CHECK, IMPLIED_VALUE, NORMALIZER,      \
                                MERGER, TABLE_INDEX)
#include "clang/Driver/Options.inc"
#undef FRONTEND_OPTION_WITH_MARSHALLING

  Opts.ProgramAction = frontend::ParseSyntaxOnly;
  if (const Arg *A = Args.getLastArg(OPT_Action_Group)) {
    OptSpecifier Opt = OptSpecifier(A->getOption().getID());
    Optional<frontend::ActionKind> ProgramAction = getFrontendAction(Opt);
    assert(ProgramAction && "Option specifier not in Action_Group.");

    if (ProgramAction == frontend::ASTDump &&
        (Opt == OPT_ast_dump_all_EQ || Opt == OPT_ast_dump_EQ)) {
      unsigned Val = llvm::StringSwitch<unsigned>(A->getValue())
                         .CaseLower("default", ADOF_Default)
                         .CaseLower("json", ADOF_JSON)
                         .Default(std::numeric_limits<unsigned>::max());

      if (Val != std::numeric_limits<unsigned>::max())
        Opts.ASTDumpFormat = static_cast<ASTDumpOutputFormat>(Val);
      else {
        Diags.Report(diag::err_drv_invalid_value)
            << A->getAsString(Args) << A->getValue();
        Opts.ASTDumpFormat = ADOF_Default;
      }
    }

    if (ProgramAction == frontend::FixIt && Opt == OPT_fixit_EQ)
      Opts.FixItSuffix = A->getValue();

    if (ProgramAction == frontend::GenerateInterfaceStubs) {
      StringRef ArgStr =
          Args.hasArg(OPT_interface_stub_version_EQ)
              ? Args.getLastArgValue(OPT_interface_stub_version_EQ)
              : "experimental-ifs-v2";
      if (ArgStr == "experimental-yaml-elf-v1" ||
          ArgStr == "experimental-ifs-v1" ||
          ArgStr == "experimental-tapi-elf-v1") {
        std::string ErrorMessage =
            "Invalid interface stub format: " + ArgStr.str() +
            " is deprecated.";
        Diags.Report(diag::err_drv_invalid_value)
            << "Must specify a valid interface stub format type, ie: "
               "-interface-stub-version=experimental-ifs-v2"
            << ErrorMessage;
        ProgramAction = frontend::ParseSyntaxOnly;
      } else if (!ArgStr.startswith("experimental-ifs-")) {
        std::string ErrorMessage =
            "Invalid interface stub format: " + ArgStr.str() + ".";
        Diags.Report(diag::err_drv_invalid_value)
            << "Must specify a valid interface stub format type, ie: "
               "-interface-stub-version=experimental-ifs-v2"
            << ErrorMessage;
        ProgramAction = frontend::ParseSyntaxOnly;
      }
    }

    Opts.ProgramAction = *ProgramAction;
  }

  if (const Arg* A = Args.getLastArg(OPT_plugin)) {
    Opts.Plugins.emplace_back(A->getValue(0));
    Opts.ProgramAction = frontend::PluginAction;
    Opts.ActionName = A->getValue();
  }
  for (const auto *AA : Args.filtered(OPT_plugin_arg))
    Opts.PluginArgs[AA->getValue(0)].emplace_back(AA->getValue(1));

  for (const std::string &Arg :
         Args.getAllArgValues(OPT_ftest_module_file_extension_EQ)) {
    std::string BlockName;
    unsigned MajorVersion;
    unsigned MinorVersion;
    bool Hashed;
    std::string UserInfo;
    if (parseTestModuleFileExtensionArg(Arg, BlockName, MajorVersion,
                                        MinorVersion, Hashed, UserInfo)) {
      Diags.Report(diag::err_test_module_file_extension_format) << Arg;

      continue;
    }

    // Add the testing module file extension.
    Opts.ModuleFileExtensions.push_back(
        std::make_shared<TestModuleFileExtension>(
            BlockName, MajorVersion, MinorVersion, Hashed, UserInfo));
  }

  if (const Arg *A = Args.getLastArg(OPT_code_completion_at)) {
    Opts.CodeCompletionAt =
      ParsedSourceLocation::FromString(A->getValue());
    if (Opts.CodeCompletionAt.FileName.empty())
      Diags.Report(diag::err_drv_invalid_value)
        << A->getAsString(Args) << A->getValue();
  }

  Opts.Plugins = Args.getAllArgValues(OPT_load);
  Opts.ASTDumpDecls = Args.hasArg(OPT_ast_dump, OPT_ast_dump_EQ);
  Opts.ASTDumpAll = Args.hasArg(OPT_ast_dump_all, OPT_ast_dump_all_EQ);
  // Only the -fmodule-file=<file> form.
  for (const auto *A : Args.filtered(OPT_fmodule_file)) {
    StringRef Val = A->getValue();
    if (Val.find('=') == StringRef::npos)
      Opts.ModuleFiles.push_back(std::string(Val));
  }

  if (Opts.ProgramAction != frontend::GenerateModule && Opts.IsSystemModule)
    Diags.Report(diag::err_drv_argument_only_allowed_with) << "-fsystem-module"
                                                           << "-emit-module";

  if (Args.hasArg(OPT_aux_target_cpu))
    Opts.AuxTargetCPU = std::string(Args.getLastArgValue(OPT_aux_target_cpu));
  if (Args.hasArg(OPT_aux_target_feature))
    Opts.AuxTargetFeatures = Args.getAllArgValues(OPT_aux_target_feature);

  if (Opts.ARCMTAction != FrontendOptions::ARCMT_None &&
      Opts.ObjCMTAction != FrontendOptions::ObjCMT_None) {
    Diags.Report(diag::err_drv_argument_not_allowed_with)
      << "ARC migration" << "ObjC migration";
  }

  InputKind DashX(Language::Unknown);
  if (const Arg *A = Args.getLastArg(OPT_x)) {
    StringRef XValue = A->getValue();

    // Parse suffixes: '<lang>(-header|[-module-map][-cpp-output])'.
    // FIXME: Supporting '<lang>-header-cpp-output' would be useful.
    bool Preprocessed = XValue.consume_back("-cpp-output");
    bool ModuleMap = XValue.consume_back("-module-map");
    IsHeaderFile = !Preprocessed && !ModuleMap &&
                   XValue != "precompiled-header" &&
                   XValue.consume_back("-header");

    // Principal languages.
    DashX = llvm::StringSwitch<InputKind>(XValue)
                .Case("c", Language::C)
                .Case("cl", Language::OpenCL)
                .Case("cuda", Language::CUDA)
                .Case("hip", Language::HIP)
                .Case("c++", Language::CXX)
                .Case("objective-c", Language::ObjC)
                .Case("objective-c++", Language::ObjCXX)
                .Case("renderscript", Language::RenderScript)
                .Default(Language::Unknown);

    // "objc[++]-cpp-output" is an acceptable synonym for
    // "objective-c[++]-cpp-output".
    if (DashX.isUnknown() && Preprocessed && !IsHeaderFile && !ModuleMap)
      DashX = llvm::StringSwitch<InputKind>(XValue)
                  .Case("objc", Language::ObjC)
                  .Case("objc++", Language::ObjCXX)
                  .Default(Language::Unknown);

    // Some special cases cannot be combined with suffixes.
    if (DashX.isUnknown() && !Preprocessed && !ModuleMap && !IsHeaderFile)
      DashX = llvm::StringSwitch<InputKind>(XValue)
                  .Case("cpp-output", InputKind(Language::C).getPreprocessed())
                  .Case("assembler-with-cpp", Language::Asm)
                  .Cases("ast", "pcm", "precompiled-header",
                         InputKind(Language::Unknown, InputKind::Precompiled))
                  .Case("ir", Language::LLVM_IR)
                  .Default(Language::Unknown);

    if (DashX.isUnknown())
      Diags.Report(diag::err_drv_invalid_value)
        << A->getAsString(Args) << A->getValue();

    if (Preprocessed)
      DashX = DashX.getPreprocessed();
    if (ModuleMap)
      DashX = DashX.withFormat(InputKind::ModuleMap);
  }

  // '-' is the default input if none is given.
  std::vector<std::string> Inputs = Args.getAllArgValues(OPT_INPUT);
  Opts.Inputs.clear();
  if (Inputs.empty())
    Inputs.push_back("-");
  for (unsigned i = 0, e = Inputs.size(); i != e; ++i) {
    InputKind IK = DashX;
    if (IK.isUnknown()) {
      IK = FrontendOptions::getInputKindForExtension(
        StringRef(Inputs[i]).rsplit('.').second);
      // FIXME: Warn on this?
      if (IK.isUnknown())
        IK = Language::C;
      // FIXME: Remove this hack.
      if (i == 0)
        DashX = IK;
    }

    bool IsSystem = false;

    // The -emit-module action implicitly takes a module map.
    if (Opts.ProgramAction == frontend::GenerateModule &&
        IK.getFormat() == InputKind::Source) {
      IK = IK.withFormat(InputKind::ModuleMap);
      IsSystem = Opts.IsSystemModule;
    }

    Opts.Inputs.emplace_back(std::move(Inputs[i]), IK, IsSystem);
  }

  Opts.DashX = DashX;

  return Diags.getNumErrors() == NumErrorsBefore;
}

std::string CompilerInvocation::GetResourcesPath(const char *Argv0,
                                                 void *MainAddr) {
  std::string ClangExecutable =
      llvm::sys::fs::getMainExecutable(Argv0, MainAddr);
  return Driver::GetResourcesPath(ClangExecutable, CLANG_RESOURCE_DIR);
}

static void GenerateHeaderSearchArgs(HeaderSearchOptions &Opts,
                                     SmallVectorImpl<const char *> &Args,
                                     CompilerInvocation::StringAllocator SA) {
  const HeaderSearchOptions *HeaderSearchOpts = &Opts;
#define HEADER_SEARCH_OPTION_WITH_MARSHALLING(                                 \
    PREFIX_TYPE, NAME, ID, KIND, GROUP, ALIAS, ALIASARGS, FLAGS, PARAM,        \
    HELPTEXT, METAVAR, VALUES, SPELLING, SHOULD_PARSE, ALWAYS_EMIT, KEYPATH,   \
    DEFAULT_VALUE, IMPLIED_CHECK, IMPLIED_VALUE, NORMALIZER, DENORMALIZER,     \
    MERGER, EXTRACTOR, TABLE_INDEX)                                            \
  GENERATE_OPTION_WITH_MARSHALLING(                                            \
      Args, SA, KIND, FLAGS, SPELLING, ALWAYS_EMIT, KEYPATH, DEFAULT_VALUE,    \
      IMPLIED_CHECK, IMPLIED_VALUE, DENORMALIZER, EXTRACTOR, TABLE_INDEX)
#include "clang/Driver/Options.inc"
#undef HEADER_SEARCH_OPTION_WITH_MARSHALLING

  if (Opts.UseLibcxx)
    GenerateArg(Args, OPT_stdlib_EQ, "libc++", SA);

  if (!Opts.ModuleCachePath.empty())
    GenerateArg(Args, OPT_fmodules_cache_path, Opts.ModuleCachePath, SA);

  for (const auto &File : Opts.PrebuiltModuleFiles)
    GenerateArg(Args, OPT_fmodule_file, File.first + "=" + File.second, SA);

  for (const auto &Path : Opts.PrebuiltModulePaths)
    GenerateArg(Args, OPT_fprebuilt_module_path, Path, SA);

  for (const auto &Macro : Opts.ModulesIgnoreMacros)
    GenerateArg(Args, OPT_fmodules_ignore_macro, Macro.val(), SA);

  auto Matches = [](const HeaderSearchOptions::Entry &Entry,
                    llvm::ArrayRef<frontend::IncludeDirGroup> Groups,
                    llvm::Optional<bool> IsFramework,
                    llvm::Optional<bool> IgnoreSysRoot) {
    return llvm::find(Groups, Entry.Group) != Groups.end() &&
           (!IsFramework || (Entry.IsFramework == *IsFramework)) &&
           (!IgnoreSysRoot || (Entry.IgnoreSysRoot == *IgnoreSysRoot));
  };

  auto It = Opts.UserEntries.begin();
  auto End = Opts.UserEntries.end();

  // Add -I..., -F..., and -index-header-map options in order.
  for (; It < End &&
         Matches(*It, {frontend::IndexHeaderMap, frontend::Angled}, None, true);
       ++It) {
    OptSpecifier Opt = [It, Matches]() {
      if (Matches(*It, frontend::IndexHeaderMap, true, true))
        return OPT_F;
      if (Matches(*It, frontend::IndexHeaderMap, false, true))
        return OPT_I;
      if (Matches(*It, frontend::Angled, true, true))
        return OPT_F;
      if (Matches(*It, frontend::Angled, false, true))
        return OPT_I;
      llvm_unreachable("Unexpected HeaderSearchOptions::Entry.");
    }();

    if (It->Group == frontend::IndexHeaderMap)
      GenerateArg(Args, OPT_index_header_map, SA);
    GenerateArg(Args, Opt, It->Path, SA);
  };

  // Note: some paths that came from "[-iprefix=xx] -iwithprefixbefore=yy" may
  // have already been generated as "-I[xx]yy". If that's the case, their
  // position on command line was such that this has no semantic impact on
  // include paths.
  for (; It < End &&
         Matches(*It, {frontend::After, frontend::Angled}, false, true);
       ++It) {
    OptSpecifier Opt =
        It->Group == frontend::After ? OPT_iwithprefix : OPT_iwithprefixbefore;
    GenerateArg(Args, Opt, It->Path, SA);
  }

  // Note: Some paths that came from "-idirafter=xxyy" may have already been
  // generated as "-iwithprefix=xxyy". If that's the case, their position on
  // command line was such that this has no semantic impact on include paths.
  for (; It < End && Matches(*It, {frontend::After}, false, true); ++It)
    GenerateArg(Args, OPT_idirafter, It->Path, SA);
  for (; It < End && Matches(*It, {frontend::Quoted}, false, true); ++It)
    GenerateArg(Args, OPT_iquote, It->Path, SA);
  for (; It < End && Matches(*It, {frontend::System}, false, None); ++It)
    GenerateArg(Args, It->IgnoreSysRoot ? OPT_isystem : OPT_iwithsysroot,
                It->Path, SA);
  for (; It < End && Matches(*It, {frontend::System}, true, true); ++It)
    GenerateArg(Args, OPT_iframework, It->Path, SA);
  for (; It < End && Matches(*It, {frontend::System}, true, false); ++It)
    GenerateArg(Args, OPT_iframeworkwithsysroot, It->Path, SA);

  // Add the paths for the various language specific isystem flags.
  for (; It < End && Matches(*It, {frontend::CSystem}, false, true); ++It)
    GenerateArg(Args, OPT_c_isystem, It->Path, SA);
  for (; It < End && Matches(*It, {frontend::CXXSystem}, false, true); ++It)
    GenerateArg(Args, OPT_cxx_isystem, It->Path, SA);
  for (; It < End && Matches(*It, {frontend::ObjCSystem}, false, true); ++It)
    GenerateArg(Args, OPT_objc_isystem, It->Path, SA);
  for (; It < End && Matches(*It, {frontend::ObjCXXSystem}, false, true); ++It)
    GenerateArg(Args, OPT_objcxx_isystem, It->Path, SA);

  // Add the internal paths from a driver that detects standard include paths.
  // Note: Some paths that came from "-internal-isystem" arguments may have
  // already been generated as "-isystem". If that's the case, their position on
  // command line was such that this has no semantic impact on include paths.
  for (; It < End &&
         Matches(*It, {frontend::System, frontend::ExternCSystem}, false, true);
       ++It) {
    OptSpecifier Opt = It->Group == frontend::System
                           ? OPT_internal_isystem
                           : OPT_internal_externc_isystem;
    GenerateArg(Args, Opt, It->Path, SA);
  }

  assert(It == End && "Unhandled HeaderSearchOption::Entry.");

  // Add the path prefixes which are implicitly treated as being system headers.
  for (const auto &P : Opts.SystemHeaderPrefixes) {
    OptSpecifier Opt = P.IsSystemHeader ? OPT_system_header_prefix
                                        : OPT_no_system_header_prefix;
    GenerateArg(Args, Opt, P.Prefix, SA);
  }

  for (const std::string &F : Opts.VFSOverlayFiles)
    GenerateArg(Args, OPT_ivfsoverlay, F, SA);
}

static bool ParseHeaderSearchArgs(HeaderSearchOptions &Opts, ArgList &Args,
                                  DiagnosticsEngine &Diags,
                                  const std::string &WorkingDir) {
  HeaderSearchOptions *HeaderSearchOpts = &Opts;
  bool Success = true;

#define HEADER_SEARCH_OPTION_WITH_MARSHALLING(                                 \
    PREFIX_TYPE, NAME, ID, KIND, GROUP, ALIAS, ALIASARGS, FLAGS, PARAM,        \
    HELPTEXT, METAVAR, VALUES, SPELLING, SHOULD_PARSE, ALWAYS_EMIT, KEYPATH,   \
    DEFAULT_VALUE, IMPLIED_CHECK, IMPLIED_VALUE, NORMALIZER, DENORMALIZER,     \
    MERGER, EXTRACTOR, TABLE_INDEX)                                            \
  PARSE_OPTION_WITH_MARSHALLING(Args, Diags, Success, ID, FLAGS, PARAM,        \
                                SHOULD_PARSE, KEYPATH, DEFAULT_VALUE,          \
                                IMPLIED_CHECK, IMPLIED_VALUE, NORMALIZER,      \
                                MERGER, TABLE_INDEX)
#include "clang/Driver/Options.inc"
#undef HEADER_SEARCH_OPTION_WITH_MARSHALLING

  if (const Arg *A = Args.getLastArg(OPT_stdlib_EQ))
    Opts.UseLibcxx = (strcmp(A->getValue(), "libc++") == 0);

  // Canonicalize -fmodules-cache-path before storing it.
  SmallString<128> P(Args.getLastArgValue(OPT_fmodules_cache_path));
  if (!(P.empty() || llvm::sys::path::is_absolute(P))) {
    if (WorkingDir.empty())
      llvm::sys::fs::make_absolute(P);
    else
      llvm::sys::fs::make_absolute(WorkingDir, P);
  }
  llvm::sys::path::remove_dots(P);
  Opts.ModuleCachePath = std::string(P.str());

  // Only the -fmodule-file=<name>=<file> form.
  for (const auto *A : Args.filtered(OPT_fmodule_file)) {
    StringRef Val = A->getValue();
    if (Val.find('=') != StringRef::npos){
      auto Split = Val.split('=');
      Opts.PrebuiltModuleFiles.insert(
          {std::string(Split.first), std::string(Split.second)});
    }
  }
  for (const auto *A : Args.filtered(OPT_fprebuilt_module_path))
    Opts.AddPrebuiltModulePath(A->getValue());

  for (const auto *A : Args.filtered(OPT_fmodules_ignore_macro)) {
    StringRef MacroDef = A->getValue();
    Opts.ModulesIgnoreMacros.insert(
        llvm::CachedHashString(MacroDef.split('=').first));
  }

  // Add -I..., -F..., and -index-header-map options in order.
  bool IsIndexHeaderMap = false;
  bool IsSysrootSpecified =
      Args.hasArg(OPT__sysroot_EQ) || Args.hasArg(OPT_isysroot);
  for (const auto *A : Args.filtered(OPT_I, OPT_F, OPT_index_header_map)) {
    if (A->getOption().matches(OPT_index_header_map)) {
      // -index-header-map applies to the next -I or -F.
      IsIndexHeaderMap = true;
      continue;
    }

    frontend::IncludeDirGroup Group =
        IsIndexHeaderMap ? frontend::IndexHeaderMap : frontend::Angled;

    bool IsFramework = A->getOption().matches(OPT_F);
    std::string Path = A->getValue();

    if (IsSysrootSpecified && !IsFramework && A->getValue()[0] == '=') {
      SmallString<32> Buffer;
      llvm::sys::path::append(Buffer, Opts.Sysroot,
                              llvm::StringRef(A->getValue()).substr(1));
      Path = std::string(Buffer.str());
    }

    Opts.AddPath(Path, Group, IsFramework,
                 /*IgnoreSysroot*/ true);
    IsIndexHeaderMap = false;
  }

  // Add -iprefix/-iwithprefix/-iwithprefixbefore options.
  StringRef Prefix = ""; // FIXME: This isn't the correct default prefix.
  for (const auto *A :
       Args.filtered(OPT_iprefix, OPT_iwithprefix, OPT_iwithprefixbefore)) {
    if (A->getOption().matches(OPT_iprefix))
      Prefix = A->getValue();
    else if (A->getOption().matches(OPT_iwithprefix))
      Opts.AddPath(Prefix.str() + A->getValue(), frontend::After, false, true);
    else
      Opts.AddPath(Prefix.str() + A->getValue(), frontend::Angled, false, true);
  }

  for (const auto *A : Args.filtered(OPT_idirafter))
    Opts.AddPath(A->getValue(), frontend::After, false, true);
  for (const auto *A : Args.filtered(OPT_iquote))
    Opts.AddPath(A->getValue(), frontend::Quoted, false, true);
  for (const auto *A : Args.filtered(OPT_isystem, OPT_iwithsysroot))
    Opts.AddPath(A->getValue(), frontend::System, false,
                 !A->getOption().matches(OPT_iwithsysroot));
  for (const auto *A : Args.filtered(OPT_iframework))
    Opts.AddPath(A->getValue(), frontend::System, true, true);
  for (const auto *A : Args.filtered(OPT_iframeworkwithsysroot))
    Opts.AddPath(A->getValue(), frontend::System, /*IsFramework=*/true,
                 /*IgnoreSysRoot=*/false);

  // Add the paths for the various language specific isystem flags.
  for (const auto *A : Args.filtered(OPT_c_isystem))
    Opts.AddPath(A->getValue(), frontend::CSystem, false, true);
  for (const auto *A : Args.filtered(OPT_cxx_isystem))
    Opts.AddPath(A->getValue(), frontend::CXXSystem, false, true);
  for (const auto *A : Args.filtered(OPT_objc_isystem))
    Opts.AddPath(A->getValue(), frontend::ObjCSystem, false,true);
  for (const auto *A : Args.filtered(OPT_objcxx_isystem))
    Opts.AddPath(A->getValue(), frontend::ObjCXXSystem, false, true);

  // Add the internal paths from a driver that detects standard include paths.
  for (const auto *A :
       Args.filtered(OPT_internal_isystem, OPT_internal_externc_isystem)) {
    frontend::IncludeDirGroup Group = frontend::System;
    if (A->getOption().matches(OPT_internal_externc_isystem))
      Group = frontend::ExternCSystem;
    Opts.AddPath(A->getValue(), Group, false, true);
  }

  // Add the path prefixes which are implicitly treated as being system headers.
  for (const auto *A :
       Args.filtered(OPT_system_header_prefix, OPT_no_system_header_prefix))
    Opts.AddSystemHeaderPrefix(
        A->getValue(), A->getOption().matches(OPT_system_header_prefix));

  for (const auto *A : Args.filtered(OPT_ivfsoverlay))
    Opts.AddVFSOverlayFile(A->getValue());

  return Success;
}

void CompilerInvocation::setLangDefaults(LangOptions &Opts, InputKind IK,
                                         const llvm::Triple &T,
                                         std::vector<std::string> &Includes,
                                         LangStandard::Kind LangStd) {
  // Set some properties which depend solely on the input kind; it would be nice
  // to move these to the language standard, and have the driver resolve the
  // input kind + language standard.
  //
  // FIXME: Perhaps a better model would be for a single source file to have
  // multiple language standards (C / C++ std, ObjC std, OpenCL std, OpenMP std)
  // simultaneously active?
  if (IK.getLanguage() == Language::Asm) {
    Opts.AsmPreprocessor = 1;
  } else if (IK.isObjectiveC()) {
    Opts.ObjC = 1;
  }

  if (LangStd == LangStandard::lang_unspecified) {
    // Based on the base language, pick one.
    switch (IK.getLanguage()) {
    case Language::Unknown:
    case Language::LLVM_IR:
      llvm_unreachable("Invalid input kind!");
    case Language::OpenCL:
      LangStd = LangStandard::lang_opencl10;
      break;
    case Language::CUDA:
      LangStd = LangStandard::lang_cuda;
      break;
    case Language::Asm:
    case Language::C:
#if defined(CLANG_DEFAULT_STD_C)
      LangStd = CLANG_DEFAULT_STD_C;
#else
      // The PS4 uses C99 as the default C standard.
      if (T.isPS4())
        LangStd = LangStandard::lang_gnu99;
      else
        LangStd = LangStandard::lang_gnu17;
#endif
      break;
    case Language::ObjC:
#if defined(CLANG_DEFAULT_STD_C)
      LangStd = CLANG_DEFAULT_STD_C;
#else
      LangStd = LangStandard::lang_gnu11;
#endif
      break;
    case Language::CXX:
    case Language::ObjCXX:
#if defined(CLANG_DEFAULT_STD_CXX)
      LangStd = CLANG_DEFAULT_STD_CXX;
#else
      LangStd = LangStandard::lang_gnucxx14;
#endif
      break;
    case Language::RenderScript:
      LangStd = LangStandard::lang_c99;
      break;
    case Language::HIP:
      LangStd = LangStandard::lang_hip;
      break;
    }
  }

  const LangStandard &Std = LangStandard::getLangStandardForKind(LangStd);
  Opts.LangStd = LangStd;
  Opts.LineComment = Std.hasLineComments();
  Opts.C99 = Std.isC99();
  Opts.C11 = Std.isC11();
  Opts.C17 = Std.isC17();
  Opts.C2x = Std.isC2x();
  Opts.CPlusPlus = Std.isCPlusPlus();
  Opts.CPlusPlus11 = Std.isCPlusPlus11();
  Opts.CPlusPlus14 = Std.isCPlusPlus14();
  Opts.CPlusPlus17 = Std.isCPlusPlus17();
  Opts.CPlusPlus20 = Std.isCPlusPlus20();
  Opts.CPlusPlus2b = Std.isCPlusPlus2b();
  Opts.GNUMode = Std.isGNUMode();
  Opts.GNUCVersion = 0;
  Opts.HexFloats = Std.hasHexFloats();
  Opts.ImplicitInt = Std.hasImplicitInt();

  Opts.CPlusPlusModules = Opts.CPlusPlus20;

  // Set OpenCL Version.
  Opts.OpenCL = Std.isOpenCL();
  if (LangStd == LangStandard::lang_opencl10)
    Opts.OpenCLVersion = 100;
  else if (LangStd == LangStandard::lang_opencl11)
    Opts.OpenCLVersion = 110;
  else if (LangStd == LangStandard::lang_opencl12)
    Opts.OpenCLVersion = 120;
  else if (LangStd == LangStandard::lang_opencl20)
    Opts.OpenCLVersion = 200;
  else if (LangStd == LangStandard::lang_opencl30)
    Opts.OpenCLVersion = 300;
  else if (LangStd == LangStandard::lang_openclcpp)
    Opts.OpenCLCPlusPlusVersion = 100;

  // OpenCL has some additional defaults.
  if (Opts.OpenCL) {
    Opts.AltiVec = 0;
    Opts.ZVector = 0;
    Opts.setDefaultFPContractMode(LangOptions::FPM_On);
    Opts.OpenCLCPlusPlus = Opts.CPlusPlus;
    Opts.OpenCLPipe = Opts.OpenCLCPlusPlus || Opts.OpenCLVersion == 200;
    Opts.OpenCLGenericAddressSpace =
        Opts.OpenCLCPlusPlus || Opts.OpenCLVersion == 200;

    // Include default header file for OpenCL.
    if (Opts.IncludeDefaultHeader) {
      if (Opts.DeclareOpenCLBuiltins) {
        // Only include base header file for builtin types and constants.
        Includes.push_back("opencl-c-base.h");
      } else {
        Includes.push_back("opencl-c.h");
      }
    }
  }

  Opts.HIP = IK.getLanguage() == Language::HIP;
  Opts.CUDA = IK.getLanguage() == Language::CUDA || Opts.HIP;
  if (Opts.HIP) {
    // HIP toolchain does not support 'Fast' FPOpFusion in backends since it
    // fuses multiplication/addition instructions without contract flag from
    // device library functions in LLVM bitcode, which causes accuracy loss in
    // certain math functions, e.g. tan(-1e20) becomes -0.933 instead of 0.8446.
    // For device library functions in bitcode to work, 'Strict' or 'Standard'
    // FPOpFusion options in backends is needed. Therefore 'fast-honor-pragmas'
    // FP contract option is used to allow fuse across statements in frontend
    // whereas respecting contract flag in backend.
    Opts.setDefaultFPContractMode(LangOptions::FPM_FastHonorPragmas);
  } else if (Opts.CUDA) {
    // Allow fuse across statements disregarding pragmas.
    Opts.setDefaultFPContractMode(LangOptions::FPM_Fast);
  }

  Opts.RenderScript = IK.getLanguage() == Language::RenderScript;

  // OpenCL and C++ both have bool, true, false keywords.
  Opts.Bool = Opts.OpenCL || Opts.CPlusPlus;

  // OpenCL has half keyword
  Opts.Half = Opts.OpenCL;
}

/// Check if input file kind and language standard are compatible.
static bool IsInputCompatibleWithStandard(InputKind IK,
                                          const LangStandard &S) {
  switch (IK.getLanguage()) {
  case Language::Unknown:
  case Language::LLVM_IR:
    llvm_unreachable("should not parse language flags for this input");

  case Language::C:
  case Language::ObjC:
  case Language::RenderScript:
    return S.getLanguage() == Language::C;

  case Language::OpenCL:
    return S.getLanguage() == Language::OpenCL;

  case Language::CXX:
  case Language::ObjCXX:
    return S.getLanguage() == Language::CXX;

  case Language::CUDA:
    // FIXME: What -std= values should be permitted for CUDA compilations?
    return S.getLanguage() == Language::CUDA ||
           S.getLanguage() == Language::CXX;

  case Language::HIP:
    return S.getLanguage() == Language::CXX || S.getLanguage() == Language::HIP;

  case Language::Asm:
    // Accept (and ignore) all -std= values.
    // FIXME: The -std= value is not ignored; it affects the tokenization
    // and preprocessing rules if we're preprocessing this asm input.
    return true;
  }

  llvm_unreachable("unexpected input language");
}

/// Get language name for given input kind.
static const StringRef GetInputKindName(InputKind IK) {
  switch (IK.getLanguage()) {
  case Language::C:
    return "C";
  case Language::ObjC:
    return "Objective-C";
  case Language::CXX:
    return "C++";
  case Language::ObjCXX:
    return "Objective-C++";
  case Language::OpenCL:
    return "OpenCL";
  case Language::CUDA:
    return "CUDA";
  case Language::RenderScript:
    return "RenderScript";
  case Language::HIP:
    return "HIP";

  case Language::Asm:
    return "Asm";
  case Language::LLVM_IR:
    return "LLVM IR";

  case Language::Unknown:
    break;
  }
  llvm_unreachable("unknown input language");
}

void CompilerInvocation::GenerateLangArgs(const LangOptions &Opts,
                                          SmallVectorImpl<const char *> &Args,
                                          StringAllocator SA,
                                          const llvm::Triple &T) {
  OptSpecifier StdOpt;
  switch (Opts.LangStd) {
  case LangStandard::lang_opencl10:
  case LangStandard::lang_opencl11:
  case LangStandard::lang_opencl12:
  case LangStandard::lang_opencl20:
  case LangStandard::lang_opencl30:
  case LangStandard::lang_openclcpp:
    StdOpt = OPT_cl_std_EQ;
    break;
  default:
    StdOpt = OPT_std_EQ;
    break;
  }

  auto LangStandard = LangStandard::getLangStandardForKind(Opts.LangStd);
  GenerateArg(Args, StdOpt, LangStandard.getName(), SA);

  if (Opts.IncludeDefaultHeader)
    GenerateArg(Args, OPT_finclude_default_header, SA);
  if (Opts.DeclareOpenCLBuiltins)
    GenerateArg(Args, OPT_fdeclare_opencl_builtins, SA);

  const LangOptions *LangOpts = &Opts;

#define LANG_OPTION_WITH_MARSHALLING(                                          \
    PREFIX_TYPE, NAME, ID, KIND, GROUP, ALIAS, ALIASARGS, FLAGS, PARAM,        \
    HELPTEXT, METAVAR, VALUES, SPELLING, SHOULD_PARSE, ALWAYS_EMIT, KEYPATH,   \
    DEFAULT_VALUE, IMPLIED_CHECK, IMPLIED_VALUE, NORMALIZER, DENORMALIZER,     \
    MERGER, EXTRACTOR, TABLE_INDEX)                                            \
  GENERATE_OPTION_WITH_MARSHALLING(                                            \
      Args, SA, KIND, FLAGS, SPELLING, ALWAYS_EMIT, KEYPATH, DEFAULT_VALUE,    \
      IMPLIED_CHECK, IMPLIED_VALUE, DENORMALIZER, EXTRACTOR, TABLE_INDEX)
#include "clang/Driver/Options.inc"
#undef LANG_OPTION_WITH_MARSHALLING

  // The '-fcf-protection=' option is generated by CodeGenOpts generator.

  if (Opts.ObjC) {
    std::string Buffer;
    llvm::raw_string_ostream Stream(Buffer);
    Stream << Opts.ObjCRuntime;
    GenerateArg(Args, OPT_fobjc_runtime_EQ, Stream.str(), SA);

    if (Opts.GC == LangOptions::GCOnly)
      GenerateArg(Args, OPT_fobjc_gc_only, SA);
    else if (Opts.GC == LangOptions::HybridGC)
      GenerateArg(Args, OPT_fobjc_gc, SA);
    else if (Opts.ObjCAutoRefCount == 1)
      GenerateArg(Args, OPT_fobjc_arc, SA);

    if (Opts.ObjCWeakRuntime)
      GenerateArg(Args, OPT_fobjc_runtime_has_weak, SA);

    if (Opts.ObjCWeak)
      GenerateArg(Args, OPT_fobjc_weak, SA);

    if (Opts.ObjCSubscriptingLegacyRuntime)
      GenerateArg(Args, OPT_fobjc_subscripting_legacy_runtime, SA);
  }

  if (Opts.GNUCVersion != 0) {
    unsigned Major = Opts.GNUCVersion / 100 / 100;
    unsigned Minor = (Opts.GNUCVersion / 100) % 100;
    unsigned Patch = Opts.GNUCVersion % 100;
    GenerateArg(Args, OPT_fgnuc_version_EQ,
                Twine(Major) + "." + Twine(Minor) + "." + Twine(Patch), SA);
  }

  if (Opts.SignedOverflowBehavior == LangOptions::SOB_Trapping) {
    GenerateArg(Args, OPT_ftrapv, SA);
    GenerateArg(Args, OPT_ftrapv_handler, Opts.OverflowHandler, SA);
  } else if (Opts.SignedOverflowBehavior == LangOptions::SOB_Defined) {
    GenerateArg(Args, OPT_fwrapv, SA);
  }

  if (Opts.MSCompatibilityVersion != 0) {
    unsigned Major = Opts.MSCompatibilityVersion / 10000000;
    unsigned Minor = (Opts.MSCompatibilityVersion / 100000) % 100;
    unsigned Subminor = Opts.MSCompatibilityVersion % 100000;
    GenerateArg(Args, OPT_fms_compatibility_version,
                Twine(Major) + "." + Twine(Minor) + "." + Twine(Subminor), SA);
  }

  if ((!Opts.GNUMode && !Opts.MSVCCompat && !Opts.CPlusPlus17) || T.isOSzOS()) {
    if (!Opts.Trigraphs)
      GenerateArg(Args, OPT_fno_trigraphs, SA);
  } else {
    if (Opts.Trigraphs)
      GenerateArg(Args, OPT_ftrigraphs, SA);
  }

  if (Opts.Blocks && !(Opts.OpenCL && Opts.OpenCLVersion == 200))
    GenerateArg(Args, OPT_fblocks, SA);

  if (Opts.ConvergentFunctions &&
      !(Opts.OpenCL || (Opts.CUDA && Opts.CUDAIsDevice) || Opts.SYCLIsDevice))
    GenerateArg(Args, OPT_fconvergent_functions, SA);

  if (Opts.NoBuiltin && !Opts.Freestanding)
    GenerateArg(Args, OPT_fno_builtin, SA);

  if (!Opts.NoBuiltin)
    for (const auto &Func : Opts.NoBuiltinFuncs)
      GenerateArg(Args, OPT_fno_builtin_, Func, SA);

  if (Opts.LongDoubleSize == 128)
    GenerateArg(Args, OPT_mlong_double_128, SA);
  else if (Opts.LongDoubleSize == 64)
    GenerateArg(Args, OPT_mlong_double_64, SA);

  // Not generating '-mrtd', it's just an alias for '-fdefault-calling-conv='.

  // OpenMP was requested via '-fopenmp', not implied by '-fopenmp-simd' or
  // '-fopenmp-targets='.
  if (Opts.OpenMP && !Opts.OpenMPSimd) {
    GenerateArg(Args, OPT_fopenmp, SA);

    if (Opts.OpenMP != 50)
      GenerateArg(Args, OPT_fopenmp_version_EQ, Twine(Opts.OpenMP), SA);

    if (!Opts.OpenMPUseTLS)
      GenerateArg(Args, OPT_fnoopenmp_use_tls, SA);

    if (Opts.OpenMPIsDevice)
      GenerateArg(Args, OPT_fopenmp_is_device, SA);

    if (Opts.OpenMPIRBuilder)
      GenerateArg(Args, OPT_fopenmp_enable_irbuilder, SA);
  }

  if (Opts.OpenMPSimd) {
    GenerateArg(Args, OPT_fopenmp_simd, SA);

    if (Opts.OpenMP != 50)
      GenerateArg(Args, OPT_fopenmp_version_EQ, Twine(Opts.OpenMP), SA);
  }

  if (Opts.OpenMPCUDANumSMs != 0)
    GenerateArg(Args, OPT_fopenmp_cuda_number_of_sm_EQ,
                Twine(Opts.OpenMPCUDANumSMs), SA);

  if (Opts.OpenMPCUDABlocksPerSM != 0)
    GenerateArg(Args, OPT_fopenmp_cuda_blocks_per_sm_EQ,
                Twine(Opts.OpenMPCUDABlocksPerSM), SA);

  if (Opts.OpenMPCUDAReductionBufNum != 1024)
    GenerateArg(Args, OPT_fopenmp_cuda_teams_reduction_recs_num_EQ,
                Twine(Opts.OpenMPCUDAReductionBufNum), SA);

  if (!Opts.OMPTargetTriples.empty()) {
    std::string Targets;
    llvm::raw_string_ostream OS(Targets);
    llvm::interleave(
        Opts.OMPTargetTriples, OS,
        [&OS](const llvm::Triple &T) { OS << T.str(); }, ",");
    GenerateArg(Args, OPT_fopenmp_targets_EQ, OS.str(), SA);
  }

  if (!Opts.OMPHostIRFile.empty())
    GenerateArg(Args, OPT_fopenmp_host_ir_file_path, Opts.OMPHostIRFile, SA);

  if (Opts.OpenMPCUDAMode)
    GenerateArg(Args, OPT_fopenmp_cuda_mode, SA);

  if (Opts.OpenMPCUDATargetParallel)
    GenerateArg(Args, OPT_fopenmp_cuda_parallel_target_regions, SA);

  if (Opts.OpenMPCUDAForceFullRuntime)
    GenerateArg(Args, OPT_fopenmp_cuda_force_full_runtime, SA);

  // The arguments used to set Optimize, OptimizeSize and NoInlineDefine are
  // generated from CodeGenOptions.

  if (Opts.DefaultFPContractMode == LangOptions::FPM_Fast)
    GenerateArg(Args, OPT_ffp_contract, "fast", SA);
  else if (Opts.DefaultFPContractMode == LangOptions::FPM_On)
    GenerateArg(Args, OPT_ffp_contract, "on", SA);
  else if (Opts.DefaultFPContractMode == LangOptions::FPM_Off)
    GenerateArg(Args, OPT_ffp_contract, "off", SA);
  else if (Opts.DefaultFPContractMode == LangOptions::FPM_FastHonorPragmas)
    GenerateArg(Args, OPT_ffp_contract, "fast-honor-pragmas", SA);

  for (StringRef Sanitizer : serializeSanitizerKinds(Opts.Sanitize))
    GenerateArg(Args, OPT_fsanitize_EQ, Sanitizer, SA);

  // Conflating '-fsanitize-system-blacklist' and '-fsanitize-blacklist'.
  for (const std::string &F : Opts.NoSanitizeFiles)
    GenerateArg(Args, OPT_fsanitize_blacklist, F, SA);

  if (Opts.getClangABICompat() == LangOptions::ClangABI::Ver3_8)
    GenerateArg(Args, OPT_fclang_abi_compat_EQ, "3.8", SA);
  else if (Opts.getClangABICompat() == LangOptions::ClangABI::Ver4)
    GenerateArg(Args, OPT_fclang_abi_compat_EQ, "4.0", SA);
  else if (Opts.getClangABICompat() == LangOptions::ClangABI::Ver6)
    GenerateArg(Args, OPT_fclang_abi_compat_EQ, "6.0", SA);
  else if (Opts.getClangABICompat() == LangOptions::ClangABI::Ver7)
    GenerateArg(Args, OPT_fclang_abi_compat_EQ, "7.0", SA);
  else if (Opts.getClangABICompat() == LangOptions::ClangABI::Ver9)
    GenerateArg(Args, OPT_fclang_abi_compat_EQ, "9.0", SA);
  else if (Opts.getClangABICompat() == LangOptions::ClangABI::Ver11)
    GenerateArg(Args, OPT_fclang_abi_compat_EQ, "11.0", SA);

  if (Opts.getSignReturnAddressScope() ==
      LangOptions::SignReturnAddressScopeKind::All)
    GenerateArg(Args, OPT_msign_return_address_EQ, "all", SA);
  else if (Opts.getSignReturnAddressScope() ==
           LangOptions::SignReturnAddressScopeKind::NonLeaf)
    GenerateArg(Args, OPT_msign_return_address_EQ, "non-leaf", SA);

  if (Opts.getSignReturnAddressKey() ==
      LangOptions::SignReturnAddressKeyKind::BKey)
    GenerateArg(Args, OPT_msign_return_address_key_EQ, "b_key", SA);
}

bool CompilerInvocation::ParseLangArgs(LangOptions &Opts, ArgList &Args,
                                       InputKind IK, const llvm::Triple &T,
                                       std::vector<std::string> &Includes,
                                       DiagnosticsEngine &Diags) {
  unsigned NumErrorsBefore = Diags.getNumErrors();

  // FIXME: Cleanup per-file based stuff.
  LangStandard::Kind LangStd = LangStandard::lang_unspecified;
  if (const Arg *A = Args.getLastArg(OPT_std_EQ)) {
    LangStd = LangStandard::getLangKind(A->getValue());
    if (LangStd == LangStandard::lang_unspecified) {
      Diags.Report(diag::err_drv_invalid_value)
        << A->getAsString(Args) << A->getValue();
      // Report supported standards with short description.
      for (unsigned KindValue = 0;
           KindValue != LangStandard::lang_unspecified;
           ++KindValue) {
        const LangStandard &Std = LangStandard::getLangStandardForKind(
          static_cast<LangStandard::Kind>(KindValue));
        if (IsInputCompatibleWithStandard(IK, Std)) {
          auto Diag = Diags.Report(diag::note_drv_use_standard);
          Diag << Std.getName() << Std.getDescription();
          unsigned NumAliases = 0;
#define LANGSTANDARD(id, name, lang, desc, features)
#define LANGSTANDARD_ALIAS(id, alias) \
          if (KindValue == LangStandard::lang_##id) ++NumAliases;
#define LANGSTANDARD_ALIAS_DEPR(id, alias)
#include "clang/Basic/LangStandards.def"
          Diag << NumAliases;
#define LANGSTANDARD(id, name, lang, desc, features)
#define LANGSTANDARD_ALIAS(id, alias) \
          if (KindValue == LangStandard::lang_##id) Diag << alias;
#define LANGSTANDARD_ALIAS_DEPR(id, alias)
#include "clang/Basic/LangStandards.def"
        }
      }
    } else {
      // Valid standard, check to make sure language and standard are
      // compatible.
      const LangStandard &Std = LangStandard::getLangStandardForKind(LangStd);
      if (!IsInputCompatibleWithStandard(IK, Std)) {
        Diags.Report(diag::err_drv_argument_not_allowed_with)
          << A->getAsString(Args) << GetInputKindName(IK);
      }
    }
  }

  // -cl-std only applies for OpenCL language standards.
  // Override the -std option in this case.
  if (const Arg *A = Args.getLastArg(OPT_cl_std_EQ)) {
    LangStandard::Kind OpenCLLangStd
      = llvm::StringSwitch<LangStandard::Kind>(A->getValue())
        .Cases("cl", "CL", LangStandard::lang_opencl10)
        .Cases("cl1.0", "CL1.0", LangStandard::lang_opencl10)
        .Cases("cl1.1", "CL1.1", LangStandard::lang_opencl11)
        .Cases("cl1.2", "CL1.2", LangStandard::lang_opencl12)
        .Cases("cl2.0", "CL2.0", LangStandard::lang_opencl20)
        .Cases("cl3.0", "CL3.0", LangStandard::lang_opencl30)
        .Cases("clc++", "CLC++", LangStandard::lang_openclcpp)
        .Default(LangStandard::lang_unspecified);

    if (OpenCLLangStd == LangStandard::lang_unspecified) {
      Diags.Report(diag::err_drv_invalid_value)
        << A->getAsString(Args) << A->getValue();
    }
    else
      LangStd = OpenCLLangStd;
  }

  if (Opts.SYCL) {
    // -sycl-std applies to any SYCL source, not only those containing kernels,
    // but also those using the SYCL API
    if (const Arg *A = Args.getLastArg(OPT_sycl_std_EQ)) {
      Opts.setSYCLVersion(
          llvm::StringSwitch<LangOptions::SYCLMajorVersion>(A->getValue())
              .Cases("2017", "1.2.1", "121", "sycl-1.2.1",
                     LangOptions::SYCL_2017)
              .Case("2020", LangOptions::SYCL_2020)
              .Default(LangOptions::SYCL_None));

      if (Opts.getSYCLVersion() == LangOptions::SYCL_None) {
        // User has passed an invalid value to the flag, this is an error
        Diags.Report(diag::err_drv_invalid_value)
            << A->getAsString(Args) << A->getValue();
      }
    }
  }

  Opts.DeclareSPIRVBuiltins = Args.hasArg(OPT_fdeclare_spirv_builtins);

  // These need to be parsed now. They are used to set OpenCL defaults.
  Opts.IncludeDefaultHeader = Args.hasArg(OPT_finclude_default_header);
  Opts.DeclareOpenCLBuiltins = Args.hasArg(OPT_fdeclare_opencl_builtins);

  CompilerInvocation::setLangDefaults(Opts, IK, T, Includes, LangStd);

  // The key paths of codegen options defined in Options.td start with
  // "LangOpts->". Let's provide the expected variable name and type.
  LangOptions *LangOpts = &Opts;
  bool Success = true;

#define LANG_OPTION_WITH_MARSHALLING(                                          \
    PREFIX_TYPE, NAME, ID, KIND, GROUP, ALIAS, ALIASARGS, FLAGS, PARAM,        \
    HELPTEXT, METAVAR, VALUES, SPELLING, SHOULD_PARSE, ALWAYS_EMIT, KEYPATH,   \
    DEFAULT_VALUE, IMPLIED_CHECK, IMPLIED_VALUE, NORMALIZER, DENORMALIZER,     \
    MERGER, EXTRACTOR, TABLE_INDEX)                                            \
  PARSE_OPTION_WITH_MARSHALLING(Args, Diags, Success, ID, FLAGS, PARAM,        \
                                SHOULD_PARSE, KEYPATH, DEFAULT_VALUE,          \
                                IMPLIED_CHECK, IMPLIED_VALUE, NORMALIZER,      \
                                MERGER, TABLE_INDEX)
#include "clang/Driver/Options.inc"
#undef LANG_OPTION_WITH_MARSHALLING

  if (const Arg *A = Args.getLastArg(OPT_fcf_protection_EQ)) {
    StringRef Name = A->getValue();
    if (Name == "full" || Name == "branch") {
      Opts.CFProtectionBranch = 1;
    }
  }


  if (auto *A = Args.getLastArg(OPT_cuid_EQ)) {
    Opts.CUID = std::string(A->getValue());
  }

  if (Opts.ObjC) {
    if (Arg *arg = Args.getLastArg(OPT_fobjc_runtime_EQ)) {
      StringRef value = arg->getValue();
      if (Opts.ObjCRuntime.tryParse(value))
        Diags.Report(diag::err_drv_unknown_objc_runtime) << value;
    }

    if (Args.hasArg(OPT_fobjc_gc_only))
      Opts.setGC(LangOptions::GCOnly);
    else if (Args.hasArg(OPT_fobjc_gc))
      Opts.setGC(LangOptions::HybridGC);
    else if (Args.hasArg(OPT_fobjc_arc)) {
      Opts.ObjCAutoRefCount = 1;
      if (!Opts.ObjCRuntime.allowsARC())
        Diags.Report(diag::err_arc_unsupported_on_runtime);
    }

    // ObjCWeakRuntime tracks whether the runtime supports __weak, not
    // whether the feature is actually enabled.  This is predominantly
    // determined by -fobjc-runtime, but we allow it to be overridden
    // from the command line for testing purposes.
    if (Args.hasArg(OPT_fobjc_runtime_has_weak))
      Opts.ObjCWeakRuntime = 1;
    else
      Opts.ObjCWeakRuntime = Opts.ObjCRuntime.allowsWeak();

    // ObjCWeak determines whether __weak is actually enabled.
    // Note that we allow -fno-objc-weak to disable this even in ARC mode.
    if (auto weakArg = Args.getLastArg(OPT_fobjc_weak, OPT_fno_objc_weak)) {
      if (!weakArg->getOption().matches(OPT_fobjc_weak)) {
        assert(!Opts.ObjCWeak);
      } else if (Opts.getGC() != LangOptions::NonGC) {
        Diags.Report(diag::err_objc_weak_with_gc);
      } else if (!Opts.ObjCWeakRuntime) {
        Diags.Report(diag::err_objc_weak_unsupported);
      } else {
        Opts.ObjCWeak = 1;
      }
    } else if (Opts.ObjCAutoRefCount) {
      Opts.ObjCWeak = Opts.ObjCWeakRuntime;
    }

    if (Args.hasArg(OPT_fobjc_subscripting_legacy_runtime))
      Opts.ObjCSubscriptingLegacyRuntime =
        (Opts.ObjCRuntime.getKind() == ObjCRuntime::FragileMacOSX);
  }

  if (Arg *A = Args.getLastArg(options::OPT_fgnuc_version_EQ)) {
    // Check that the version has 1 to 3 components and the minor and patch
    // versions fit in two decimal digits.
    VersionTuple GNUCVer;
    bool Invalid = GNUCVer.tryParse(A->getValue());
    unsigned Major = GNUCVer.getMajor();
    unsigned Minor = GNUCVer.getMinor().getValueOr(0);
    unsigned Patch = GNUCVer.getSubminor().getValueOr(0);
    if (Invalid || GNUCVer.getBuild() || Minor >= 100 || Patch >= 100) {
      Diags.Report(diag::err_drv_invalid_value)
          << A->getAsString(Args) << A->getValue();
    }
    Opts.GNUCVersion = Major * 100 * 100 + Minor * 100 + Patch;
  }

  if (Args.hasArg(OPT_ftrapv)) {
    Opts.setSignedOverflowBehavior(LangOptions::SOB_Trapping);
    // Set the handler, if one is specified.
    Opts.OverflowHandler =
        std::string(Args.getLastArgValue(OPT_ftrapv_handler));
  }
  else if (Args.hasArg(OPT_fwrapv))
    Opts.setSignedOverflowBehavior(LangOptions::SOB_Defined);

  Opts.MSCompatibilityVersion = 0;
  if (const Arg *A = Args.getLastArg(OPT_fms_compatibility_version)) {
    VersionTuple VT;
    if (VT.tryParse(A->getValue()))
      Diags.Report(diag::err_drv_invalid_value) << A->getAsString(Args)
                                                << A->getValue();
    Opts.MSCompatibilityVersion = VT.getMajor() * 10000000 +
                                  VT.getMinor().getValueOr(0) * 100000 +
                                  VT.getSubminor().getValueOr(0);
  }

  // Mimicking gcc's behavior, trigraphs are only enabled if -trigraphs
  // is specified, or -std is set to a conforming mode.
  // Trigraphs are disabled by default in c++1z onwards.
  // For z/OS, trigraphs are enabled by default (without regard to the above).
  Opts.Trigraphs =
      (!Opts.GNUMode && !Opts.MSVCCompat && !Opts.CPlusPlus17) || T.isOSzOS();
  Opts.Trigraphs =
      Args.hasFlag(OPT_ftrigraphs, OPT_fno_trigraphs, Opts.Trigraphs);

  Opts.Blocks = Args.hasArg(OPT_fblocks) || (Opts.OpenCL
    && Opts.OpenCLVersion == 200);

  Opts.ConvergentFunctions = Opts.OpenCL || (Opts.CUDA && Opts.CUDAIsDevice) ||
                             Opts.SYCLIsDevice ||
                             Args.hasArg(OPT_fconvergent_functions);

  Opts.NoBuiltin = Args.hasArg(OPT_fno_builtin) || Opts.Freestanding;
  if (!Opts.NoBuiltin)
    getAllNoBuiltinFuncValues(Args, Opts.NoBuiltinFuncs);
  Opts.LongDoubleSize = Args.hasArg(OPT_mlong_double_128)
                            ? 128
                            : Args.hasArg(OPT_mlong_double_64) ? 64 : 0;
  if (Opts.FastRelaxedMath)
    Opts.setDefaultFPContractMode(LangOptions::FPM_Fast);
  llvm::sort(Opts.ModuleFeatures);

  // -mrtd option
  if (Arg *A = Args.getLastArg(OPT_mrtd)) {
    if (Opts.getDefaultCallingConv() != LangOptions::DCC_None)
      Diags.Report(diag::err_drv_argument_not_allowed_with)
          << A->getSpelling() << "-fdefault-calling-conv";
    else {
      if (T.getArch() != llvm::Triple::x86)
        Diags.Report(diag::err_drv_argument_not_allowed_with)
            << A->getSpelling() << T.getTriple();
      else
        Opts.setDefaultCallingConv(LangOptions::DCC_StdCall);
    }
  }

  // Check if -fopenmp is specified and set default version to 5.0.
  Opts.OpenMP = Args.hasArg(OPT_fopenmp) ? 50 : 0;
  // Check if -fopenmp-simd is specified.
  bool IsSimdSpecified =
      Args.hasFlag(options::OPT_fopenmp_simd, options::OPT_fno_openmp_simd,
                   /*Default=*/false);
  Opts.OpenMPSimd = !Opts.OpenMP && IsSimdSpecified;
  Opts.OpenMPUseTLS =
      Opts.OpenMP && !Args.hasArg(options::OPT_fnoopenmp_use_tls);
  Opts.OpenMPIsDevice =
      Opts.OpenMP && Args.hasArg(options::OPT_fopenmp_is_device);
  Opts.OpenMPIRBuilder =
      Opts.OpenMP && Args.hasArg(options::OPT_fopenmp_enable_irbuilder);
  bool IsTargetSpecified =
      Opts.OpenMPIsDevice || Args.hasArg(options::OPT_fopenmp_targets_EQ);

  Opts.ConvergentFunctions = Opts.ConvergentFunctions || Opts.OpenMPIsDevice;

  if (Opts.OpenMP || Opts.OpenMPSimd) {
    if (int Version = getLastArgIntValue(
            Args, OPT_fopenmp_version_EQ,
            (IsSimdSpecified || IsTargetSpecified) ? 50 : Opts.OpenMP, Diags))
      Opts.OpenMP = Version;
    // Provide diagnostic when a given target is not expected to be an OpenMP
    // device or host.
    if (!Opts.OpenMPIsDevice) {
      switch (T.getArch()) {
      default:
        break;
      // Add unsupported host targets here:
      case llvm::Triple::nvptx:
      case llvm::Triple::nvptx64:
        Diags.Report(diag::err_drv_omp_host_target_not_supported) << T.str();
        break;
      }
    }
  }

  // Set the flag to prevent the implementation from emitting device exception
  // handling code for those requiring so.
  if ((Opts.OpenMPIsDevice && (T.isNVPTX() || T.isAMDGCN())) ||
      Opts.OpenCLCPlusPlus) {
    Opts.Exceptions = 0;
    Opts.CXXExceptions = 0;
  }
  if (Opts.OpenMPIsDevice && T.isNVPTX()) {
    Opts.OpenMPCUDANumSMs =
        getLastArgIntValue(Args, options::OPT_fopenmp_cuda_number_of_sm_EQ,
                           Opts.OpenMPCUDANumSMs, Diags);
    Opts.OpenMPCUDABlocksPerSM =
        getLastArgIntValue(Args, options::OPT_fopenmp_cuda_blocks_per_sm_EQ,
                           Opts.OpenMPCUDABlocksPerSM, Diags);
    Opts.OpenMPCUDAReductionBufNum = getLastArgIntValue(
        Args, options::OPT_fopenmp_cuda_teams_reduction_recs_num_EQ,
        Opts.OpenMPCUDAReductionBufNum, Diags);
  }

  // Get the OpenMP target triples if any.
  if (Arg *A = Args.getLastArg(options::OPT_fopenmp_targets_EQ)) {
    enum ArchPtrSize { Arch16Bit, Arch32Bit, Arch64Bit };
    auto getArchPtrSize = [](const llvm::Triple &T) {
      if (T.isArch16Bit())
        return Arch16Bit;
      if (T.isArch32Bit())
        return Arch32Bit;
      assert(T.isArch64Bit() && "Expected 64-bit architecture");
      return Arch64Bit;
    };

    for (unsigned i = 0; i < A->getNumValues(); ++i) {
      llvm::Triple TT(A->getValue(i));

      if (TT.getArch() == llvm::Triple::UnknownArch ||
          !(TT.getArch() == llvm::Triple::aarch64 || TT.isPPC() ||
            TT.getArch() == llvm::Triple::nvptx ||
            TT.getArch() == llvm::Triple::nvptx64 ||
            TT.getArch() == llvm::Triple::amdgcn ||
            TT.getArch() == llvm::Triple::x86 ||
            TT.getArch() == llvm::Triple::x86_64))
        Diags.Report(diag::err_drv_invalid_omp_target) << A->getValue(i);
      else if (getArchPtrSize(T) != getArchPtrSize(TT))
        Diags.Report(diag::err_drv_incompatible_omp_arch)
            << A->getValue(i) << T.str();
      else
        Opts.OMPTargetTriples.push_back(TT);
    }
  }

  // Get OpenMP host file path if any and report if a non existent file is
  // found
  if (Arg *A = Args.getLastArg(options::OPT_fopenmp_host_ir_file_path)) {
    Opts.OMPHostIRFile = A->getValue();
    if (!llvm::sys::fs::exists(Opts.OMPHostIRFile))
      Diags.Report(diag::err_drv_omp_host_ir_file_not_found)
          << Opts.OMPHostIRFile;
  }

  // Set CUDA mode for OpenMP target NVPTX/AMDGCN if specified in options
  Opts.OpenMPCUDAMode = Opts.OpenMPIsDevice && (T.isNVPTX() || T.isAMDGCN()) &&
                        Args.hasArg(options::OPT_fopenmp_cuda_mode);

  // Set CUDA support for parallel execution of target regions for OpenMP target
  // NVPTX/AMDGCN if specified in options.
  Opts.OpenMPCUDATargetParallel =
      Opts.OpenMPIsDevice && (T.isNVPTX() || T.isAMDGCN()) &&
      Args.hasArg(options::OPT_fopenmp_cuda_parallel_target_regions);

  // Set CUDA mode for OpenMP target NVPTX/AMDGCN if specified in options
  Opts.OpenMPCUDAForceFullRuntime =
      Opts.OpenMPIsDevice && (T.isNVPTX() || T.isAMDGCN()) &&
      Args.hasArg(options::OPT_fopenmp_cuda_force_full_runtime);

  // FIXME: Eliminate this dependency.
  unsigned Opt = getOptimizationLevel(Args, IK, Diags),
       OptSize = getOptimizationLevelSize(Args);
  Opts.Optimize = Opt != 0;
  Opts.OptimizeSize = OptSize != 0;

  // This is the __NO_INLINE__ define, which just depends on things like the
  // optimization level and -fno-inline, not actually whether the backend has
  // inlining enabled.
  Opts.NoInlineDefine = !Opts.Optimize;
  if (Arg *InlineArg = Args.getLastArg(
          options::OPT_finline_functions, options::OPT_finline_hint_functions,
          options::OPT_fno_inline_functions, options::OPT_fno_inline))
    if (InlineArg->getOption().matches(options::OPT_fno_inline))
      Opts.NoInlineDefine = true;

  if (Arg *A = Args.getLastArg(OPT_ffp_contract)) {
    StringRef Val = A->getValue();
    if (Val == "fast")
      Opts.setDefaultFPContractMode(LangOptions::FPM_Fast);
    else if (Val == "on")
      Opts.setDefaultFPContractMode(LangOptions::FPM_On);
    else if (Val == "off")
      Opts.setDefaultFPContractMode(LangOptions::FPM_Off);
    else if (Val == "fast-honor-pragmas")
      Opts.setDefaultFPContractMode(LangOptions::FPM_FastHonorPragmas);
    else
      Diags.Report(diag::err_drv_invalid_value) << A->getAsString(Args) << Val;
  }

  // Parse -fsanitize= arguments.
  parseSanitizerKinds("-fsanitize=", Args.getAllArgValues(OPT_fsanitize_EQ),
                      Diags, Opts.Sanitize);
  Opts.NoSanitizeFiles = Args.getAllArgValues(OPT_fsanitize_blacklist);
  std::vector<std::string> systemBlacklists =
      Args.getAllArgValues(OPT_fsanitize_system_blacklist);
  Opts.NoSanitizeFiles.insert(Opts.NoSanitizeFiles.end(),
                              systemBlacklists.begin(), systemBlacklists.end());

  if (Arg *A = Args.getLastArg(OPT_fclang_abi_compat_EQ)) {
    Opts.setClangABICompat(LangOptions::ClangABI::Latest);

    StringRef Ver = A->getValue();
    std::pair<StringRef, StringRef> VerParts = Ver.split('.');
    unsigned Major, Minor = 0;

    // Check the version number is valid: either 3.x (0 <= x <= 9) or
    // y or y.0 (4 <= y <= current version).
    if (!VerParts.first.startswith("0") &&
        !VerParts.first.getAsInteger(10, Major) &&
        3 <= Major && Major <= CLANG_VERSION_MAJOR &&
        (Major == 3 ? VerParts.second.size() == 1 &&
                      !VerParts.second.getAsInteger(10, Minor)
                    : VerParts.first.size() == Ver.size() ||
                      VerParts.second == "0")) {
      // Got a valid version number.
      if (Major == 3 && Minor <= 8)
        Opts.setClangABICompat(LangOptions::ClangABI::Ver3_8);
      else if (Major <= 4)
        Opts.setClangABICompat(LangOptions::ClangABI::Ver4);
      else if (Major <= 6)
        Opts.setClangABICompat(LangOptions::ClangABI::Ver6);
      else if (Major <= 7)
        Opts.setClangABICompat(LangOptions::ClangABI::Ver7);
      else if (Major <= 9)
        Opts.setClangABICompat(LangOptions::ClangABI::Ver9);
      else if (Major <= 11)
        Opts.setClangABICompat(LangOptions::ClangABI::Ver11);
    } else if (Ver != "latest") {
      Diags.Report(diag::err_drv_invalid_value)
          << A->getAsString(Args) << A->getValue();
    }
  }

  if (Arg *A = Args.getLastArg(OPT_msign_return_address_EQ)) {
    StringRef SignScope = A->getValue();

    if (SignScope.equals_lower("none"))
      Opts.setSignReturnAddressScope(
          LangOptions::SignReturnAddressScopeKind::None);
    else if (SignScope.equals_lower("all"))
      Opts.setSignReturnAddressScope(
          LangOptions::SignReturnAddressScopeKind::All);
    else if (SignScope.equals_lower("non-leaf"))
      Opts.setSignReturnAddressScope(
          LangOptions::SignReturnAddressScopeKind::NonLeaf);
    else
      Diags.Report(diag::err_drv_invalid_value)
          << A->getAsString(Args) << SignScope;

    if (Arg *A = Args.getLastArg(OPT_msign_return_address_key_EQ)) {
      StringRef SignKey = A->getValue();
      if (!SignScope.empty() && !SignKey.empty()) {
        if (SignKey.equals_lower("a_key"))
          Opts.setSignReturnAddressKey(
              LangOptions::SignReturnAddressKeyKind::AKey);
        else if (SignKey.equals_lower("b_key"))
          Opts.setSignReturnAddressKey(
              LangOptions::SignReturnAddressKeyKind::BKey);
        else
          Diags.Report(diag::err_drv_invalid_value)
              << A->getAsString(Args) << SignKey;
      }
    }
  }

  return Success && Diags.getNumErrors() == NumErrorsBefore;
}

static bool isStrictlyPreprocessorAction(frontend::ActionKind Action) {
  switch (Action) {
  case frontend::ASTDeclList:
  case frontend::ASTDump:
  case frontend::ASTPrint:
  case frontend::ASTView:
  case frontend::EmitAssembly:
  case frontend::EmitBC:
  case frontend::EmitHTML:
  case frontend::EmitLLVM:
  case frontend::EmitLLVMOnly:
  case frontend::EmitCodeGenOnly:
  case frontend::EmitObj:
  case frontend::FixIt:
  case frontend::GenerateModule:
  case frontend::GenerateModuleInterface:
  case frontend::GenerateHeaderModule:
  case frontend::GeneratePCH:
  case frontend::GenerateInterfaceStubs:
  case frontend::ParseSyntaxOnly:
  case frontend::ModuleFileInfo:
  case frontend::VerifyPCH:
  case frontend::PluginAction:
  case frontend::RewriteObjC:
  case frontend::RewriteTest:
  case frontend::RunAnalysis:
  case frontend::TemplightDump:
  case frontend::MigrateSource:
    return false;

  case frontend::DumpCompilerOptions:
  case frontend::DumpRawTokens:
  case frontend::DumpTokens:
  case frontend::InitOnly:
  case frontend::PrintPreamble:
  case frontend::PrintPreprocessedInput:
  case frontend::RewriteMacros:
  case frontend::RunPreprocessorOnly:
  case frontend::PrintDependencyDirectivesSourceMinimizerOutput:
    return true;
  }
  llvm_unreachable("invalid frontend action");
}

static void GeneratePreprocessorArgs(PreprocessorOptions &Opts,
                                     SmallVectorImpl<const char *> &Args,
                                     CompilerInvocation::StringAllocator SA,
                                     const LangOptions &LangOpts,
                                     const FrontendOptions &FrontendOpts,
                                     const CodeGenOptions &CodeGenOpts) {
  PreprocessorOptions *PreprocessorOpts = &Opts;

#define PREPROCESSOR_OPTION_WITH_MARSHALLING(                                  \
    PREFIX_TYPE, NAME, ID, KIND, GROUP, ALIAS, ALIASARGS, FLAGS, PARAM,        \
    HELPTEXT, METAVAR, VALUES, SPELLING, SHOULD_PARSE, ALWAYS_EMIT, KEYPATH,   \
    DEFAULT_VALUE, IMPLIED_CHECK, IMPLIED_VALUE, NORMALIZER, DENORMALIZER,     \
    MERGER, EXTRACTOR, TABLE_INDEX)                                            \
  GENERATE_OPTION_WITH_MARSHALLING(                                            \
      Args, SA, KIND, FLAGS, SPELLING, ALWAYS_EMIT, KEYPATH, DEFAULT_VALUE,    \
      IMPLIED_CHECK, IMPLIED_VALUE, DENORMALIZER, EXTRACTOR, TABLE_INDEX)
#include "clang/Driver/Options.inc"
#undef PREPROCESSOR_OPTION_WITH_MARSHALLING

  if (Opts.PCHWithHdrStop && !Opts.PCHWithHdrStopCreate)
    GenerateArg(Args, OPT_pch_through_hdrstop_use, SA);

  for (const auto &D : Opts.DeserializedPCHDeclsToErrorOn)
    GenerateArg(Args, OPT_error_on_deserialized_pch_decl, D, SA);

  for (const auto &MP : Opts.MacroPrefixMap)
    GenerateArg(Args, OPT_fmacro_prefix_map_EQ, MP.first + "=" + MP.second, SA);

  if (Opts.PrecompiledPreambleBytes != std::make_pair(0u, false))
    GenerateArg(Args, OPT_preamble_bytes_EQ,
                Twine(Opts.PrecompiledPreambleBytes.first) + "," +
                    (Opts.PrecompiledPreambleBytes.second ? "1" : "0"),
                SA);

  for (const auto &M : Opts.Macros) {
    // Don't generate __CET__ macro definitions. They are implied by the
    // -fcf-protection option that is generated elsewhere.
    if (M.first == "__CET__=1" && !M.second &&
        !CodeGenOpts.CFProtectionReturn && CodeGenOpts.CFProtectionBranch)
      continue;
    if (M.first == "__CET__=2" && !M.second && CodeGenOpts.CFProtectionReturn &&
        !CodeGenOpts.CFProtectionBranch)
      continue;
    if (M.first == "__CET__=3" && !M.second && CodeGenOpts.CFProtectionReturn &&
        CodeGenOpts.CFProtectionBranch)
      continue;

    GenerateArg(Args, M.second ? OPT_U : OPT_D, M.first, SA);
  }

  for (const auto &I : Opts.Includes) {
    // Don't generate OpenCL includes. They are implied by other flags that are
    // generated elsewhere.
    if (LangOpts.OpenCL && LangOpts.IncludeDefaultHeader &&
        ((LangOpts.DeclareOpenCLBuiltins && I == "opencl-c-base.h") ||
         I == "opencl-c.h"))
      continue;

    GenerateArg(Args, OPT_include, I, SA);
  }

  for (const auto &CI : Opts.ChainedIncludes)
    GenerateArg(Args, OPT_chain_include, CI, SA);

  for (const auto &RF : Opts.RemappedFiles)
    GenerateArg(Args, OPT_remap_file, RF.first + ";" + RF.second, SA);

  // Don't handle LexEditorPlaceholders. It is implied by the action that is
  // generated elsewhere.
}

static bool ParsePreprocessorArgs(PreprocessorOptions &Opts, ArgList &Args,
                                  DiagnosticsEngine &Diags,
                                  frontend::ActionKind Action,
                                  const FrontendOptions &FrontendOpts) {
  PreprocessorOptions *PreprocessorOpts = &Opts;
  bool Success = true;

#define PREPROCESSOR_OPTION_WITH_MARSHALLING(                                  \
    PREFIX_TYPE, NAME, ID, KIND, GROUP, ALIAS, ALIASARGS, FLAGS, PARAM,        \
    HELPTEXT, METAVAR, VALUES, SPELLING, SHOULD_PARSE, ALWAYS_EMIT, KEYPATH,   \
    DEFAULT_VALUE, IMPLIED_CHECK, IMPLIED_VALUE, NORMALIZER, DENORMALIZER,     \
    MERGER, EXTRACTOR, TABLE_INDEX)                                            \
  PARSE_OPTION_WITH_MARSHALLING(Args, Diags, Success, ID, FLAGS, PARAM,        \
                                SHOULD_PARSE, KEYPATH, DEFAULT_VALUE,          \
                                IMPLIED_CHECK, IMPLIED_VALUE, NORMALIZER,      \
                                MERGER, TABLE_INDEX)
#include "clang/Driver/Options.inc"
#undef PREPROCESSOR_OPTION_WITH_MARSHALLING

  Opts.PCHWithHdrStop = Args.hasArg(OPT_pch_through_hdrstop_create) ||
                        Args.hasArg(OPT_pch_through_hdrstop_use);

  for (const auto *A : Args.filtered(OPT_error_on_deserialized_pch_decl))
    Opts.DeserializedPCHDeclsToErrorOn.insert(A->getValue());

  for (const auto &A : Args.getAllArgValues(OPT_fmacro_prefix_map_EQ)) {
    auto Split = StringRef(A).split('=');
    Opts.MacroPrefixMap.insert(
        {std::string(Split.first), std::string(Split.second)});
  }

  if (const Arg *A = Args.getLastArg(OPT_preamble_bytes_EQ)) {
    StringRef Value(A->getValue());
    size_t Comma = Value.find(',');
    unsigned Bytes = 0;
    unsigned EndOfLine = 0;

    if (Comma == StringRef::npos ||
        Value.substr(0, Comma).getAsInteger(10, Bytes) ||
        Value.substr(Comma + 1).getAsInteger(10, EndOfLine))
      Diags.Report(diag::err_drv_preamble_format);
    else {
      Opts.PrecompiledPreambleBytes.first = Bytes;
      Opts.PrecompiledPreambleBytes.second = (EndOfLine != 0);
    }
  }

  // Add the __CET__ macro if a CFProtection option is set.
  if (const Arg *A = Args.getLastArg(OPT_fcf_protection_EQ)) {
    StringRef Name = A->getValue();
    if (Name == "branch")
      Opts.addMacroDef("__CET__=1");
    else if (Name == "return")
      Opts.addMacroDef("__CET__=2");
    else if (Name == "full")
      Opts.addMacroDef("__CET__=3");
  }

  // Add macros from the command line.
  for (const auto *A : Args.filtered(OPT_D, OPT_U)) {
    if (A->getOption().matches(OPT_D))
      Opts.addMacroDef(A->getValue());
    else
      Opts.addMacroUndef(A->getValue());
  }

  // Add the ordered list of -includes.
  for (const auto *A : Args.filtered(OPT_include))
    Opts.Includes.emplace_back(A->getValue());

  for (const auto *A : Args.filtered(OPT_chain_include))
    Opts.ChainedIncludes.emplace_back(A->getValue());

  for (const auto *A : Args.filtered(OPT_remap_file)) {
    std::pair<StringRef, StringRef> Split = StringRef(A->getValue()).split(';');

    if (Split.second.empty()) {
      Diags.Report(diag::err_drv_invalid_remap_file) << A->getAsString(Args);
      continue;
    }

    Opts.addRemappedFile(Split.first, Split.second);
  }

  // Always avoid lexing editor placeholders when we're just running the
  // preprocessor as we never want to emit the
  // "editor placeholder in source file" error in PP only mode.
  if (isStrictlyPreprocessorAction(Action))
    Opts.LexEditorPlaceholders = false;

  return Success;
}

static void GeneratePreprocessorOutputArgs(
    const PreprocessorOutputOptions &Opts, SmallVectorImpl<const char *> &Args,
    CompilerInvocation::StringAllocator SA, frontend::ActionKind Action) {
  const PreprocessorOutputOptions &PreprocessorOutputOpts = Opts;

#define PREPROCESSOR_OUTPUT_OPTION_WITH_MARSHALLING(                           \
    PREFIX_TYPE, NAME, ID, KIND, GROUP, ALIAS, ALIASARGS, FLAGS, PARAM,        \
    HELPTEXT, METAVAR, VALUES, SPELLING, SHOULD_PARSE, ALWAYS_EMIT, KEYPATH,   \
    DEFAULT_VALUE, IMPLIED_CHECK, IMPLIED_VALUE, NORMALIZER, DENORMALIZER,     \
    MERGER, EXTRACTOR, TABLE_INDEX)                                            \
  GENERATE_OPTION_WITH_MARSHALLING(                                            \
      Args, SA, KIND, FLAGS, SPELLING, ALWAYS_EMIT, KEYPATH, DEFAULT_VALUE,    \
      IMPLIED_CHECK, IMPLIED_VALUE, DENORMALIZER, EXTRACTOR, TABLE_INDEX)
#include "clang/Driver/Options.inc"
#undef PREPROCESSOR_OUTPUT_OPTION_WITH_MARSHALLING

  bool Generate_dM = isStrictlyPreprocessorAction(Action) && !Opts.ShowCPP;
  if (Generate_dM)
    GenerateArg(Args, OPT_dM, SA);
  if (!Generate_dM && Opts.ShowMacros)
    GenerateArg(Args, OPT_dD, SA);
}

static bool ParsePreprocessorOutputArgs(PreprocessorOutputOptions &Opts,
                                        ArgList &Args, DiagnosticsEngine &Diags,
                                        frontend::ActionKind Action) {
  PreprocessorOutputOptions &PreprocessorOutputOpts = Opts;
  unsigned NumErrorsBefore = Diags.getNumErrors();
  bool Success = true;

#define PREPROCESSOR_OUTPUT_OPTION_WITH_MARSHALLING(                           \
    PREFIX_TYPE, NAME, ID, KIND, GROUP, ALIAS, ALIASARGS, FLAGS, PARAM,        \
    HELPTEXT, METAVAR, VALUES, SPELLING, SHOULD_PARSE, ALWAYS_EMIT, KEYPATH,   \
    DEFAULT_VALUE, IMPLIED_CHECK, IMPLIED_VALUE, NORMALIZER, DENORMALIZER,     \
    MERGER, EXTRACTOR, TABLE_INDEX)                                            \
  PARSE_OPTION_WITH_MARSHALLING(Args, Diags, Success, ID, FLAGS, PARAM,        \
                                SHOULD_PARSE, KEYPATH, DEFAULT_VALUE,          \
                                IMPLIED_CHECK, IMPLIED_VALUE, NORMALIZER,      \
                                MERGER, TABLE_INDEX)
#include "clang/Driver/Options.inc"
#undef PREPROCESSOR_OUTPUT_OPTION_WITH_MARSHALLING

  Opts.ShowCPP = isStrictlyPreprocessorAction(Action) && !Args.hasArg(OPT_dM);
  Opts.ShowMacros = Args.hasArg(OPT_dM) || Args.hasArg(OPT_dD);

  return Success && Diags.getNumErrors() == NumErrorsBefore;
}

static void GenerateTargetArgs(const TargetOptions &Opts,
                               SmallVectorImpl<const char *> &Args,
                               CompilerInvocation::StringAllocator SA) {
  const TargetOptions *TargetOpts = &Opts;
#define TARGET_OPTION_WITH_MARSHALLING(                                        \
    PREFIX_TYPE, NAME, ID, KIND, GROUP, ALIAS, ALIASARGS, FLAGS, PARAM,        \
    HELPTEXT, METAVAR, VALUES, SPELLING, SHOULD_PARSE, ALWAYS_EMIT, KEYPATH,   \
    DEFAULT_VALUE, IMPLIED_CHECK, IMPLIED_VALUE, NORMALIZER, DENORMALIZER,     \
    MERGER, EXTRACTOR, TABLE_INDEX)                                            \
  GENERATE_OPTION_WITH_MARSHALLING(                                            \
      Args, SA, KIND, FLAGS, SPELLING, ALWAYS_EMIT, KEYPATH, DEFAULT_VALUE,    \
      IMPLIED_CHECK, IMPLIED_VALUE, DENORMALIZER, EXTRACTOR, TABLE_INDEX)
#include "clang/Driver/Options.inc"
#undef TARGET_OPTION_WITH_MARSHALLING

  if (!Opts.SDKVersion.empty())
    GenerateArg(Args, OPT_target_sdk_version_EQ, Opts.SDKVersion.getAsString(),
                SA);
}

static bool ParseTargetArgs(TargetOptions &Opts, ArgList &Args,
                            DiagnosticsEngine &Diags) {
  TargetOptions *TargetOpts = &Opts;
  unsigned NumErrorsBefore = Diags.getNumErrors();
  bool Success = true;

#define TARGET_OPTION_WITH_MARSHALLING(                                        \
    PREFIX_TYPE, NAME, ID, KIND, GROUP, ALIAS, ALIASARGS, FLAGS, PARAM,        \
    HELPTEXT, METAVAR, VALUES, SPELLING, SHOULD_PARSE, ALWAYS_EMIT, KEYPATH,   \
    DEFAULT_VALUE, IMPLIED_CHECK, IMPLIED_VALUE, NORMALIZER, DENORMALIZER,     \
    MERGER, EXTRACTOR, TABLE_INDEX)                                            \
  PARSE_OPTION_WITH_MARSHALLING(Args, Diags, Success, ID, FLAGS, PARAM,        \
                                SHOULD_PARSE, KEYPATH, DEFAULT_VALUE,          \
                                IMPLIED_CHECK, IMPLIED_VALUE, NORMALIZER,      \
                                MERGER, TABLE_INDEX)
#include "clang/Driver/Options.inc"
#undef TARGET_OPTION_WITH_MARSHALLING

  if (Arg *A = Args.getLastArg(options::OPT_target_sdk_version_EQ)) {
    llvm::VersionTuple Version;
    if (Version.tryParse(A->getValue()))
      Diags.Report(diag::err_drv_invalid_value)
          << A->getAsString(Args) << A->getValue();
    else
      Opts.SDKVersion = Version;
  }

  return Success && Diags.getNumErrors() == NumErrorsBefore;
}

bool CompilerInvocation::CreateFromArgsImpl(
    CompilerInvocation &Res, ArrayRef<const char *> CommandLineArgs,
    DiagnosticsEngine &Diags, const char *Argv0) {
  bool Success = true;

  // Parse the arguments.
  const OptTable &Opts = getDriverOptTable();
  const unsigned IncludedFlagsBitmask = options::CC1Option;
  unsigned MissingArgIndex, MissingArgCount;
  InputArgList Args = Opts.ParseArgs(CommandLineArgs, MissingArgIndex,
                                     MissingArgCount, IncludedFlagsBitmask);
  LangOptions &LangOpts = *Res.getLangOpts();

  // Check for missing argument error.
  if (MissingArgCount) {
    Diags.Report(diag::err_drv_missing_argument)
        << Args.getArgString(MissingArgIndex) << MissingArgCount;
    Success = false;
  }

  // Issue errors on unknown arguments.
  for (const auto *A : Args.filtered(OPT_UNKNOWN)) {
    auto ArgString = A->getAsString(Args);
    std::string Nearest;
    if (Opts.findNearest(ArgString, Nearest, IncludedFlagsBitmask) > 1)
      Diags.Report(diag::err_drv_unknown_argument) << ArgString;
    else
      Diags.Report(diag::err_drv_unknown_argument_with_suggestion)
          << ArgString << Nearest;
    Success = false;
  }

  Success &= ParseFileSystemArgs(Res.getFileSystemOpts(), Args, Diags);
  Success &= ParseMigratorArgs(Res.getMigratorOpts(), Args, Diags);
  Success &= ParseAnalyzerArgs(*Res.getAnalyzerOpts(), Args, Diags);
  Success &= ParseDiagnosticArgs(Res.getDiagnosticOpts(), Args, &Diags,
                                 /*DefaultDiagColor=*/false);
  Success &= ParseFrontendArgs(Res.getFrontendOpts(), Args, Diags,
                               LangOpts.IsHeaderFile);
  // FIXME: We shouldn't have to pass the DashX option around here
  InputKind DashX = Res.getFrontendOpts().DashX;
  Success &= ParseTargetArgs(Res.getTargetOpts(), Args, Diags);
  llvm::Triple T(Res.getTargetOpts().Triple);
  ParseHeaderSearchArgs(Res.getHeaderSearchOpts(), Args, Diags,
                        Res.getFileSystemOpts().WorkingDir);
  if (DashX.getFormat() == InputKind::Precompiled ||
      DashX.getLanguage() == Language::LLVM_IR) {
    // ObjCAAutoRefCount and Sanitize LangOpts are used to setup the
    // PassManager in BackendUtil.cpp. They need to be initializd no matter
    // what the input type is.
    if (Args.hasArg(OPT_fobjc_arc))
      LangOpts.ObjCAutoRefCount = 1;
    // PIClevel and PIELevel are needed during code generation and this should be
    // set regardless of the input type.
    LangOpts.PICLevel = getLastArgIntValue(Args, OPT_pic_level, 0, Diags);
    LangOpts.PIE = Args.hasArg(OPT_pic_is_pie);
    parseSanitizerKinds("-fsanitize=", Args.getAllArgValues(OPT_fsanitize_EQ),
                        Diags, LangOpts.Sanitize);
  } else {
    // Other LangOpts are only initialized when the input is not AST or LLVM IR.
    // FIXME: Should we really be calling this for an Language::Asm input?
    Success &= ParseLangArgs(LangOpts, Args, DashX, T,
                             Res.getPreprocessorOpts().Includes, Diags);
    if (Res.getFrontendOpts().ProgramAction == frontend::RewriteObjC)
      LangOpts.ObjCExceptions = 1;
  }

  if (LangOpts.CUDA) {
    // During CUDA device-side compilation, the aux triple is the
    // triple used for host compilation.
    if (LangOpts.CUDAIsDevice)
      Res.getTargetOpts().HostTriple = Res.getFrontendOpts().AuxTriple;
  }

  // Set the triple of the host for OpenMP device compile.
  if (LangOpts.OpenMPIsDevice)
    Res.getTargetOpts().HostTriple = Res.getFrontendOpts().AuxTriple;

<<<<<<< HEAD
  // Set the triple of the host for SYCL device compile.
  if (LangOpts.SYCLIsDevice)
    Res.getTargetOpts().HostTriple = Res.getFrontendOpts().AuxTriple;

  Success &= ParseCodeGenArgs(Res, Res.getCodeGenOpts(), Args, DashX, Diags, T,
=======
  Success &= ParseCodeGenArgs(Res.getCodeGenOpts(), Args, DashX, Diags, T,
>>>>>>> fa7eb3e4
                              Res.getFrontendOpts().OutputFile, LangOpts);

  // FIXME: Override value name discarding when asan or msan is used because the
  // backend passes depend on the name of the alloca in order to print out
  // names.
  Res.getCodeGenOpts().DiscardValueNames &=
      !LangOpts.Sanitize.has(SanitizerKind::Address) &&
      !LangOpts.Sanitize.has(SanitizerKind::KernelAddress) &&
      !LangOpts.Sanitize.has(SanitizerKind::Memory) &&
      !LangOpts.Sanitize.has(SanitizerKind::KernelMemory);

  ParsePreprocessorArgs(Res.getPreprocessorOpts(), Args, Diags,
                        Res.getFrontendOpts().ProgramAction,
                        Res.getFrontendOpts());
  ParsePreprocessorOutputArgs(Res.getPreprocessorOutputOpts(), Args, Diags,
                              Res.getFrontendOpts().ProgramAction);

  ParseDependencyOutputArgs(Res.getDependencyOutputOpts(), Args, Diags,
                            Res.getFrontendOpts().ProgramAction,
                            Res.getPreprocessorOutputOpts().ShowLineMarkers);
  if (!Res.getDependencyOutputOpts().OutputFile.empty() &&
      Res.getDependencyOutputOpts().Targets.empty()) {
    Diags.Report(diag::err_fe_dependency_file_requires_MT);
    Success = false;
  }

  // If sanitizer is enabled, disable OPT_ffine_grained_bitfield_accesses.
  if (Res.getCodeGenOpts().FineGrainedBitfieldAccesses &&
      !Res.getLangOpts()->Sanitize.empty()) {
    Res.getCodeGenOpts().FineGrainedBitfieldAccesses = false;
    Diags.Report(diag::warn_drv_fine_grained_bitfield_accesses_ignored);
  }

  // Store the command-line for using in the CodeView backend.
  Res.getCodeGenOpts().Argv0 = Argv0;
  Res.getCodeGenOpts().CommandLineArgs = CommandLineArgs;

  Success &= FixupInvocation(Res, Diags, Args, DashX);

  return Success;
}

bool CompilerInvocation::CreateFromArgs(CompilerInvocation &Invocation,
                                        ArrayRef<const char *> CommandLineArgs,
                                        DiagnosticsEngine &Diags,
                                        const char *Argv0) {
  CompilerInvocation DummyInvocation;

  return RoundTrip(
      [](CompilerInvocation &Invocation, ArrayRef<const char *> CommandLineArgs,
         DiagnosticsEngine &Diags, const char *Argv0) {
        return CreateFromArgsImpl(Invocation, CommandLineArgs, Diags, Argv0);
      },
      [](CompilerInvocation &Invocation, SmallVectorImpl<const char *> &Args,
         StringAllocator SA) { Invocation.generateCC1CommandLine(Args, SA); },
      Invocation, DummyInvocation, CommandLineArgs, Diags, Argv0);
}

std::string CompilerInvocation::getModuleHash() const {
  // Note: For QoI reasons, the things we use as a hash here should all be
  // dumped via the -module-info flag.
  using llvm::hash_code;
  using llvm::hash_value;
  using llvm::hash_combine;
  using llvm::hash_combine_range;

  // Start the signature with the compiler version.
  // FIXME: We'd rather use something more cryptographically sound than
  // CityHash, but this will do for now.
  hash_code code = hash_value(getClangFullRepositoryVersion());

  // Also include the serialization version, in case LLVM_APPEND_VC_REV is off
  // and getClangFullRepositoryVersion() doesn't include git revision.
  code = hash_combine(code, serialization::VERSION_MAJOR,
                      serialization::VERSION_MINOR);

  // Extend the signature with the language options
#define LANGOPT(Name, Bits, Default, Description) \
   code = hash_combine(code, LangOpts->Name);
#define ENUM_LANGOPT(Name, Type, Bits, Default, Description) \
  code = hash_combine(code, static_cast<unsigned>(LangOpts->get##Name()));
#define BENIGN_LANGOPT(Name, Bits, Default, Description)
#define BENIGN_ENUM_LANGOPT(Name, Type, Bits, Default, Description)
#include "clang/Basic/LangOptions.def"

  for (StringRef Feature : LangOpts->ModuleFeatures)
    code = hash_combine(code, Feature);

  code = hash_combine(code, LangOpts->ObjCRuntime);
  const auto &BCN = LangOpts->CommentOpts.BlockCommandNames;
  code = hash_combine(code, hash_combine_range(BCN.begin(), BCN.end()));

  // Extend the signature with the target options.
  code = hash_combine(code, TargetOpts->Triple, TargetOpts->CPU,
                      TargetOpts->TuneCPU, TargetOpts->ABI);
  for (const auto &FeatureAsWritten : TargetOpts->FeaturesAsWritten)
    code = hash_combine(code, FeatureAsWritten);

  // Extend the signature with preprocessor options.
  const PreprocessorOptions &ppOpts = getPreprocessorOpts();
  const HeaderSearchOptions &hsOpts = getHeaderSearchOpts();
  code = hash_combine(code, ppOpts.UsePredefines, ppOpts.DetailedRecord);

  for (const auto &I : getPreprocessorOpts().Macros) {
    // If we're supposed to ignore this macro for the purposes of modules,
    // don't put it into the hash.
    if (!hsOpts.ModulesIgnoreMacros.empty()) {
      // Check whether we're ignoring this macro.
      StringRef MacroDef = I.first;
      if (hsOpts.ModulesIgnoreMacros.count(
              llvm::CachedHashString(MacroDef.split('=').first)))
        continue;
    }

    code = hash_combine(code, I.first, I.second);
  }

  // Extend the signature with the sysroot and other header search options.
  code = hash_combine(code, hsOpts.Sysroot,
                      hsOpts.ModuleFormat,
                      hsOpts.UseDebugInfo,
                      hsOpts.UseBuiltinIncludes,
                      hsOpts.UseStandardSystemIncludes,
                      hsOpts.UseStandardCXXIncludes,
                      hsOpts.UseLibcxx,
                      hsOpts.ModulesValidateDiagnosticOptions);
  code = hash_combine(code, hsOpts.ResourceDir);

  if (hsOpts.ModulesStrictContextHash) {
    hash_code SHPC = hash_combine_range(hsOpts.SystemHeaderPrefixes.begin(),
                                        hsOpts.SystemHeaderPrefixes.end());
    hash_code UEC = hash_combine_range(hsOpts.UserEntries.begin(),
                                       hsOpts.UserEntries.end());
    code = hash_combine(code, hsOpts.SystemHeaderPrefixes.size(), SHPC,
                        hsOpts.UserEntries.size(), UEC);

    const DiagnosticOptions &diagOpts = getDiagnosticOpts();
    #define DIAGOPT(Name, Bits, Default) \
      code = hash_combine(code, diagOpts.Name);
    #define ENUM_DIAGOPT(Name, Type, Bits, Default) \
      code = hash_combine(code, diagOpts.get##Name());
    #include "clang/Basic/DiagnosticOptions.def"
    #undef DIAGOPT
    #undef ENUM_DIAGOPT
  }

  // Extend the signature with the user build path.
  code = hash_combine(code, hsOpts.ModuleUserBuildPath);

  // Extend the signature with the module file extensions.
  const FrontendOptions &frontendOpts = getFrontendOpts();
  for (const auto &ext : frontendOpts.ModuleFileExtensions) {
    code = ext->hashExtension(code);
  }

  // When compiling with -gmodules, also hash -fdebug-prefix-map as it
  // affects the debug info in the PCM.
  if (getCodeGenOpts().DebugTypeExtRefs)
    for (const auto &KeyValue : getCodeGenOpts().DebugPrefixMap)
      code = hash_combine(code, KeyValue.first, KeyValue.second);

  // Extend the signature with the enabled sanitizers, if at least one is
  // enabled. Sanitizers which cannot affect AST generation aren't hashed.
  SanitizerSet SanHash = LangOpts->Sanitize;
  SanHash.clear(getPPTransparentSanitizers());
  if (!SanHash.empty())
    code = hash_combine(code, SanHash.Mask);

  return llvm::APInt(64, code).toString(36, /*Signed=*/false);
}

void CompilerInvocation::generateCC1CommandLine(
    SmallVectorImpl<const char *> &Args, StringAllocator SA) const {
  llvm::Triple T(TargetOpts->Triple);

  GenerateFileSystemArgs(FileSystemOpts, Args, SA);
  GenerateMigratorArgs(MigratorOpts, Args, SA);
  GenerateAnalyzerArgs(*AnalyzerOpts, Args, SA);
  GenerateDiagnosticArgs(*DiagnosticOpts, Args, SA, false);
  GenerateFrontendArgs(FrontendOpts, Args, SA, LangOpts->IsHeaderFile);
  GenerateTargetArgs(*TargetOpts, Args, SA);
  GenerateHeaderSearchArgs(*HeaderSearchOpts, Args, SA);

  InputKind DashX = FrontendOpts.DashX;
  if (DashX.getFormat() == InputKind::Precompiled ||
      DashX.getLanguage() == Language::LLVM_IR) {
    if (LangOpts->ObjCAutoRefCount)
      GenerateArg(Args, OPT_fobjc_arc, SA);
    if (LangOpts->PICLevel != 0)
      GenerateArg(Args, OPT_pic_level, Twine(LangOpts->PICLevel), SA);
    if (LangOpts->PIE)
      GenerateArg(Args, OPT_pic_is_pie, SA);
    for (StringRef Sanitizer : serializeSanitizerKinds(LangOpts->Sanitize))
      GenerateArg(Args, OPT_fsanitize_EQ, Sanitizer, SA);
  } else {
    // FIXME: Move this whole condition into GenerateLangArgs. (And do the same
    // for ParseLangArgs).
    GenerateLangArgs(*LangOpts, Args, SA, T);
  }

  GenerateCodeGenArgs(CodeGenOpts, Args, SA, T, FrontendOpts.OutputFile,
                      &*LangOpts);
  GeneratePreprocessorArgs(*PreprocessorOpts, Args, SA, *LangOpts, FrontendOpts,
                           CodeGenOpts);
  GeneratePreprocessorOutputArgs(PreprocessorOutputOpts, Args, SA,
                                 FrontendOpts.ProgramAction);
  GenerateDependencyOutputArgs(DependencyOutputOpts, Args, SA);
}

IntrusiveRefCntPtr<llvm::vfs::FileSystem>
clang::createVFSFromCompilerInvocation(const CompilerInvocation &CI,
                                       DiagnosticsEngine &Diags) {
  return createVFSFromCompilerInvocation(CI, Diags,
                                         llvm::vfs::getRealFileSystem());
}

IntrusiveRefCntPtr<llvm::vfs::FileSystem>
clang::createVFSFromCompilerInvocation(
    const CompilerInvocation &CI, DiagnosticsEngine &Diags,
    IntrusiveRefCntPtr<llvm::vfs::FileSystem> BaseFS) {
  if (CI.getHeaderSearchOpts().VFSOverlayFiles.empty())
    return BaseFS;

  IntrusiveRefCntPtr<llvm::vfs::FileSystem> Result = BaseFS;
  // earlier vfs files are on the bottom
  for (const auto &File : CI.getHeaderSearchOpts().VFSOverlayFiles) {
    llvm::ErrorOr<std::unique_ptr<llvm::MemoryBuffer>> Buffer =
        Result->getBufferForFile(File);
    if (!Buffer) {
      Diags.Report(diag::err_missing_vfs_overlay_file) << File;
      continue;
    }

    IntrusiveRefCntPtr<llvm::vfs::FileSystem> FS = llvm::vfs::getVFSFromYAML(
        std::move(Buffer.get()), /*DiagHandler*/ nullptr, File,
        /*DiagContext*/ nullptr, Result);
    if (!FS) {
      Diags.Report(diag::err_invalid_vfs_overlay) << File;
      continue;
    }

    Result = FS;
  }
  return Result;
}<|MERGE_RESOLUTION|>--- conflicted
+++ resolved
@@ -1990,21 +1990,10 @@
   }
 }
 
-<<<<<<< HEAD
-static bool ParseDependencyOutputArgsImpl(
-    DependencyOutputOptions &Opts, ArgList &Args,
-    DiagnosticsEngine &Diags,
-    frontend::ActionKind Action, bool ShowLineMarkers) {
-    Opts.DependencyFilter =
-      std::string(Args.getLastArgValue(OPT_dependency_filter));
-  Opts.Targets = Args.getAllArgValues(OPT_MT);
-
-=======
 static bool ParseDependencyOutputArgs(DependencyOutputOptions &Opts,
                                       ArgList &Args, DiagnosticsEngine &Diags,
                                       frontend::ActionKind Action,
                                       bool ShowLineMarkers) {
->>>>>>> fa7eb3e4
   unsigned NumErrorsBefore = Diags.getNumErrors();
   bool Success = true;
 
@@ -4355,15 +4344,11 @@
   if (LangOpts.OpenMPIsDevice)
     Res.getTargetOpts().HostTriple = Res.getFrontendOpts().AuxTriple;
 
-<<<<<<< HEAD
   // Set the triple of the host for SYCL device compile.
   if (LangOpts.SYCLIsDevice)
     Res.getTargetOpts().HostTriple = Res.getFrontendOpts().AuxTriple;
 
-  Success &= ParseCodeGenArgs(Res, Res.getCodeGenOpts(), Args, DashX, Diags, T,
-=======
   Success &= ParseCodeGenArgs(Res.getCodeGenOpts(), Args, DashX, Diags, T,
->>>>>>> fa7eb3e4
                               Res.getFrontendOpts().OutputFile, LangOpts);
 
   // FIXME: Override value name discarding when asan or msan is used because the
