--- conflicted
+++ resolved
@@ -1950,14 +1950,11 @@
   else if (Args.hasArg(options::OPT_fno_finite_loops))
     Opts.FiniteLoops = CodeGenOptions::FiniteLoopsKind::Never;
 
-<<<<<<< HEAD
-=======
   Opts.EmitIEEENaNCompliantInsts =
       Args.hasFlag(options::OPT_mamdgpu_ieee, options::OPT_mno_amdgpu_ieee);
   if (!Opts.EmitIEEENaNCompliantInsts && !LangOptsRef.NoHonorNaNs)
     Diags.Report(diag::err_drv_amdgpu_ieee_without_no_honor_nans);
 
->>>>>>> 11299179
   return Diags.getNumErrors() == NumErrorsBefore;
 }
 
