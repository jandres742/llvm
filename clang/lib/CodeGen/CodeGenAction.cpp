--- conflicted
+++ resolved
@@ -324,7 +324,6 @@
           Ctx.getDiagnosticHandler();
       Ctx.setDiagnosticHandler(std::make_unique<ClangDiagnosticHandler>(
         CodeGenOpts, this));
-<<<<<<< HEAD
       // The diagnostic handler is now processed in OptRecordFileRAII.
 
       // The parallel_for_work_group legalization pass can emit calls to
@@ -348,27 +347,6 @@
         PreLinkingSyclPasses.run(*getModule(), MAM);
       }
 
-=======
-
-      Expected<std::unique_ptr<llvm::ToolOutputFile>> OptRecordFileOrErr =
-          setupLLVMOptimizationRemarks(
-              Ctx, CodeGenOpts.OptRecordFile, CodeGenOpts.OptRecordPasses,
-              CodeGenOpts.OptRecordFormat, CodeGenOpts.DiagnosticsWithHotness,
-              CodeGenOpts.DiagnosticsHotnessThreshold);
-
-      if (Error E = OptRecordFileOrErr.takeError()) {
-        reportOptRecordError(std::move(E), Diags, CodeGenOpts);
-        return;
-      }
-
-      std::unique_ptr<llvm::ToolOutputFile> OptRecordFile =
-          std::move(*OptRecordFileOrErr);
-
-      if (OptRecordFile &&
-          CodeGenOpts.getProfileUse() != CodeGenOptions::ProfileNone)
-        Ctx.setDiagnosticsHotnessRequested(true);
-
->>>>>>> 10866a1d
       // Link each LinkModule into our module.
       if (LinkInModules())
         return;
@@ -1159,15 +1137,6 @@
     if (OptRecordFile &&
         CodeGenOpts.getProfileUse() != CodeGenOptions::ProfileNone)
       Ctx.setDiagnosticsHotnessRequested(true);
-
-    if (CodeGenOpts.MisExpect) {
-      Ctx.setMisExpectWarningRequested(true);
-    }
-
-    if (CodeGenOpts.DiagnosticsMisExpectTolerance) {
-      Ctx.setDiagnosticsMisExpectTolerance(
-          CodeGenOpts.DiagnosticsMisExpectTolerance);
-    }
   }
   ~OptRecordFileRAII() {
     Ctx.setDiagnosticHandler(std::move(OldDiagnosticHandler));
