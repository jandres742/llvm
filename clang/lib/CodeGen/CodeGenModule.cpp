//===--- CodeGenModule.cpp - Emit LLVM Code from ASTs for a Module --------===//
//
// Part of the LLVM Project, under the Apache License v2.0 with LLVM Exceptions.
// See https://llvm.org/LICENSE.txt for license information.
// SPDX-License-Identifier: Apache-2.0 WITH LLVM-exception
//
//===----------------------------------------------------------------------===//
//
// This coordinates the per-module state used while generating code.
//
//===----------------------------------------------------------------------===//

#include "CodeGenModule.h"
#include "CGBlocks.h"
#include "CGCUDARuntime.h"
#include "CGCXXABI.h"
#include "CGCall.h"
#include "CGDebugInfo.h"
#include "CGObjCRuntime.h"
#include "CGOpenCLRuntime.h"
#include "CGOpenMPRuntime.h"
#include "CGOpenMPRuntimeAMDGCN.h"
#include "CGOpenMPRuntimeNVPTX.h"
#include "CGSYCLRuntime.h"
#include "CodeGenFunction.h"
#include "CodeGenPGO.h"
#include "ConstantEmitter.h"
#include "CoverageMappingGen.h"
#include "TargetInfo.h"
#include "clang/AST/ASTContext.h"
#include "clang/AST/CharUnits.h"
#include "clang/AST/DeclCXX.h"
#include "clang/AST/DeclObjC.h"
#include "clang/AST/DeclTemplate.h"
#include "clang/AST/Mangle.h"
#include "clang/AST/RecordLayout.h"
#include "clang/AST/RecursiveASTVisitor.h"
#include "clang/AST/StmtVisitor.h"
#include "clang/Basic/Builtins.h"
#include "clang/Basic/CharInfo.h"
#include "clang/Basic/CodeGenOptions.h"
#include "clang/Basic/Diagnostic.h"
#include "clang/Basic/FileManager.h"
#include "clang/Basic/Module.h"
#include "clang/Basic/SourceManager.h"
#include "clang/Basic/TargetInfo.h"
#include "clang/Basic/Version.h"
#include "clang/CodeGen/ConstantInitBuilder.h"
#include "clang/Frontend/FrontendDiagnostic.h"
#include "llvm/ADT/StringSwitch.h"
#include "llvm/ADT/Triple.h"
#include "llvm/Analysis/TargetLibraryInfo.h"
#include "llvm/Frontend/OpenMP/OMPIRBuilder.h"
#include "llvm/IR/CallingConv.h"
#include "llvm/IR/DataLayout.h"
#include "llvm/IR/Intrinsics.h"
#include "llvm/IR/LLVMContext.h"
#include "llvm/IR/Module.h"
#include "llvm/IR/ProfileSummary.h"
#include "llvm/ProfileData/InstrProfReader.h"
#include "llvm/Support/CodeGen.h"
#include "llvm/Support/CommandLine.h"
#include "llvm/Support/ConvertUTF.h"
#include "llvm/Support/ErrorHandling.h"
#include "llvm/Support/MD5.h"
#include "llvm/Support/TimeProfiler.h"

using namespace clang;
using namespace CodeGen;

static llvm::cl::opt<bool> LimitedCoverage(
    "limited-coverage-experimental", llvm::cl::ZeroOrMore, llvm::cl::Hidden,
    llvm::cl::desc("Emit limited coverage mapping information (experimental)"),
    llvm::cl::init(false));

static const char AnnotationSection[] = "llvm.metadata";

static CGCXXABI *createCXXABI(CodeGenModule &CGM) {
  switch (CGM.getContext().getCXXABIKind()) {
  case TargetCXXABI::AppleARM64:
  case TargetCXXABI::Fuchsia:
  case TargetCXXABI::GenericAArch64:
  case TargetCXXABI::GenericARM:
  case TargetCXXABI::iOS:
  case TargetCXXABI::WatchOS:
  case TargetCXXABI::GenericMIPS:
  case TargetCXXABI::GenericItanium:
  case TargetCXXABI::WebAssembly:
  case TargetCXXABI::XL:
    return CreateItaniumCXXABI(CGM);
  case TargetCXXABI::Microsoft:
    return CreateMicrosoftCXXABI(CGM);
  }

  llvm_unreachable("invalid C++ ABI kind");
}

CodeGenModule::CodeGenModule(ASTContext &C, const HeaderSearchOptions &HSO,
                             const PreprocessorOptions &PPO,
                             const CodeGenOptions &CGO, llvm::Module &M,
                             DiagnosticsEngine &diags,
                             CoverageSourceInfo *CoverageInfo)
    : Context(C), LangOpts(C.getLangOpts()), HeaderSearchOpts(HSO),
      PreprocessorOpts(PPO), CodeGenOpts(CGO), TheModule(M), Diags(diags),
      Target(C.getTargetInfo()), ABI(createCXXABI(*this)),
      VMContext(M.getContext()), Types(*this), VTables(*this),
      SanitizerMD(new SanitizerMetadata(*this)) {

  // Initialize the type cache.
  llvm::LLVMContext &LLVMContext = M.getContext();
  VoidTy = llvm::Type::getVoidTy(LLVMContext);
  Int8Ty = llvm::Type::getInt8Ty(LLVMContext);
  Int16Ty = llvm::Type::getInt16Ty(LLVMContext);
  Int32Ty = llvm::Type::getInt32Ty(LLVMContext);
  Int64Ty = llvm::Type::getInt64Ty(LLVMContext);
  HalfTy = llvm::Type::getHalfTy(LLVMContext);
  BFloatTy = llvm::Type::getBFloatTy(LLVMContext);
  FloatTy = llvm::Type::getFloatTy(LLVMContext);
  DoubleTy = llvm::Type::getDoubleTy(LLVMContext);
  PointerWidthInBits = C.getTargetInfo().getPointerWidth(0);
  PointerAlignInBytes =
    C.toCharUnitsFromBits(C.getTargetInfo().getPointerAlign(0)).getQuantity();
  SizeSizeInBytes =
    C.toCharUnitsFromBits(C.getTargetInfo().getMaxPointerWidth()).getQuantity();
  IntAlignInBytes =
    C.toCharUnitsFromBits(C.getTargetInfo().getIntAlign()).getQuantity();
  CharTy =
    llvm::IntegerType::get(LLVMContext, C.getTargetInfo().getCharWidth());
  IntTy = llvm::IntegerType::get(LLVMContext, C.getTargetInfo().getIntWidth());
  IntPtrTy = llvm::IntegerType::get(LLVMContext,
    C.getTargetInfo().getMaxPointerWidth());
  Int8PtrTy = Int8Ty->getPointerTo(0);
  Int8PtrPtrTy = Int8PtrTy->getPointerTo(0);
  AllocaInt8PtrTy = Int8Ty->getPointerTo(
      M.getDataLayout().getAllocaAddrSpace());
  ASTAllocaAddressSpace = getTargetCodeGenInfo().getASTAllocaAddressSpace();

  RuntimeCC = getTargetCodeGenInfo().getABIInfo().getRuntimeCC();

  if (LangOpts.ObjC)
    createObjCRuntime();
  if (LangOpts.OpenCL || LangOpts.SYCLIsDevice)
    createOpenCLRuntime();
  if (LangOpts.OpenMP)
    createOpenMPRuntime();
  if (LangOpts.CUDA)
    createCUDARuntime();
  if (LangOpts.SYCLIsDevice)
    createSYCLRuntime();

  // Enable TBAA unless it's suppressed. ThreadSanitizer needs TBAA even at O0.
  if (LangOpts.Sanitize.has(SanitizerKind::Thread) ||
      (!CodeGenOpts.RelaxedAliasing && CodeGenOpts.OptimizationLevel > 0))
    TBAA.reset(new CodeGenTBAA(Context, TheModule, CodeGenOpts, getLangOpts(),
                               getCXXABI().getMangleContext()));

  // If debug info or coverage generation is enabled, create the CGDebugInfo
  // object.
  if (CodeGenOpts.getDebugInfo() != codegenoptions::NoDebugInfo ||
      CodeGenOpts.EmitGcovArcs || CodeGenOpts.EmitGcovNotes)
    DebugInfo.reset(new CGDebugInfo(*this));

  Block.GlobalUniqueCount = 0;

  if (C.getLangOpts().ObjC)
    ObjCData.reset(new ObjCEntrypoints());

  if (CodeGenOpts.hasProfileClangUse()) {
    auto ReaderOrErr = llvm::IndexedInstrProfReader::create(
        CodeGenOpts.ProfileInstrumentUsePath, CodeGenOpts.ProfileRemappingFile);
    if (auto E = ReaderOrErr.takeError()) {
      unsigned DiagID = Diags.getCustomDiagID(DiagnosticsEngine::Error,
                                              "Could not read profile %0: %1");
      llvm::handleAllErrors(std::move(E), [&](const llvm::ErrorInfoBase &EI) {
        getDiags().Report(DiagID) << CodeGenOpts.ProfileInstrumentUsePath
                                  << EI.message();
      });
    } else
      PGOReader = std::move(ReaderOrErr.get());
  }

  // If coverage mapping generation is enabled, create the
  // CoverageMappingModuleGen object.
  if (CodeGenOpts.CoverageMapping)
    CoverageMapping.reset(new CoverageMappingModuleGen(*this, *CoverageInfo));

  // Generate the module name hash here if needed.
  if (CodeGenOpts.UniqueInternalLinkageNames &&
      !getModule().getSourceFileName().empty()) {
    std::string Path = getModule().getSourceFileName();
    // Check if a path substitution is needed from the MacroPrefixMap.
    for (const auto &Entry : LangOpts.MacroPrefixMap)
      if (Path.rfind(Entry.first, 0) != std::string::npos) {
        Path = Entry.second + Path.substr(Entry.first.size());
        break;
      }
    llvm::MD5 Md5;
    Md5.update(Path);
    llvm::MD5::MD5Result R;
    Md5.final(R);
    SmallString<32> Str;
    llvm::MD5::stringifyResult(R, Str);
    // Convert MD5hash to Decimal. Demangler suffixes can either contain
    // numbers or characters but not both.
    llvm::APInt IntHash(128, Str.str(), 16);
    // Prepend "__uniq" before the hash for tools like profilers to understand
    // that this symbol is of internal linkage type.  The "__uniq" is the
    // pre-determined prefix that is used to tell tools that this symbol was
    // created with -funique-internal-linakge-symbols and the tools can strip or
    // keep the prefix as needed.
    ModuleNameHash = (Twine(".__uniq.") +
        Twine(toString(IntHash, /* Radix = */ 10, /* Signed = */false))).str();
  }
}

CodeGenModule::~CodeGenModule() {}

void CodeGenModule::createObjCRuntime() {
  // This is just isGNUFamily(), but we want to force implementors of
  // new ABIs to decide how best to do this.
  switch (LangOpts.ObjCRuntime.getKind()) {
  case ObjCRuntime::GNUstep:
  case ObjCRuntime::GCC:
  case ObjCRuntime::ObjFW:
    ObjCRuntime.reset(CreateGNUObjCRuntime(*this));
    return;

  case ObjCRuntime::FragileMacOSX:
  case ObjCRuntime::MacOSX:
  case ObjCRuntime::iOS:
  case ObjCRuntime::WatchOS:
    ObjCRuntime.reset(CreateMacObjCRuntime(*this));
    return;
  }
  llvm_unreachable("bad runtime kind");
}

void CodeGenModule::createOpenCLRuntime() {
  OpenCLRuntime.reset(new CGOpenCLRuntime(*this));
}

void CodeGenModule::createOpenMPRuntime() {
  // Select a specialized code generation class based on the target, if any.
  // If it does not exist use the default implementation.
  switch (getTriple().getArch()) {
  case llvm::Triple::nvptx:
  case llvm::Triple::nvptx64:
    assert(getLangOpts().OpenMPIsDevice &&
           "OpenMP NVPTX is only prepared to deal with device code.");
    OpenMPRuntime.reset(new CGOpenMPRuntimeNVPTX(*this));
    break;
  case llvm::Triple::amdgcn:
    assert(getLangOpts().OpenMPIsDevice &&
           "OpenMP AMDGCN is only prepared to deal with device code.");
    OpenMPRuntime.reset(new CGOpenMPRuntimeAMDGCN(*this));
    break;
  default:
    if (LangOpts.OpenMPSimd)
      OpenMPRuntime.reset(new CGOpenMPSIMDRuntime(*this));
    else
      OpenMPRuntime.reset(new CGOpenMPRuntime(*this));
    break;
  }
}

void CodeGenModule::createCUDARuntime() {
  CUDARuntime.reset(CreateNVCUDARuntime(*this));
}

void CodeGenModule::createSYCLRuntime() {
  SYCLRuntime.reset(new CGSYCLRuntime(*this));
}

void CodeGenModule::addReplacement(StringRef Name, llvm::Constant *C) {
  Replacements[Name] = C;
}

void CodeGenModule::applyReplacements() {
  for (auto &I : Replacements) {
    StringRef MangledName = I.first();
    llvm::Constant *Replacement = I.second;
    llvm::GlobalValue *Entry = GetGlobalValue(MangledName);
    if (!Entry)
      continue;
    auto *OldF = cast<llvm::Function>(Entry);
    auto *NewF = dyn_cast<llvm::Function>(Replacement);
    if (!NewF) {
      if (auto *Alias = dyn_cast<llvm::GlobalAlias>(Replacement)) {
        NewF = dyn_cast<llvm::Function>(Alias->getAliasee());
      } else {
        auto *CE = cast<llvm::ConstantExpr>(Replacement);
        assert(CE->getOpcode() == llvm::Instruction::BitCast ||
               CE->getOpcode() == llvm::Instruction::GetElementPtr);
        NewF = dyn_cast<llvm::Function>(CE->getOperand(0));
      }
    }

    // Replace old with new, but keep the old order.
    OldF->replaceAllUsesWith(Replacement);
    if (NewF) {
      NewF->removeFromParent();
      OldF->getParent()->getFunctionList().insertAfter(OldF->getIterator(),
                                                       NewF);
    }
    OldF->eraseFromParent();
  }
}

void CodeGenModule::addGlobalValReplacement(llvm::GlobalValue *GV, llvm::Constant *C) {
  GlobalValReplacements.push_back(std::make_pair(GV, C));
}

void CodeGenModule::applyGlobalValReplacements() {
  for (auto &I : GlobalValReplacements) {
    llvm::GlobalValue *GV = I.first;
    llvm::Constant *C = I.second;

    GV->replaceAllUsesWith(C);
    GV->eraseFromParent();
  }
}

// This is only used in aliases that we created and we know they have a
// linear structure.
static const llvm::GlobalObject *getAliasedGlobal(
    const llvm::GlobalIndirectSymbol &GIS) {
  llvm::SmallPtrSet<const llvm::GlobalIndirectSymbol*, 4> Visited;
  const llvm::Constant *C = &GIS;
  for (;;) {
    C = C->stripPointerCasts();
    if (auto *GO = dyn_cast<llvm::GlobalObject>(C))
      return GO;
    // stripPointerCasts will not walk over weak aliases.
    auto *GIS2 = dyn_cast<llvm::GlobalIndirectSymbol>(C);
    if (!GIS2)
      return nullptr;
    if (!Visited.insert(GIS2).second)
      return nullptr;
    C = GIS2->getIndirectSymbol();
  }
}

void CodeGenModule::checkAliases() {
  // Check if the constructed aliases are well formed. It is really unfortunate
  // that we have to do this in CodeGen, but we only construct mangled names
  // and aliases during codegen.
  bool Error = false;
  DiagnosticsEngine &Diags = getDiags();
  for (const GlobalDecl &GD : Aliases) {
    const auto *D = cast<ValueDecl>(GD.getDecl());
    SourceLocation Location;
    bool IsIFunc = D->hasAttr<IFuncAttr>();
    if (const Attr *A = D->getDefiningAttr())
      Location = A->getLocation();
    else
      llvm_unreachable("Not an alias or ifunc?");
    StringRef MangledName = getMangledName(GD);
    llvm::GlobalValue *Entry = GetGlobalValue(MangledName);
    auto *Alias  = cast<llvm::GlobalIndirectSymbol>(Entry);
    const llvm::GlobalValue *GV = getAliasedGlobal(*Alias);
    if (!GV) {
      Error = true;
      Diags.Report(Location, diag::err_cyclic_alias) << IsIFunc;
    } else if (GV->isDeclaration()) {
      Error = true;
      Diags.Report(Location, diag::err_alias_to_undefined)
          << IsIFunc << IsIFunc;
    } else if (IsIFunc) {
      // Check resolver function type.
      llvm::FunctionType *FTy = dyn_cast<llvm::FunctionType>(
          GV->getType()->getPointerElementType());
      assert(FTy);
      if (!FTy->getReturnType()->isPointerTy())
        Diags.Report(Location, diag::err_ifunc_resolver_return);
    }

    llvm::Constant *Aliasee = Alias->getIndirectSymbol();
    llvm::GlobalValue *AliaseeGV;
    if (auto CE = dyn_cast<llvm::ConstantExpr>(Aliasee))
      AliaseeGV = cast<llvm::GlobalValue>(CE->getOperand(0));
    else
      AliaseeGV = cast<llvm::GlobalValue>(Aliasee);

    if (const SectionAttr *SA = D->getAttr<SectionAttr>()) {
      StringRef AliasSection = SA->getName();
      if (AliasSection != AliaseeGV->getSection())
        Diags.Report(SA->getLocation(), diag::warn_alias_with_section)
            << AliasSection << IsIFunc << IsIFunc;
    }

    // We have to handle alias to weak aliases in here. LLVM itself disallows
    // this since the object semantics would not match the IL one. For
    // compatibility with gcc we implement it by just pointing the alias
    // to its aliasee's aliasee. We also warn, since the user is probably
    // expecting the link to be weak.
    if (auto GA = dyn_cast<llvm::GlobalIndirectSymbol>(AliaseeGV)) {
      if (GA->isInterposable()) {
        Diags.Report(Location, diag::warn_alias_to_weak_alias)
            << GV->getName() << GA->getName() << IsIFunc;
        Aliasee = llvm::ConstantExpr::getPointerBitCastOrAddrSpaceCast(
            GA->getIndirectSymbol(), Alias->getType());
        Alias->setIndirectSymbol(Aliasee);
      }
    }
  }
  if (!Error)
    return;

  for (const GlobalDecl &GD : Aliases) {
    StringRef MangledName = getMangledName(GD);
    llvm::GlobalValue *Entry = GetGlobalValue(MangledName);
    auto *Alias = cast<llvm::GlobalIndirectSymbol>(Entry);
    Alias->replaceAllUsesWith(llvm::UndefValue::get(Alias->getType()));
    Alias->eraseFromParent();
  }
}

void CodeGenModule::clear() {
  DeferredDeclsToEmit.clear();
  if (OpenMPRuntime)
    OpenMPRuntime->clear();
}

void InstrProfStats::reportDiagnostics(DiagnosticsEngine &Diags,
                                       StringRef MainFile) {
  if (!hasDiagnostics())
    return;
  if (VisitedInMainFile > 0 && VisitedInMainFile == MissingInMainFile) {
    if (MainFile.empty())
      MainFile = "<stdin>";
    Diags.Report(diag::warn_profile_data_unprofiled) << MainFile;
  } else {
    if (Mismatched > 0)
      Diags.Report(diag::warn_profile_data_out_of_date) << Visited << Mismatched;

    if (Missing > 0)
      Diags.Report(diag::warn_profile_data_missing) << Visited << Missing;
  }
}

static void setVisibilityFromDLLStorageClass(const clang::LangOptions &LO,
                                             llvm::Module &M) {
  if (!LO.VisibilityFromDLLStorageClass)
    return;

  llvm::GlobalValue::VisibilityTypes DLLExportVisibility =
      CodeGenModule::GetLLVMVisibility(LO.getDLLExportVisibility());
  llvm::GlobalValue::VisibilityTypes NoDLLStorageClassVisibility =
      CodeGenModule::GetLLVMVisibility(LO.getNoDLLStorageClassVisibility());
  llvm::GlobalValue::VisibilityTypes ExternDeclDLLImportVisibility =
      CodeGenModule::GetLLVMVisibility(LO.getExternDeclDLLImportVisibility());
  llvm::GlobalValue::VisibilityTypes ExternDeclNoDLLStorageClassVisibility =
      CodeGenModule::GetLLVMVisibility(
          LO.getExternDeclNoDLLStorageClassVisibility());

  for (llvm::GlobalValue &GV : M.global_values()) {
    if (GV.hasAppendingLinkage() || GV.hasLocalLinkage())
      continue;

    // Reset DSO locality before setting the visibility. This removes
    // any effects that visibility options and annotations may have
    // had on the DSO locality. Setting the visibility will implicitly set
    // appropriate globals to DSO Local; however, this will be pessimistic
    // w.r.t. to the normal compiler IRGen.
    GV.setDSOLocal(false);

    if (GV.isDeclarationForLinker()) {
      GV.setVisibility(GV.getDLLStorageClass() ==
                               llvm::GlobalValue::DLLImportStorageClass
                           ? ExternDeclDLLImportVisibility
                           : ExternDeclNoDLLStorageClassVisibility);
    } else {
      GV.setVisibility(GV.getDLLStorageClass() ==
                               llvm::GlobalValue::DLLExportStorageClass
                           ? DLLExportVisibility
                           : NoDLLStorageClassVisibility);
    }

    GV.setDLLStorageClass(llvm::GlobalValue::DefaultStorageClass);
  }
}

void CodeGenModule::Release() {
  EmitDeferred();
  EmitVTablesOpportunistically();
  applyGlobalValReplacements();
  applyReplacements();
  checkAliases();
  emitMultiVersionFunctions();
  EmitCXXGlobalInitFunc();
  EmitCXXGlobalCleanUpFunc();
  registerGlobalDtorsWithAtExit();
  EmitCXXThreadLocalInitFunc();
  if (ObjCRuntime)
    if (llvm::Function *ObjCInitFunction = ObjCRuntime->ModuleInitFunction())
      AddGlobalCtor(ObjCInitFunction);
  if (Context.getLangOpts().CUDA && CUDARuntime) {
    if (llvm::Function *CudaCtorFunction = CUDARuntime->finalizeModule())
      AddGlobalCtor(CudaCtorFunction);
  }
  if (OpenMPRuntime) {
    if (llvm::Function *OpenMPRequiresDirectiveRegFun =
            OpenMPRuntime->emitRequiresDirectiveRegFun()) {
      AddGlobalCtor(OpenMPRequiresDirectiveRegFun, 0);
    }
    OpenMPRuntime->createOffloadEntriesAndInfoMetadata();
    OpenMPRuntime->clear();
  }
  if (PGOReader) {
    getModule().setProfileSummary(
        PGOReader->getSummary(/* UseCS */ false).getMD(VMContext),
        llvm::ProfileSummary::PSK_Instr);
    if (PGOStats.hasDiagnostics())
      PGOStats.reportDiagnostics(getDiags(), getCodeGenOpts().MainFileName);
  }
  EmitCtorList(GlobalCtors, "llvm.global_ctors");
  EmitCtorList(GlobalDtors, "llvm.global_dtors");
  EmitGlobalAnnotations();
  EmitStaticExternCAliases();
  EmitDeferredUnusedCoverageMappings();
  CodeGenPGO(*this).setValueProfilingFlag(getModule());
  if (CoverageMapping)
    CoverageMapping->emit();
  if (CodeGenOpts.SanitizeCfiCrossDso) {
    CodeGenFunction(*this).EmitCfiCheckFail();
    CodeGenFunction(*this).EmitCfiCheckStub();
  }
  emitAtAvailableLinkGuard();
  if (Context.getTargetInfo().getTriple().isWasm() &&
      !Context.getTargetInfo().getTriple().isOSEmscripten()) {
    EmitMainVoidAlias();
  }

  // Emit reference of __amdgpu_device_library_preserve_asan_functions to
  // preserve ASAN functions in bitcode libraries.
  if (LangOpts.Sanitize.has(SanitizerKind::Address) && getTriple().isAMDGPU()) {
    auto *FT = llvm::FunctionType::get(VoidTy, {});
    auto *F = llvm::Function::Create(
        FT, llvm::GlobalValue::ExternalLinkage,
        "__amdgpu_device_library_preserve_asan_functions", &getModule());
    auto *Var = new llvm::GlobalVariable(
        getModule(), FT->getPointerTo(),
        /*isConstant=*/true, llvm::GlobalValue::WeakAnyLinkage, F,
        "__amdgpu_device_library_preserve_asan_functions_ptr", nullptr,
        llvm::GlobalVariable::NotThreadLocal);
    addCompilerUsedGlobal(Var);
  }

  emitLLVMUsed();
  if (SanStats)
    SanStats->finish();

  if (CodeGenOpts.Autolink &&
      (Context.getLangOpts().Modules || !LinkerOptionsMetadata.empty())) {
    EmitModuleLinkOptions();
  }

  // On ELF we pass the dependent library specifiers directly to the linker
  // without manipulating them. This is in contrast to other platforms where
  // they are mapped to a specific linker option by the compiler. This
  // difference is a result of the greater variety of ELF linkers and the fact
  // that ELF linkers tend to handle libraries in a more complicated fashion
  // than on other platforms. This forces us to defer handling the dependent
  // libs to the linker.
  //
  // CUDA/HIP device and host libraries are different. Currently there is no
  // way to differentiate dependent libraries for host or device. Existing
  // usage of #pragma comment(lib, *) is intended for host libraries on
  // Windows. Therefore emit llvm.dependent-libraries only for host.
  if (!ELFDependentLibraries.empty() && !Context.getLangOpts().CUDAIsDevice) {
    auto *NMD = getModule().getOrInsertNamedMetadata("llvm.dependent-libraries");
    for (auto *MD : ELFDependentLibraries)
      NMD->addOperand(MD);
  }

  // Record mregparm value now so it is visible through rest of codegen.
  if (Context.getTargetInfo().getTriple().getArch() == llvm::Triple::x86)
    getModule().addModuleFlag(llvm::Module::Error, "NumRegisterParameters",
                              CodeGenOpts.NumRegisterParameters);

  if (CodeGenOpts.DwarfVersion) {
    getModule().addModuleFlag(llvm::Module::Max, "Dwarf Version",
                              CodeGenOpts.DwarfVersion);
  }

  if (CodeGenOpts.Dwarf64)
    getModule().addModuleFlag(llvm::Module::Max, "DWARF64", 1);

  if (Context.getLangOpts().SemanticInterposition)
    // Require various optimization to respect semantic interposition.
    getModule().setSemanticInterposition(1);

  if (CodeGenOpts.EmitCodeView) {
    // Indicate that we want CodeView in the metadata.
    getModule().addModuleFlag(llvm::Module::Warning, "CodeView", 1);
  }
  if (CodeGenOpts.CodeViewGHash) {
    getModule().addModuleFlag(llvm::Module::Warning, "CodeViewGHash", 1);
  }
  if (CodeGenOpts.ControlFlowGuard) {
    // Function ID tables and checks for Control Flow Guard (cfguard=2).
    getModule().addModuleFlag(llvm::Module::Warning, "cfguard", 2);
  } else if (CodeGenOpts.ControlFlowGuardNoChecks) {
    // Function ID tables for Control Flow Guard (cfguard=1).
    getModule().addModuleFlag(llvm::Module::Warning, "cfguard", 1);
  }
  if (CodeGenOpts.EHContGuard) {
    // Function ID tables for EH Continuation Guard.
    getModule().addModuleFlag(llvm::Module::Warning, "ehcontguard", 1);
  }
  if (CodeGenOpts.OptimizationLevel > 0 && CodeGenOpts.StrictVTablePointers) {
    // We don't support LTO with 2 with different StrictVTablePointers
    // FIXME: we could support it by stripping all the information introduced
    // by StrictVTablePointers.

    getModule().addModuleFlag(llvm::Module::Error, "StrictVTablePointers",1);

    llvm::Metadata *Ops[2] = {
              llvm::MDString::get(VMContext, "StrictVTablePointers"),
              llvm::ConstantAsMetadata::get(llvm::ConstantInt::get(
                  llvm::Type::getInt32Ty(VMContext), 1))};

    getModule().addModuleFlag(llvm::Module::Require,
                              "StrictVTablePointersRequirement",
                              llvm::MDNode::get(VMContext, Ops));
  }
  if (getModuleDebugInfo())
    // We support a single version in the linked module. The LLVM
    // parser will drop debug info with a different version number
    // (and warn about it, too).
    getModule().addModuleFlag(llvm::Module::Warning, "Debug Info Version",
                              llvm::DEBUG_METADATA_VERSION);

  // We need to record the widths of enums and wchar_t, so that we can generate
  // the correct build attributes in the ARM backend. wchar_size is also used by
  // TargetLibraryInfo.
  uint64_t WCharWidth =
      Context.getTypeSizeInChars(Context.getWideCharType()).getQuantity();
  getModule().addModuleFlag(llvm::Module::Error, "wchar_size", WCharWidth);

  llvm::Triple::ArchType Arch = Context.getTargetInfo().getTriple().getArch();
  if (   Arch == llvm::Triple::arm
      || Arch == llvm::Triple::armeb
      || Arch == llvm::Triple::thumb
      || Arch == llvm::Triple::thumbeb) {
    // The minimum width of an enum in bytes
    uint64_t EnumWidth = Context.getLangOpts().ShortEnums ? 1 : 4;
    getModule().addModuleFlag(llvm::Module::Error, "min_enum_size", EnumWidth);
  }

  if (Arch == llvm::Triple::riscv32 || Arch == llvm::Triple::riscv64) {
    StringRef ABIStr = Target.getABI();
    llvm::LLVMContext &Ctx = TheModule.getContext();
    getModule().addModuleFlag(llvm::Module::Error, "target-abi",
                              llvm::MDString::get(Ctx, ABIStr));
  }

  if (CodeGenOpts.SanitizeCfiCrossDso) {
    // Indicate that we want cross-DSO control flow integrity checks.
    getModule().addModuleFlag(llvm::Module::Override, "Cross-DSO CFI", 1);
  }

  if (CodeGenOpts.WholeProgramVTables) {
    // Indicate whether VFE was enabled for this module, so that the
    // vcall_visibility metadata added under whole program vtables is handled
    // appropriately in the optimizer.
    getModule().addModuleFlag(llvm::Module::Error, "Virtual Function Elim",
                              CodeGenOpts.VirtualFunctionElimination);
  }

  if (LangOpts.Sanitize.has(SanitizerKind::CFIICall)) {
    getModule().addModuleFlag(llvm::Module::Override,
                              "CFI Canonical Jump Tables",
                              CodeGenOpts.SanitizeCfiCanonicalJumpTables);
  }

  if (CodeGenOpts.CFProtectionReturn &&
      Target.checkCFProtectionReturnSupported(getDiags())) {
    // Indicate that we want to instrument return control flow protection.
    getModule().addModuleFlag(llvm::Module::Override, "cf-protection-return",
                              1);
  }

  if (CodeGenOpts.CFProtectionBranch &&
      Target.checkCFProtectionBranchSupported(getDiags())) {
    // Indicate that we want to instrument branch control flow protection.
    getModule().addModuleFlag(llvm::Module::Override, "cf-protection-branch",
                              1);
  }

  if (Arch == llvm::Triple::aarch64 || Arch == llvm::Triple::aarch64_32 ||
      Arch == llvm::Triple::aarch64_be) {
    getModule().addModuleFlag(llvm::Module::Error,
                              "branch-target-enforcement",
                              LangOpts.BranchTargetEnforcement);

    getModule().addModuleFlag(llvm::Module::Error, "sign-return-address",
                              LangOpts.hasSignReturnAddress());

    getModule().addModuleFlag(llvm::Module::Error, "sign-return-address-all",
                              LangOpts.isSignReturnAddressScopeAll());

    getModule().addModuleFlag(llvm::Module::Error,
                              "sign-return-address-with-bkey",
                              !LangOpts.isSignReturnAddressWithAKey());
  }

  if (!CodeGenOpts.MemoryProfileOutput.empty()) {
    llvm::LLVMContext &Ctx = TheModule.getContext();
    getModule().addModuleFlag(
        llvm::Module::Error, "MemProfProfileFilename",
        llvm::MDString::get(Ctx, CodeGenOpts.MemoryProfileOutput));
  }

  if (LangOpts.CUDAIsDevice && getTriple().isNVPTX()) {
    // Indicate whether __nvvm_reflect should be configured to flush denormal
    // floating point values to 0.  (This corresponds to its "__CUDA_FTZ"
    // property.)
    getModule().addModuleFlag(llvm::Module::Override, "nvvm-reflect-ftz",
                              CodeGenOpts.FP32DenormalMode.Output !=
                                  llvm::DenormalMode::IEEE);
  }

  if (LangOpts.EHAsynch)
    getModule().addModuleFlag(llvm::Module::Warning, "eh-asynch", 1);

  // Indicate whether this Module was compiled with -fopenmp
  if (getLangOpts().OpenMP && !getLangOpts().OpenMPSimd)
    getModule().addModuleFlag(llvm::Module::Max, "openmp", LangOpts.OpenMP);
  if (getLangOpts().OpenMPIsDevice)
    getModule().addModuleFlag(llvm::Module::Max, "openmp-device",
                              LangOpts.OpenMP);

  // Emit OpenCL specific module metadata: OpenCL/SPIR version.
  if (LangOpts.OpenCL) {
    EmitOpenCLMetadata();
    // Emit SPIR version.
    if (getTriple().isSPIR()) {
      // SPIR v2.0 s2.12 - The SPIR version used by the module is stored in the
      // opencl.spir.version named metadata.
      // C++ is backwards compatible with OpenCL v2.0.
      auto Version = LangOpts.OpenCLCPlusPlus ? 200 : LangOpts.OpenCLVersion;
      llvm::Metadata *SPIRVerElts[] = {
          llvm::ConstantAsMetadata::get(llvm::ConstantInt::get(
              Int32Ty, Version / 100)),
          llvm::ConstantAsMetadata::get(llvm::ConstantInt::get(
              Int32Ty, (Version / 100 > 1) ? 0 : 2))};
      llvm::NamedMDNode *SPIRVerMD =
          TheModule.getOrInsertNamedMetadata("opencl.spir.version");
      llvm::LLVMContext &Ctx = TheModule.getContext();
      SPIRVerMD->addOperand(llvm::MDNode::get(Ctx, SPIRVerElts));
    }
  }

  // Emit SYCL specific module metadata: OpenCL/SPIR version, OpenCL language.
  if (LangOpts.SYCLIsDevice) {
    llvm::LLVMContext &Ctx = TheModule.getContext();
    llvm::Metadata *SPIRVerElts[] = {
        llvm::ConstantAsMetadata::get(llvm::ConstantInt::get(Int32Ty, 1)),
        llvm::ConstantAsMetadata::get(llvm::ConstantInt::get(Int32Ty, 2))};
    llvm::NamedMDNode *SPIRVerMD =
        TheModule.getOrInsertNamedMetadata("opencl.spir.version");
    SPIRVerMD->addOperand(llvm::MDNode::get(Ctx, SPIRVerElts));
    // We are trying to look like OpenCL C++ for SPIR-V translator.
    // 4 - OpenCL_CPP, 100000 - OpenCL C++ version 1.0
    // 0 - ESIMD, if any kernel or function is an explicit SIMD one
    int Lang = llvm::any_of(TheModule,
                            [](const auto &F) {
                              return F.getMetadata("sycl_explicit_simd");
                            })
                   ? 0
                   : 4;

    llvm::Metadata *SPIRVSourceElts[] = {
        llvm::ConstantAsMetadata::get(llvm::ConstantInt::get(Int32Ty, Lang)),
        llvm::ConstantAsMetadata::get(llvm::ConstantInt::get(Int32Ty, 100000))};
    llvm::NamedMDNode *SPIRVSourceMD =
        TheModule.getOrInsertNamedMetadata("spirv.Source");
    SPIRVSourceMD->addOperand(llvm::MDNode::get(Ctx, SPIRVSourceElts));
  }

  if (uint32_t PLevel = Context.getLangOpts().PICLevel) {
    assert(PLevel < 3 && "Invalid PIC Level");
    getModule().setPICLevel(static_cast<llvm::PICLevel::Level>(PLevel));
    if (Context.getLangOpts().PIE)
      getModule().setPIELevel(static_cast<llvm::PIELevel::Level>(PLevel));
  }

  if (getCodeGenOpts().CodeModel.size() > 0) {
    unsigned CM = llvm::StringSwitch<unsigned>(getCodeGenOpts().CodeModel)
                  .Case("tiny", llvm::CodeModel::Tiny)
                  .Case("small", llvm::CodeModel::Small)
                  .Case("kernel", llvm::CodeModel::Kernel)
                  .Case("medium", llvm::CodeModel::Medium)
                  .Case("large", llvm::CodeModel::Large)
                  .Default(~0u);
    if (CM != ~0u) {
      llvm::CodeModel::Model codeModel = static_cast<llvm::CodeModel::Model>(CM);
      getModule().setCodeModel(codeModel);
    }
  }

  if (CodeGenOpts.NoPLT)
    getModule().setRtLibUseGOT();
  if (CodeGenOpts.UnwindTables)
    getModule().setUwtable();

  switch (CodeGenOpts.getFramePointer()) {
  case CodeGenOptions::FramePointerKind::None:
    // 0 ("none") is the default.
    break;
  case CodeGenOptions::FramePointerKind::NonLeaf:
    getModule().setFramePointer(llvm::FramePointerKind::NonLeaf);
    break;
  case CodeGenOptions::FramePointerKind::All:
    getModule().setFramePointer(llvm::FramePointerKind::All);
    break;
  }

  SimplifyPersonality();

  if (getCodeGenOpts().EmitDeclMetadata)
    EmitDeclMetadata();

  if (getCodeGenOpts().EmitGcovArcs || getCodeGenOpts().EmitGcovNotes)
    EmitCoverageFile();

  if (CGDebugInfo *DI = getModuleDebugInfo())
    DI->finalize();

  if (getCodeGenOpts().EmitVersionIdentMetadata)
    EmitVersionIdentMetadata();

  if (!getCodeGenOpts().RecordCommandLine.empty())
    EmitCommandLineMetadata();

  if (!getCodeGenOpts().StackProtectorGuard.empty())
    getModule().setStackProtectorGuard(getCodeGenOpts().StackProtectorGuard);
  if (!getCodeGenOpts().StackProtectorGuardReg.empty())
    getModule().setStackProtectorGuardReg(
        getCodeGenOpts().StackProtectorGuardReg);
  if (getCodeGenOpts().StackProtectorGuardOffset != INT_MAX)
    getModule().setStackProtectorGuardOffset(
        getCodeGenOpts().StackProtectorGuardOffset);
  if (getCodeGenOpts().StackAlignment)
    getModule().setOverrideStackAlignment(getCodeGenOpts().StackAlignment);

  getTargetCodeGenInfo().emitTargetMetadata(*this, MangledDeclNames);

  EmitBackendOptionsMetadata(getCodeGenOpts());

  // Set visibility from DLL storage class
  // We do this at the end of LLVM IR generation; after any operation
  // that might affect the DLL storage class or the visibility, and
  // before anything that might act on these.
  setVisibilityFromDLLStorageClass(LangOpts, getModule());
}

void CodeGenModule::EmitOpenCLMetadata() {
  // SPIR v2.0 s2.13 - The OpenCL version used by the module is stored in the
  // opencl.ocl.version named metadata node.
  // C++ is backwards compatible with OpenCL v2.0.
  // FIXME: We might need to add CXX version at some point too?
  auto Version = LangOpts.OpenCLCPlusPlus ? 200 : LangOpts.OpenCLVersion;
  llvm::Metadata *OCLVerElts[] = {
      llvm::ConstantAsMetadata::get(llvm::ConstantInt::get(
          Int32Ty, Version / 100)),
      llvm::ConstantAsMetadata::get(llvm::ConstantInt::get(
          Int32Ty, (Version % 100) / 10))};
  llvm::NamedMDNode *OCLVerMD =
      TheModule.getOrInsertNamedMetadata("opencl.ocl.version");
  llvm::LLVMContext &Ctx = TheModule.getContext();
  OCLVerMD->addOperand(llvm::MDNode::get(Ctx, OCLVerElts));
}

void CodeGenModule::EmitBackendOptionsMetadata(
    const CodeGenOptions CodeGenOpts) {
  switch (getTriple().getArch()) {
  default:
    break;
  case llvm::Triple::riscv32:
  case llvm::Triple::riscv64:
    getModule().addModuleFlag(llvm::Module::Error, "SmallDataLimit",
                              CodeGenOpts.SmallDataLimit);
    break;
  }
}

void CodeGenModule::UpdateCompletedType(const TagDecl *TD) {
  // Make sure that this type is translated.
  Types.UpdateCompletedType(TD);
}

void CodeGenModule::RefreshTypeCacheForClass(const CXXRecordDecl *RD) {
  // Make sure that this type is translated.
  Types.RefreshTypeCacheForClass(RD);
}

llvm::MDNode *CodeGenModule::getTBAATypeInfo(QualType QTy) {
  if (!TBAA)
    return nullptr;
  return TBAA->getTypeInfo(QTy);
}

TBAAAccessInfo CodeGenModule::getTBAAAccessInfo(QualType AccessType) {
  if (!TBAA)
    return TBAAAccessInfo();
  if (getLangOpts().CUDAIsDevice) {
    // As CUDA builtin surface/texture types are replaced, skip generating TBAA
    // access info.
    if (AccessType->isCUDADeviceBuiltinSurfaceType()) {
      if (getTargetCodeGenInfo().getCUDADeviceBuiltinSurfaceDeviceType() !=
          nullptr)
        return TBAAAccessInfo();
    } else if (AccessType->isCUDADeviceBuiltinTextureType()) {
      if (getTargetCodeGenInfo().getCUDADeviceBuiltinTextureDeviceType() !=
          nullptr)
        return TBAAAccessInfo();
    }
  }
  return TBAA->getAccessInfo(AccessType);
}

TBAAAccessInfo
CodeGenModule::getTBAAVTablePtrAccessInfo(llvm::Type *VTablePtrType) {
  if (!TBAA)
    return TBAAAccessInfo();
  return TBAA->getVTablePtrAccessInfo(VTablePtrType);
}

llvm::MDNode *CodeGenModule::getTBAAStructInfo(QualType QTy) {
  if (!TBAA)
    return nullptr;
  return TBAA->getTBAAStructInfo(QTy);
}

llvm::MDNode *CodeGenModule::getTBAABaseTypeInfo(QualType QTy) {
  if (!TBAA)
    return nullptr;
  return TBAA->getBaseTypeInfo(QTy);
}

llvm::MDNode *CodeGenModule::getTBAAAccessTagInfo(TBAAAccessInfo Info) {
  if (!TBAA)
    return nullptr;
  return TBAA->getAccessTagInfo(Info);
}

TBAAAccessInfo CodeGenModule::mergeTBAAInfoForCast(TBAAAccessInfo SourceInfo,
                                                   TBAAAccessInfo TargetInfo) {
  if (!TBAA)
    return TBAAAccessInfo();
  return TBAA->mergeTBAAInfoForCast(SourceInfo, TargetInfo);
}

TBAAAccessInfo
CodeGenModule::mergeTBAAInfoForConditionalOperator(TBAAAccessInfo InfoA,
                                                   TBAAAccessInfo InfoB) {
  if (!TBAA)
    return TBAAAccessInfo();
  return TBAA->mergeTBAAInfoForConditionalOperator(InfoA, InfoB);
}

TBAAAccessInfo
CodeGenModule::mergeTBAAInfoForMemoryTransfer(TBAAAccessInfo DestInfo,
                                              TBAAAccessInfo SrcInfo) {
  if (!TBAA)
    return TBAAAccessInfo();
  return TBAA->mergeTBAAInfoForConditionalOperator(DestInfo, SrcInfo);
}

void CodeGenModule::DecorateInstructionWithTBAA(llvm::Instruction *Inst,
                                                TBAAAccessInfo TBAAInfo) {
  if (llvm::MDNode *Tag = getTBAAAccessTagInfo(TBAAInfo))
    Inst->setMetadata(llvm::LLVMContext::MD_tbaa, Tag);
}

void CodeGenModule::DecorateInstructionWithInvariantGroup(
    llvm::Instruction *I, const CXXRecordDecl *RD) {
  I->setMetadata(llvm::LLVMContext::MD_invariant_group,
                 llvm::MDNode::get(getLLVMContext(), {}));
}

void CodeGenModule::Error(SourceLocation loc, StringRef message) {
  unsigned diagID = getDiags().getCustomDiagID(DiagnosticsEngine::Error, "%0");
  getDiags().Report(Context.getFullLoc(loc), diagID) << message;
}

/// ErrorUnsupported - Print out an error that codegen doesn't support the
/// specified stmt yet.
void CodeGenModule::ErrorUnsupported(const Stmt *S, const char *Type) {
  unsigned DiagID = getDiags().getCustomDiagID(DiagnosticsEngine::Error,
                                               "cannot compile this %0 yet");
  std::string Msg = Type;
  getDiags().Report(Context.getFullLoc(S->getBeginLoc()), DiagID)
      << Msg << S->getSourceRange();
}

/// ErrorUnsupported - Print out an error that codegen doesn't support the
/// specified decl yet.
void CodeGenModule::ErrorUnsupported(const Decl *D, const char *Type) {
  unsigned DiagID = getDiags().getCustomDiagID(DiagnosticsEngine::Error,
                                               "cannot compile this %0 yet");
  std::string Msg = Type;
  getDiags().Report(Context.getFullLoc(D->getLocation()), DiagID) << Msg;
}

llvm::ConstantInt *CodeGenModule::getSize(CharUnits size) {
  return llvm::ConstantInt::get(SizeTy, size.getQuantity());
}

void CodeGenModule::setGlobalVisibility(llvm::GlobalValue *GV,
                                        const NamedDecl *D) const {
  if (GV->hasDLLImportStorageClass())
    return;
  // Internal definitions always have default visibility.
  if (GV->hasLocalLinkage()) {
    GV->setVisibility(llvm::GlobalValue::DefaultVisibility);
    return;
  }
  if (!D)
    return;
  // Set visibility for definitions, and for declarations if requested globally
  // or set explicitly.
  LinkageInfo LV = D->getLinkageAndVisibility();
  if (LV.isVisibilityExplicit() || getLangOpts().SetVisibilityForExternDecls ||
      !GV->isDeclarationForLinker())
    GV->setVisibility(GetLLVMVisibility(LV.getVisibility()));
}

static bool shouldAssumeDSOLocal(const CodeGenModule &CGM,
                                 llvm::GlobalValue *GV) {
  if (GV->hasLocalLinkage())
    return true;

  if (!GV->hasDefaultVisibility() && !GV->hasExternalWeakLinkage())
    return true;

  // DLLImport explicitly marks the GV as external.
  if (GV->hasDLLImportStorageClass())
    return false;

  const llvm::Triple &TT = CGM.getTriple();
  if (TT.isWindowsGNUEnvironment()) {
    // In MinGW, variables without DLLImport can still be automatically
    // imported from a DLL by the linker; don't mark variables that
    // potentially could come from another DLL as DSO local.

    // With EmulatedTLS, TLS variables can be autoimported from other DLLs
    // (and this actually happens in the public interface of libstdc++), so
    // such variables can't be marked as DSO local. (Native TLS variables
    // can't be dllimported at all, though.)
    if (GV->isDeclarationForLinker() && isa<llvm::GlobalVariable>(GV) &&
        (!GV->isThreadLocal() || CGM.getCodeGenOpts().EmulatedTLS))
      return false;
  }

  // On COFF, don't mark 'extern_weak' symbols as DSO local. If these symbols
  // remain unresolved in the link, they can be resolved to zero, which is
  // outside the current DSO.
  if (TT.isOSBinFormatCOFF() && GV->hasExternalWeakLinkage())
    return false;

  // Every other GV is local on COFF.
  // Make an exception for windows OS in the triple: Some firmware builds use
  // *-win32-macho triples. This (accidentally?) produced windows relocations
  // without GOT tables in older clang versions; Keep this behaviour.
  // FIXME: even thread local variables?
  if (TT.isOSBinFormatCOFF() || (TT.isOSWindows() && TT.isOSBinFormatMachO()))
    return true;

  // Only handle COFF and ELF for now.
  if (!TT.isOSBinFormatELF())
    return false;

  // If this is not an executable, don't assume anything is local.
  const auto &CGOpts = CGM.getCodeGenOpts();
  llvm::Reloc::Model RM = CGOpts.RelocationModel;
  const auto &LOpts = CGM.getLangOpts();
  if (RM != llvm::Reloc::Static && !LOpts.PIE) {
    // On ELF, if -fno-semantic-interposition is specified and the target
    // supports local aliases, there will be neither CC1
    // -fsemantic-interposition nor -fhalf-no-semantic-interposition. Set
    // dso_local on the function if using a local alias is preferable (can avoid
    // PLT indirection).
    if (!(isa<llvm::Function>(GV) && GV->canBenefitFromLocalAlias()))
      return false;
    return !(CGM.getLangOpts().SemanticInterposition ||
             CGM.getLangOpts().HalfNoSemanticInterposition);
  }

  // A definition cannot be preempted from an executable.
  if (!GV->isDeclarationForLinker())
    return true;

  // Most PIC code sequences that assume that a symbol is local cannot produce a
  // 0 if it turns out the symbol is undefined. While this is ABI and relocation
  // depended, it seems worth it to handle it here.
  if (RM == llvm::Reloc::PIC_ && GV->hasExternalWeakLinkage())
    return false;

  // PowerPC64 prefers TOC indirection to avoid copy relocations.
  if (TT.isPPC64())
    return false;

  if (CGOpts.DirectAccessExternalData) {
    // If -fdirect-access-external-data (default for -fno-pic), set dso_local
    // for non-thread-local variables. If the symbol is not defined in the
    // executable, a copy relocation will be needed at link time. dso_local is
    // excluded for thread-local variables because they generally don't support
    // copy relocations.
    if (auto *Var = dyn_cast<llvm::GlobalVariable>(GV))
      if (!Var->isThreadLocal())
        return true;

    // -fno-pic sets dso_local on a function declaration to allow direct
    // accesses when taking its address (similar to a data symbol). If the
    // function is not defined in the executable, a canonical PLT entry will be
    // needed at link time. -fno-direct-access-external-data can avoid the
    // canonical PLT entry. We don't generalize this condition to -fpie/-fpic as
    // it could just cause trouble without providing perceptible benefits.
    if (isa<llvm::Function>(GV) && !CGOpts.NoPLT && RM == llvm::Reloc::Static)
      return true;
  }

  // If we can use copy relocations we can assume it is local.

  // Otherwise don't assume it is local.
  return false;
}

void CodeGenModule::setDSOLocal(llvm::GlobalValue *GV) const {
  GV->setDSOLocal(shouldAssumeDSOLocal(*this, GV));
}

void CodeGenModule::setDLLImportDLLExport(llvm::GlobalValue *GV,
                                          GlobalDecl GD) const {
  const auto *D = dyn_cast<NamedDecl>(GD.getDecl());
  // C++ destructors have a few C++ ABI specific special cases.
  if (const auto *Dtor = dyn_cast_or_null<CXXDestructorDecl>(D)) {
    getCXXABI().setCXXDestructorDLLStorage(GV, Dtor, GD.getDtorType());
    return;
  }
  setDLLImportDLLExport(GV, D);
}

void CodeGenModule::setDLLImportDLLExport(llvm::GlobalValue *GV,
                                          const NamedDecl *D) const {
  if (D && D->isExternallyVisible()) {
    if (D->hasAttr<DLLImportAttr>())
      GV->setDLLStorageClass(llvm::GlobalVariable::DLLImportStorageClass);
    else if (D->hasAttr<DLLExportAttr>() && !GV->isDeclarationForLinker())
      GV->setDLLStorageClass(llvm::GlobalVariable::DLLExportStorageClass);
  }
}

void CodeGenModule::setGVProperties(llvm::GlobalValue *GV,
                                    GlobalDecl GD) const {
  setDLLImportDLLExport(GV, GD);
  setGVPropertiesAux(GV, dyn_cast<NamedDecl>(GD.getDecl()));
}

void CodeGenModule::setGVProperties(llvm::GlobalValue *GV,
                                    const NamedDecl *D) const {
  setDLLImportDLLExport(GV, D);
  setGVPropertiesAux(GV, D);
}

void CodeGenModule::setGVPropertiesAux(llvm::GlobalValue *GV,
                                       const NamedDecl *D) const {
  setGlobalVisibility(GV, D);
  setDSOLocal(GV);
  GV->setPartition(CodeGenOpts.SymbolPartition);
}

static llvm::GlobalVariable::ThreadLocalMode GetLLVMTLSModel(StringRef S) {
  return llvm::StringSwitch<llvm::GlobalVariable::ThreadLocalMode>(S)
      .Case("global-dynamic", llvm::GlobalVariable::GeneralDynamicTLSModel)
      .Case("local-dynamic", llvm::GlobalVariable::LocalDynamicTLSModel)
      .Case("initial-exec", llvm::GlobalVariable::InitialExecTLSModel)
      .Case("local-exec", llvm::GlobalVariable::LocalExecTLSModel);
}

llvm::GlobalVariable::ThreadLocalMode
CodeGenModule::GetDefaultLLVMTLSModel() const {
  switch (CodeGenOpts.getDefaultTLSModel()) {
  case CodeGenOptions::GeneralDynamicTLSModel:
    return llvm::GlobalVariable::GeneralDynamicTLSModel;
  case CodeGenOptions::LocalDynamicTLSModel:
    return llvm::GlobalVariable::LocalDynamicTLSModel;
  case CodeGenOptions::InitialExecTLSModel:
    return llvm::GlobalVariable::InitialExecTLSModel;
  case CodeGenOptions::LocalExecTLSModel:
    return llvm::GlobalVariable::LocalExecTLSModel;
  }
  llvm_unreachable("Invalid TLS model!");
}

void CodeGenModule::setTLSMode(llvm::GlobalValue *GV, const VarDecl &D) const {
  assert(D.getTLSKind() && "setting TLS mode on non-TLS var!");

  llvm::GlobalValue::ThreadLocalMode TLM;
  TLM = GetDefaultLLVMTLSModel();

  // Override the TLS model if it is explicitly specified.
  if (const TLSModelAttr *Attr = D.getAttr<TLSModelAttr>()) {
    TLM = GetLLVMTLSModel(Attr->getModel());
  }

  GV->setThreadLocalMode(TLM);
}

static std::string getCPUSpecificMangling(const CodeGenModule &CGM,
                                          StringRef Name) {
  const TargetInfo &Target = CGM.getTarget();
  return (Twine('.') + Twine(Target.CPUSpecificManglingCharacter(Name))).str();
}

static void AppendCPUSpecificCPUDispatchMangling(const CodeGenModule &CGM,
                                                 const CPUSpecificAttr *Attr,
                                                 unsigned CPUIndex,
                                                 raw_ostream &Out) {
  // cpu_specific gets the current name, dispatch gets the resolver if IFunc is
  // supported.
  if (Attr)
    Out << getCPUSpecificMangling(CGM, Attr->getCPUName(CPUIndex)->getName());
  else if (CGM.getTarget().supportsIFunc())
    Out << ".resolver";
}

static void AppendTargetMangling(const CodeGenModule &CGM,
                                 const TargetAttr *Attr, raw_ostream &Out) {
  if (Attr->isDefaultVersion())
    return;

  Out << '.';
  const TargetInfo &Target = CGM.getTarget();
  ParsedTargetAttr Info =
      Attr->parse([&Target](StringRef LHS, StringRef RHS) {
        // Multiversioning doesn't allow "no-${feature}", so we can
        // only have "+" prefixes here.
        assert(LHS.startswith("+") && RHS.startswith("+") &&
               "Features should always have a prefix.");
        return Target.multiVersionSortPriority(LHS.substr(1)) >
               Target.multiVersionSortPriority(RHS.substr(1));
      });

  bool IsFirst = true;

  if (!Info.Architecture.empty()) {
    IsFirst = false;
    Out << "arch_" << Info.Architecture;
  }

  for (StringRef Feat : Info.Features) {
    if (!IsFirst)
      Out << '_';
    IsFirst = false;
    Out << Feat.substr(1);
  }
}

// Returns true if GD is a function decl with internal linkage and
// needs a unique suffix after the mangled name.
static bool isUniqueInternalLinkageDecl(GlobalDecl GD,
                                        CodeGenModule &CGM) {
  const Decl *D = GD.getDecl();
  return !CGM.getModuleNameHash().empty() && isa<FunctionDecl>(D) &&
         (CGM.getFunctionLinkage(GD) == llvm::GlobalValue::InternalLinkage);
}

static std::string getMangledNameImpl(CodeGenModule &CGM, GlobalDecl GD,
                                      const NamedDecl *ND,
                                      bool OmitMultiVersionMangling = false) {
  SmallString<256> Buffer;
  llvm::raw_svector_ostream Out(Buffer);
  MangleContext &MC = CGM.getCXXABI().getMangleContext();
  if (!CGM.getModuleNameHash().empty())
    MC.needsUniqueInternalLinkageNames();
  bool ShouldMangle = MC.shouldMangleDeclName(ND);
  if (ShouldMangle)
    MC.mangleName(GD.getWithDecl(ND), Out);
  else {
    IdentifierInfo *II = ND->getIdentifier();
    assert(II && "Attempt to mangle unnamed decl.");
    const auto *FD = dyn_cast<FunctionDecl>(ND);

    if (FD &&
        FD->getType()->castAs<FunctionType>()->getCallConv() == CC_X86RegCall) {
      Out << "__regcall3__" << II->getName();
    } else if (FD && FD->hasAttr<CUDAGlobalAttr>() &&
               GD.getKernelReferenceKind() == KernelReferenceKind::Stub) {
      Out << "__device_stub__" << II->getName();
    } else {
      Out << II->getName();
    }
  }

  // Check if the module name hash should be appended for internal linkage
  // symbols.   This should come before multi-version target suffixes are
  // appended. This is to keep the name and module hash suffix of the
  // internal linkage function together.  The unique suffix should only be
  // added when name mangling is done to make sure that the final name can
  // be properly demangled.  For example, for C functions without prototypes,
  // name mangling is not done and the unique suffix should not be appeneded
  // then.
  if (ShouldMangle && isUniqueInternalLinkageDecl(GD, CGM)) {
    assert(CGM.getCodeGenOpts().UniqueInternalLinkageNames &&
           "Hash computed when not explicitly requested");
    Out << CGM.getModuleNameHash();
  }

  if (const auto *FD = dyn_cast<FunctionDecl>(ND))
    if (FD->isMultiVersion() && !OmitMultiVersionMangling) {
      switch (FD->getMultiVersionKind()) {
      case MultiVersionKind::CPUDispatch:
      case MultiVersionKind::CPUSpecific:
        AppendCPUSpecificCPUDispatchMangling(CGM,
                                             FD->getAttr<CPUSpecificAttr>(),
                                             GD.getMultiVersionIndex(), Out);
        break;
      case MultiVersionKind::Target:
        AppendTargetMangling(CGM, FD->getAttr<TargetAttr>(), Out);
        break;
      case MultiVersionKind::None:
        llvm_unreachable("None multiversion type isn't valid here");
      }
    }

  // Make unique name for device side static file-scope variable for HIP.
  if (CGM.getContext().shouldExternalizeStaticVar(ND) &&
      CGM.getLangOpts().GPURelocatableDeviceCode &&
      CGM.getLangOpts().CUDAIsDevice && !CGM.getLangOpts().CUID.empty())
    CGM.printPostfixForExternalizedStaticVar(Out);
  return std::string(Out.str());
}

void CodeGenModule::UpdateMultiVersionNames(GlobalDecl GD,
                                            const FunctionDecl *FD) {
  if (!FD->isMultiVersion())
    return;

  // Get the name of what this would be without the 'target' attribute.  This
  // allows us to lookup the version that was emitted when this wasn't a
  // multiversion function.
  std::string NonTargetName =
      getMangledNameImpl(*this, GD, FD, /*OmitMultiVersionMangling=*/true);
  GlobalDecl OtherGD;
  if (lookupRepresentativeDecl(NonTargetName, OtherGD)) {
    assert(OtherGD.getCanonicalDecl()
               .getDecl()
               ->getAsFunction()
               ->isMultiVersion() &&
           "Other GD should now be a multiversioned function");
    // OtherFD is the version of this function that was mangled BEFORE
    // becoming a MultiVersion function.  It potentially needs to be updated.
    const FunctionDecl *OtherFD = OtherGD.getCanonicalDecl()
                                      .getDecl()
                                      ->getAsFunction()
                                      ->getMostRecentDecl();
    std::string OtherName = getMangledNameImpl(*this, OtherGD, OtherFD);
    // This is so that if the initial version was already the 'default'
    // version, we don't try to update it.
    if (OtherName != NonTargetName) {
      // Remove instead of erase, since others may have stored the StringRef
      // to this.
      const auto ExistingRecord = Manglings.find(NonTargetName);
      if (ExistingRecord != std::end(Manglings))
        Manglings.remove(&(*ExistingRecord));
      auto Result = Manglings.insert(std::make_pair(OtherName, OtherGD));
      MangledDeclNames[OtherGD.getCanonicalDecl()] = Result.first->first();
      if (llvm::GlobalValue *Entry = GetGlobalValue(NonTargetName))
        Entry->setName(OtherName);
    }
  }
}

StringRef CodeGenModule::getMangledName(GlobalDecl GD) {
  GlobalDecl CanonicalGD = GD.getCanonicalDecl();

  // Some ABIs don't have constructor variants.  Make sure that base and
  // complete constructors get mangled the same.
  if (const auto *CD = dyn_cast<CXXConstructorDecl>(CanonicalGD.getDecl())) {
    if (!getTarget().getCXXABI().hasConstructorVariants()) {
      CXXCtorType OrigCtorType = GD.getCtorType();
      assert(OrigCtorType == Ctor_Base || OrigCtorType == Ctor_Complete);
      if (OrigCtorType == Ctor_Base)
        CanonicalGD = GlobalDecl(CD, Ctor_Complete);
    }
  }

  // In CUDA/HIP device compilation with -fgpu-rdc, the mangled name of a
  // static device variable depends on whether the variable is referenced by
  // a host or device host function. Therefore the mangled name cannot be
  // cached.
  if (!LangOpts.CUDAIsDevice ||
      !getContext().mayExternalizeStaticVar(GD.getDecl())) {
    auto FoundName = MangledDeclNames.find(CanonicalGD);
    if (FoundName != MangledDeclNames.end())
      return FoundName->second;
  }

  // Keep the first result in the case of a mangling collision.
  const auto *ND = cast<NamedDecl>(GD.getDecl());
  std::string MangledName = getMangledNameImpl(*this, GD, ND);

  // Ensure either we have different ABIs between host and device compilations,
  // says host compilation following MSVC ABI but device compilation follows
  // Itanium C++ ABI or, if they follow the same ABI, kernel names after
  // mangling should be the same after name stubbing. The later checking is
  // very important as the device kernel name being mangled in host-compilation
  // is used to resolve the device binaries to be executed. Inconsistent naming
  // result in undefined behavior. Even though we cannot check that naming
  // directly between host- and device-compilations, the host- and
  // device-mangling in host compilation could help catching certain ones.
  assert(!isa<FunctionDecl>(ND) || !ND->hasAttr<CUDAGlobalAttr>() ||
         getLangOpts().CUDAIsDevice ||
         (getContext().getAuxTargetInfo() &&
          (getContext().getAuxTargetInfo()->getCXXABI() !=
           getContext().getTargetInfo().getCXXABI())) ||
         getCUDARuntime().getDeviceSideName(ND) ==
             getMangledNameImpl(
                 *this,
                 GD.getWithKernelReferenceKind(KernelReferenceKind::Kernel),
                 ND));

  auto Result = Manglings.insert(std::make_pair(MangledName, GD));
  return MangledDeclNames[CanonicalGD] = Result.first->first();
}

StringRef CodeGenModule::getBlockMangledName(GlobalDecl GD,
                                             const BlockDecl *BD) {
  MangleContext &MangleCtx = getCXXABI().getMangleContext();
  const Decl *D = GD.getDecl();

  SmallString<256> Buffer;
  llvm::raw_svector_ostream Out(Buffer);
  if (!D)
    MangleCtx.mangleGlobalBlock(BD,
      dyn_cast_or_null<VarDecl>(initializedGlobalDecl.getDecl()), Out);
  else if (const auto *CD = dyn_cast<CXXConstructorDecl>(D))
    MangleCtx.mangleCtorBlock(CD, GD.getCtorType(), BD, Out);
  else if (const auto *DD = dyn_cast<CXXDestructorDecl>(D))
    MangleCtx.mangleDtorBlock(DD, GD.getDtorType(), BD, Out);
  else
    MangleCtx.mangleBlock(cast<DeclContext>(D), BD, Out);

  auto Result = Manglings.insert(std::make_pair(Out.str(), BD));
  return Result.first->first();
}

llvm::GlobalValue *CodeGenModule::GetGlobalValue(StringRef Name) {
  return getModule().getNamedValue(Name);
}

/// AddGlobalCtor - Add a function to the list that will be called before
/// main() runs.
void CodeGenModule::AddGlobalCtor(llvm::Function *Ctor, int Priority,
                                  llvm::Constant *AssociatedData) {
  // FIXME: Type coercion of void()* types.
  GlobalCtors.push_back(Structor(Priority, Ctor, AssociatedData));
}

/// AddGlobalDtor - Add a function to the list that will be called
/// when the module is unloaded.
void CodeGenModule::AddGlobalDtor(llvm::Function *Dtor, int Priority,
                                  bool IsDtorAttrFunc) {
  if (CodeGenOpts.RegisterGlobalDtorsWithAtExit &&
      (!getContext().getTargetInfo().getTriple().isOSAIX() || IsDtorAttrFunc)) {
    DtorsUsingAtExit[Priority].push_back(Dtor);
    return;
  }

  // FIXME: Type coercion of void()* types.
  GlobalDtors.push_back(Structor(Priority, Dtor, nullptr));
}

void CodeGenModule::EmitCtorList(CtorList &Fns, const char *GlobalName) {
  if (Fns.empty()) return;

  // Ctor function type is void()*.
  llvm::FunctionType* CtorFTy = llvm::FunctionType::get(VoidTy, false);
  llvm::Type *CtorPFTy = llvm::PointerType::get(CtorFTy,
      TheModule.getDataLayout().getProgramAddressSpace());

  // Get the type of a ctor entry, { i32, void ()*, i8* }.
  llvm::StructType *CtorStructTy = llvm::StructType::get(
      Int32Ty, CtorPFTy, VoidPtrTy);

  // Construct the constructor and destructor arrays.
  ConstantInitBuilder builder(*this);
  auto ctors = builder.beginArray(CtorStructTy);
  for (const auto &I : Fns) {
    auto ctor = ctors.beginStruct(CtorStructTy);
    ctor.addInt(Int32Ty, I.Priority);
    ctor.add(llvm::ConstantExpr::getBitCast(I.Initializer, CtorPFTy));
    if (I.AssociatedData)
      ctor.add(llvm::ConstantExpr::getBitCast(I.AssociatedData, VoidPtrTy));
    else
      ctor.addNullPointer(VoidPtrTy);
    ctor.finishAndAddTo(ctors);
  }

  auto list =
    ctors.finishAndCreateGlobal(GlobalName, getPointerAlign(),
                                /*constant*/ false,
                                llvm::GlobalValue::AppendingLinkage);

  // The LTO linker doesn't seem to like it when we set an alignment
  // on appending variables.  Take it off as a workaround.
  list->setAlignment(llvm::None);

  Fns.clear();
}

llvm::GlobalValue::LinkageTypes
CodeGenModule::getFunctionLinkage(GlobalDecl GD) {
  const auto *D = cast<FunctionDecl>(GD.getDecl());

  GVALinkage Linkage = getContext().GetGVALinkageForFunction(D);

  if (const auto *Dtor = dyn_cast<CXXDestructorDecl>(D))
    return getCXXABI().getCXXDestructorLinkage(Linkage, Dtor, GD.getDtorType());

  if (isa<CXXConstructorDecl>(D) &&
      cast<CXXConstructorDecl>(D)->isInheritingConstructor() &&
      Context.getTargetInfo().getCXXABI().isMicrosoft()) {
    // Our approach to inheriting constructors is fundamentally different from
    // that used by the MS ABI, so keep our inheriting constructor thunks
    // internal rather than trying to pick an unambiguous mangling for them.
    return llvm::GlobalValue::InternalLinkage;
  }

  return getLLVMLinkageForDeclarator(D, Linkage, /*IsConstantVariable=*/false);
}

llvm::ConstantInt *CodeGenModule::CreateCrossDsoCfiTypeId(llvm::Metadata *MD) {
  llvm::MDString *MDS = dyn_cast<llvm::MDString>(MD);
  if (!MDS) return nullptr;

  return llvm::ConstantInt::get(Int64Ty, llvm::MD5Hash(MDS->getString()));
}

void CodeGenModule::SetLLVMFunctionAttributes(GlobalDecl GD,
                                              const CGFunctionInfo &Info,
                                              llvm::Function *F, bool IsThunk) {
  unsigned CallingConv;
  llvm::AttributeList PAL;
  ConstructAttributeList(F->getName(), Info, GD, PAL, CallingConv,
                         /*AttrOnCallSite=*/false, IsThunk);
  F->setAttributes(PAL);
  F->setCallingConv(static_cast<llvm::CallingConv::ID>(CallingConv));
}

static void removeImageAccessQualifier(std::string& TyName) {
  std::string ReadOnlyQual("__read_only");
  std::string::size_type ReadOnlyPos = TyName.find(ReadOnlyQual);
  if (ReadOnlyPos != std::string::npos)
    // "+ 1" for the space after access qualifier.
    TyName.erase(ReadOnlyPos, ReadOnlyQual.size() + 1);
  else {
    std::string WriteOnlyQual("__write_only");
    std::string::size_type WriteOnlyPos = TyName.find(WriteOnlyQual);
    if (WriteOnlyPos != std::string::npos)
      TyName.erase(WriteOnlyPos, WriteOnlyQual.size() + 1);
    else {
      std::string ReadWriteQual("__read_write");
      std::string::size_type ReadWritePos = TyName.find(ReadWriteQual);
      if (ReadWritePos != std::string::npos)
        TyName.erase(ReadWritePos, ReadWriteQual.size() + 1);
    }
  }
}

// Returns the address space id that should be produced to the
// kernel_arg_addr_space metadata. This is always fixed to the ids
// as specified in the SPIR 2.0 specification in order to differentiate
// for example in clGetKernelArgInfo() implementation between the address
// spaces with targets without unique mapping to the OpenCL address spaces
// (basically all single AS CPUs).
static unsigned ArgInfoAddressSpace(LangAS AS) {
  switch (AS) {
  case LangAS::opencl_global:
  case LangAS::sycl_global:
    return 1;
  case LangAS::opencl_constant:
    return 2;
  case LangAS::opencl_local:
  case LangAS::sycl_local:
    return 3;
  case LangAS::opencl_generic:
    return 4; // Not in SPIR 2.0 specs.
  case LangAS::opencl_global_device:
  case LangAS::sycl_global_device:
    return 5;
  case LangAS::opencl_global_host:
  case LangAS::sycl_global_host:
    return 6;
  default:
    return 0; // Assume private.
  }
}

void CodeGenModule::GenOpenCLArgMetadata(llvm::Function *Fn,
                                         const FunctionDecl *FD,
                                         CodeGenFunction *CGF) {
  assert(((FD && CGF) || (!FD && !CGF)) &&
         "Incorrect use - FD and CGF should either be both null or not!");
  // Create MDNodes that represent the kernel arg metadata.
  // Each MDNode is a list in the form of "key", N number of values which is
  // the same number of values as their are kernel arguments.

  const PrintingPolicy &Policy = Context.getPrintingPolicy();

  // MDNode for the kernel argument address space qualifiers.
  SmallVector<llvm::Metadata *, 8> addressQuals;

  // MDNode for the kernel argument access qualifiers (images only).
  SmallVector<llvm::Metadata *, 8> accessQuals;

  // MDNode for the kernel argument type names.
  SmallVector<llvm::Metadata *, 8> argTypeNames;

  // MDNode for the kernel argument base type names.
  SmallVector<llvm::Metadata *, 8> argBaseTypeNames;

  // MDNode for the kernel argument type qualifiers.
  SmallVector<llvm::Metadata *, 8> argTypeQuals;

  // MDNode for the kernel argument names.
  SmallVector<llvm::Metadata *, 8> argNames;

  // MDNode for the intel_buffer_location attribute.
  SmallVector<llvm::Metadata *, 8> argSYCLBufferLocationAttr;

  // MDNode for listing ESIMD kernel pointer arguments originating from
  // accessors
  SmallVector<llvm::Metadata *, 8> argESIMDAccPtrs;

  if (FD && CGF)
    for (unsigned i = 0, e = FD->getNumParams(); i != e; ++i) {
      const ParmVarDecl *parm = FD->getParamDecl(i);
      QualType ty = parm->getType();
      std::string typeQuals;

      // Get image and pipe access qualifier:
      if (ty->isImageType() || ty->isPipeType()) {
        const Decl *PDecl = parm;
        if (auto *TD = dyn_cast<TypedefType>(ty))
          PDecl = TD->getDecl();
        const OpenCLAccessAttr *A = PDecl->getAttr<OpenCLAccessAttr>();
        if (A && A->isWriteOnly())
          accessQuals.push_back(llvm::MDString::get(VMContext, "write_only"));
        else if (A && A->isReadWrite())
          accessQuals.push_back(llvm::MDString::get(VMContext, "read_write"));
        else
          accessQuals.push_back(llvm::MDString::get(VMContext, "read_only"));
      } else
        accessQuals.push_back(llvm::MDString::get(VMContext, "none"));

      // Get argument name.
      argNames.push_back(llvm::MDString::get(VMContext, parm->getName()));

      auto getTypeSpelling = [&](QualType Ty) {
        auto typeName = Ty.getUnqualifiedType().getAsString(Policy);

        if (Ty.isCanonical()) {
          StringRef typeNameRef = typeName;
          // Turn "unsigned type" to "utype"
          if (typeNameRef.consume_front("unsigned "))
            return std::string("u") + typeNameRef.str();
          if (typeNameRef.consume_front("signed "))
            return typeNameRef.str();
        }

        return typeName;
      };

      if (ty->isPointerType()) {
        QualType pointeeTy = ty->getPointeeType();

        // Get address qualifier.
        addressQuals.push_back(
            llvm::ConstantAsMetadata::get(CGF->Builder.getInt32(
                ArgInfoAddressSpace(pointeeTy.getAddressSpace()))));

        // Get argument type name.
        std::string typeName = getTypeSpelling(pointeeTy) + "*";
        std::string baseTypeName =
            getTypeSpelling(pointeeTy.getCanonicalType()) + "*";
        argTypeNames.push_back(llvm::MDString::get(VMContext, typeName));
        argBaseTypeNames.push_back(
            llvm::MDString::get(VMContext, baseTypeName));

        // Get argument type qualifiers:
        if (ty.isRestrictQualified())
          typeQuals = "restrict";
        if (pointeeTy.isConstQualified() ||
            (pointeeTy.getAddressSpace() == LangAS::opencl_constant))
          typeQuals += typeQuals.empty() ? "const" : " const";
        if (pointeeTy.isVolatileQualified())
          typeQuals += typeQuals.empty() ? "volatile" : " volatile";
      } else {
        uint32_t AddrSpc = 0;
        bool isPipe = ty->isPipeType();
        if (ty->isImageType() || isPipe)
          AddrSpc = ArgInfoAddressSpace(LangAS::opencl_global);

        addressQuals.push_back(
            llvm::ConstantAsMetadata::get(CGF->Builder.getInt32(AddrSpc)));

        // Get argument type name.
        ty = isPipe ? ty->castAs<PipeType>()->getElementType() : ty;
        std::string typeName = getTypeSpelling(ty);
        std::string baseTypeName = getTypeSpelling(ty.getCanonicalType());

        // Remove access qualifiers on images
        // (as they are inseparable from type in clang implementation,
        // but OpenCL spec provides a special query to get access qualifier
        // via clGetKernelArgInfo with CL_KERNEL_ARG_ACCESS_QUALIFIER):
        if (ty->isImageType()) {
          removeImageAccessQualifier(typeName);
          removeImageAccessQualifier(baseTypeName);
        }

        argTypeNames.push_back(llvm::MDString::get(VMContext, typeName));
        argBaseTypeNames.push_back(
            llvm::MDString::get(VMContext, baseTypeName));

        if (isPipe)
          typeQuals = "pipe";
      }
      argTypeQuals.push_back(llvm::MDString::get(VMContext, typeQuals));

      auto *SYCLBufferLocationAttr =
          parm->getAttr<SYCLIntelBufferLocationAttr>();
      argSYCLBufferLocationAttr.push_back(
          (SYCLBufferLocationAttr)
              ? llvm::ConstantAsMetadata::get(CGF->Builder.getInt32(
                    SYCLBufferLocationAttr->getLocationID()))
              : llvm::ConstantAsMetadata::get(CGF->Builder.getInt32(-1)));

      if (FD->hasAttr<SYCLSimdAttr>())
        argESIMDAccPtrs.push_back(llvm::ConstantAsMetadata::get(
            CGF->Builder.getInt1(parm->hasAttr<SYCLSimdAccessorPtrAttr>())));
    }

  bool IsEsimdFunction = FD && FD->hasAttr<SYCLSimdAttr>();

  if (LangOpts.SYCLIsDevice && !IsEsimdFunction)
    Fn->setMetadata("kernel_arg_buffer_location",
                    llvm::MDNode::get(VMContext, argSYCLBufferLocationAttr));
  else {
    Fn->setMetadata("kernel_arg_addr_space",
                    llvm::MDNode::get(VMContext, addressQuals));
    Fn->setMetadata("kernel_arg_access_qual",
                    llvm::MDNode::get(VMContext, accessQuals));
    Fn->setMetadata("kernel_arg_type",
                    llvm::MDNode::get(VMContext, argTypeNames));
    Fn->setMetadata("kernel_arg_base_type",
                    llvm::MDNode::get(VMContext, argBaseTypeNames));
    Fn->setMetadata("kernel_arg_type_qual",
                    llvm::MDNode::get(VMContext, argTypeQuals));
    if (IsEsimdFunction)
      Fn->setMetadata("kernel_arg_accessor_ptr",
                      llvm::MDNode::get(VMContext, argESIMDAccPtrs));
    if (getCodeGenOpts().EmitOpenCLArgMetadata)
      Fn->setMetadata("kernel_arg_name",
                      llvm::MDNode::get(VMContext, argNames));
  }
}

/// Determines whether the language options require us to model
/// unwind exceptions.  We treat -fexceptions as mandating this
/// except under the fragile ObjC ABI with only ObjC exceptions
/// enabled.  This means, for example, that C with -fexceptions
/// enables this.
static bool hasUnwindExceptions(const LangOptions &LangOpts) {
  // If exceptions are completely disabled, obviously this is false.
  if (!LangOpts.Exceptions) return false;

  // If C++ exceptions are enabled, this is true.
  if (LangOpts.CXXExceptions) return true;

  // If ObjC exceptions are enabled, this depends on the ABI.
  if (LangOpts.ObjCExceptions) {
    return LangOpts.ObjCRuntime.hasUnwindExceptions();
  }

  return true;
}

static bool requiresMemberFunctionPointerTypeMetadata(CodeGenModule &CGM,
                                                      const CXXMethodDecl *MD) {
  // Check that the type metadata can ever actually be used by a call.
  if (!CGM.getCodeGenOpts().LTOUnit ||
      !CGM.HasHiddenLTOVisibility(MD->getParent()))
    return false;

  // Only functions whose address can be taken with a member function pointer
  // need this sort of type metadata.
  return !MD->isStatic() && !MD->isVirtual() && !isa<CXXConstructorDecl>(MD) &&
         !isa<CXXDestructorDecl>(MD);
}

std::vector<const CXXRecordDecl *>
CodeGenModule::getMostBaseClasses(const CXXRecordDecl *RD) {
  llvm::SetVector<const CXXRecordDecl *> MostBases;

  std::function<void (const CXXRecordDecl *)> CollectMostBases;
  CollectMostBases = [&](const CXXRecordDecl *RD) {
    if (RD->getNumBases() == 0)
      MostBases.insert(RD);
    for (const CXXBaseSpecifier &B : RD->bases())
      CollectMostBases(B.getType()->getAsCXXRecordDecl());
  };
  CollectMostBases(RD);
  return MostBases.takeVector();
}

void CodeGenModule::SetLLVMFunctionAttributesForDefinition(const Decl *D,
                                                           llvm::Function *F) {
  llvm::AttrBuilder B;

  if (CodeGenOpts.UnwindTables)
    B.addAttribute(llvm::Attribute::UWTable);

  if (CodeGenOpts.StackClashProtector)
    B.addAttribute("probe-stack", "inline-asm");

  if (!hasUnwindExceptions(LangOpts))
    B.addAttribute(llvm::Attribute::NoUnwind);

  if (!D || !D->hasAttr<NoStackProtectorAttr>()) {
    if (LangOpts.getStackProtector() == LangOptions::SSPOn)
      B.addAttribute(llvm::Attribute::StackProtect);
    else if (LangOpts.getStackProtector() == LangOptions::SSPStrong)
      B.addAttribute(llvm::Attribute::StackProtectStrong);
    else if (LangOpts.getStackProtector() == LangOptions::SSPReq)
      B.addAttribute(llvm::Attribute::StackProtectReq);
  }

  if (!D) {
    // If we don't have a declaration to control inlining, the function isn't
    // explicitly marked as alwaysinline for semantic reasons, and inlining is
    // disabled, mark the function as noinline.
    if (!F->hasFnAttribute(llvm::Attribute::AlwaysInline) &&
        CodeGenOpts.getInlining() == CodeGenOptions::OnlyAlwaysInlining)
      B.addAttribute(llvm::Attribute::NoInline);

    F->addFnAttrs(B);
    return;
  }

  // Track whether we need to add the optnone LLVM attribute,
  // starting with the default for this optimization level.
  bool ShouldAddOptNone =
      !CodeGenOpts.DisableO0ImplyOptNone && CodeGenOpts.OptimizationLevel == 0;
  // We can't add optnone in the following cases, it won't pass the verifier.
  ShouldAddOptNone &= !D->hasAttr<MinSizeAttr>();
  ShouldAddOptNone &= !D->hasAttr<AlwaysInlineAttr>();

  // Add optnone, but do so only if the function isn't always_inline.
  if ((ShouldAddOptNone || D->hasAttr<OptimizeNoneAttr>()) &&
      !F->hasFnAttribute(llvm::Attribute::AlwaysInline)) {
    B.addAttribute(llvm::Attribute::OptimizeNone);

    // OptimizeNone implies noinline; we should not be inlining such functions.
    B.addAttribute(llvm::Attribute::NoInline);

    // We still need to handle naked functions even though optnone subsumes
    // much of their semantics.
    if (D->hasAttr<NakedAttr>())
      B.addAttribute(llvm::Attribute::Naked);

    // OptimizeNone wins over OptimizeForSize and MinSize.
    F->removeFnAttr(llvm::Attribute::OptimizeForSize);
    F->removeFnAttr(llvm::Attribute::MinSize);
  } else if (D->hasAttr<NakedAttr>()) {
    // Naked implies noinline: we should not be inlining such functions.
    B.addAttribute(llvm::Attribute::Naked);
    B.addAttribute(llvm::Attribute::NoInline);
  } else if (D->hasAttr<NoDuplicateAttr>()) {
    B.addAttribute(llvm::Attribute::NoDuplicate);
  } else if (D->hasAttr<NoInlineAttr>() && !F->hasFnAttribute(llvm::Attribute::AlwaysInline)) {
    // Add noinline if the function isn't always_inline.
    B.addAttribute(llvm::Attribute::NoInline);
  } else if (D->hasAttr<AlwaysInlineAttr>() &&
             !F->hasFnAttribute(llvm::Attribute::NoInline)) {
    // (noinline wins over always_inline, and we can't specify both in IR)
    B.addAttribute(llvm::Attribute::AlwaysInline);
  } else if (CodeGenOpts.getInlining() == CodeGenOptions::OnlyAlwaysInlining) {
    // If we're not inlining, then force everything that isn't always_inline to
    // carry an explicit noinline attribute.
    if (!F->hasFnAttribute(llvm::Attribute::AlwaysInline))
      B.addAttribute(llvm::Attribute::NoInline);
  } else {
    // Otherwise, propagate the inline hint attribute and potentially use its
    // absence to mark things as noinline.
    if (auto *FD = dyn_cast<FunctionDecl>(D)) {
      // Search function and template pattern redeclarations for inline.
      auto CheckForInline = [](const FunctionDecl *FD) {
        auto CheckRedeclForInline = [](const FunctionDecl *Redecl) {
          return Redecl->isInlineSpecified();
        };
        if (any_of(FD->redecls(), CheckRedeclForInline))
          return true;
        const FunctionDecl *Pattern = FD->getTemplateInstantiationPattern();
        if (!Pattern)
          return false;
        return any_of(Pattern->redecls(), CheckRedeclForInline);
      };
      if (CheckForInline(FD)) {
        B.addAttribute(llvm::Attribute::InlineHint);
      } else if (CodeGenOpts.getInlining() ==
                     CodeGenOptions::OnlyHintInlining &&
                 !FD->isInlined() &&
                 !F->hasFnAttribute(llvm::Attribute::AlwaysInline)) {
        B.addAttribute(llvm::Attribute::NoInline);
      }
    }
  }

  // Add other optimization related attributes if we are optimizing this
  // function.
  if (!D->hasAttr<OptimizeNoneAttr>()) {
    if (D->hasAttr<ColdAttr>()) {
      if (!ShouldAddOptNone)
        B.addAttribute(llvm::Attribute::OptimizeForSize);
      B.addAttribute(llvm::Attribute::Cold);
    }
    if (D->hasAttr<HotAttr>())
      B.addAttribute(llvm::Attribute::Hot);
    if (D->hasAttr<MinSizeAttr>())
      B.addAttribute(llvm::Attribute::MinSize);
  }

  F->addFnAttrs(B);

  unsigned alignment = D->getMaxAlignment() / Context.getCharWidth();
  if (alignment)
    F->setAlignment(llvm::Align(alignment));

  if (!D->hasAttr<AlignedAttr>())
    if (LangOpts.FunctionAlignment)
      F->setAlignment(llvm::Align(1ull << LangOpts.FunctionAlignment));

  // Some C++ ABIs require 2-byte alignment for member functions, in order to
  // reserve a bit for differentiating between virtual and non-virtual member
  // functions. If the current target's C++ ABI requires this and this is a
  // member function, set its alignment accordingly.
  if (getTarget().getCXXABI().areMemberFunctionsAligned()) {
    if (F->getAlignment() < 2 && isa<CXXMethodDecl>(D))
      F->setAlignment(llvm::Align(2));
  }

  // In the cross-dso CFI mode with canonical jump tables, we want !type
  // attributes on definitions only.
  if (CodeGenOpts.SanitizeCfiCrossDso &&
      CodeGenOpts.SanitizeCfiCanonicalJumpTables) {
    if (auto *FD = dyn_cast<FunctionDecl>(D)) {
      // Skip available_externally functions. They won't be codegen'ed in the
      // current module anyway.
      if (getContext().GetGVALinkageForFunction(FD) != GVA_AvailableExternally)
        CreateFunctionTypeMetadataForIcall(FD, F);
    }
  }

  // Emit type metadata on member functions for member function pointer checks.
  // These are only ever necessary on definitions; we're guaranteed that the
  // definition will be present in the LTO unit as a result of LTO visibility.
  auto *MD = dyn_cast<CXXMethodDecl>(D);
  if (MD && requiresMemberFunctionPointerTypeMetadata(*this, MD)) {
    for (const CXXRecordDecl *Base : getMostBaseClasses(MD->getParent())) {
      llvm::Metadata *Id =
          CreateMetadataIdentifierForType(Context.getMemberPointerType(
              MD->getType(), Context.getRecordType(Base).getTypePtr()));
      F->addTypeMetadata(0, Id);
    }
  }
}

void CodeGenModule::setLLVMFunctionFEnvAttributes(const FunctionDecl *D,
                                                  llvm::Function *F) {
  if (D->hasAttr<StrictFPAttr>()) {
    llvm::AttrBuilder FuncAttrs;
    FuncAttrs.addAttribute("strictfp");
    F->addFnAttrs(FuncAttrs);
  }
}

void CodeGenModule::SetCommonAttributes(GlobalDecl GD, llvm::GlobalValue *GV) {
  const Decl *D = GD.getDecl();
  if (dyn_cast_or_null<NamedDecl>(D))
    setGVProperties(GV, GD);
  else
    GV->setVisibility(llvm::GlobalValue::DefaultVisibility);

  if (D && D->hasAttr<UsedAttr>())
    addUsedOrCompilerUsedGlobal(GV);

  if (CodeGenOpts.KeepStaticConsts && D && isa<VarDecl>(D)) {
    const auto *VD = cast<VarDecl>(D);
    if (VD->getType().isConstQualified() &&
        VD->getStorageDuration() == SD_Static)
      addUsedOrCompilerUsedGlobal(GV);
  }
}

bool CodeGenModule::GetCPUAndFeaturesAttributes(GlobalDecl GD,
                                                llvm::AttrBuilder &Attrs) {
  // Add target-cpu and target-features attributes to functions. If
  // we have a decl for the function and it has a target attribute then
  // parse that and add it to the feature set.
  StringRef TargetCPU = getTarget().getTargetOpts().CPU;
  StringRef TuneCPU = getTarget().getTargetOpts().TuneCPU;
  std::vector<std::string> Features;
  const auto *FD = dyn_cast_or_null<FunctionDecl>(GD.getDecl());
  FD = FD ? FD->getMostRecentDecl() : FD;
  const auto *TD = FD ? FD->getAttr<TargetAttr>() : nullptr;
  const auto *SD = FD ? FD->getAttr<CPUSpecificAttr>() : nullptr;
  bool AddedAttr = false;
  if (TD || SD) {
    llvm::StringMap<bool> FeatureMap;
    getContext().getFunctionFeatureMap(FeatureMap, GD);

    // Produce the canonical string for this set of features.
    for (const llvm::StringMap<bool>::value_type &Entry : FeatureMap)
      Features.push_back((Entry.getValue() ? "+" : "-") + Entry.getKey().str());

    // Now add the target-cpu and target-features to the function.
    // While we populated the feature map above, we still need to
    // get and parse the target attribute so we can get the cpu for
    // the function.
    if (TD) {
      ParsedTargetAttr ParsedAttr = TD->parse();
      if (!ParsedAttr.Architecture.empty() &&
          getTarget().isValidCPUName(ParsedAttr.Architecture)) {
        TargetCPU = ParsedAttr.Architecture;
        TuneCPU = ""; // Clear the tune CPU.
      }
      if (!ParsedAttr.Tune.empty() &&
          getTarget().isValidCPUName(ParsedAttr.Tune))
        TuneCPU = ParsedAttr.Tune;
    }
  } else {
    // Otherwise just add the existing target cpu and target features to the
    // function.
    Features = getTarget().getTargetOpts().Features;
  }

  if (!TargetCPU.empty()) {
    Attrs.addAttribute("target-cpu", TargetCPU);
    AddedAttr = true;
  }
  if (!TuneCPU.empty()) {
    Attrs.addAttribute("tune-cpu", TuneCPU);
    AddedAttr = true;
  }
  if (!Features.empty()) {
    llvm::sort(Features);
    Attrs.addAttribute("target-features", llvm::join(Features, ","));
    AddedAttr = true;
  }

  return AddedAttr;
}

void CodeGenModule::setNonAliasAttributes(GlobalDecl GD,
                                          llvm::GlobalObject *GO) {
  const Decl *D = GD.getDecl();
  SetCommonAttributes(GD, GO);

  if (D) {
    if (auto *GV = dyn_cast<llvm::GlobalVariable>(GO)) {
      if (D->hasAttr<RetainAttr>())
        addUsedGlobal(GV);
      if (auto *SA = D->getAttr<PragmaClangBSSSectionAttr>())
        GV->addAttribute("bss-section", SA->getName());
      if (auto *SA = D->getAttr<PragmaClangDataSectionAttr>())
        GV->addAttribute("data-section", SA->getName());
      if (auto *SA = D->getAttr<PragmaClangRodataSectionAttr>())
        GV->addAttribute("rodata-section", SA->getName());
      if (auto *SA = D->getAttr<PragmaClangRelroSectionAttr>())
        GV->addAttribute("relro-section", SA->getName());
    }

    if (auto *F = dyn_cast<llvm::Function>(GO)) {
      if (D->hasAttr<RetainAttr>())
        addUsedGlobal(F);
      if (auto *SA = D->getAttr<PragmaClangTextSectionAttr>())
        if (!D->getAttr<SectionAttr>())
          F->addFnAttr("implicit-section-name", SA->getName());

      llvm::AttrBuilder Attrs;
      if (GetCPUAndFeaturesAttributes(GD, Attrs)) {
        // We know that GetCPUAndFeaturesAttributes will always have the
        // newest set, since it has the newest possible FunctionDecl, so the
        // new ones should replace the old.
        llvm::AttrBuilder RemoveAttrs;
        RemoveAttrs.addAttribute("target-cpu");
        RemoveAttrs.addAttribute("target-features");
        RemoveAttrs.addAttribute("tune-cpu");
        F->removeFnAttrs(RemoveAttrs);
        F->addFnAttrs(Attrs);
      }
    }

    if (const auto *CSA = D->getAttr<CodeSegAttr>())
      GO->setSection(CSA->getName());
    else if (const auto *SA = D->getAttr<SectionAttr>())
      GO->setSection(SA->getName());
  }

  getTargetCodeGenInfo().setTargetAttributes(D, GO, *this);
}

void CodeGenModule::SetInternalFunctionAttributes(GlobalDecl GD,
                                                  llvm::Function *F,
                                                  const CGFunctionInfo &FI) {
  const Decl *D = GD.getDecl();
  SetLLVMFunctionAttributes(GD, FI, F, /*IsThunk=*/false);
  SetLLVMFunctionAttributesForDefinition(D, F);

  F->setLinkage(llvm::Function::InternalLinkage);

  setNonAliasAttributes(GD, F);
}

static void setLinkageForGV(llvm::GlobalValue *GV, const NamedDecl *ND) {
  // Set linkage and visibility in case we never see a definition.
  LinkageInfo LV = ND->getLinkageAndVisibility();
  // Don't set internal linkage on declarations.
  // "extern_weak" is overloaded in LLVM; we probably should have
  // separate linkage types for this.
  if (isExternallyVisible(LV.getLinkage()) &&
      (ND->hasAttr<WeakAttr>() || ND->isWeakImported()))
    GV->setLinkage(llvm::GlobalValue::ExternalWeakLinkage);
}

void CodeGenModule::CreateFunctionTypeMetadataForIcall(const FunctionDecl *FD,
                                                       llvm::Function *F) {
  // Only if we are checking indirect calls.
  if (!LangOpts.Sanitize.has(SanitizerKind::CFIICall))
    return;

  // Non-static class methods are handled via vtable or member function pointer
  // checks elsewhere.
  if (isa<CXXMethodDecl>(FD) && !cast<CXXMethodDecl>(FD)->isStatic())
    return;

  llvm::Metadata *MD = CreateMetadataIdentifierForType(FD->getType());
  F->addTypeMetadata(0, MD);
  F->addTypeMetadata(0, CreateMetadataIdentifierGeneralized(FD->getType()));

  // Emit a hash-based bit set entry for cross-DSO calls.
  if (CodeGenOpts.SanitizeCfiCrossDso)
    if (auto CrossDsoTypeId = CreateCrossDsoCfiTypeId(MD))
      F->addTypeMetadata(0, llvm::ConstantAsMetadata::get(CrossDsoTypeId));
}

void CodeGenModule::SetFunctionAttributes(GlobalDecl GD, llvm::Function *F,
                                          bool IsIncompleteFunction,
                                          bool IsThunk) {

  if (llvm::Intrinsic::ID IID = F->getIntrinsicID()) {
    // If this is an intrinsic function, set the function's attributes
    // to the intrinsic's attributes.
    F->setAttributes(llvm::Intrinsic::getAttributes(getLLVMContext(), IID));
    return;
  }

  const auto *FD = cast<FunctionDecl>(GD.getDecl());

  if (!IsIncompleteFunction)
    SetLLVMFunctionAttributes(GD, getTypes().arrangeGlobalDeclaration(GD), F,
                              IsThunk);

  // Add the Returned attribute for "this", except for iOS 5 and earlier
  // where substantial code, including the libstdc++ dylib, was compiled with
  // GCC and does not actually return "this".
  if (!IsThunk && getCXXABI().HasThisReturn(GD) &&
      !(getTriple().isiOS() && getTriple().isOSVersionLT(6))) {
    assert(!F->arg_empty() &&
           F->arg_begin()->getType()
             ->canLosslesslyBitCastTo(F->getReturnType()) &&
           "unexpected this return");
    F->addParamAttr(0, llvm::Attribute::Returned);
  }

  // Only a few attributes are set on declarations; these may later be
  // overridden by a definition.

  setLinkageForGV(F, FD);
  setGVProperties(F, FD);

  // Setup target-specific attributes.
  if (!IsIncompleteFunction && F->isDeclaration())
    getTargetCodeGenInfo().setTargetAttributes(FD, F, *this);

  if (const auto *CSA = FD->getAttr<CodeSegAttr>())
    F->setSection(CSA->getName());
  else if (const auto *SA = FD->getAttr<SectionAttr>())
     F->setSection(SA->getName());

  // If we plan on emitting this inline builtin, we can't treat it as a builtin.
  if (FD->isInlineBuiltinDeclaration()) {
    const FunctionDecl *FDBody;
    bool HasBody = FD->hasBody(FDBody);
    (void)HasBody;
    assert(HasBody && "Inline builtin declarations should always have an "
                      "available body!");
    if (shouldEmitFunction(FDBody))
      F->addFnAttr(llvm::Attribute::NoBuiltin);
  }

  if (FD->isReplaceableGlobalAllocationFunction()) {
    // A replaceable global allocation function does not act like a builtin by
    // default, only if it is invoked by a new-expression or delete-expression.
    F->addFnAttr(llvm::Attribute::NoBuiltin);
  }

  if (isa<CXXConstructorDecl>(FD) || isa<CXXDestructorDecl>(FD))
    F->setUnnamedAddr(llvm::GlobalValue::UnnamedAddr::Global);
  else if (const auto *MD = dyn_cast<CXXMethodDecl>(FD))
    if (MD->isVirtual())
      F->setUnnamedAddr(llvm::GlobalValue::UnnamedAddr::Global);

  // Don't emit entries for function declarations in the cross-DSO mode. This
  // is handled with better precision by the receiving DSO. But if jump tables
  // are non-canonical then we need type metadata in order to produce the local
  // jump table.
  if (!CodeGenOpts.SanitizeCfiCrossDso ||
      !CodeGenOpts.SanitizeCfiCanonicalJumpTables)
    CreateFunctionTypeMetadataForIcall(FD, F);

  if (getLangOpts().OpenMP && FD->hasAttr<OMPDeclareSimdDeclAttr>())
    getOpenMPRuntime().emitDeclareSimdFunction(FD, F);

  if (const auto *CB = FD->getAttr<CallbackAttr>()) {
    // Annotate the callback behavior as metadata:
    //  - The callback callee (as argument number).
    //  - The callback payloads (as argument numbers).
    llvm::LLVMContext &Ctx = F->getContext();
    llvm::MDBuilder MDB(Ctx);

    // The payload indices are all but the first one in the encoding. The first
    // identifies the callback callee.
    int CalleeIdx = *CB->encoding_begin();
    ArrayRef<int> PayloadIndices(CB->encoding_begin() + 1, CB->encoding_end());
    F->addMetadata(llvm::LLVMContext::MD_callback,
                   *llvm::MDNode::get(Ctx, {MDB.createCallbackEncoding(
                                               CalleeIdx, PayloadIndices,
                                               /* VarArgsArePassed */ false)}));
  }
}

void CodeGenModule::addUsedGlobal(llvm::GlobalValue *GV) {
  assert((isa<llvm::Function>(GV) || !GV->isDeclaration()) &&
         "Only globals with definition can force usage.");
  LLVMUsed.emplace_back(GV);
}

void CodeGenModule::addCompilerUsedGlobal(llvm::GlobalValue *GV) {
  assert(!GV->isDeclaration() &&
         "Only globals with definition can force usage.");
  LLVMCompilerUsed.emplace_back(GV);
}

void CodeGenModule::addUsedOrCompilerUsedGlobal(llvm::GlobalValue *GV) {
  assert((isa<llvm::Function>(GV) || !GV->isDeclaration()) &&
         "Only globals with definition can force usage.");
  if (getTriple().isOSBinFormatELF())
    LLVMCompilerUsed.emplace_back(GV);
  else
    LLVMUsed.emplace_back(GV);
}

static void emitUsed(CodeGenModule &CGM, StringRef Name,
                     std::vector<llvm::WeakTrackingVH> &List) {
  // Don't create llvm.used if there is no need.
  if (List.empty())
    return;

  // Convert List to what ConstantArray needs.
  SmallVector<llvm::Constant*, 8> UsedArray;
  UsedArray.resize(List.size());
  for (unsigned i = 0, e = List.size(); i != e; ++i) {
    UsedArray[i] =
        llvm::ConstantExpr::getPointerBitCastOrAddrSpaceCast(
            cast<llvm::Constant>(&*List[i]), CGM.Int8PtrTy);
  }

  if (UsedArray.empty())
    return;
  llvm::ArrayType *ATy = llvm::ArrayType::get(CGM.Int8PtrTy, UsedArray.size());

  auto *GV = new llvm::GlobalVariable(
      CGM.getModule(), ATy, false, llvm::GlobalValue::AppendingLinkage,
      llvm::ConstantArray::get(ATy, UsedArray), Name);

  GV->setSection("llvm.metadata");
}

void CodeGenModule::emitLLVMUsed() {
  emitUsed(*this, "llvm.used", LLVMUsed);
  emitUsed(*this, "llvm.compiler.used", LLVMCompilerUsed);
}

void CodeGenModule::AppendLinkerOptions(StringRef Opts) {
  auto *MDOpts = llvm::MDString::get(getLLVMContext(), Opts);
  LinkerOptionsMetadata.push_back(llvm::MDNode::get(getLLVMContext(), MDOpts));
}

void CodeGenModule::AddDetectMismatch(StringRef Name, StringRef Value) {
  llvm::SmallString<32> Opt;
  getTargetCodeGenInfo().getDetectMismatchOption(Name, Value, Opt);
  if (Opt.empty())
    return;
  auto *MDOpts = llvm::MDString::get(getLLVMContext(), Opt);
  LinkerOptionsMetadata.push_back(llvm::MDNode::get(getLLVMContext(), MDOpts));
}

void CodeGenModule::AddDependentLib(StringRef Lib) {
  auto &C = getLLVMContext();
  if (getTarget().getTriple().isOSBinFormatELF()) {
      ELFDependentLibraries.push_back(
        llvm::MDNode::get(C, llvm::MDString::get(C, Lib)));
    return;
  }

  llvm::SmallString<24> Opt;
  getTargetCodeGenInfo().getDependentLibraryOption(Lib, Opt);
  auto *MDOpts = llvm::MDString::get(getLLVMContext(), Opt);
  LinkerOptionsMetadata.push_back(llvm::MDNode::get(C, MDOpts));
}

/// Add link options implied by the given module, including modules
/// it depends on, using a postorder walk.
static void addLinkOptionsPostorder(CodeGenModule &CGM, Module *Mod,
                                    SmallVectorImpl<llvm::MDNode *> &Metadata,
                                    llvm::SmallPtrSet<Module *, 16> &Visited) {
  // Import this module's parent.
  if (Mod->Parent && Visited.insert(Mod->Parent).second) {
    addLinkOptionsPostorder(CGM, Mod->Parent, Metadata, Visited);
  }

  // Import this module's dependencies.
  for (unsigned I = Mod->Imports.size(); I > 0; --I) {
    if (Visited.insert(Mod->Imports[I - 1]).second)
      addLinkOptionsPostorder(CGM, Mod->Imports[I-1], Metadata, Visited);
  }

  // Add linker options to link against the libraries/frameworks
  // described by this module.
  llvm::LLVMContext &Context = CGM.getLLVMContext();
  bool IsELF = CGM.getTarget().getTriple().isOSBinFormatELF();

  // For modules that use export_as for linking, use that module
  // name instead.
  if (Mod->UseExportAsModuleLinkName)
    return;

  for (unsigned I = Mod->LinkLibraries.size(); I > 0; --I) {
    // Link against a framework.  Frameworks are currently Darwin only, so we
    // don't to ask TargetCodeGenInfo for the spelling of the linker option.
    if (Mod->LinkLibraries[I-1].IsFramework) {
      llvm::Metadata *Args[2] = {
          llvm::MDString::get(Context, "-framework"),
          llvm::MDString::get(Context, Mod->LinkLibraries[I - 1].Library)};

      Metadata.push_back(llvm::MDNode::get(Context, Args));
      continue;
    }

    // Link against a library.
    if (IsELF) {
      llvm::Metadata *Args[2] = {
          llvm::MDString::get(Context, "lib"),
          llvm::MDString::get(Context, Mod->LinkLibraries[I - 1].Library),
      };
      Metadata.push_back(llvm::MDNode::get(Context, Args));
    } else {
      llvm::SmallString<24> Opt;
      CGM.getTargetCodeGenInfo().getDependentLibraryOption(
          Mod->LinkLibraries[I - 1].Library, Opt);
      auto *OptString = llvm::MDString::get(Context, Opt);
      Metadata.push_back(llvm::MDNode::get(Context, OptString));
    }
  }
}

void CodeGenModule::EmitModuleLinkOptions() {
  // Collect the set of all of the modules we want to visit to emit link
  // options, which is essentially the imported modules and all of their
  // non-explicit child modules.
  llvm::SetVector<clang::Module *> LinkModules;
  llvm::SmallPtrSet<clang::Module *, 16> Visited;
  SmallVector<clang::Module *, 16> Stack;

  // Seed the stack with imported modules.
  for (Module *M : ImportedModules) {
    // Do not add any link flags when an implementation TU of a module imports
    // a header of that same module.
    if (M->getTopLevelModuleName() == getLangOpts().CurrentModule &&
        !getLangOpts().isCompilingModule())
      continue;
    if (Visited.insert(M).second)
      Stack.push_back(M);
  }

  // Find all of the modules to import, making a little effort to prune
  // non-leaf modules.
  while (!Stack.empty()) {
    clang::Module *Mod = Stack.pop_back_val();

    bool AnyChildren = false;

    // Visit the submodules of this module.
    for (const auto &SM : Mod->submodules()) {
      // Skip explicit children; they need to be explicitly imported to be
      // linked against.
      if (SM->IsExplicit)
        continue;

      if (Visited.insert(SM).second) {
        Stack.push_back(SM);
        AnyChildren = true;
      }
    }

    // We didn't find any children, so add this module to the list of
    // modules to link against.
    if (!AnyChildren) {
      LinkModules.insert(Mod);
    }
  }

  // Add link options for all of the imported modules in reverse topological
  // order.  We don't do anything to try to order import link flags with respect
  // to linker options inserted by things like #pragma comment().
  SmallVector<llvm::MDNode *, 16> MetadataArgs;
  Visited.clear();
  for (Module *M : LinkModules)
    if (Visited.insert(M).second)
      addLinkOptionsPostorder(*this, M, MetadataArgs, Visited);
  std::reverse(MetadataArgs.begin(), MetadataArgs.end());
  LinkerOptionsMetadata.append(MetadataArgs.begin(), MetadataArgs.end());

  // Add the linker options metadata flag.
  auto *NMD = getModule().getOrInsertNamedMetadata("llvm.linker.options");
  for (auto *MD : LinkerOptionsMetadata)
    NMD->addOperand(MD);
}

void CodeGenModule::EmitDeferred() {
  // Emit deferred declare target declarations.
  if (getLangOpts().OpenMP && !getLangOpts().OpenMPSimd)
    getOpenMPRuntime().emitDeferredTargetDecls();

  // Emit code for any potentially referenced deferred decls.  Since a
  // previously unused static decl may become used during the generation of code
  // for a static function, iterate until no changes are made.

  if (!DeferredVTables.empty()) {
    EmitDeferredVTables();

    // Emitting a vtable doesn't directly cause more vtables to
    // become deferred, although it can cause functions to be
    // emitted that then need those vtables.
    assert(DeferredVTables.empty());
  }

  // Emit CUDA/HIP static device variables referenced by host code only.
  // Note we should not clear CUDADeviceVarODRUsedByHost since it is still
  // needed for further handling.
  if (getLangOpts().CUDA && getLangOpts().CUDAIsDevice)
    for (const auto *V : getContext().CUDADeviceVarODRUsedByHost)
      DeferredDeclsToEmit.push_back(V);

  // Stop if we're out of both deferred vtables and deferred declarations.
  if (DeferredDeclsToEmit.empty())
    return;

  // Grab the list of decls to emit. If EmitGlobalDefinition schedules more
  // work, it will not interfere with this.
  std::vector<GlobalDecl> CurDeclsToEmit;
  CurDeclsToEmit.swap(DeferredDeclsToEmit);

  for (GlobalDecl &D : CurDeclsToEmit) {
    const ValueDecl *VD = cast<ValueDecl>(D.getDecl());
    // If emitting for SYCL device, emit the deferred alias
    // as well as what it aliases.
    if (LangOpts.SYCLIsDevice) {
      if (AliasAttr *Attr = VD->getAttr<AliasAttr>()) {
        StringRef AliaseeName = Attr->getAliasee();
        auto DDI = DeferredDecls.find(AliaseeName);
        // Emit what is aliased first.
        if (DDI != DeferredDecls.end()) {
          GlobalDecl GD = DDI->second;
          llvm::GlobalValue *AliaseeGV =
              dyn_cast<llvm::GlobalValue>(GetAddrOfGlobal(GD, ForDefinition));
          if (!AliaseeGV)
            AliaseeGV = GetGlobalValue(getMangledName(GD));
          assert(AliaseeGV);
          EmitGlobalDefinition(GD, AliaseeGV);
          // Remove the entry just added to the DeferredDeclsToEmit
          // since we have emitted it.
          DeferredDeclsToEmit.pop_back();
        }
        // Now emit the alias itself.
        EmitAliasDefinition(D);
        continue;
      }
    }
    // We should call GetAddrOfGlobal with IsForDefinition set to true in order
    // to get GlobalValue with exactly the type we need, not something that
    // might had been created for another decl with the same mangled name but
    // different type.
    llvm::GlobalValue *GV = dyn_cast<llvm::GlobalValue>(
        GetAddrOfGlobal(D, ForDefinition));

    // In case of different address spaces, we may still get a cast, even with
    // IsForDefinition equal to true. Query mangled names table to get
    // GlobalValue.
    if (!GV)
      GV = GetGlobalValue(getMangledName(D));

    // Make sure GetGlobalValue returned non-null.
    assert(GV);

    // Check to see if we've already emitted this.  This is necessary
    // for a couple of reasons: first, decls can end up in the
    // deferred-decls queue multiple times, and second, decls can end
    // up with definitions in unusual ways (e.g. by an extern inline
    // function acquiring a strong function redefinition).  Just
    // ignore these cases.
    if (!GV->isDeclaration())
      continue;

    // If this is OpenMP, check if it is legal to emit this global normally.
    if (LangOpts.OpenMP && OpenMPRuntime && OpenMPRuntime->emitTargetGlobal(D))
      continue;

    // Otherwise, emit the definition and move on to the next one.
    EmitGlobalDefinition(D, GV);

    if (LangOpts.SYCLIsDevice) {
      // If there are any aliases deferred for this, emit those now.
      for (auto It = DeferredAliases.begin(); It != DeferredAliases.end();
           /*no increment*/) {
        const ValueDecl *Global = cast<ValueDecl>(It->second.getDecl());
        if (It->first == getMangledName(D)) {
          EmitAliasDefinition(Global);
          It = DeferredAliases.erase(It);
        } else {
          ++It;
        }
      }
    }

    // If we found out that we need to emit more decls, do that recursively.
    // This has the advantage that the decls are emitted in a DFS and related
    // ones are close together, which is convenient for testing.
    if (!DeferredVTables.empty() || !DeferredDeclsToEmit.empty()) {
      EmitDeferred();
      assert(DeferredVTables.empty() && DeferredDeclsToEmit.empty());
    }
  }
}

void CodeGenModule::EmitVTablesOpportunistically() {
  // Try to emit external vtables as available_externally if they have emitted
  // all inlined virtual functions.  It runs after EmitDeferred() and therefore
  // is not allowed to create new references to things that need to be emitted
  // lazily. Note that it also uses fact that we eagerly emitting RTTI.

  assert((OpportunisticVTables.empty() || shouldOpportunisticallyEmitVTables())
         && "Only emit opportunistic vtables with optimizations");

  for (const CXXRecordDecl *RD : OpportunisticVTables) {
    assert(getVTables().isVTableExternal(RD) &&
           "This queue should only contain external vtables");
    if (getCXXABI().canSpeculativelyEmitVTable(RD))
      VTables.GenerateClassData(RD);
  }
  OpportunisticVTables.clear();
}

void CodeGenModule::EmitGlobalAnnotations() {
  if (Annotations.empty())
    return;

  // Create a new global variable for the ConstantStruct in the Module.
  llvm::Constant *Array = llvm::ConstantArray::get(llvm::ArrayType::get(
    Annotations[0]->getType(), Annotations.size()), Annotations);
  auto *gv = new llvm::GlobalVariable(getModule(), Array->getType(), false,
                                      llvm::GlobalValue::AppendingLinkage,
                                      Array, "llvm.global.annotations");
  gv->setSection(AnnotationSection);
}

llvm::Constant *CodeGenModule::EmitAnnotationString(StringRef Str) {
  llvm::Constant *&AStr = AnnotationStrings[Str];
  if (AStr)
    return AStr;

  // Not found yet, create a new global.
  llvm::Constant *s = llvm::ConstantDataArray::getString(getLLVMContext(), Str);
  auto *gv =
      new llvm::GlobalVariable(getModule(), s->getType(), true,
                               llvm::GlobalValue::PrivateLinkage, s, ".str");
  gv->setSection(AnnotationSection);
  gv->setUnnamedAddr(llvm::GlobalValue::UnnamedAddr::Global);
  AStr = gv;
  return gv;
}

llvm::Constant *CodeGenModule::EmitAnnotationUnit(SourceLocation Loc) {
  SourceManager &SM = getContext().getSourceManager();
  PresumedLoc PLoc = SM.getPresumedLoc(Loc);
  if (PLoc.isValid())
    return EmitAnnotationString(PLoc.getFilename());
  return EmitAnnotationString(SM.getBufferName(Loc));
}

llvm::Constant *CodeGenModule::EmitAnnotationLineNo(SourceLocation L) {
  SourceManager &SM = getContext().getSourceManager();
  PresumedLoc PLoc = SM.getPresumedLoc(L);
  unsigned LineNo = PLoc.isValid() ? PLoc.getLine() :
    SM.getExpansionLineNumber(L);
  return llvm::ConstantInt::get(Int32Ty, LineNo);
}

llvm::Constant *CodeGenModule::EmitAnnotationArgs(const AnnotateAttr *Attr) {
  ArrayRef<Expr *> Exprs = {Attr->args_begin(), Attr->args_size()};
  if (Exprs.empty())
    return llvm::ConstantPointerNull::get(Int8PtrTy);

  llvm::FoldingSetNodeID ID;
  for (Expr *E : Exprs) {
    ID.Add(cast<clang::ConstantExpr>(E)->getAPValueResult());
  }
  llvm::Constant *&Lookup = AnnotationArgs[ID.ComputeHash()];
  if (Lookup)
    return Lookup;

  llvm::SmallVector<llvm::Constant *, 4> LLVMArgs;
  LLVMArgs.reserve(Exprs.size());
  ConstantEmitter ConstEmiter(*this);
  llvm::transform(Exprs, std::back_inserter(LLVMArgs), [&](const Expr *E) {
    const auto *CE = cast<clang::ConstantExpr>(E);
    return ConstEmiter.emitAbstract(CE->getBeginLoc(), CE->getAPValueResult(),
                                    CE->getType());
  });
  auto *Struct = llvm::ConstantStruct::getAnon(LLVMArgs);
  auto *GV = new llvm::GlobalVariable(getModule(), Struct->getType(), true,
                                      llvm::GlobalValue::PrivateLinkage, Struct,
                                      ".args");
  GV->setSection(AnnotationSection);
  GV->setUnnamedAddr(llvm::GlobalValue::UnnamedAddr::Global);
  auto *Bitcasted = llvm::ConstantExpr::getBitCast(GV, Int8PtrTy);

  Lookup = Bitcasted;
  return Bitcasted;
}

llvm::Constant *CodeGenModule::EmitAnnotateAttr(llvm::GlobalValue *GV,
                                                const AnnotateAttr *AA,
                                                SourceLocation L) {
  // Get the globals for file name, annotation, and the line number.
  llvm::Constant *AnnoGV = EmitAnnotationString(AA->getAnnotation()),
                 *UnitGV = EmitAnnotationUnit(L),
                 *LineNoCst = EmitAnnotationLineNo(L),
                 *Args = EmitAnnotationArgs(AA);

  llvm::Constant *ASZeroGV = GV;
  if (GV->getAddressSpace() != 0) {
    ASZeroGV = llvm::ConstantExpr::getAddrSpaceCast(
                   GV, GV->getValueType()->getPointerTo(0));
  }

  // Create the ConstantStruct for the global annotation.
  llvm::Constant *Fields[] = {
      llvm::ConstantExpr::getBitCast(ASZeroGV, Int8PtrTy),
      llvm::ConstantExpr::getBitCast(AnnoGV, Int8PtrTy),
      llvm::ConstantExpr::getBitCast(UnitGV, Int8PtrTy),
      LineNoCst,
      Args,
  };
  return llvm::ConstantStruct::getAnon(Fields);
}

void CodeGenModule::AddGlobalAnnotations(const ValueDecl *D,
                                         llvm::GlobalValue *GV) {
  assert(D->hasAttr<AnnotateAttr>() && "no annotate attribute");
  // Get the struct elements for these annotations.
  for (const auto *I : D->specific_attrs<AnnotateAttr>())
    Annotations.push_back(EmitAnnotateAttr(GV, I, D->getLocation()));
}

bool CodeGenModule::isInNoSanitizeList(SanitizerMask Kind, llvm::Function *Fn,
                                       SourceLocation Loc) const {
  const auto &NoSanitizeL = getContext().getNoSanitizeList();
  // NoSanitize by function name.
  if (NoSanitizeL.containsFunction(Kind, Fn->getName()))
    return true;
  // NoSanitize by location.
  if (Loc.isValid())
    return NoSanitizeL.containsLocation(Kind, Loc);
  // If location is unknown, this may be a compiler-generated function. Assume
  // it's located in the main file.
  auto &SM = Context.getSourceManager();
  if (const auto *MainFile = SM.getFileEntryForID(SM.getMainFileID())) {
    return NoSanitizeL.containsFile(Kind, MainFile->getName());
  }
  return false;
}

bool CodeGenModule::isInNoSanitizeList(llvm::GlobalVariable *GV,
                                       SourceLocation Loc, QualType Ty,
                                       StringRef Category) const {
  // For now globals can be ignored only in ASan and KASan.
  const SanitizerMask EnabledAsanMask =
      LangOpts.Sanitize.Mask &
      (SanitizerKind::Address | SanitizerKind::KernelAddress |
       SanitizerKind::HWAddress | SanitizerKind::KernelHWAddress |
       SanitizerKind::MemTag);
  if (!EnabledAsanMask)
    return false;
  const auto &NoSanitizeL = getContext().getNoSanitizeList();
  if (NoSanitizeL.containsGlobal(EnabledAsanMask, GV->getName(), Category))
    return true;
  if (NoSanitizeL.containsLocation(EnabledAsanMask, Loc, Category))
    return true;
  // Check global type.
  if (!Ty.isNull()) {
    // Drill down the array types: if global variable of a fixed type is
    // not sanitized, we also don't instrument arrays of them.
    while (auto AT = dyn_cast<ArrayType>(Ty.getTypePtr()))
      Ty = AT->getElementType();
    Ty = Ty.getCanonicalType().getUnqualifiedType();
    // Only record types (classes, structs etc.) are ignored.
    if (Ty->isRecordType()) {
      std::string TypeStr = Ty.getAsString(getContext().getPrintingPolicy());
      if (NoSanitizeL.containsType(EnabledAsanMask, TypeStr, Category))
        return true;
    }
  }
  return false;
}

bool CodeGenModule::imbueXRayAttrs(llvm::Function *Fn, SourceLocation Loc,
                                   StringRef Category) const {
  const auto &XRayFilter = getContext().getXRayFilter();
  using ImbueAttr = XRayFunctionFilter::ImbueAttribute;
  auto Attr = ImbueAttr::NONE;
  if (Loc.isValid())
    Attr = XRayFilter.shouldImbueLocation(Loc, Category);
  if (Attr == ImbueAttr::NONE)
    Attr = XRayFilter.shouldImbueFunction(Fn->getName());
  switch (Attr) {
  case ImbueAttr::NONE:
    return false;
  case ImbueAttr::ALWAYS:
    Fn->addFnAttr("function-instrument", "xray-always");
    break;
  case ImbueAttr::ALWAYS_ARG1:
    Fn->addFnAttr("function-instrument", "xray-always");
    Fn->addFnAttr("xray-log-args", "1");
    break;
  case ImbueAttr::NEVER:
    Fn->addFnAttr("function-instrument", "xray-never");
    break;
  }
  return true;
}

bool CodeGenModule::isProfileInstrExcluded(llvm::Function *Fn,
                                           SourceLocation Loc) const {
  const auto &ProfileList = getContext().getProfileList();
  // If the profile list is empty, then instrument everything.
  if (ProfileList.isEmpty())
    return false;
  CodeGenOptions::ProfileInstrKind Kind = getCodeGenOpts().getProfileInstr();
  // First, check the function name.
  Optional<bool> V = ProfileList.isFunctionExcluded(Fn->getName(), Kind);
  if (V.hasValue())
    return *V;
  // Next, check the source location.
  if (Loc.isValid()) {
    Optional<bool> V = ProfileList.isLocationExcluded(Loc, Kind);
    if (V.hasValue())
      return *V;
  }
  // If location is unknown, this may be a compiler-generated function. Assume
  // it's located in the main file.
  auto &SM = Context.getSourceManager();
  if (const auto *MainFile = SM.getFileEntryForID(SM.getMainFileID())) {
    Optional<bool> V = ProfileList.isFileExcluded(MainFile->getName(), Kind);
    if (V.hasValue())
      return *V;
  }
  return ProfileList.getDefault();
}

bool CodeGenModule::MustBeEmitted(const ValueDecl *Global) {
  // Never defer when EmitAllDecls is specified.
  if (LangOpts.EmitAllDecls)
    return true;

  if (CodeGenOpts.KeepStaticConsts) {
    const auto *VD = dyn_cast<VarDecl>(Global);
    if (VD && VD->getType().isConstQualified() &&
        VD->getStorageDuration() == SD_Static)
      return true;
  }

  return getContext().DeclMustBeEmitted(Global);
}

bool CodeGenModule::MayBeEmittedEagerly(const ValueDecl *Global) {
  // In OpenMP 5.0 variables and function may be marked as
  // device_type(host/nohost) and we should not emit them eagerly unless we sure
  // that they must be emitted on the host/device. To be sure we need to have
  // seen a declare target with an explicit mentioning of the function, we know
  // we have if the level of the declare target attribute is -1. Note that we
  // check somewhere else if we should emit this at all.
  if (LangOpts.OpenMP >= 50 && !LangOpts.OpenMPSimd) {
    llvm::Optional<OMPDeclareTargetDeclAttr *> ActiveAttr =
        OMPDeclareTargetDeclAttr::getActiveAttr(Global);
    if (!ActiveAttr || (*ActiveAttr)->getLevel() != (unsigned)-1)
      return false;
  }

  if (const auto *FD = dyn_cast<FunctionDecl>(Global)) {
    if (FD->getTemplateSpecializationKind() == TSK_ImplicitInstantiation)
      // Implicit template instantiations may change linkage if they are later
      // explicitly instantiated, so they should not be emitted eagerly.
      return false;
  }
  if (const auto *VD = dyn_cast<VarDecl>(Global))
    if (Context.getInlineVariableDefinitionKind(VD) ==
        ASTContext::InlineVariableDefinitionKind::WeakUnknown)
      // A definition of an inline constexpr static data member may change
      // linkage later if it's redeclared outside the class.
      return false;
  // If OpenMP is enabled and threadprivates must be generated like TLS, delay
  // codegen for global variables, because they may be marked as threadprivate.
  if (LangOpts.OpenMP && LangOpts.OpenMPUseTLS &&
      getContext().getTargetInfo().isTLSSupported() && isa<VarDecl>(Global) &&
      !isTypeConstant(Global->getType(), false) &&
      !OMPDeclareTargetDeclAttr::isDeclareTargetDeclaration(Global))
    return false;

  return true;
}

ConstantAddress CodeGenModule::GetAddrOfMSGuidDecl(const MSGuidDecl *GD) {
  StringRef Name = getMangledName(GD);

  // The UUID descriptor should be pointer aligned.
  CharUnits Alignment = CharUnits::fromQuantity(PointerAlignInBytes);

  // Look for an existing global.
  if (llvm::GlobalVariable *GV = getModule().getNamedGlobal(Name))
    return ConstantAddress(GV, Alignment);

  ConstantEmitter Emitter(*this);
  llvm::Constant *Init;

  APValue &V = GD->getAsAPValue();
  if (!V.isAbsent()) {
    // If possible, emit the APValue version of the initializer. In particular,
    // this gets the type of the constant right.
    Init = Emitter.emitForInitializer(
        GD->getAsAPValue(), GD->getType().getAddressSpace(), GD->getType());
  } else {
    // As a fallback, directly construct the constant.
    // FIXME: This may get padding wrong under esoteric struct layout rules.
    // MSVC appears to create a complete type 'struct __s_GUID' that it
    // presumably uses to represent these constants.
    MSGuidDecl::Parts Parts = GD->getParts();
    llvm::Constant *Fields[4] = {
        llvm::ConstantInt::get(Int32Ty, Parts.Part1),
        llvm::ConstantInt::get(Int16Ty, Parts.Part2),
        llvm::ConstantInt::get(Int16Ty, Parts.Part3),
        llvm::ConstantDataArray::getRaw(
            StringRef(reinterpret_cast<char *>(Parts.Part4And5), 8), 8,
            Int8Ty)};
    Init = llvm::ConstantStruct::getAnon(Fields);
  }

  auto *GV = new llvm::GlobalVariable(
      getModule(), Init->getType(),
      /*isConstant=*/true, llvm::GlobalValue::LinkOnceODRLinkage, Init, Name);
  if (supportsCOMDAT())
    GV->setComdat(TheModule.getOrInsertComdat(GV->getName()));
  setDSOLocal(GV);

  llvm::Constant *Addr = GV;
  if (!V.isAbsent()) {
    Emitter.finalize(GV);
  } else {
    llvm::Type *Ty = getTypes().ConvertTypeForMem(GD->getType());
    Addr = llvm::ConstantExpr::getBitCast(
        GV, Ty->getPointerTo(GV->getAddressSpace()));
  }
  return ConstantAddress(Addr, Alignment);
}

ConstantAddress CodeGenModule::GetAddrOfTemplateParamObject(
    const TemplateParamObjectDecl *TPO) {
  StringRef Name = getMangledName(TPO);
  CharUnits Alignment = getNaturalTypeAlignment(TPO->getType());

  if (llvm::GlobalVariable *GV = getModule().getNamedGlobal(Name))
    return ConstantAddress(GV, Alignment);

  ConstantEmitter Emitter(*this);
  llvm::Constant *Init = Emitter.emitForInitializer(
        TPO->getValue(), TPO->getType().getAddressSpace(), TPO->getType());

  if (!Init) {
    ErrorUnsupported(TPO, "template parameter object");
    return ConstantAddress::invalid();
  }

  auto *GV = new llvm::GlobalVariable(
      getModule(), Init->getType(),
      /*isConstant=*/true, llvm::GlobalValue::LinkOnceODRLinkage, Init, Name);
  if (supportsCOMDAT())
    GV->setComdat(TheModule.getOrInsertComdat(GV->getName()));
  Emitter.finalize(GV);

  return ConstantAddress(GV, Alignment);
}

ConstantAddress CodeGenModule::GetWeakRefReference(const ValueDecl *VD) {
  const AliasAttr *AA = VD->getAttr<AliasAttr>();
  assert(AA && "No alias?");

  CharUnits Alignment = getContext().getDeclAlign(VD);
  llvm::Type *DeclTy = getTypes().ConvertTypeForMem(VD->getType());

  // See if there is already something with the target's name in the module.
  llvm::GlobalValue *Entry = GetGlobalValue(AA->getAliasee());
  if (Entry) {
    unsigned AS = getContext().getTargetAddressSpace(VD->getType());
    auto Ptr = llvm::ConstantExpr::getBitCast(Entry, DeclTy->getPointerTo(AS));
    return ConstantAddress(Ptr, Alignment);
  }

  llvm::Constant *Aliasee;
  if (isa<llvm::FunctionType>(DeclTy))
    Aliasee = GetOrCreateLLVMFunction(AA->getAliasee(), DeclTy,
                                      GlobalDecl(cast<FunctionDecl>(VD)),
                                      /*ForVTable=*/false);
  else
    Aliasee = GetOrCreateLLVMGlobal(AA->getAliasee(), DeclTy, LangAS::Default,
                                    nullptr);

  auto *F = cast<llvm::GlobalValue>(Aliasee);
  F->setLinkage(llvm::Function::ExternalWeakLinkage);
  WeakRefReferences.insert(F);

  return ConstantAddress(Aliasee, Alignment);
}

void CodeGenModule::EmitGlobal(GlobalDecl GD) {
  const auto *Global = cast<ValueDecl>(GD.getDecl());

  // Weak references don't produce any output by themselves.
  if (Global->hasAttr<WeakRefAttr>())
    return;

  // If this is an alias definition (which otherwise looks like a declaration)
  // handle it now.
  if (AliasAttr *Attr = Global->getAttr<AliasAttr>()) {
    // Emit the alias here if it is not SYCL device compilation.
    if (!LangOpts.SYCLIsDevice)
      return EmitAliasDefinition(GD);
    // Defer for SYCL devices, until either the alias or what it aliases
    // is used.
    StringRef MangledName = getMangledName(GD);
    DeferredDecls[MangledName] = GD;
    StringRef AliaseeName = Attr->getAliasee();
    DeferredAliases[AliaseeName] = GD;
    return;
  }

  // IFunc like an alias whose value is resolved at runtime by calling resolver.
  if (Global->hasAttr<IFuncAttr>())
    return emitIFuncDefinition(GD);

  // If this is a cpu_dispatch multiversion function, emit the resolver.
  if (Global->hasAttr<CPUDispatchAttr>())
    return emitCPUDispatchDefinition(GD);

  // If this is CUDA, be selective about which declarations we emit.
  if (LangOpts.CUDA) {
    if (LangOpts.CUDAIsDevice) {
      if (!Global->hasAttr<CUDADeviceAttr>() &&
          !Global->hasAttr<CUDAGlobalAttr>() &&
          !Global->hasAttr<CUDAConstantAttr>() &&
          !Global->hasAttr<CUDASharedAttr>() &&
          !Global->getType()->isCUDADeviceBuiltinSurfaceType() &&
          !Global->getType()->isCUDADeviceBuiltinTextureType())
        return;
    } else {
      // We need to emit host-side 'shadows' for all global
      // device-side variables because the CUDA runtime needs their
      // size and host-side address in order to provide access to
      // their device-side incarnations.

      // So device-only functions are the only things we skip.
      if (isa<FunctionDecl>(Global) && !Global->hasAttr<CUDAHostAttr>() &&
          Global->hasAttr<CUDADeviceAttr>())
        return;

      assert((isa<FunctionDecl>(Global) || isa<VarDecl>(Global)) &&
             "Expected Variable or Function");
    }
  }

  if (LangOpts.OpenMP) {
    // If this is OpenMP, check if it is legal to emit this global normally.
    if (OpenMPRuntime && OpenMPRuntime->emitTargetGlobal(GD))
      return;
    if (auto *DRD = dyn_cast<OMPDeclareReductionDecl>(Global)) {
      if (MustBeEmitted(Global))
        EmitOMPDeclareReduction(DRD);
      return;
    } else if (auto *DMD = dyn_cast<OMPDeclareMapperDecl>(Global)) {
      if (MustBeEmitted(Global))
        EmitOMPDeclareMapper(DMD);
      return;
    }
  }

  // Ignore declarations, they will be emitted on their first use.
  if (const auto *FD = dyn_cast<FunctionDecl>(Global)) {
    // Forward declarations are emitted lazily on first use.
    if (!FD->doesThisDeclarationHaveABody()) {
      if (!FD->doesDeclarationForceExternallyVisibleDefinition())
        return;

      StringRef MangledName = getMangledName(GD);

      // Compute the function info and LLVM type.
      const CGFunctionInfo &FI = getTypes().arrangeGlobalDeclaration(GD);
      llvm::Type *Ty = getTypes().GetFunctionType(FI);

      GetOrCreateLLVMFunction(MangledName, Ty, GD, /*ForVTable=*/false,
                              /*DontDefer=*/false);
      return;
    }
  } else {
    const auto *VD = cast<VarDecl>(Global);
    assert(VD->isFileVarDecl() && "Cannot emit local var decl as global.");
    if (VD->isThisDeclarationADefinition() != VarDecl::Definition &&
        !Context.isMSStaticDataMemberInlineDefinition(VD)) {
      if (LangOpts.OpenMP) {
        // Emit declaration of the must-be-emitted declare target variable.
        if (llvm::Optional<OMPDeclareTargetDeclAttr::MapTypeTy> Res =
                OMPDeclareTargetDeclAttr::isDeclareTargetDeclaration(VD)) {
          bool UnifiedMemoryEnabled =
              getOpenMPRuntime().hasRequiresUnifiedSharedMemory();
          if (*Res == OMPDeclareTargetDeclAttr::MT_To &&
              !UnifiedMemoryEnabled) {
            (void)GetAddrOfGlobalVar(VD);
          } else {
            assert(((*Res == OMPDeclareTargetDeclAttr::MT_Link) ||
                    (*Res == OMPDeclareTargetDeclAttr::MT_To &&
                     UnifiedMemoryEnabled)) &&
                   "Link clause or to clause with unified memory expected.");
            (void)getOpenMPRuntime().getAddrOfDeclareTargetVar(VD);
          }

          return;
        }
      }
      // If this declaration may have caused an inline variable definition to
      // change linkage, make sure that it's emitted.
      if (Context.getInlineVariableDefinitionKind(VD) ==
          ASTContext::InlineVariableDefinitionKind::Strong)
        GetAddrOfGlobalVar(VD);
      return;
    }
  }

  // clang::ParseAST ensures that we emit the SYCL devices at the end, so
  // anything that is a device (or indirectly called) will be handled later.
  if (LangOpts.SYCLIsDevice && MustBeEmitted(Global)) {
    addDeferredDeclToEmit(GD);
    return;
  }

  // Defer code generation to first use when possible, e.g. if this is an inline
  // function. If the global must always be emitted, do it eagerly if possible
  // to benefit from cache locality.
  if (MustBeEmitted(Global) && MayBeEmittedEagerly(Global)) {
    // Emit the definition if it can't be deferred.
    EmitGlobalDefinition(GD);
    return;
  }

  // If we're deferring emission of a C++ variable with an
  // initializer, remember the order in which it appeared in the file.
  if (getLangOpts().CPlusPlus && isa<VarDecl>(Global) &&
      cast<VarDecl>(Global)->hasInit()) {
    DelayedCXXInitPosition[Global] = CXXGlobalInits.size();
    CXXGlobalInits.push_back(nullptr);
  }

  StringRef MangledName = getMangledName(GD);
  if (GetGlobalValue(MangledName) != nullptr) {
    // The value has already been used and should therefore be emitted.
    addDeferredDeclToEmit(GD);
  } else if (MustBeEmitted(Global)) {
    // The value must be emitted, but cannot be emitted eagerly.
    assert(!MayBeEmittedEagerly(Global));
    addDeferredDeclToEmit(GD);
  } else {
    // Otherwise, remember that we saw a deferred decl with this name.  The
    // first use of the mangled name will cause it to move into
    // DeferredDeclsToEmit.
    DeferredDecls[MangledName] = GD;
  }
}

// Check if T is a class type with a destructor that's not dllimport.
static bool HasNonDllImportDtor(QualType T) {
  if (const auto *RT = T->getBaseElementTypeUnsafe()->getAs<RecordType>())
    if (CXXRecordDecl *RD = dyn_cast<CXXRecordDecl>(RT->getDecl()))
      if (RD->getDestructor() && !RD->getDestructor()->hasAttr<DLLImportAttr>())
        return true;

  return false;
}

namespace {
  struct FunctionIsDirectlyRecursive
      : public ConstStmtVisitor<FunctionIsDirectlyRecursive, bool> {
    const StringRef Name;
    const Builtin::Context &BI;
    FunctionIsDirectlyRecursive(StringRef N, const Builtin::Context &C)
        : Name(N), BI(C) {}

    bool VisitCallExpr(const CallExpr *E) {
      const FunctionDecl *FD = E->getDirectCallee();
      if (!FD)
        return false;
      AsmLabelAttr *Attr = FD->getAttr<AsmLabelAttr>();
      if (Attr && Name == Attr->getLabel())
        return true;
      unsigned BuiltinID = FD->getBuiltinID();
      if (!BuiltinID || !BI.isLibFunction(BuiltinID))
        return false;
      StringRef BuiltinName = BI.getName(BuiltinID);
      if (BuiltinName.startswith("__builtin_") &&
          Name == BuiltinName.slice(strlen("__builtin_"), StringRef::npos)) {
        return true;
      }
      return false;
    }

    bool VisitStmt(const Stmt *S) {
      for (const Stmt *Child : S->children())
        if (Child && this->Visit(Child))
          return true;
      return false;
    }
  };

  // Make sure we're not referencing non-imported vars or functions.
  struct DLLImportFunctionVisitor
      : public RecursiveASTVisitor<DLLImportFunctionVisitor> {
    bool SafeToInline = true;

    bool shouldVisitImplicitCode() const { return true; }

    bool VisitVarDecl(VarDecl *VD) {
      if (VD->getTLSKind()) {
        // A thread-local variable cannot be imported.
        SafeToInline = false;
        return SafeToInline;
      }

      // A variable definition might imply a destructor call.
      if (VD->isThisDeclarationADefinition())
        SafeToInline = !HasNonDllImportDtor(VD->getType());

      return SafeToInline;
    }

    bool VisitCXXBindTemporaryExpr(CXXBindTemporaryExpr *E) {
      if (const auto *D = E->getTemporary()->getDestructor())
        SafeToInline = D->hasAttr<DLLImportAttr>();
      return SafeToInline;
    }

    bool VisitDeclRefExpr(DeclRefExpr *E) {
      ValueDecl *VD = E->getDecl();
      if (isa<FunctionDecl>(VD))
        SafeToInline = VD->hasAttr<DLLImportAttr>();
      else if (VarDecl *V = dyn_cast<VarDecl>(VD))
        SafeToInline = !V->hasGlobalStorage() || V->hasAttr<DLLImportAttr>();
      return SafeToInline;
    }

    bool VisitCXXConstructExpr(CXXConstructExpr *E) {
      SafeToInline = E->getConstructor()->hasAttr<DLLImportAttr>();
      return SafeToInline;
    }

    bool VisitCXXMemberCallExpr(CXXMemberCallExpr *E) {
      CXXMethodDecl *M = E->getMethodDecl();
      if (!M) {
        // Call through a pointer to member function. This is safe to inline.
        SafeToInline = true;
      } else {
        SafeToInline = M->hasAttr<DLLImportAttr>();
      }
      return SafeToInline;
    }

    bool VisitCXXDeleteExpr(CXXDeleteExpr *E) {
      SafeToInline = E->getOperatorDelete()->hasAttr<DLLImportAttr>();
      return SafeToInline;
    }

    bool VisitCXXNewExpr(CXXNewExpr *E) {
      SafeToInline = E->getOperatorNew()->hasAttr<DLLImportAttr>();
      return SafeToInline;
    }
  };
}

// isTriviallyRecursive - Check if this function calls another
// decl that, because of the asm attribute or the other decl being a builtin,
// ends up pointing to itself.
bool
CodeGenModule::isTriviallyRecursive(const FunctionDecl *FD) {
  StringRef Name;
  if (getCXXABI().getMangleContext().shouldMangleDeclName(FD)) {
    // asm labels are a special kind of mangling we have to support.
    AsmLabelAttr *Attr = FD->getAttr<AsmLabelAttr>();
    if (!Attr)
      return false;
    Name = Attr->getLabel();
  } else {
    Name = FD->getName();
  }

  FunctionIsDirectlyRecursive Walker(Name, Context.BuiltinInfo);
  const Stmt *Body = FD->getBody();
  return Body ? Walker.Visit(Body) : false;
}

bool CodeGenModule::shouldEmitFunction(GlobalDecl GD) {
  if (getFunctionLinkage(GD) != llvm::Function::AvailableExternallyLinkage)
    return true;
  const auto *F = cast<FunctionDecl>(GD.getDecl());
  if (CodeGenOpts.OptimizationLevel == 0 && !F->hasAttr<AlwaysInlineAttr>())
    return false;

  if (F->hasAttr<DLLImportAttr>() && !F->hasAttr<AlwaysInlineAttr>()) {
    // Check whether it would be safe to inline this dllimport function.
    DLLImportFunctionVisitor Visitor;
    Visitor.TraverseFunctionDecl(const_cast<FunctionDecl*>(F));
    if (!Visitor.SafeToInline)
      return false;

    if (const CXXDestructorDecl *Dtor = dyn_cast<CXXDestructorDecl>(F)) {
      // Implicit destructor invocations aren't captured in the AST, so the
      // check above can't see them. Check for them manually here.
      for (const Decl *Member : Dtor->getParent()->decls())
        if (isa<FieldDecl>(Member))
          if (HasNonDllImportDtor(cast<FieldDecl>(Member)->getType()))
            return false;
      for (const CXXBaseSpecifier &B : Dtor->getParent()->bases())
        if (HasNonDllImportDtor(B.getType()))
          return false;
    }
  }

  // PR9614. Avoid cases where the source code is lying to us. An available
  // externally function should have an equivalent function somewhere else,
  // but a function that calls itself through asm label/`__builtin_` trickery is
  // clearly not equivalent to the real implementation.
  // This happens in glibc's btowc and in some configure checks.
  return !isTriviallyRecursive(F);
}

bool CodeGenModule::shouldOpportunisticallyEmitVTables() {
  return CodeGenOpts.OptimizationLevel > 0;
}

void CodeGenModule::EmitMultiVersionFunctionDefinition(GlobalDecl GD,
                                                       llvm::GlobalValue *GV) {
  const auto *FD = cast<FunctionDecl>(GD.getDecl());

  if (FD->isCPUSpecificMultiVersion()) {
    auto *Spec = FD->getAttr<CPUSpecificAttr>();
    for (unsigned I = 0; I < Spec->cpus_size(); ++I)
      EmitGlobalFunctionDefinition(GD.getWithMultiVersionIndex(I), nullptr);
    // Requires multiple emits.
  } else
    EmitGlobalFunctionDefinition(GD, GV);
}

void CodeGenModule::EmitGlobalDefinition(GlobalDecl GD, llvm::GlobalValue *GV) {
  const auto *D = cast<ValueDecl>(GD.getDecl());

  PrettyStackTraceDecl CrashInfo(const_cast<ValueDecl *>(D), D->getLocation(),
                                 Context.getSourceManager(),
                                 "Generating code for declaration");

  if (const auto *FD = dyn_cast<FunctionDecl>(D)) {
    // At -O0, don't generate IR for functions with available_externally
    // linkage.
    if (!shouldEmitFunction(GD))
      return;

    llvm::TimeTraceScope TimeScope("CodeGen Function", [&]() {
      std::string Name;
      llvm::raw_string_ostream OS(Name);
      FD->getNameForDiagnostic(OS, getContext().getPrintingPolicy(),
                               /*Qualified=*/true);
      return Name;
    });

    if (const auto *Method = dyn_cast<CXXMethodDecl>(D)) {
      // Make sure to emit the definition(s) before we emit the thunks.
      // This is necessary for the generation of certain thunks.
      if (isa<CXXConstructorDecl>(Method) || isa<CXXDestructorDecl>(Method))
        ABI->emitCXXStructor(GD);
      else if (FD->isMultiVersion())
        EmitMultiVersionFunctionDefinition(GD, GV);
      else
        EmitGlobalFunctionDefinition(GD, GV);

      if (Method->isVirtual())
        getVTables().EmitThunks(GD);

      return;
    }

    if (FD->isMultiVersion())
      return EmitMultiVersionFunctionDefinition(GD, GV);
    return EmitGlobalFunctionDefinition(GD, GV);
  }

  if (const auto *VD = dyn_cast<VarDecl>(D))
    return EmitGlobalVarDefinition(VD, !VD->hasDefinition());

  llvm_unreachable("Invalid argument to EmitGlobalDefinition()");
}

static void ReplaceUsesOfNonProtoTypeWithRealFunction(llvm::GlobalValue *Old,
                                                      llvm::Function *NewFn);

static unsigned
TargetMVPriority(const TargetInfo &TI,
                 const CodeGenFunction::MultiVersionResolverOption &RO) {
  unsigned Priority = 0;
  for (StringRef Feat : RO.Conditions.Features)
    Priority = std::max(Priority, TI.multiVersionSortPriority(Feat));

  if (!RO.Conditions.Architecture.empty())
    Priority = std::max(
        Priority, TI.multiVersionSortPriority(RO.Conditions.Architecture));
  return Priority;
}

void CodeGenModule::emitMultiVersionFunctions() {
  std::vector<GlobalDecl> MVFuncsToEmit;
  MultiVersionFuncs.swap(MVFuncsToEmit);
  for (GlobalDecl GD : MVFuncsToEmit) {
    SmallVector<CodeGenFunction::MultiVersionResolverOption, 10> Options;
    const FunctionDecl *FD = cast<FunctionDecl>(GD.getDecl());
    getContext().forEachMultiversionedFunctionVersion(
        FD, [this, &GD, &Options](const FunctionDecl *CurFD) {
          GlobalDecl CurGD{
              (CurFD->isDefined() ? CurFD->getDefinition() : CurFD)};
          StringRef MangledName = getMangledName(CurGD);
          llvm::Constant *Func = GetGlobalValue(MangledName);
          if (!Func) {
            if (CurFD->isDefined()) {
              EmitGlobalFunctionDefinition(CurGD, nullptr);
              Func = GetGlobalValue(MangledName);
            } else {
              const CGFunctionInfo &FI =
                  getTypes().arrangeGlobalDeclaration(GD);
              llvm::FunctionType *Ty = getTypes().GetFunctionType(FI);
              Func = GetAddrOfFunction(CurGD, Ty, /*ForVTable=*/false,
                                       /*DontDefer=*/false, ForDefinition);
            }
            assert(Func && "This should have just been created");
          }

          const auto *TA = CurFD->getAttr<TargetAttr>();
          llvm::SmallVector<StringRef, 8> Feats;
          TA->getAddedFeatures(Feats);

          Options.emplace_back(cast<llvm::Function>(Func),
                               TA->getArchitecture(), Feats);
        });

    llvm::Function *ResolverFunc;
    const TargetInfo &TI = getTarget();

    if (TI.supportsIFunc() || FD->isTargetMultiVersion()) {
      ResolverFunc = cast<llvm::Function>(
          GetGlobalValue((getMangledName(GD) + ".resolver").str()));
      ResolverFunc->setLinkage(llvm::Function::WeakODRLinkage);
    } else {
      ResolverFunc = cast<llvm::Function>(GetGlobalValue(getMangledName(GD)));
    }

    if (supportsCOMDAT())
      ResolverFunc->setComdat(
          getModule().getOrInsertComdat(ResolverFunc->getName()));

    llvm::stable_sort(
        Options, [&TI](const CodeGenFunction::MultiVersionResolverOption &LHS,
                       const CodeGenFunction::MultiVersionResolverOption &RHS) {
          return TargetMVPriority(TI, LHS) > TargetMVPriority(TI, RHS);
        });
    CodeGenFunction CGF(*this);
    CGF.EmitMultiVersionResolver(ResolverFunc, Options);
  }

  // Ensure that any additions to the deferred decls list caused by emitting a
  // variant are emitted.  This can happen when the variant itself is inline and
  // calls a function without linkage.
  if (!MVFuncsToEmit.empty())
    EmitDeferred();

  // Ensure that any additions to the multiversion funcs list from either the
  // deferred decls or the multiversion functions themselves are emitted.
  if (!MultiVersionFuncs.empty())
    emitMultiVersionFunctions();
}

void CodeGenModule::emitCPUDispatchDefinition(GlobalDecl GD) {
  const auto *FD = cast<FunctionDecl>(GD.getDecl());
  assert(FD && "Not a FunctionDecl?");
  const auto *DD = FD->getAttr<CPUDispatchAttr>();
  assert(DD && "Not a cpu_dispatch Function?");
  llvm::Type *DeclTy = getTypes().ConvertType(FD->getType());

  if (const auto *CXXFD = dyn_cast<CXXMethodDecl>(FD)) {
    const CGFunctionInfo &FInfo = getTypes().arrangeCXXMethodDeclaration(CXXFD);
    DeclTy = getTypes().GetFunctionType(FInfo);
  }

  StringRef ResolverName = getMangledName(GD);

  llvm::Type *ResolverType;
  GlobalDecl ResolverGD;
  if (getTarget().supportsIFunc())
    ResolverType = llvm::FunctionType::get(
        llvm::PointerType::get(DeclTy,
                               Context.getTargetAddressSpace(FD->getType())),
        false);
  else {
    ResolverType = DeclTy;
    ResolverGD = GD;
  }

  auto *ResolverFunc = cast<llvm::Function>(GetOrCreateLLVMFunction(
      ResolverName, ResolverType, ResolverGD, /*ForVTable=*/false));
  ResolverFunc->setLinkage(llvm::Function::WeakODRLinkage);
  if (supportsCOMDAT())
    ResolverFunc->setComdat(
        getModule().getOrInsertComdat(ResolverFunc->getName()));

  SmallVector<CodeGenFunction::MultiVersionResolverOption, 10> Options;
  const TargetInfo &Target = getTarget();
  unsigned Index = 0;
  for (const IdentifierInfo *II : DD->cpus()) {
    // Get the name of the target function so we can look it up/create it.
    std::string MangledName = getMangledNameImpl(*this, GD, FD, true) +
                              getCPUSpecificMangling(*this, II->getName());

    llvm::Constant *Func = GetGlobalValue(MangledName);

    if (!Func) {
      GlobalDecl ExistingDecl = Manglings.lookup(MangledName);
      if (ExistingDecl.getDecl() &&
          ExistingDecl.getDecl()->getAsFunction()->isDefined()) {
        EmitGlobalFunctionDefinition(ExistingDecl, nullptr);
        Func = GetGlobalValue(MangledName);
      } else {
        if (!ExistingDecl.getDecl())
          ExistingDecl = GD.getWithMultiVersionIndex(Index);

      Func = GetOrCreateLLVMFunction(
          MangledName, DeclTy, ExistingDecl,
          /*ForVTable=*/false, /*DontDefer=*/true,
          /*IsThunk=*/false, llvm::AttributeList(), ForDefinition);
      }
    }

    llvm::SmallVector<StringRef, 32> Features;
    Target.getCPUSpecificCPUDispatchFeatures(II->getName(), Features);
    llvm::transform(Features, Features.begin(),
                    [](StringRef Str) { return Str.substr(1); });
    Features.erase(std::remove_if(
        Features.begin(), Features.end(), [&Target](StringRef Feat) {
          return !Target.validateCpuSupports(Feat);
        }), Features.end());
    Options.emplace_back(cast<llvm::Function>(Func), StringRef{}, Features);
    ++Index;
  }

  llvm::stable_sort(
      Options, [](const CodeGenFunction::MultiVersionResolverOption &LHS,
                  const CodeGenFunction::MultiVersionResolverOption &RHS) {
        return CodeGenFunction::GetX86CpuSupportsMask(LHS.Conditions.Features) >
               CodeGenFunction::GetX86CpuSupportsMask(RHS.Conditions.Features);
      });

  // If the list contains multiple 'default' versions, such as when it contains
  // 'pentium' and 'generic', don't emit the call to the generic one (since we
  // always run on at least a 'pentium'). We do this by deleting the 'least
  // advanced' (read, lowest mangling letter).
  while (Options.size() > 1 &&
         CodeGenFunction::GetX86CpuSupportsMask(
             (Options.end() - 2)->Conditions.Features) == 0) {
    StringRef LHSName = (Options.end() - 2)->Function->getName();
    StringRef RHSName = (Options.end() - 1)->Function->getName();
    if (LHSName.compare(RHSName) < 0)
      Options.erase(Options.end() - 2);
    else
      Options.erase(Options.end() - 1);
  }

  CodeGenFunction CGF(*this);
  CGF.EmitMultiVersionResolver(ResolverFunc, Options);

  if (getTarget().supportsIFunc()) {
    std::string AliasName = getMangledNameImpl(
        *this, GD, FD, /*OmitMultiVersionMangling=*/true);
    llvm::Constant *AliasFunc = GetGlobalValue(AliasName);
    if (!AliasFunc) {
      auto *IFunc = cast<llvm::GlobalIFunc>(GetOrCreateLLVMFunction(
          AliasName, DeclTy, GD, /*ForVTable=*/false, /*DontDefer=*/true,
          /*IsThunk=*/false, llvm::AttributeList(), NotForDefinition));
      auto *GA = llvm::GlobalAlias::create(
         DeclTy, 0, getFunctionLinkage(GD), AliasName, IFunc, &getModule());
      GA->setLinkage(llvm::Function::WeakODRLinkage);
      SetCommonAttributes(GD, GA);
    }
  }
}

/// If a dispatcher for the specified mangled name is not in the module, create
/// and return an llvm Function with the specified type.
llvm::Constant *CodeGenModule::GetOrCreateMultiVersionResolver(
    GlobalDecl GD, llvm::Type *DeclTy, const FunctionDecl *FD) {
  std::string MangledName =
      getMangledNameImpl(*this, GD, FD, /*OmitMultiVersionMangling=*/true);

  // Holds the name of the resolver, in ifunc mode this is the ifunc (which has
  // a separate resolver).
  std::string ResolverName = MangledName;
  if (getTarget().supportsIFunc())
    ResolverName += ".ifunc";
  else if (FD->isTargetMultiVersion())
    ResolverName += ".resolver";

  // If this already exists, just return that one.
  if (llvm::GlobalValue *ResolverGV = GetGlobalValue(ResolverName))
    return ResolverGV;

  // Since this is the first time we've created this IFunc, make sure
  // that we put this multiversioned function into the list to be
  // replaced later if necessary (target multiversioning only).
  if (!FD->isCPUDispatchMultiVersion() && !FD->isCPUSpecificMultiVersion())
    MultiVersionFuncs.push_back(GD);

  if (getTarget().supportsIFunc()) {
    llvm::Type *ResolverType = llvm::FunctionType::get(
        llvm::PointerType::get(
            DeclTy, getContext().getTargetAddressSpace(FD->getType())),
        false);
    llvm::Constant *Resolver = GetOrCreateLLVMFunction(
        MangledName + ".resolver", ResolverType, GlobalDecl{},
        /*ForVTable=*/false);
    llvm::GlobalIFunc *GIF = llvm::GlobalIFunc::create(
        DeclTy, 0, llvm::Function::WeakODRLinkage, "", Resolver, &getModule());
    GIF->setName(ResolverName);
    SetCommonAttributes(FD, GIF);

    return GIF;
  }

  llvm::Constant *Resolver = GetOrCreateLLVMFunction(
      ResolverName, DeclTy, GlobalDecl{}, /*ForVTable=*/false);
  assert(isa<llvm::GlobalValue>(Resolver) &&
         "Resolver should be created for the first time");
  SetCommonAttributes(FD, cast<llvm::GlobalValue>(Resolver));
  return Resolver;
}

/// GetOrCreateLLVMFunction - If the specified mangled name is not in the
/// module, create and return an llvm Function with the specified type. If there
/// is something in the module with the specified name, return it potentially
/// bitcasted to the right type.
///
/// If D is non-null, it specifies a decl that correspond to this.  This is used
/// to set the attributes on the function when it is first created.
llvm::Constant *CodeGenModule::GetOrCreateLLVMFunction(
    StringRef MangledName, llvm::Type *Ty, GlobalDecl GD, bool ForVTable,
    bool DontDefer, bool IsThunk, llvm::AttributeList ExtraAttrs,
    ForDefinition_t IsForDefinition) {
  const Decl *D = GD.getDecl();

  // Any attempts to use a MultiVersion function should result in retrieving
  // the iFunc instead. Name Mangling will handle the rest of the changes.
  if (const FunctionDecl *FD = cast_or_null<FunctionDecl>(D)) {
    // For the device mark the function as one that should be emitted.
    if (getLangOpts().OpenMPIsDevice && OpenMPRuntime &&
        !OpenMPRuntime->markAsGlobalTarget(GD) && FD->isDefined() &&
        !DontDefer && !IsForDefinition) {
      if (const FunctionDecl *FDDef = FD->getDefinition()) {
        GlobalDecl GDDef;
        if (const auto *CD = dyn_cast<CXXConstructorDecl>(FDDef))
          GDDef = GlobalDecl(CD, GD.getCtorType());
        else if (const auto *DD = dyn_cast<CXXDestructorDecl>(FDDef))
          GDDef = GlobalDecl(DD, GD.getDtorType());
        else
          GDDef = GlobalDecl(FDDef);
        EmitGlobal(GDDef);
      }
    }

    if (FD->isMultiVersion()) {
      if (FD->hasAttr<TargetAttr>())
        UpdateMultiVersionNames(GD, FD);
      if (!IsForDefinition)
        return GetOrCreateMultiVersionResolver(GD, Ty, FD);
    }
  }

  // Lookup the entry, lazily creating it if necessary.
  llvm::GlobalValue *Entry = GetGlobalValue(MangledName);
  if (Entry) {
    if (WeakRefReferences.erase(Entry)) {
      const FunctionDecl *FD = cast_or_null<FunctionDecl>(D);
      if (FD && !FD->hasAttr<WeakAttr>())
        Entry->setLinkage(llvm::Function::ExternalLinkage);
    }

    // Handle dropped DLL attributes.
    if (D && !D->hasAttr<DLLImportAttr>() && !D->hasAttr<DLLExportAttr>()) {
      Entry->setDLLStorageClass(llvm::GlobalValue::DefaultStorageClass);
      setDSOLocal(Entry);
    }

    // If there are two attempts to define the same mangled name, issue an
    // error.
    if (IsForDefinition && !Entry->isDeclaration()) {
      GlobalDecl OtherGD;
      // Check that GD is not yet in DiagnosedConflictingDefinitions is required
      // to make sure that we issue an error only once.
      if (lookupRepresentativeDecl(MangledName, OtherGD) &&
          (GD.getCanonicalDecl().getDecl() !=
           OtherGD.getCanonicalDecl().getDecl()) &&
          DiagnosedConflictingDefinitions.insert(GD).second) {
        getDiags().Report(D->getLocation(), diag::err_duplicate_mangled_name)
            << MangledName;
        getDiags().Report(OtherGD.getDecl()->getLocation(),
                          diag::note_previous_definition);
      }
    }

    if ((isa<llvm::Function>(Entry) || isa<llvm::GlobalAlias>(Entry)) &&
        (Entry->getValueType() == Ty)) {
      return Entry;
    }

    // Make sure the result is of the correct type.
    // (If function is requested for a definition, we always need to create a new
    // function, not just return a bitcast.)
    if (!IsForDefinition)
      return llvm::ConstantExpr::getBitCast(Entry, Ty->getPointerTo());
  }

  // This function doesn't have a complete type (for example, the return
  // type is an incomplete struct). Use a fake type instead, and make
  // sure not to try to set attributes.
  bool IsIncompleteFunction = false;

  llvm::FunctionType *FTy;
  if (isa<llvm::FunctionType>(Ty)) {
    FTy = cast<llvm::FunctionType>(Ty);
  } else {
    FTy = llvm::FunctionType::get(VoidTy, false);
    IsIncompleteFunction = true;
  }

  llvm::Function *F =
      llvm::Function::Create(FTy, llvm::Function::ExternalLinkage,
                             Entry ? StringRef() : MangledName, &getModule());

  // If we already created a function with the same mangled name (but different
  // type) before, take its name and add it to the list of functions to be
  // replaced with F at the end of CodeGen.
  //
  // This happens if there is a prototype for a function (e.g. "int f()") and
  // then a definition of a different type (e.g. "int f(int x)").
  if (Entry) {
    F->takeName(Entry);

    // This might be an implementation of a function without a prototype, in
    // which case, try to do special replacement of calls which match the new
    // prototype.  The really key thing here is that we also potentially drop
    // arguments from the call site so as to make a direct call, which makes the
    // inliner happier and suppresses a number of optimizer warnings (!) about
    // dropping arguments.
    if (!Entry->use_empty()) {
      ReplaceUsesOfNonProtoTypeWithRealFunction(Entry, F);
      Entry->removeDeadConstantUsers();
    }

    llvm::Constant *BC = llvm::ConstantExpr::getBitCast(
        F, Entry->getValueType()->getPointerTo());
    addGlobalValReplacement(Entry, BC);
  }

  assert(F->getName() == MangledName && "name was uniqued!");
  if (D)
    SetFunctionAttributes(GD, F, IsIncompleteFunction, IsThunk);
  if (ExtraAttrs.hasFnAttrs()) {
    llvm::AttrBuilder B(ExtraAttrs, llvm::AttributeList::FunctionIndex);
    F->addFnAttrs(B);
  }

  if (!DontDefer) {
    // All MSVC dtors other than the base dtor are linkonce_odr and delegate to
    // each other bottoming out with the base dtor.  Therefore we emit non-base
    // dtors on usage, even if there is no dtor definition in the TU.
    if (D && isa<CXXDestructorDecl>(D) &&
        getCXXABI().useThunkForDtorVariant(cast<CXXDestructorDecl>(D),
                                           GD.getDtorType()))
      addDeferredDeclToEmit(GD);

    // This is the first use or definition of a mangled name.  If there is a
    // deferred decl with this name, remember that we need to emit it at the end
    // of the file.
    auto DDI = DeferredDecls.find(MangledName);
    if (DDI != DeferredDecls.end()) {
      // Move the potentially referenced deferred decl to the
      // DeferredDeclsToEmit list, and remove it from DeferredDecls (since we
      // don't need it anymore).
      addDeferredDeclToEmit(DDI->second);
      DeferredDecls.erase(DDI);

      // Otherwise, there are cases we have to worry about where we're
      // using a declaration for which we must emit a definition but where
      // we might not find a top-level definition:
      //   - member functions defined inline in their classes
      //   - friend functions defined inline in some class
      //   - special member functions with implicit definitions
      // If we ever change our AST traversal to walk into class methods,
      // this will be unnecessary.
      //
      // We also don't emit a definition for a function if it's going to be an
      // entry in a vtable, unless it's already marked as used.
    } else if (getLangOpts().CPlusPlus && D) {
      // Look for a declaration that's lexically in a record.
      for (const auto *FD = cast<FunctionDecl>(D)->getMostRecentDecl(); FD;
           FD = FD->getPreviousDecl()) {
        if (isa<CXXRecordDecl>(FD->getLexicalDeclContext())) {
          if (FD->doesThisDeclarationHaveABody()) {
            addDeferredDeclToEmit(GD.getWithDecl(FD));
            break;
          }
        }
      }
    }
  }

  // Make sure the result is of the requested type.
  if (!IsIncompleteFunction) {
    assert(F->getFunctionType() == Ty);
    return F;
  }

  llvm::Type *PTy = llvm::PointerType::getUnqual(Ty);
  return llvm::ConstantExpr::getBitCast(F, PTy);
}

/// GetAddrOfFunction - Return the address of the given function.  If Ty is
/// non-null, then this function will use the specified type if it has to
/// create it (this occurs when we see a definition of the function).
llvm::Constant *CodeGenModule::GetAddrOfFunction(GlobalDecl GD,
                                                 llvm::Type *Ty,
                                                 bool ForVTable,
                                                 bool DontDefer,
                                              ForDefinition_t IsForDefinition) {
  assert(!cast<FunctionDecl>(GD.getDecl())->isConsteval() &&
         "consteval function should never be emitted");
  // If there was no specific requested type, just convert it now.
  if (!Ty) {
    const auto *FD = cast<FunctionDecl>(GD.getDecl());
    Ty = getTypes().ConvertType(FD->getType());
  }

  // Devirtualized destructor calls may come through here instead of via
  // getAddrOfCXXStructor. Make sure we use the MS ABI base destructor instead
  // of the complete destructor when necessary.
  if (const auto *DD = dyn_cast<CXXDestructorDecl>(GD.getDecl())) {
    if (getTarget().getCXXABI().isMicrosoft() &&
        GD.getDtorType() == Dtor_Complete &&
        DD->getParent()->getNumVBases() == 0)
      GD = GlobalDecl(DD, Dtor_Base);
  }

  StringRef MangledName = getMangledName(GD);
  auto *F = GetOrCreateLLVMFunction(MangledName, Ty, GD, ForVTable, DontDefer,
                                    /*IsThunk=*/false, llvm::AttributeList(),
                                    IsForDefinition);
  // Returns kernel handle for HIP kernel stub function.
  if (LangOpts.CUDA && !LangOpts.CUDAIsDevice &&
      cast<FunctionDecl>(GD.getDecl())->hasAttr<CUDAGlobalAttr>()) {
    auto *Handle = getCUDARuntime().getKernelHandle(
        cast<llvm::Function>(F->stripPointerCasts()), GD);
    if (IsForDefinition)
      return F;
    return llvm::ConstantExpr::getBitCast(Handle, Ty->getPointerTo());
  }
  return F;
}

static const FunctionDecl *
GetRuntimeFunctionDecl(ASTContext &C, StringRef Name) {
  TranslationUnitDecl *TUDecl = C.getTranslationUnitDecl();
  DeclContext *DC = TranslationUnitDecl::castToDeclContext(TUDecl);

  IdentifierInfo &CII = C.Idents.get(Name);
  for (const auto *Result : DC->lookup(&CII))
    if (const auto *FD = dyn_cast<FunctionDecl>(Result))
      return FD;

  if (!C.getLangOpts().CPlusPlus)
    return nullptr;

  // Demangle the premangled name from getTerminateFn()
  IdentifierInfo &CXXII =
      (Name == "_ZSt9terminatev" || Name == "?terminate@@YAXXZ")
          ? C.Idents.get("terminate")
          : C.Idents.get(Name);

  for (const auto &N : {"__cxxabiv1", "std"}) {
    IdentifierInfo &NS = C.Idents.get(N);
    for (const auto *Result : DC->lookup(&NS)) {
      const NamespaceDecl *ND = dyn_cast<NamespaceDecl>(Result);
      if (auto *LSD = dyn_cast<LinkageSpecDecl>(Result))
        for (const auto *Result : LSD->lookup(&NS))
          if ((ND = dyn_cast<NamespaceDecl>(Result)))
            break;

      if (ND)
        for (const auto *Result : ND->lookup(&CXXII))
          if (const auto *FD = dyn_cast<FunctionDecl>(Result))
            return FD;
    }
  }

  return nullptr;
}

/// CreateRuntimeFunction - Create a new runtime function with the specified
/// type and name.
llvm::FunctionCallee
CodeGenModule::CreateRuntimeFunction(llvm::FunctionType *FTy, StringRef Name,
                                     llvm::AttributeList ExtraAttrs, bool Local,
                                     bool AssumeConvergent) {
  if (AssumeConvergent) {
    ExtraAttrs =
        ExtraAttrs.addFnAttribute(VMContext, llvm::Attribute::Convergent);
  }

  llvm::Constant *C =
      GetOrCreateLLVMFunction(Name, FTy, GlobalDecl(), /*ForVTable=*/false,
                              /*DontDefer=*/false, /*IsThunk=*/false,
                              ExtraAttrs);

  if (auto *F = dyn_cast<llvm::Function>(C)) {
    if (F->empty()) {
      F->setCallingConv(getRuntimeCC());

      // In Windows Itanium environments, try to mark runtime functions
      // dllimport. For Mingw and MSVC, don't. We don't really know if the user
      // will link their standard library statically or dynamically. Marking
      // functions imported when they are not imported can cause linker errors
      // and warnings.
      if (!Local && getTriple().isWindowsItaniumEnvironment() &&
          !getCodeGenOpts().LTOVisibilityPublicStd) {
        const FunctionDecl *FD = GetRuntimeFunctionDecl(Context, Name);
        if (!FD || FD->hasAttr<DLLImportAttr>()) {
          F->setDLLStorageClass(llvm::GlobalValue::DLLImportStorageClass);
          F->setLinkage(llvm::GlobalValue::ExternalLinkage);
        }
      }
      setDSOLocal(F);
    }
  }

  return {FTy, C};
}

/// isTypeConstant - Determine whether an object of this type can be emitted
/// as a constant.
///
/// If ExcludeCtor is true, the duration when the object's constructor runs
/// will not be considered. The caller will need to verify that the object is
/// not written to during its construction.
bool CodeGenModule::isTypeConstant(QualType Ty, bool ExcludeCtor) {
  if (!Ty.isConstant(Context) && !Ty->isReferenceType())
    return false;

  if (Context.getLangOpts().CPlusPlus) {
    if (const CXXRecordDecl *Record
          = Context.getBaseElementType(Ty)->getAsCXXRecordDecl())
      return ExcludeCtor && !Record->hasMutableFields() &&
             Record->hasTrivialDestructor();
  }

  return true;
}

static void maybeEmitPipeStorageMetadata(const VarDecl *D,
                                         llvm::GlobalVariable *GV,
                                         CodeGenModule &CGM) {
  // TODO: Applicable only on pipe storages. Currently they are defined
  // as structures inside of SYCL headers. Add a check for pipe_storage_t
  // when it ready.
  QualType PipeTy = D->getType();
  if (!PipeTy->isStructureType())
    return;

  if (auto *IOAttr = D->getAttr<SYCLIntelPipeIOAttr>()) {
    Optional<llvm::APSInt> ID =
        IOAttr->getID()->getIntegerConstantExpr(D->getASTContext());
    llvm::LLVMContext &Context = CGM.getLLVMContext();
    assert(bool(ID) && "Not an integer constant expression");

    llvm::Metadata *AttrMDArgs[] = {
        llvm::ConstantAsMetadata::get(llvm::ConstantInt::get(
            llvm::Type::getInt32Ty(Context), ID->getSExtValue()))};
    GV->setMetadata(IOAttr->getSpelling(),
                    llvm::MDNode::get(Context, AttrMDArgs));
  }
}

/// GetOrCreateLLVMGlobal - If the specified mangled name is not in the module,
/// create and return an llvm GlobalVariable with the specified type and address
/// space. If there is something in the module with the specified name, return
/// it potentially bitcasted to the right type.
///
/// If D is non-null, it specifies a decl that correspond to this.  This is used
/// to set the attributes on the global when it is first created.
///
/// If IsForDefinition is true, it is guaranteed that an actual global with
/// type Ty will be returned, not conversion of a variable with the same
/// mangled name but some other type.
llvm::Constant *
CodeGenModule::GetOrCreateLLVMGlobal(StringRef MangledName, llvm::Type *Ty,
                                     LangAS AddrSpace, const VarDecl *D,
                                     ForDefinition_t IsForDefinition) {
  // Lookup the entry, lazily creating it if necessary.
  llvm::GlobalValue *Entry = GetGlobalValue(MangledName);
  unsigned TargetAS = getContext().getTargetAddressSpace(AddrSpace);
  if (Entry) {
    if (WeakRefReferences.erase(Entry)) {
      if (D && !D->hasAttr<WeakAttr>())
        Entry->setLinkage(llvm::Function::ExternalLinkage);
    }

    // Handle dropped DLL attributes.
    if (D && !D->hasAttr<DLLImportAttr>() && !D->hasAttr<DLLExportAttr>())
      Entry->setDLLStorageClass(llvm::GlobalValue::DefaultStorageClass);

    if (LangOpts.OpenMP && !LangOpts.OpenMPSimd && D)
      getOpenMPRuntime().registerTargetGlobalVariable(D, Entry);

    if (Entry->getValueType() == Ty && Entry->getAddressSpace() == TargetAS)
      return Entry;

    // If there are two attempts to define the same mangled name, issue an
    // error.
    if (IsForDefinition && !Entry->isDeclaration()) {
      GlobalDecl OtherGD;
      const VarDecl *OtherD;

      // Check that D is not yet in DiagnosedConflictingDefinitions is required
      // to make sure that we issue an error only once.
      if (D && lookupRepresentativeDecl(MangledName, OtherGD) &&
          (D->getCanonicalDecl() != OtherGD.getCanonicalDecl().getDecl()) &&
          (OtherD = dyn_cast<VarDecl>(OtherGD.getDecl())) &&
          OtherD->hasInit() &&
          DiagnosedConflictingDefinitions.insert(D).second) {
        getDiags().Report(D->getLocation(), diag::err_duplicate_mangled_name)
            << MangledName;
        getDiags().Report(OtherGD.getDecl()->getLocation(),
                          diag::note_previous_definition);
      }
    }

    // Make sure the result is of the correct type.
    if (Entry->getType()->getAddressSpace() != TargetAS) {
      return llvm::ConstantExpr::getAddrSpaceCast(Entry,
                                                  Ty->getPointerTo(TargetAS));
    }

    // (If global is requested for a definition, we always need to create a new
    // global, not just return a bitcast.)
    if (!IsForDefinition)
      return llvm::ConstantExpr::getBitCast(Entry, Ty->getPointerTo(TargetAS));
  }

  auto DAddrSpace = GetGlobalVarAddressSpace(D);

  auto *GV = new llvm::GlobalVariable(
      getModule(), Ty, false, llvm::GlobalValue::ExternalLinkage, nullptr,
      MangledName, nullptr, llvm::GlobalVariable::NotThreadLocal,
      getContext().getTargetAddressSpace(DAddrSpace));

  // If we already created a global with the same mangled name (but different
  // type) before, take its name and remove it from its parent.
  if (Entry) {
    GV->takeName(Entry);

    if (!Entry->use_empty()) {
      llvm::Constant *NewPtrForOldDecl =
          llvm::ConstantExpr::getBitCast(GV, Entry->getType());
      Entry->replaceAllUsesWith(NewPtrForOldDecl);
    }

    Entry->eraseFromParent();
  }

  // This is the first use or definition of a mangled name.  If there is a
  // deferred decl with this name, remember that we need to emit it at the end
  // of the file.
  auto DDI = DeferredDecls.find(MangledName);
  if (DDI != DeferredDecls.end()) {
    // Move the potentially referenced deferred decl to the DeferredDeclsToEmit
    // list, and remove it from DeferredDecls (since we don't need it anymore).
    addDeferredDeclToEmit(DDI->second);
    DeferredDecls.erase(DDI);
  }

  // Handle things which are present even on external declarations.
  if (D) {
    if (LangOpts.OpenMP && !LangOpts.OpenMPSimd)
      getOpenMPRuntime().registerTargetGlobalVariable(D, GV);

    // FIXME: This code is overly simple and should be merged with other global
    // handling.
    GV->setConstant(isTypeConstant(D->getType(), false));

    GV->setAlignment(getContext().getDeclAlign(D).getAsAlign());

    setLinkageForGV(GV, D);

    if (D->getTLSKind()) {
      if (D->getTLSKind() == VarDecl::TLS_Dynamic)
        CXXThreadLocals.push_back(D);
      setTLSMode(GV, *D);
    }

    setGVProperties(GV, D);

    // If required by the ABI, treat declarations of static data members with
    // inline initializers as definitions.
    if (getContext().isMSStaticDataMemberInlineDefinition(D)) {
      EmitGlobalVarDefinition(D);
    }

    // Emit section information for extern variables.
    if (D->hasExternalStorage()) {
      if (const SectionAttr *SA = D->getAttr<SectionAttr>())
        GV->setSection(SA->getName());
    }

    // Handle XCore specific ABI requirements.
    if (getTriple().getArch() == llvm::Triple::xcore &&
        D->getLanguageLinkage() == CLanguageLinkage &&
        D->getType().isConstant(Context) &&
        isExternallyVisible(D->getLinkageAndVisibility().getLinkage()))
      GV->setSection(".cp.rodata");

    // Check if we a have a const declaration with an initializer, we may be
    // able to emit it as available_externally to expose it's value to the
    // optimizer.
    if (Context.getLangOpts().CPlusPlus && GV->hasExternalLinkage() &&
        D->getType().isConstQualified() && !GV->hasInitializer() &&
        !D->hasDefinition() && D->hasInit() && !D->hasAttr<DLLImportAttr>()) {
      const auto *Record =
          Context.getBaseElementType(D->getType())->getAsCXXRecordDecl();
      bool HasMutableFields = Record && Record->hasMutableFields();
      if (!HasMutableFields) {
        const VarDecl *InitDecl;
        const Expr *InitExpr = D->getAnyInitializer(InitDecl);
        if (InitExpr) {
          ConstantEmitter emitter(*this);
          llvm::Constant *Init = emitter.tryEmitForInitializer(*InitDecl);
          if (Init) {
            auto *InitType = Init->getType();
            if (GV->getValueType() != InitType) {
              // The type of the initializer does not match the definition.
              // This happens when an initializer has a different type from
              // the type of the global (because of padding at the end of a
              // structure for instance).
              GV->setName(StringRef());
              // Make a new global with the correct type, this is now guaranteed
              // to work.
              auto *NewGV = cast<llvm::GlobalVariable>(
                  GetAddrOfGlobalVar(D, InitType, IsForDefinition)
                      ->stripPointerCasts());

              // Erase the old global, since it is no longer used.
              GV->eraseFromParent();
              GV = NewGV;
            } else {
              GV->setInitializer(Init);
              GV->setConstant(true);
              GV->setLinkage(llvm::GlobalValue::AvailableExternallyLinkage);
            }
            emitter.finalize(GV);
          }
        }
      }
    }

    if (LangOpts.SYCLIsDevice)
      maybeEmitPipeStorageMetadata(D, GV, *this);
  }

  if (GV->isDeclaration()) {
    getTargetCodeGenInfo().setTargetAttributes(D, GV, *this);
    // External HIP managed variables needed to be recorded for transformation
    // in both device and host compilations.
    if (getLangOpts().CUDA && D && D->hasAttr<HIPManagedAttr>() &&
        D->hasExternalStorage())
      getCUDARuntime().handleVarRegistration(D, *GV);
  }

  LangAS ExpectedAS =
      D ? D->getType().getAddressSpace()
        : (LangOpts.OpenCL ? LangAS::opencl_global : LangAS::Default);
  assert(getContext().getTargetAddressSpace(ExpectedAS) == TargetAS);
  if (DAddrSpace != ExpectedAS) {
    return getTargetCodeGenInfo().performAddrSpaceCast(
        *this, GV, DAddrSpace, ExpectedAS, Ty->getPointerTo(TargetAS));
  }

  return GV;
}

llvm::Constant *
CodeGenModule::GetAddrOfGlobal(GlobalDecl GD, ForDefinition_t IsForDefinition) {
  const Decl *D = GD.getDecl();

  if (isa<CXXConstructorDecl>(D) || isa<CXXDestructorDecl>(D))
    return getAddrOfCXXStructor(GD, /*FnInfo=*/nullptr, /*FnType=*/nullptr,
                                /*DontDefer=*/false, IsForDefinition);

  if (isa<CXXMethodDecl>(D)) {
    auto FInfo =
        &getTypes().arrangeCXXMethodDeclaration(cast<CXXMethodDecl>(D));
    auto Ty = getTypes().GetFunctionType(*FInfo);
    return GetAddrOfFunction(GD, Ty, /*ForVTable=*/false, /*DontDefer=*/false,
                             IsForDefinition);
  }

  if (isa<FunctionDecl>(D)) {
    const CGFunctionInfo &FI = getTypes().arrangeGlobalDeclaration(GD);
    llvm::FunctionType *Ty = getTypes().GetFunctionType(FI);
    return GetAddrOfFunction(GD, Ty, /*ForVTable=*/false, /*DontDefer=*/false,
                             IsForDefinition);
  }

  return GetAddrOfGlobalVar(cast<VarDecl>(D), /*Ty=*/nullptr, IsForDefinition);
}

llvm::GlobalVariable *CodeGenModule::CreateOrReplaceCXXRuntimeVariable(
    StringRef Name, llvm::Type *Ty, llvm::GlobalValue::LinkageTypes Linkage,
    unsigned Alignment) {
  llvm::GlobalVariable *GV = getModule().getNamedGlobal(Name);
  llvm::GlobalVariable *OldGV = nullptr;

  if (GV) {
    // Check if the variable has the right type.
    if (GV->getValueType() == Ty)
      return GV;

    // Because C++ name mangling, the only way we can end up with an already
    // existing global with the same name is if it has been declared extern "C".
    assert(GV->isDeclaration() && "Declaration has wrong type!");
    OldGV = GV;
  }

  // Create a new variable.
  GV = new llvm::GlobalVariable(getModule(), Ty, /*isConstant=*/true,
                                Linkage, nullptr, Name);

  if (OldGV) {
    // Replace occurrences of the old variable if needed.
    GV->takeName(OldGV);

    if (!OldGV->use_empty()) {
      llvm::Constant *NewPtrForOldDecl =
      llvm::ConstantExpr::getBitCast(GV, OldGV->getType());
      OldGV->replaceAllUsesWith(NewPtrForOldDecl);
    }

    OldGV->eraseFromParent();
  }

  if (supportsCOMDAT() && GV->isWeakForLinker() &&
      !GV->hasAvailableExternallyLinkage())
    GV->setComdat(TheModule.getOrInsertComdat(GV->getName()));

  GV->setAlignment(llvm::MaybeAlign(Alignment));

  return GV;
}

/// GetAddrOfGlobalVar - Return the llvm::Constant for the address of the
/// given global variable.  If Ty is non-null and if the global doesn't exist,
/// then it will be created with the specified type instead of whatever the
/// normal requested type would be. If IsForDefinition is true, it is guaranteed
/// that an actual global with type Ty will be returned, not conversion of a
/// variable with the same mangled name but some other type.
llvm::Constant *CodeGenModule::GetAddrOfGlobalVar(const VarDecl *D,
                                                  llvm::Type *Ty,
                                           ForDefinition_t IsForDefinition) {
  assert(D->hasGlobalStorage() && "Not a global variable");
  QualType ASTTy = D->getType();
  if (!Ty)
    Ty = getTypes().ConvertTypeForMem(ASTTy);

  StringRef MangledName = getMangledName(D);
  return GetOrCreateLLVMGlobal(MangledName, Ty, ASTTy.getAddressSpace(), D,
                               IsForDefinition);
}

/// CreateRuntimeVariable - Create a new runtime global variable with the
/// specified type and name.
llvm::Constant *
CodeGenModule::CreateRuntimeVariable(llvm::Type *Ty,
                                     StringRef Name) {
  LangAS AddrSpace = getContext().getLangOpts().OpenCL ? LangAS::opencl_global
                                                       : LangAS::Default;
  auto *Ret = GetOrCreateLLVMGlobal(Name, Ty, AddrSpace, nullptr);
  setDSOLocal(cast<llvm::GlobalValue>(Ret->stripPointerCasts()));
  return Ret;
}

void CodeGenModule::EmitTentativeDefinition(const VarDecl *D) {
  assert(!D->getInit() && "Cannot emit definite definitions here!");

  StringRef MangledName = getMangledName(D);
  llvm::GlobalValue *GV = GetGlobalValue(MangledName);

  // We already have a definition, not declaration, with the same mangled name.
  // Emitting of declaration is not required (and actually overwrites emitted
  // definition).
  if (GV && !GV->isDeclaration())
    return;

  // If we have not seen a reference to this variable yet, place it into the
  // deferred declarations table to be emitted if needed later.
  if (!MustBeEmitted(D) && !GV) {
      DeferredDecls[MangledName] = D;
      return;
  }

  // The tentative definition is the only definition.
  EmitGlobalVarDefinition(D);
}

void CodeGenModule::EmitExternalDeclaration(const VarDecl *D) {
  EmitExternalVarDeclaration(D);
}

CharUnits CodeGenModule::GetTargetTypeStoreSize(llvm::Type *Ty) const {
  return Context.toCharUnitsFromBits(
      getDataLayout().getTypeStoreSizeInBits(Ty));
}

LangAS CodeGenModule::GetGlobalVarAddressSpace(const VarDecl *D) {
  LangAS AddrSpace = LangAS::Default;
  if (LangOpts.OpenCL) {
    AddrSpace = D ? D->getType().getAddressSpace() : LangAS::opencl_global;
    assert(AddrSpace == LangAS::opencl_global ||
           AddrSpace == LangAS::opencl_global_device ||
           AddrSpace == LangAS::opencl_global_host ||
           AddrSpace == LangAS::opencl_constant ||
           AddrSpace == LangAS::opencl_local ||
           AddrSpace >= LangAS::FirstTargetAddressSpace);
    return AddrSpace;
  }

  if (LangOpts.SYCLIsDevice && D) {
    auto *Scope = D->getAttr<SYCLScopeAttr>();
    if (Scope && Scope->isWorkGroup())
      return LangAS::sycl_local;
  }

  if (LangOpts.SYCLIsDevice &&
      (!D || D->getType().getAddressSpace() == LangAS::Default))
    return LangAS::sycl_global;

  if (LangOpts.CUDA && LangOpts.CUDAIsDevice) {
    if (D && D->hasAttr<CUDAConstantAttr>())
      return LangAS::cuda_constant;
    else if (D && D->hasAttr<CUDASharedAttr>())
      return LangAS::cuda_shared;
    else if (D && D->hasAttr<CUDADeviceAttr>())
      return LangAS::cuda_device;
    else if (D && D->getType().isConstQualified())
      return LangAS::cuda_constant;
    else
      return LangAS::cuda_device;
  }

  if (LangOpts.OpenMP) {
    LangAS AS;
    if (OpenMPRuntime->hasAllocateAttributeForGlobalVar(D, AS))
      return AS;
  }
  return getTargetCodeGenInfo().getGlobalVarAddressSpace(*this, D);
}

LangAS CodeGenModule::GetGlobalConstantAddressSpace() const {
  // OpenCL v1.2 s6.5.3: a string literal is in the constant address space.
  if (LangOpts.OpenCL)
    return LangAS::opencl_constant;
  if (LangOpts.SYCLIsDevice)
    return LangAS::sycl_global;
  if (auto AS = getTarget().getConstantAddressSpace())
    return AS.getValue();
  return LangAS::Default;
}

// In address space agnostic languages, string literals are in default address
// space in AST. However, certain targets (e.g. amdgcn) request them to be
// emitted in constant address space in LLVM IR. To be consistent with other
// parts of AST, string literal global variables in constant address space
// need to be casted to default address space before being put into address
// map and referenced by other part of CodeGen.
// In OpenCL, string literals are in constant address space in AST, therefore
// they should not be casted to default address space.
static llvm::Constant *
castStringLiteralToDefaultAddressSpace(CodeGenModule &CGM,
                                       llvm::GlobalVariable *GV) {
  llvm::Constant *Cast = GV;
  if (!CGM.getLangOpts().OpenCL) {
    auto AS = CGM.GetGlobalConstantAddressSpace();
    if (AS != LangAS::Default)
      Cast = CGM.getTargetCodeGenInfo().performAddrSpaceCast(
          CGM, GV, AS, LangAS::Default,
          GV->getValueType()->getPointerTo(
              CGM.getContext().getTargetAddressSpace(LangAS::Default)));
  }
  return Cast;
}

template<typename SomeDecl>
void CodeGenModule::MaybeHandleStaticInExternC(const SomeDecl *D,
                                               llvm::GlobalValue *GV) {
  if (!getLangOpts().CPlusPlus)
    return;

  // Must have 'used' attribute, or else inline assembly can't rely on
  // the name existing.
  if (!D->template hasAttr<UsedAttr>())
    return;

  // Must have internal linkage and an ordinary name.
  if (!D->getIdentifier() || D->getFormalLinkage() != InternalLinkage)
    return;

  // Must be in an extern "C" context. Entities declared directly within
  // a record are not extern "C" even if the record is in such a context.
  const SomeDecl *First = D->getFirstDecl();
  if (First->getDeclContext()->isRecord() || !First->isInExternCContext())
    return;

  // OK, this is an internal linkage entity inside an extern "C" linkage
  // specification. Make a note of that so we can give it the "expected"
  // mangled name if nothing else is using that name.
  std::pair<StaticExternCMap::iterator, bool> R =
      StaticExternCValues.insert(std::make_pair(D->getIdentifier(), GV));

  // If we have multiple internal linkage entities with the same name
  // in extern "C" regions, none of them gets that name.
  if (!R.second)
    R.first->second = nullptr;
}

static bool shouldBeInCOMDAT(CodeGenModule &CGM, const Decl &D) {
  if (!CGM.supportsCOMDAT())
    return false;

  // Do not set COMDAT attribute for CUDA/HIP stub functions to prevent
  // them being "merged" by the COMDAT Folding linker optimization.
  if (D.hasAttr<CUDAGlobalAttr>())
    return false;

  if (D.hasAttr<SelectAnyAttr>())
    return true;

  GVALinkage Linkage;
  if (auto *VD = dyn_cast<VarDecl>(&D))
    Linkage = CGM.getContext().GetGVALinkageForVariable(VD);
  else
    Linkage = CGM.getContext().GetGVALinkageForFunction(cast<FunctionDecl>(&D));

  switch (Linkage) {
  case GVA_Internal:
  case GVA_AvailableExternally:
  case GVA_StrongExternal:
    return false;
  case GVA_DiscardableODR:
  case GVA_StrongODR:
    return true;
  }
  llvm_unreachable("No such linkage");
}

void CodeGenModule::maybeSetTrivialComdat(const Decl &D,
                                          llvm::GlobalObject &GO) {
  if (!shouldBeInCOMDAT(*this, D))
    return;
  GO.setComdat(TheModule.getOrInsertComdat(GO.getName()));
}

void CodeGenModule::generateIntelFPGAAnnotation(
    const Decl *D, llvm::SmallString<256> &AnnotStr) {
  llvm::raw_svector_ostream Out(AnnotStr);
  if (D->hasAttr<IntelFPGARegisterAttr>())
    Out << "{register:1}";
  if (auto const *MA = D->getAttr<IntelFPGAMemoryAttr>()) {
    IntelFPGAMemoryAttr::MemoryKind Kind = MA->getKind();
    Out << "{memory:";
    switch (Kind) {
    case IntelFPGAMemoryAttr::MLAB:
    case IntelFPGAMemoryAttr::BlockRAM:
      Out << IntelFPGAMemoryAttr::ConvertMemoryKindToStr(Kind);
      break;
    case IntelFPGAMemoryAttr::Default:
      Out << "DEFAULT";
      break;
    }
    Out << '}';
    if (const auto *DD = dyn_cast<DeclaratorDecl>(D)) {
      Out << "{sizeinfo:";
      // D can't be of type FunctionDecl (as no memory attribute can be applied
      // to a function)
      QualType ElementTy = DD->getType();
      QualType TmpTy = ElementTy->isArrayType()
                           ? getContext().getBaseElementType(ElementTy)
                           : ElementTy;
      Out << getContext().getTypeSizeInChars(TmpTy).getQuantity();
      // Add the dimension of the array to Out.
      while (const auto *AT = getContext().getAsArrayType(ElementTy)) {
        // Expecting only constant array types, assert otherwise.
        const auto *CAT = cast<ConstantArrayType>(AT);
        Out << "," << CAT->getSize();
        ElementTy = CAT->getElementType();
      }
      Out << '}';
    }
  }
  if (D->hasAttr<IntelFPGASinglePumpAttr>())
    Out << "{pump:1}";
  if (D->hasAttr<IntelFPGADoublePumpAttr>())
    Out << "{pump:2}";
  if (const auto *BWA = D->getAttr<IntelFPGABankWidthAttr>()) {
    llvm::APSInt BWAInt = BWA->getValue()->EvaluateKnownConstInt(getContext());
    Out << '{' << BWA->getSpelling() << ':' << BWAInt << '}';
  }
  if (const auto *PCA = D->getAttr<IntelFPGAPrivateCopiesAttr>()) {
    llvm::APSInt PCAInt = PCA->getValue()->EvaluateKnownConstInt(getContext());
    Out << '{' << PCA->getSpelling() << ':' << PCAInt << '}';
  }
  if (const auto *NBA = D->getAttr<IntelFPGANumBanksAttr>()) {
    llvm::APSInt NBAInt = NBA->getValue()->EvaluateKnownConstInt(getContext());
    Out << '{' << NBA->getSpelling() << ':' << NBAInt << '}';
  }
  if (const auto *BBA = D->getAttr<IntelFPGABankBitsAttr>()) {
    Out << '{' << BBA->getSpelling() << ':';
    for (IntelFPGABankBitsAttr::args_iterator I = BBA->args_begin(),
                                              E = BBA->args_end();
         I != E; ++I) {
      if (I != BBA->args_begin())
        Out << ',';
      llvm::APSInt BBAInt = (*I)->EvaluateKnownConstInt(getContext());
      Out << BBAInt;
    }
    Out << '}';
  }
  if (const auto *MRA = D->getAttr<IntelFPGAMaxReplicatesAttr>()) {
    llvm::APSInt MRAInt = MRA->getValue()->EvaluateKnownConstInt(getContext());
    Out << '{' << MRA->getSpelling() << ':' << MRAInt << '}';
  }
  if (const auto *MA = D->getAttr<IntelFPGAMergeAttr>()) {
    Out << '{' << MA->getSpelling() << ':' << MA->getName() << ':'
        << MA->getDirection() << '}';
  }
  if (D->hasAttr<IntelFPGASimpleDualPortAttr>())
    Out << "{simple_dual_port:1}";
  if (const auto *FP2D = D->getAttr<IntelFPGAForcePow2DepthAttr>()) {
    llvm::APSInt FP2DInt =
        FP2D->getValue()->EvaluateKnownConstInt(getContext());
    Out << '{' << FP2D->getSpelling() << ':' << FP2DInt << '}';
  }
}

void CodeGenModule::addGlobalIntelFPGAAnnotation(const VarDecl *VD,
                                                 llvm::GlobalValue *GV) {
  SmallString<256> AnnotStr;
  generateIntelFPGAAnnotation(VD, AnnotStr);
  if (!AnnotStr.empty()) {
    // Get the globals for file name, annotation, and the line number.
    llvm::Constant *AnnoGV = EmitAnnotationString(AnnotStr),
                   *UnitGV = EmitAnnotationUnit(VD->getLocation()),
                   *LineNoCst = EmitAnnotationLineNo(VD->getLocation());

    llvm::Constant *ASZeroGV = GV;
    if (GV->getAddressSpace() != 0)
      ASZeroGV = llvm::ConstantExpr::getAddrSpaceCast(
          GV, GV->getValueType()->getPointerTo(0));

    // Create the ConstantStruct for the global annotation.
    llvm::Constant *Fields[5] = {
        llvm::ConstantExpr::getBitCast(ASZeroGV, Int8PtrTy),
        llvm::ConstantExpr::getBitCast(AnnoGV, Int8PtrTy),
        llvm::ConstantExpr::getBitCast(UnitGV, Int8PtrTy), LineNoCst,
        llvm::ConstantPointerNull::get(Int8PtrTy)};
    Annotations.push_back(llvm::ConstantStruct::getAnon(Fields));
  }
}

/// Pass IsTentative as true if you want to create a tentative definition.
void CodeGenModule::EmitGlobalVarDefinition(const VarDecl *D,
                                            bool IsTentative) {
  // OpenCL global variables of sampler type are translated to function calls,
  // therefore no need to be translated.
  QualType ASTTy = D->getType();
  if (getLangOpts().OpenCL && ASTTy->isSamplerT())
    return;

  // If this is OpenMP device, check if it is legal to emit this global
  // normally.
  if (LangOpts.OpenMPIsDevice && OpenMPRuntime &&
      OpenMPRuntime->emitTargetGlobalVariable(D))
    return;

  llvm::TrackingVH<llvm::Constant> Init;
  bool NeedsGlobalCtor = false;
  bool NeedsGlobalDtor =
      D->needsDestruction(getContext()) == QualType::DK_cxx_destructor;

  const VarDecl *InitDecl;
  const Expr *InitExpr = D->getAnyInitializer(InitDecl);

  Optional<ConstantEmitter> emitter;

  // CUDA E.2.4.1 "__shared__ variables cannot have an initialization
  // as part of their declaration."  Sema has already checked for
  // error cases, so we just need to set Init to UndefValue.
  bool IsCUDASharedVar =
      getLangOpts().CUDAIsDevice && D->hasAttr<CUDASharedAttr>();
  // Shadows of initialized device-side global variables are also left
  // undefined.
  // Managed Variables should be initialized on both host side and device side.
  bool IsCUDAShadowVar =
      !getLangOpts().CUDAIsDevice && !D->hasAttr<HIPManagedAttr>() &&
      (D->hasAttr<CUDAConstantAttr>() || D->hasAttr<CUDADeviceAttr>() ||
       D->hasAttr<CUDASharedAttr>());
  bool IsCUDADeviceShadowVar =
      getLangOpts().CUDAIsDevice && !D->hasAttr<HIPManagedAttr>() &&
      (D->getType()->isCUDADeviceBuiltinSurfaceType() ||
       D->getType()->isCUDADeviceBuiltinTextureType());
  if (getLangOpts().CUDA &&
      (IsCUDASharedVar || IsCUDAShadowVar || IsCUDADeviceShadowVar))
    Init = llvm::UndefValue::get(getTypes().ConvertTypeForMem(ASTTy));
  else if (D->hasAttr<LoaderUninitializedAttr>())
    Init = llvm::UndefValue::get(getTypes().ConvertTypeForMem(ASTTy));
  else if (!InitExpr) {
    // This is a tentative definition; tentative definitions are
    // implicitly initialized with { 0 }.
    //
    // Note that tentative definitions are only emitted at the end of
    // a translation unit, so they should never have incomplete
    // type. In addition, EmitTentativeDefinition makes sure that we
    // never attempt to emit a tentative definition if a real one
    // exists. A use may still exists, however, so we still may need
    // to do a RAUW.
    assert(!ASTTy->isIncompleteType() && "Unexpected incomplete type");
    Init = EmitNullConstant(D->getType());
  } else {
    initializedGlobalDecl = GlobalDecl(D);
    emitter.emplace(*this);
    llvm::Constant *Initializer = emitter->tryEmitForInitializer(*InitDecl);
    if (!Initializer) {
      QualType T = InitExpr->getType();
      if (D->getType()->isReferenceType())
        T = D->getType();

      if (getLangOpts().CPlusPlus) {
        Init = EmitNullConstant(T);
        NeedsGlobalCtor = true;
      } else {
        ErrorUnsupported(D, "static initializer");
        Init = llvm::UndefValue::get(getTypes().ConvertType(T));
      }
    } else {
      Init = Initializer;
      // We don't need an initializer, so remove the entry for the delayed
      // initializer position (just in case this entry was delayed) if we
      // also don't need to register a destructor.
      if (getLangOpts().CPlusPlus && !NeedsGlobalDtor)
        DelayedCXXInitPosition.erase(D);
    }
  }

  llvm::Type* InitType = Init->getType();
  llvm::Constant *Entry =
      GetAddrOfGlobalVar(D, InitType, ForDefinition_t(!IsTentative));

  // Strip off pointer casts if we got them.
  Entry = Entry->stripPointerCasts();

  // Entry is now either a Function or GlobalVariable.
  auto *GV = dyn_cast<llvm::GlobalVariable>(Entry);

  // We have a definition after a declaration with the wrong type.
  // We must make a new GlobalVariable* and update everything that used OldGV
  // (a declaration or tentative definition) with the new GlobalVariable*
  // (which will be a definition).
  //
  // This happens if there is a prototype for a global (e.g.
  // "extern int x[];") and then a definition of a different type (e.g.
  // "int x[10];"). This also happens when an initializer has a different type
  // from the type of the global (this happens with unions).
  if (!GV || GV->getValueType() != InitType ||
      GV->getType()->getAddressSpace() !=
          getContext().getTargetAddressSpace(GetGlobalVarAddressSpace(D))) {

    // Move the old entry aside so that we'll create a new one.
    Entry->setName(StringRef());

    // Make a new global with the correct type, this is now guaranteed to work.
    GV = cast<llvm::GlobalVariable>(
        GetAddrOfGlobalVar(D, InitType, ForDefinition_t(!IsTentative))
            ->stripPointerCasts());

    // Replace all uses of the old global with the new global
    llvm::Constant *NewPtrForOldDecl =
        llvm::ConstantExpr::getPointerBitCastOrAddrSpaceCast(GV,
                                                             Entry->getType());
    Entry->replaceAllUsesWith(NewPtrForOldDecl);

    // Erase the old global, since it is no longer used.
    cast<llvm::GlobalValue>(Entry)->eraseFromParent();
  }

  MaybeHandleStaticInExternC(D, GV);

  if (D->hasAttr<AnnotateAttr>())
    AddGlobalAnnotations(D, GV);

  // Emit Intel FPGA attribute annotation for a file-scope static variable.
  if (getLangOpts().SYCLIsDevice)
    addGlobalIntelFPGAAnnotation(D, GV);

  if (D->getType().isRestrictQualified()) {
    llvm::LLVMContext &Context = getLLVMContext();

    // Common metadata nodes.
    llvm::NamedMDNode *GlobalsRestrict =
        getModule().getOrInsertNamedMetadata("globals.restrict");
    llvm::Metadata *Args[] = {llvm::ValueAsMetadata::get(GV)};
    llvm::MDNode *Node = llvm::MDNode::get(Context, Args);
    GlobalsRestrict->addOperand(Node);
  }

  // Set the llvm linkage type as appropriate.
  llvm::GlobalValue::LinkageTypes Linkage =
      getLLVMLinkageVarDefinition(D, GV->isConstant());

  // CUDA B.2.1 "The __device__ qualifier declares a variable that resides on
  // the device. [...]"
  // CUDA B.2.2 "The __constant__ qualifier, optionally used together with
  // __device__, declares a variable that: [...]
  // Is accessible from all the threads within the grid and from the host
  // through the runtime library (cudaGetSymbolAddress() / cudaGetSymbolSize()
  // / cudaMemcpyToSymbol() / cudaMemcpyFromSymbol())."
  if (GV && LangOpts.CUDA) {
    if (LangOpts.CUDAIsDevice) {
      if (Linkage != llvm::GlobalValue::InternalLinkage &&
          (D->hasAttr<CUDADeviceAttr>() || D->hasAttr<CUDAConstantAttr>() ||
           D->getType()->isCUDADeviceBuiltinSurfaceType() ||
           D->getType()->isCUDADeviceBuiltinTextureType()))
        GV->setExternallyInitialized(true);
    } else {
      getCUDARuntime().internalizeDeviceSideVar(D, Linkage);
    }
    getCUDARuntime().handleVarRegistration(D, *GV);
  }

  GV->setInitializer(Init);
  if (emitter)
    emitter->finalize(GV);

  // If it is safe to mark the global 'constant', do so now.
  GV->setConstant(!NeedsGlobalCtor && !NeedsGlobalDtor &&
                  isTypeConstant(D->getType(), true));

  // If it is in a read-only section, mark it 'constant'.
  if (const SectionAttr *SA = D->getAttr<SectionAttr>()) {
    const ASTContext::SectionInfo &SI = Context.SectionInfos[SA->getName()];
    if ((SI.SectionFlags & ASTContext::PSF_Write) == 0)
      GV->setConstant(true);
  }

  GV->setAlignment(getContext().getDeclAlign(D).getAsAlign());

  // On Darwin, unlike other Itanium C++ ABI platforms, the thread-wrapper
  // function is only defined alongside the variable, not also alongside
  // callers. Normally, all accesses to a thread_local go through the
  // thread-wrapper in order to ensure initialization has occurred, underlying
  // variable will never be used other than the thread-wrapper, so it can be
  // converted to internal linkage.
  //
  // However, if the variable has the 'constinit' attribute, it _can_ be
  // referenced directly, without calling the thread-wrapper, so the linkage
  // must not be changed.
  //
  // Additionally, if the variable isn't plain external linkage, e.g. if it's
  // weak or linkonce, the de-duplication semantics are important to preserve,
  // so we don't change the linkage.
  if (D->getTLSKind() == VarDecl::TLS_Dynamic &&
      Linkage == llvm::GlobalValue::ExternalLinkage &&
      Context.getTargetInfo().getTriple().isOSDarwin() &&
      !D->hasAttr<ConstInitAttr>())
    Linkage = llvm::GlobalValue::InternalLinkage;

  GV->setLinkage(Linkage);
  if (D->hasAttr<DLLImportAttr>())
    GV->setDLLStorageClass(llvm::GlobalVariable::DLLImportStorageClass);
  else if (D->hasAttr<DLLExportAttr>())
    GV->setDLLStorageClass(llvm::GlobalVariable::DLLExportStorageClass);
  else
    GV->setDLLStorageClass(llvm::GlobalVariable::DefaultStorageClass);

  if (Linkage == llvm::GlobalVariable::CommonLinkage) {
    // common vars aren't constant even if declared const.
    GV->setConstant(false);
    // Tentative definition of global variables may be initialized with
    // non-zero null pointers. In this case they should have weak linkage
    // since common linkage must have zero initializer and must not have
    // explicit section therefore cannot have non-zero initial value.
    if (!GV->getInitializer()->isNullValue())
      GV->setLinkage(llvm::GlobalVariable::WeakAnyLinkage);
  }

  setNonAliasAttributes(D, GV);

  if (D->getTLSKind() && !GV->isThreadLocal()) {
    if (D->getTLSKind() == VarDecl::TLS_Dynamic)
      CXXThreadLocals.push_back(D);
    setTLSMode(GV, *D);
  }

  maybeSetTrivialComdat(*D, *GV);

  // Emit the initializer function if necessary.
  if (NeedsGlobalCtor || NeedsGlobalDtor)
    EmitCXXGlobalVarDeclInitFunc(D, GV, NeedsGlobalCtor);

  SanitizerMD->reportGlobalToASan(GV, *D, NeedsGlobalCtor);

  // Emit global variable debug information.
  if (CGDebugInfo *DI = getModuleDebugInfo())
    if (getCodeGenOpts().hasReducedDebugInfo())
      DI->EmitGlobalVariable(GV, D);

  if (LangOpts.SYCLIsDevice) {
    maybeEmitPipeStorageMetadata(D, GV, *this);
    // Notify SYCL code generation infrastructure that a global variable is
    // being generated.
    getSYCLRuntime().actOnGlobalVarEmit(*this, *D, GV);
  }
}

void CodeGenModule::EmitExternalVarDeclaration(const VarDecl *D) {
  if (CGDebugInfo *DI = getModuleDebugInfo())
    if (getCodeGenOpts().hasReducedDebugInfo()) {
      QualType ASTTy = D->getType();
      llvm::Type *Ty = getTypes().ConvertTypeForMem(D->getType());
      llvm::Constant *GV =
          GetOrCreateLLVMGlobal(D->getName(), Ty, ASTTy.getAddressSpace(), D);
      DI->EmitExternalVariable(
          cast<llvm::GlobalVariable>(GV->stripPointerCasts()), D);
    }
}

static bool isVarDeclStrongDefinition(const ASTContext &Context,
                                      CodeGenModule &CGM, const VarDecl *D,
                                      bool NoCommon) {
  // Don't give variables common linkage if -fno-common was specified unless it
  // was overridden by a NoCommon attribute.
  if ((NoCommon || D->hasAttr<NoCommonAttr>()) && !D->hasAttr<CommonAttr>())
    return true;

  // C11 6.9.2/2:
  //   A declaration of an identifier for an object that has file scope without
  //   an initializer, and without a storage-class specifier or with the
  //   storage-class specifier static, constitutes a tentative definition.
  if (D->getInit() || D->hasExternalStorage())
    return true;

  // A variable cannot be both common and exist in a section.
  if (D->hasAttr<SectionAttr>())
    return true;

  // A variable cannot be both common and exist in a section.
  // We don't try to determine which is the right section in the front-end.
  // If no specialized section name is applicable, it will resort to default.
  if (D->hasAttr<PragmaClangBSSSectionAttr>() ||
      D->hasAttr<PragmaClangDataSectionAttr>() ||
      D->hasAttr<PragmaClangRelroSectionAttr>() ||
      D->hasAttr<PragmaClangRodataSectionAttr>())
    return true;

  // Thread local vars aren't considered common linkage.
  if (D->getTLSKind())
    return true;

  // Tentative definitions marked with WeakImportAttr are true definitions.
  if (D->hasAttr<WeakImportAttr>())
    return true;

  // A variable cannot be both common and exist in a comdat.
  if (shouldBeInCOMDAT(CGM, *D))
    return true;

  // Declarations with a required alignment do not have common linkage in MSVC
  // mode.
  if (Context.getTargetInfo().getCXXABI().isMicrosoft()) {
    if (D->hasAttr<AlignedAttr>())
      return true;
    QualType VarType = D->getType();
    if (Context.isAlignmentRequired(VarType))
      return true;

    if (const auto *RT = VarType->getAs<RecordType>()) {
      const RecordDecl *RD = RT->getDecl();
      for (const FieldDecl *FD : RD->fields()) {
        if (FD->isBitField())
          continue;
        if (FD->hasAttr<AlignedAttr>())
          return true;
        if (Context.isAlignmentRequired(FD->getType()))
          return true;
      }
    }
  }

  // Microsoft's link.exe doesn't support alignments greater than 32 bytes for
  // common symbols, so symbols with greater alignment requirements cannot be
  // common.
  // Other COFF linkers (ld.bfd and LLD) support arbitrary power-of-two
  // alignments for common symbols via the aligncomm directive, so this
  // restriction only applies to MSVC environments.
  if (Context.getTargetInfo().getTriple().isKnownWindowsMSVCEnvironment() &&
      Context.getTypeAlignIfKnown(D->getType()) >
          Context.toBits(CharUnits::fromQuantity(32)))
    return true;

  return false;
}

llvm::GlobalValue::LinkageTypes CodeGenModule::getLLVMLinkageForDeclarator(
    const DeclaratorDecl *D, GVALinkage Linkage, bool IsConstantVariable) {
  if (Linkage == GVA_Internal)
    return llvm::Function::InternalLinkage;

  if (D->hasAttr<WeakAttr>()) {
    if (IsConstantVariable)
      return llvm::GlobalVariable::WeakODRLinkage;
    else
      return llvm::GlobalVariable::WeakAnyLinkage;
  }

  if (const auto *FD = D->getAsFunction())
    if (FD->isMultiVersion() && Linkage == GVA_AvailableExternally)
      return llvm::GlobalVariable::LinkOnceAnyLinkage;

  // We are guaranteed to have a strong definition somewhere else,
  // so we can use available_externally linkage.
  if (Linkage == GVA_AvailableExternally)
    return llvm::GlobalValue::AvailableExternallyLinkage;

  // Note that Apple's kernel linker doesn't support symbol
  // coalescing, so we need to avoid linkonce and weak linkages there.
  // Normally, this means we just map to internal, but for explicit
  // instantiations we'll map to external.

  // In C++, the compiler has to emit a definition in every translation unit
  // that references the function.  We should use linkonce_odr because
  // a) if all references in this translation unit are optimized away, we
  // don't need to codegen it.  b) if the function persists, it needs to be
  // merged with other definitions. c) C++ has the ODR, so we know the
  // definition is dependable.
  if (Linkage == GVA_DiscardableODR)
    return !Context.getLangOpts().AppleKext ? llvm::Function::LinkOnceODRLinkage
                                            : llvm::Function::InternalLinkage;

  // An explicit instantiation of a template has weak linkage, since
  // explicit instantiations can occur in multiple translation units
  // and must all be equivalent. However, we are not allowed to
  // throw away these explicit instantiations.
  //
  // CUDA/HIP: For -fno-gpu-rdc case, device code is limited to one TU,
  // so say that CUDA templates are either external (for kernels) or internal.
  // This lets llvm perform aggressive inter-procedural optimizations. For
  // -fgpu-rdc case, device function calls across multiple TU's are allowed,
  // therefore we need to follow the normal linkage paradigm.
  if (Linkage == GVA_StrongODR) {
    if (getLangOpts().AppleKext)
      return llvm::Function::ExternalLinkage;
    if (getLangOpts().CUDA && getLangOpts().CUDAIsDevice &&
        !getLangOpts().GPURelocatableDeviceCode)
      return D->hasAttr<CUDAGlobalAttr>() ? llvm::Function::ExternalLinkage
                                          : llvm::Function::InternalLinkage;
    return llvm::Function::WeakODRLinkage;
  }

  // C++ doesn't have tentative definitions and thus cannot have common
  // linkage.
  if (!getLangOpts().CPlusPlus && isa<VarDecl>(D) &&
      !isVarDeclStrongDefinition(Context, *this, cast<VarDecl>(D),
                                 CodeGenOpts.NoCommon))
    return llvm::GlobalVariable::CommonLinkage;

  // selectany symbols are externally visible, so use weak instead of
  // linkonce.  MSVC optimizes away references to const selectany globals, so
  // all definitions should be the same and ODR linkage should be used.
  // http://msdn.microsoft.com/en-us/library/5tkz6s71.aspx
  if (D->hasAttr<SelectAnyAttr>())
    return llvm::GlobalVariable::WeakODRLinkage;

  // Otherwise, we have strong external linkage.
  assert(Linkage == GVA_StrongExternal);
  return llvm::GlobalVariable::ExternalLinkage;
}

llvm::GlobalValue::LinkageTypes CodeGenModule::getLLVMLinkageVarDefinition(
    const VarDecl *VD, bool IsConstant) {
  GVALinkage Linkage = getContext().GetGVALinkageForVariable(VD);
  return getLLVMLinkageForDeclarator(VD, Linkage, IsConstant);
}

/// Replace the uses of a function that was declared with a non-proto type.
/// We want to silently drop extra arguments from call sites
static void replaceUsesOfNonProtoConstant(llvm::Constant *old,
                                          llvm::Function *newFn) {
  // Fast path.
  if (old->use_empty()) return;

  llvm::Type *newRetTy = newFn->getReturnType();
  SmallVector<llvm::Value*, 4> newArgs;

  for (llvm::Value::use_iterator ui = old->use_begin(), ue = old->use_end();
         ui != ue; ) {
    llvm::Value::use_iterator use = ui++; // Increment before the use is erased.
    llvm::User *user = use->getUser();

    // Recognize and replace uses of bitcasts.  Most calls to
    // unprototyped functions will use bitcasts.
    if (auto *bitcast = dyn_cast<llvm::ConstantExpr>(user)) {
      if (bitcast->getOpcode() == llvm::Instruction::BitCast)
        replaceUsesOfNonProtoConstant(bitcast, newFn);
      continue;
    }

    // Recognize calls to the function.
    llvm::CallBase *callSite = dyn_cast<llvm::CallBase>(user);
    if (!callSite) continue;
    if (!callSite->isCallee(&*use))
      continue;

    // If the return types don't match exactly, then we can't
    // transform this call unless it's dead.
    if (callSite->getType() != newRetTy && !callSite->use_empty())
      continue;

    // Get the call site's attribute list.
    SmallVector<llvm::AttributeSet, 8> newArgAttrs;
    llvm::AttributeList oldAttrs = callSite->getAttributes();

    // If the function was passed too few arguments, don't transform.
    unsigned newNumArgs = newFn->arg_size();
    if (callSite->arg_size() < newNumArgs)
      continue;

    // If extra arguments were passed, we silently drop them.
    // If any of the types mismatch, we don't transform.
    unsigned argNo = 0;
    bool dontTransform = false;
    for (llvm::Argument &A : newFn->args()) {
      if (callSite->getArgOperand(argNo)->getType() != A.getType()) {
        dontTransform = true;
        break;
      }

      // Add any parameter attributes.
      newArgAttrs.push_back(oldAttrs.getParamAttrs(argNo));
      argNo++;
    }
    if (dontTransform)
      continue;

    // Okay, we can transform this.  Create the new call instruction and copy
    // over the required information.
    newArgs.append(callSite->arg_begin(), callSite->arg_begin() + argNo);

    // Copy over any operand bundles.
    SmallVector<llvm::OperandBundleDef, 1> newBundles;
    callSite->getOperandBundlesAsDefs(newBundles);

    llvm::CallBase *newCall;
    if (dyn_cast<llvm::CallInst>(callSite)) {
      newCall =
          llvm::CallInst::Create(newFn, newArgs, newBundles, "", callSite);
    } else {
      auto *oldInvoke = cast<llvm::InvokeInst>(callSite);
      newCall = llvm::InvokeInst::Create(newFn, oldInvoke->getNormalDest(),
                                         oldInvoke->getUnwindDest(), newArgs,
                                         newBundles, "", callSite);
    }
    newArgs.clear(); // for the next iteration

    if (!newCall->getType()->isVoidTy())
      newCall->takeName(callSite);
    newCall->setAttributes(
        llvm::AttributeList::get(newFn->getContext(), oldAttrs.getFnAttrs(),
                                 oldAttrs.getRetAttrs(), newArgAttrs));
    newCall->setCallingConv(callSite->getCallingConv());

    // Finally, remove the old call, replacing any uses with the new one.
    if (!callSite->use_empty())
      callSite->replaceAllUsesWith(newCall);

    // Copy debug location attached to CI.
    if (callSite->getDebugLoc())
      newCall->setDebugLoc(callSite->getDebugLoc());

    callSite->eraseFromParent();
  }
}

/// ReplaceUsesOfNonProtoTypeWithRealFunction - This function is called when we
/// implement a function with no prototype, e.g. "int foo() {}".  If there are
/// existing call uses of the old function in the module, this adjusts them to
/// call the new function directly.
///
/// This is not just a cleanup: the always_inline pass requires direct calls to
/// functions to be able to inline them.  If there is a bitcast in the way, it
/// won't inline them.  Instcombine normally deletes these calls, but it isn't
/// run at -O0.
static void ReplaceUsesOfNonProtoTypeWithRealFunction(llvm::GlobalValue *Old,
                                                      llvm::Function *NewFn) {
  // If we're redefining a global as a function, don't transform it.
  if (!isa<llvm::Function>(Old)) return;

  replaceUsesOfNonProtoConstant(Old, NewFn);
}

void CodeGenModule::HandleCXXStaticMemberVarInstantiation(VarDecl *VD) {
  auto DK = VD->isThisDeclarationADefinition();
  if (DK == VarDecl::Definition && VD->hasAttr<DLLImportAttr>())
    return;

  TemplateSpecializationKind TSK = VD->getTemplateSpecializationKind();
  // If we have a definition, this might be a deferred decl. If the
  // instantiation is explicit, make sure we emit it at the end.
  if (VD->getDefinition() && TSK == TSK_ExplicitInstantiationDefinition)
    GetAddrOfGlobalVar(VD);

  EmitTopLevelDecl(VD);
}

void CodeGenModule::EmitGlobalFunctionDefinition(GlobalDecl GD,
                                                 llvm::GlobalValue *GV) {
  const auto *D = cast<FunctionDecl>(GD.getDecl());

  // Compute the function info and LLVM type.
  const CGFunctionInfo &FI = getTypes().arrangeGlobalDeclaration(GD);
  llvm::FunctionType *Ty = getTypes().GetFunctionType(FI);

  // Get or create the prototype for the function.
  if (!GV || (GV->getValueType() != Ty))
    GV = cast<llvm::GlobalValue>(GetAddrOfFunction(GD, Ty, /*ForVTable=*/false,
                                                   /*DontDefer=*/true,
                                                   ForDefinition));

  // Already emitted.
  if (!GV->isDeclaration())
    return;

  // We need to set linkage and visibility on the function before
  // generating code for it because various parts of IR generation
  // want to propagate this information down (e.g. to local static
  // declarations).
  auto *Fn = cast<llvm::Function>(GV);
  setFunctionLinkage(GD, Fn);

  // FIXME: this is redundant with part of setFunctionDefinitionAttributes
  setGVProperties(Fn, GD);

  MaybeHandleStaticInExternC(D, Fn);

  maybeSetTrivialComdat(*D, *Fn);

  // Set CodeGen attributes that represent floating point environment.
  setLLVMFunctionFEnvAttributes(D, Fn);

  CodeGenFunction(*this).GenerateCode(GD, Fn, FI);

  setNonAliasAttributes(GD, Fn);
  SetLLVMFunctionAttributesForDefinition(D, Fn);

  if (const ConstructorAttr *CA = D->getAttr<ConstructorAttr>())
    AddGlobalCtor(Fn, CA->getPriority());
  if (const DestructorAttr *DA = D->getAttr<DestructorAttr>())
    AddGlobalDtor(Fn, DA->getPriority(), true);
  if (D->hasAttr<AnnotateAttr>())
    AddGlobalAnnotations(D, Fn);
}

void CodeGenModule::EmitAliasDefinition(GlobalDecl GD) {
  const auto *D = cast<ValueDecl>(GD.getDecl());
  const AliasAttr *AA = D->getAttr<AliasAttr>();
  assert(AA && "Not an alias?");

  StringRef MangledName = getMangledName(GD);

  if (AA->getAliasee() == MangledName) {
    Diags.Report(AA->getLocation(), diag::err_cyclic_alias) << 0;
    return;
  }

  // If there is a definition in the module, then it wins over the alias.
  // This is dubious, but allow it to be safe.  Just ignore the alias.
  llvm::GlobalValue *Entry = GetGlobalValue(MangledName);
  if (Entry && !Entry->isDeclaration())
    return;

  Aliases.push_back(GD);

  llvm::Type *DeclTy = getTypes().ConvertTypeForMem(D->getType());

  // Create a reference to the named value.  This ensures that it is emitted
  // if a deferred decl.
  llvm::Constant *Aliasee;
  llvm::GlobalValue::LinkageTypes LT;
  unsigned AS;
  if (isa<llvm::FunctionType>(DeclTy)) {
    Aliasee = GetOrCreateLLVMFunction(AA->getAliasee(), DeclTy, GD,
                                      /*ForVTable=*/false);
    LT = getFunctionLinkage(GD);
    AS = Aliasee->getType()->getPointerAddressSpace();
  } else {
<<<<<<< HEAD
    AS = ArgInfoAddressSpace(
        GetGlobalVarAddressSpace(dyn_cast<VarDecl>(GD.getDecl())));
    Aliasee = GetOrCreateLLVMGlobal(AA->getAliasee(), DeclTy, AS,
=======
    Aliasee = GetOrCreateLLVMGlobal(AA->getAliasee(), DeclTy, LangAS::Default,
>>>>>>> d3d4d985
                                    /*D=*/nullptr);
    if (const auto *VD = dyn_cast<VarDecl>(GD.getDecl()))
      LT = getLLVMLinkageVarDefinition(VD, D->getType().isConstQualified());
    else
      LT = getFunctionLinkage(GD);
  }

  // Create the new alias itself, but don't set a name yet.
  auto *GA =
      llvm::GlobalAlias::create(DeclTy, AS, LT, "", Aliasee, &getModule());

  if (Entry) {
    if (GA->getAliasee() == Entry) {
      Diags.Report(AA->getLocation(), diag::err_cyclic_alias) << 0;
      return;
    }

    assert(Entry->isDeclaration());

    // If there is a declaration in the module, then we had an extern followed
    // by the alias, as in:
    //   extern int test6();
    //   ...
    //   int test6() __attribute__((alias("test7")));
    //
    // Remove it and replace uses of it with the alias.
    GA->takeName(Entry);

    Entry->replaceAllUsesWith(
        llvm::ConstantExpr::getBitCast(GA, Entry->getType()));
    Entry->eraseFromParent();
  } else {
    GA->setName(MangledName);
  }

  // Set attributes which are particular to an alias; this is a
  // specialization of the attributes which may be set on a global
  // variable/function.
  if (D->hasAttr<WeakAttr>() || D->hasAttr<WeakRefAttr>() ||
      D->isWeakImported()) {
    GA->setLinkage(llvm::Function::WeakAnyLinkage);
  }

  if (const auto *VD = dyn_cast<VarDecl>(D))
    if (VD->getTLSKind())
      setTLSMode(GA, *VD);

  SetCommonAttributes(GD, GA);
}

void CodeGenModule::emitIFuncDefinition(GlobalDecl GD) {
  const auto *D = cast<ValueDecl>(GD.getDecl());
  const IFuncAttr *IFA = D->getAttr<IFuncAttr>();
  assert(IFA && "Not an ifunc?");

  StringRef MangledName = getMangledName(GD);

  if (IFA->getResolver() == MangledName) {
    Diags.Report(IFA->getLocation(), diag::err_cyclic_alias) << 1;
    return;
  }

  // Report an error if some definition overrides ifunc.
  llvm::GlobalValue *Entry = GetGlobalValue(MangledName);
  if (Entry && !Entry->isDeclaration()) {
    GlobalDecl OtherGD;
    if (lookupRepresentativeDecl(MangledName, OtherGD) &&
        DiagnosedConflictingDefinitions.insert(GD).second) {
      Diags.Report(D->getLocation(), diag::err_duplicate_mangled_name)
          << MangledName;
      Diags.Report(OtherGD.getDecl()->getLocation(),
                   diag::note_previous_definition);
    }
    return;
  }

  Aliases.push_back(GD);

  llvm::Type *DeclTy = getTypes().ConvertTypeForMem(D->getType());
  llvm::Constant *Resolver =
      GetOrCreateLLVMFunction(IFA->getResolver(), DeclTy, GD,
                              /*ForVTable=*/false);
  llvm::GlobalIFunc *GIF =
      llvm::GlobalIFunc::create(DeclTy, 0, llvm::Function::ExternalLinkage,
                                "", Resolver, &getModule());
  if (Entry) {
    if (GIF->getResolver() == Entry) {
      Diags.Report(IFA->getLocation(), diag::err_cyclic_alias) << 1;
      return;
    }
    assert(Entry->isDeclaration());

    // If there is a declaration in the module, then we had an extern followed
    // by the ifunc, as in:
    //   extern int test();
    //   ...
    //   int test() __attribute__((ifunc("resolver")));
    //
    // Remove it and replace uses of it with the ifunc.
    GIF->takeName(Entry);

    Entry->replaceAllUsesWith(llvm::ConstantExpr::getBitCast(GIF,
                                                          Entry->getType()));
    Entry->eraseFromParent();
  } else
    GIF->setName(MangledName);

  SetCommonAttributes(GD, GIF);
}

llvm::Function *CodeGenModule::getIntrinsic(unsigned IID,
                                            ArrayRef<llvm::Type*> Tys) {
  return llvm::Intrinsic::getDeclaration(&getModule(), (llvm::Intrinsic::ID)IID,
                                         Tys);
}

static llvm::StringMapEntry<llvm::GlobalVariable *> &
GetConstantCFStringEntry(llvm::StringMap<llvm::GlobalVariable *> &Map,
                         const StringLiteral *Literal, bool TargetIsLSB,
                         bool &IsUTF16, unsigned &StringLength) {
  StringRef String = Literal->getString();
  unsigned NumBytes = String.size();

  // Check for simple case.
  if (!Literal->containsNonAsciiOrNull()) {
    StringLength = NumBytes;
    return *Map.insert(std::make_pair(String, nullptr)).first;
  }

  // Otherwise, convert the UTF8 literals into a string of shorts.
  IsUTF16 = true;

  SmallVector<llvm::UTF16, 128> ToBuf(NumBytes + 1); // +1 for ending nulls.
  const llvm::UTF8 *FromPtr = (const llvm::UTF8 *)String.data();
  llvm::UTF16 *ToPtr = &ToBuf[0];

  (void)llvm::ConvertUTF8toUTF16(&FromPtr, FromPtr + NumBytes, &ToPtr,
                                 ToPtr + NumBytes, llvm::strictConversion);

  // ConvertUTF8toUTF16 returns the length in ToPtr.
  StringLength = ToPtr - &ToBuf[0];

  // Add an explicit null.
  *ToPtr = 0;
  return *Map.insert(std::make_pair(
                         StringRef(reinterpret_cast<const char *>(ToBuf.data()),
                                   (StringLength + 1) * 2),
                         nullptr)).first;
}

ConstantAddress
CodeGenModule::GetAddrOfConstantCFString(const StringLiteral *Literal) {
  unsigned StringLength = 0;
  bool isUTF16 = false;
  llvm::StringMapEntry<llvm::GlobalVariable *> &Entry =
      GetConstantCFStringEntry(CFConstantStringMap, Literal,
                               getDataLayout().isLittleEndian(), isUTF16,
                               StringLength);

  if (auto *C = Entry.second)
    return ConstantAddress(C, CharUnits::fromQuantity(C->getAlignment()));

  llvm::Constant *Zero = llvm::Constant::getNullValue(Int32Ty);
  llvm::Constant *Zeros[] = { Zero, Zero };

  const ASTContext &Context = getContext();
  const llvm::Triple &Triple = getTriple();

  const auto CFRuntime = getLangOpts().CFRuntime;
  const bool IsSwiftABI =
      static_cast<unsigned>(CFRuntime) >=
      static_cast<unsigned>(LangOptions::CoreFoundationABI::Swift);
  const bool IsSwift4_1 = CFRuntime == LangOptions::CoreFoundationABI::Swift4_1;

  // If we don't already have it, get __CFConstantStringClassReference.
  if (!CFConstantStringClassRef) {
    const char *CFConstantStringClassName = "__CFConstantStringClassReference";
    llvm::Type *Ty = getTypes().ConvertType(getContext().IntTy);
    Ty = llvm::ArrayType::get(Ty, 0);

    switch (CFRuntime) {
    default: break;
    case LangOptions::CoreFoundationABI::Swift: LLVM_FALLTHROUGH;
    case LangOptions::CoreFoundationABI::Swift5_0:
      CFConstantStringClassName =
          Triple.isOSDarwin() ? "$s15SwiftFoundation19_NSCFConstantStringCN"
                              : "$s10Foundation19_NSCFConstantStringCN";
      Ty = IntPtrTy;
      break;
    case LangOptions::CoreFoundationABI::Swift4_2:
      CFConstantStringClassName =
          Triple.isOSDarwin() ? "$S15SwiftFoundation19_NSCFConstantStringCN"
                              : "$S10Foundation19_NSCFConstantStringCN";
      Ty = IntPtrTy;
      break;
    case LangOptions::CoreFoundationABI::Swift4_1:
      CFConstantStringClassName =
          Triple.isOSDarwin() ? "__T015SwiftFoundation19_NSCFConstantStringCN"
                              : "__T010Foundation19_NSCFConstantStringCN";
      Ty = IntPtrTy;
      break;
    }

    llvm::Constant *C = CreateRuntimeVariable(Ty, CFConstantStringClassName);

    if (Triple.isOSBinFormatELF() || Triple.isOSBinFormatCOFF()) {
      llvm::GlobalValue *GV = nullptr;

      if ((GV = dyn_cast<llvm::GlobalValue>(C))) {
        IdentifierInfo &II = Context.Idents.get(GV->getName());
        TranslationUnitDecl *TUDecl = Context.getTranslationUnitDecl();
        DeclContext *DC = TranslationUnitDecl::castToDeclContext(TUDecl);

        const VarDecl *VD = nullptr;
        for (const auto *Result : DC->lookup(&II))
          if ((VD = dyn_cast<VarDecl>(Result)))
            break;

        if (Triple.isOSBinFormatELF()) {
          if (!VD)
            GV->setLinkage(llvm::GlobalValue::ExternalLinkage);
        } else {
          GV->setLinkage(llvm::GlobalValue::ExternalLinkage);
          if (!VD || !VD->hasAttr<DLLExportAttr>())
            GV->setDLLStorageClass(llvm::GlobalValue::DLLImportStorageClass);
          else
            GV->setDLLStorageClass(llvm::GlobalValue::DLLExportStorageClass);
        }

        setDSOLocal(GV);
      }
    }

    // Decay array -> ptr
    CFConstantStringClassRef =
        IsSwiftABI ? llvm::ConstantExpr::getPtrToInt(C, Ty)
                   : llvm::ConstantExpr::getGetElementPtr(Ty, C, Zeros);
  }

  QualType CFTy = Context.getCFConstantStringType();

  auto *STy = cast<llvm::StructType>(getTypes().ConvertType(CFTy));

  ConstantInitBuilder Builder(*this);
  auto Fields = Builder.beginStruct(STy);

  // Class pointer.
  Fields.add(cast<llvm::ConstantExpr>(CFConstantStringClassRef));

  // Flags.
  if (IsSwiftABI) {
    Fields.addInt(IntPtrTy, IsSwift4_1 ? 0x05 : 0x01);
    Fields.addInt(Int64Ty, isUTF16 ? 0x07d0 : 0x07c8);
  } else {
    Fields.addInt(IntTy, isUTF16 ? 0x07d0 : 0x07C8);
  }

  // String pointer.
  llvm::Constant *C = nullptr;
  if (isUTF16) {
    auto Arr = llvm::makeArrayRef(
        reinterpret_cast<uint16_t *>(const_cast<char *>(Entry.first().data())),
        Entry.first().size() / 2);
    C = llvm::ConstantDataArray::get(VMContext, Arr);
  } else {
    C = llvm::ConstantDataArray::getString(VMContext, Entry.first());
  }

  // Note: -fwritable-strings doesn't make the backing store strings of
  // CFStrings writable. (See <rdar://problem/10657500>)
  auto *GV =
      new llvm::GlobalVariable(getModule(), C->getType(), /*isConstant=*/true,
                               llvm::GlobalValue::PrivateLinkage, C, ".str");
  GV->setUnnamedAddr(llvm::GlobalValue::UnnamedAddr::Global);
  // Don't enforce the target's minimum global alignment, since the only use
  // of the string is via this class initializer.
  CharUnits Align = isUTF16 ? Context.getTypeAlignInChars(Context.ShortTy)
                            : Context.getTypeAlignInChars(Context.CharTy);
  GV->setAlignment(Align.getAsAlign());

  // FIXME: We set the section explicitly to avoid a bug in ld64 224.1.
  // Without it LLVM can merge the string with a non unnamed_addr one during
  // LTO.  Doing that changes the section it ends in, which surprises ld64.
  if (Triple.isOSBinFormatMachO())
    GV->setSection(isUTF16 ? "__TEXT,__ustring"
                           : "__TEXT,__cstring,cstring_literals");
  // Make sure the literal ends up in .rodata to allow for safe ICF and for
  // the static linker to adjust permissions to read-only later on.
  else if (Triple.isOSBinFormatELF())
    GV->setSection(".rodata");

  // String.
  llvm::Constant *Str =
      llvm::ConstantExpr::getGetElementPtr(GV->getValueType(), GV, Zeros);

  if (isUTF16)
    // Cast the UTF16 string to the correct type.
    Str = llvm::ConstantExpr::getBitCast(Str, Int8PtrTy);
  Fields.add(Str);

  // String length.
  llvm::IntegerType *LengthTy =
      llvm::IntegerType::get(getModule().getContext(),
                             Context.getTargetInfo().getLongWidth());
  if (IsSwiftABI) {
    if (CFRuntime == LangOptions::CoreFoundationABI::Swift4_1 ||
        CFRuntime == LangOptions::CoreFoundationABI::Swift4_2)
      LengthTy = Int32Ty;
    else
      LengthTy = IntPtrTy;
  }
  Fields.addInt(LengthTy, StringLength);

  // Swift ABI requires 8-byte alignment to ensure that the _Atomic(uint64_t) is
  // properly aligned on 32-bit platforms.
  CharUnits Alignment =
      IsSwiftABI ? Context.toCharUnitsFromBits(64) : getPointerAlign();

  // The struct.
  GV = Fields.finishAndCreateGlobal("_unnamed_cfstring_", Alignment,
                                    /*isConstant=*/false,
                                    llvm::GlobalVariable::PrivateLinkage);
  GV->addAttribute("objc_arc_inert");
  switch (Triple.getObjectFormat()) {
  case llvm::Triple::UnknownObjectFormat:
    llvm_unreachable("unknown file format");
  case llvm::Triple::GOFF:
    llvm_unreachable("GOFF is not yet implemented");
  case llvm::Triple::XCOFF:
    llvm_unreachable("XCOFF is not yet implemented");
  case llvm::Triple::COFF:
  case llvm::Triple::ELF:
  case llvm::Triple::Wasm:
    GV->setSection("cfstring");
    break;
  case llvm::Triple::MachO:
    GV->setSection("__DATA,__cfstring");
    break;
  }
  Entry.second = GV;

  return ConstantAddress(GV, Alignment);
}

bool CodeGenModule::getExpressionLocationsEnabled() const {
  return !CodeGenOpts.EmitCodeView || CodeGenOpts.DebugColumnInfo;
}

QualType CodeGenModule::getObjCFastEnumerationStateType() {
  if (ObjCFastEnumerationStateType.isNull()) {
    RecordDecl *D = Context.buildImplicitRecord("__objcFastEnumerationState");
    D->startDefinition();

    QualType FieldTypes[] = {
      Context.UnsignedLongTy,
      Context.getPointerType(Context.getObjCIdType()),
      Context.getPointerType(Context.UnsignedLongTy),
      Context.getConstantArrayType(Context.UnsignedLongTy,
                           llvm::APInt(32, 5), nullptr, ArrayType::Normal, 0)
    };

    for (size_t i = 0; i < 4; ++i) {
      FieldDecl *Field = FieldDecl::Create(Context,
                                           D,
                                           SourceLocation(),
                                           SourceLocation(), nullptr,
                                           FieldTypes[i], /*TInfo=*/nullptr,
                                           /*BitWidth=*/nullptr,
                                           /*Mutable=*/false,
                                           ICIS_NoInit);
      Field->setAccess(AS_public);
      D->addDecl(Field);
    }

    D->completeDefinition();
    ObjCFastEnumerationStateType = Context.getTagDeclType(D);
  }

  return ObjCFastEnumerationStateType;
}

llvm::Constant *
CodeGenModule::GetConstantArrayFromStringLiteral(const StringLiteral *E) {
  assert(!E->getType()->isPointerType() && "Strings are always arrays");

  // Don't emit it as the address of the string, emit the string data itself
  // as an inline array.
  if (E->getCharByteWidth() == 1) {
    SmallString<64> Str(E->getString());

    // Resize the string to the right size, which is indicated by its type.
    const ConstantArrayType *CAT = Context.getAsConstantArrayType(E->getType());
    Str.resize(CAT->getSize().getZExtValue());
    return llvm::ConstantDataArray::getString(VMContext, Str, false);
  }

  auto *AType = cast<llvm::ArrayType>(getTypes().ConvertType(E->getType()));
  llvm::Type *ElemTy = AType->getElementType();
  unsigned NumElements = AType->getNumElements();

  // Wide strings have either 2-byte or 4-byte elements.
  if (ElemTy->getPrimitiveSizeInBits() == 16) {
    SmallVector<uint16_t, 32> Elements;
    Elements.reserve(NumElements);

    for(unsigned i = 0, e = E->getLength(); i != e; ++i)
      Elements.push_back(E->getCodeUnit(i));
    Elements.resize(NumElements);
    return llvm::ConstantDataArray::get(VMContext, Elements);
  }

  assert(ElemTy->getPrimitiveSizeInBits() == 32);
  SmallVector<uint32_t, 32> Elements;
  Elements.reserve(NumElements);

  for(unsigned i = 0, e = E->getLength(); i != e; ++i)
    Elements.push_back(E->getCodeUnit(i));
  Elements.resize(NumElements);
  return llvm::ConstantDataArray::get(VMContext, Elements);
}

static llvm::GlobalVariable *
GenerateStringLiteral(llvm::Constant *C, llvm::GlobalValue::LinkageTypes LT,
                      CodeGenModule &CGM, StringRef GlobalName,
                      CharUnits Alignment) {
  unsigned AddrSpace = CGM.getContext().getTargetAddressSpace(
      CGM.GetGlobalConstantAddressSpace());

  llvm::Module &M = CGM.getModule();
  // Create a global variable for this string
  auto *GV = new llvm::GlobalVariable(
      M, C->getType(), !CGM.getLangOpts().WritableStrings, LT, C, GlobalName,
      nullptr, llvm::GlobalVariable::NotThreadLocal, AddrSpace);
  GV->setAlignment(Alignment.getAsAlign());
  GV->setUnnamedAddr(llvm::GlobalValue::UnnamedAddr::Global);
  if (GV->isWeakForLinker()) {
    assert(CGM.supportsCOMDAT() && "Only COFF uses weak string literals");
    GV->setComdat(M.getOrInsertComdat(GV->getName()));
  }
  CGM.setDSOLocal(GV);

  return GV;
}

/// GetAddrOfConstantStringFromLiteral - Return a pointer to a
/// constant array for the given string literal.
ConstantAddress
CodeGenModule::GetAddrOfConstantStringFromLiteral(const StringLiteral *S,
                                                  StringRef Name) {
  CharUnits Alignment = getContext().getAlignOfGlobalVarInChars(S->getType());

  llvm::Constant *C = GetConstantArrayFromStringLiteral(S);
  llvm::GlobalVariable **Entry = nullptr;
  if (!LangOpts.WritableStrings) {
    Entry = &ConstantStringMap[C];
    if (auto GV = *Entry) {
      if (Alignment.getQuantity() > GV->getAlignment())
        GV->setAlignment(Alignment.getAsAlign());
      return ConstantAddress(castStringLiteralToDefaultAddressSpace(*this, GV),
                             Alignment);
    }
  }

  SmallString<256> MangledNameBuffer;
  StringRef GlobalVariableName;
  llvm::GlobalValue::LinkageTypes LT;

  // Mangle the string literal if that's how the ABI merges duplicate strings.
  // Don't do it if they are writable, since we don't want writes in one TU to
  // affect strings in another.
  if (getCXXABI().getMangleContext().shouldMangleStringLiteral(S) &&
      !LangOpts.WritableStrings) {
    llvm::raw_svector_ostream Out(MangledNameBuffer);
    getCXXABI().getMangleContext().mangleStringLiteral(S, Out);
    LT = llvm::GlobalValue::LinkOnceODRLinkage;
    GlobalVariableName = MangledNameBuffer;
  } else {
    LT = llvm::GlobalValue::PrivateLinkage;
    GlobalVariableName = Name;
  }

  auto GV = GenerateStringLiteral(C, LT, *this, GlobalVariableName, Alignment);
  if (Entry)
    *Entry = GV;

  SanitizerMD->reportGlobalToASan(GV, S->getStrTokenLoc(0), "<string literal>",
                                  QualType());

  return ConstantAddress(castStringLiteralToDefaultAddressSpace(*this, GV),
                         Alignment);
}

/// GetAddrOfConstantStringFromObjCEncode - Return a pointer to a constant
/// array for the given ObjCEncodeExpr node.
ConstantAddress
CodeGenModule::GetAddrOfConstantStringFromObjCEncode(const ObjCEncodeExpr *E) {
  std::string Str;
  getContext().getObjCEncodingForType(E->getEncodedType(), Str);

  return GetAddrOfConstantCString(Str);
}

/// GetAddrOfConstantCString - Returns a pointer to a character array containing
/// the literal and a terminating '\0' character.
/// The result has pointer to array type.
ConstantAddress CodeGenModule::GetAddrOfConstantCString(
    const std::string &Str, const char *GlobalName) {
  StringRef StrWithNull(Str.c_str(), Str.size() + 1);
  CharUnits Alignment =
    getContext().getAlignOfGlobalVarInChars(getContext().CharTy);

  llvm::Constant *C =
      llvm::ConstantDataArray::getString(getLLVMContext(), StrWithNull, false);

  // Don't share any string literals if strings aren't constant.
  llvm::GlobalVariable **Entry = nullptr;
  if (!LangOpts.WritableStrings) {
    Entry = &ConstantStringMap[C];
    if (auto GV = *Entry) {
      if (Alignment.getQuantity() > GV->getAlignment())
        GV->setAlignment(Alignment.getAsAlign());
      return ConstantAddress(castStringLiteralToDefaultAddressSpace(*this, GV),
                             Alignment);
    }
  }

  // Get the default prefix if a name wasn't specified.
  if (!GlobalName)
    GlobalName = ".str";
  // Create a global variable for this.
  auto GV = GenerateStringLiteral(C, llvm::GlobalValue::PrivateLinkage, *this,
                                  GlobalName, Alignment);
  if (Entry)
    *Entry = GV;

  return ConstantAddress(castStringLiteralToDefaultAddressSpace(*this, GV),
                         Alignment);
}

ConstantAddress CodeGenModule::GetAddrOfGlobalTemporary(
    const MaterializeTemporaryExpr *E, const Expr *Init) {
  assert((E->getStorageDuration() == SD_Static ||
          E->getStorageDuration() == SD_Thread) && "not a global temporary");
  const auto *VD = cast<VarDecl>(E->getExtendingDecl());

  // If we're not materializing a subobject of the temporary, keep the
  // cv-qualifiers from the type of the MaterializeTemporaryExpr.
  QualType MaterializedType = Init->getType();
  if (Init == E->getSubExpr())
    MaterializedType = E->getType();

  CharUnits Align = getContext().getTypeAlignInChars(MaterializedType);

  auto InsertResult = MaterializedGlobalTemporaryMap.insert({E, nullptr});
  if (!InsertResult.second) {
    // We've seen this before: either we already created it or we're in the
    // process of doing so.
    if (!InsertResult.first->second) {
      // We recursively re-entered this function, probably during emission of
      // the initializer. Create a placeholder. We'll clean this up in the
      // outer call, at the end of this function.
      llvm::Type *Type = getTypes().ConvertTypeForMem(MaterializedType);
      InsertResult.first->second = new llvm::GlobalVariable(
          getModule(), Type, false, llvm::GlobalVariable::InternalLinkage,
          nullptr);
    }
    return ConstantAddress(InsertResult.first->second, Align);
  }

  // FIXME: If an externally-visible declaration extends multiple temporaries,
  // we need to give each temporary the same name in every translation unit (and
  // we also need to make the temporaries externally-visible).
  SmallString<256> Name;
  llvm::raw_svector_ostream Out(Name);
  getCXXABI().getMangleContext().mangleReferenceTemporary(
      VD, E->getManglingNumber(), Out);

  APValue *Value = nullptr;
  if (E->getStorageDuration() == SD_Static && VD && VD->evaluateValue()) {
    // If the initializer of the extending declaration is a constant
    // initializer, we should have a cached constant initializer for this
    // temporary. Note that this might have a different value from the value
    // computed by evaluating the initializer if the surrounding constant
    // expression modifies the temporary.
    Value = E->getOrCreateValue(false);
  }

  // Try evaluating it now, it might have a constant initializer.
  Expr::EvalResult EvalResult;
  if (!Value && Init->EvaluateAsRValue(EvalResult, getContext()) &&
      !EvalResult.hasSideEffects())
    Value = &EvalResult.Val;

  LangAS AddrSpace =
      VD ? GetGlobalVarAddressSpace(VD) : MaterializedType.getAddressSpace();

  Optional<ConstantEmitter> emitter;
  llvm::Constant *InitialValue = nullptr;
  bool Constant = false;
  llvm::Type *Type;
  if (Value) {
    // The temporary has a constant initializer, use it.
    emitter.emplace(*this);
    InitialValue = emitter->emitForInitializer(*Value, AddrSpace,
                                               MaterializedType);
    Constant = isTypeConstant(MaterializedType, /*ExcludeCtor*/Value);
    Type = InitialValue->getType();
  } else {
    // No initializer, the initialization will be provided when we
    // initialize the declaration which performed lifetime extension.
    Type = getTypes().ConvertTypeForMem(MaterializedType);
  }

  // Create a global variable for this lifetime-extended temporary.
  llvm::GlobalValue::LinkageTypes Linkage =
      getLLVMLinkageVarDefinition(VD, Constant);
  if (Linkage == llvm::GlobalVariable::ExternalLinkage) {
    const VarDecl *InitVD;
    if (VD->isStaticDataMember() && VD->getAnyInitializer(InitVD) &&
        isa<CXXRecordDecl>(InitVD->getLexicalDeclContext())) {
      // Temporaries defined inside a class get linkonce_odr linkage because the
      // class can be defined in multiple translation units.
      Linkage = llvm::GlobalVariable::LinkOnceODRLinkage;
    } else {
      // There is no need for this temporary to have external linkage if the
      // VarDecl has external linkage.
      Linkage = llvm::GlobalVariable::InternalLinkage;
    }
  }
  auto TargetAS = getContext().getTargetAddressSpace(AddrSpace);
  auto *GV = new llvm::GlobalVariable(
      getModule(), Type, Constant, Linkage, InitialValue, Name.c_str(),
      /*InsertBefore=*/nullptr, llvm::GlobalVariable::NotThreadLocal, TargetAS);
  if (emitter) emitter->finalize(GV);
  setGVProperties(GV, VD);
  GV->setAlignment(Align.getAsAlign());
  if (supportsCOMDAT() && GV->isWeakForLinker())
    GV->setComdat(TheModule.getOrInsertComdat(GV->getName()));
  if (VD->getTLSKind())
    setTLSMode(GV, *VD);
  llvm::Constant *CV = GV;
  if (AddrSpace != LangAS::Default)
    CV = getTargetCodeGenInfo().performAddrSpaceCast(
        *this, GV, AddrSpace, LangAS::Default,
        Type->getPointerTo(
            getContext().getTargetAddressSpace(LangAS::Default)));

  // Update the map with the new temporary. If we created a placeholder above,
  // replace it with the new global now.
  llvm::Constant *&Entry = MaterializedGlobalTemporaryMap[E];
  if (Entry) {
    Entry->replaceAllUsesWith(
        llvm::ConstantExpr::getBitCast(CV, Entry->getType()));
    llvm::cast<llvm::GlobalVariable>(Entry)->eraseFromParent();
  }
  Entry = CV;

  return ConstantAddress(CV, Align);
}

/// EmitObjCPropertyImplementations - Emit information for synthesized
/// properties for an implementation.
void CodeGenModule::EmitObjCPropertyImplementations(const
                                                    ObjCImplementationDecl *D) {
  for (const auto *PID : D->property_impls()) {
    // Dynamic is just for type-checking.
    if (PID->getPropertyImplementation() == ObjCPropertyImplDecl::Synthesize) {
      ObjCPropertyDecl *PD = PID->getPropertyDecl();

      // Determine which methods need to be implemented, some may have
      // been overridden. Note that ::isPropertyAccessor is not the method
      // we want, that just indicates if the decl came from a
      // property. What we want to know is if the method is defined in
      // this implementation.
      auto *Getter = PID->getGetterMethodDecl();
      if (!Getter || Getter->isSynthesizedAccessorStub())
        CodeGenFunction(*this).GenerateObjCGetter(
            const_cast<ObjCImplementationDecl *>(D), PID);
      auto *Setter = PID->getSetterMethodDecl();
      if (!PD->isReadOnly() && (!Setter || Setter->isSynthesizedAccessorStub()))
        CodeGenFunction(*this).GenerateObjCSetter(
                                 const_cast<ObjCImplementationDecl *>(D), PID);
    }
  }
}

static bool needsDestructMethod(ObjCImplementationDecl *impl) {
  const ObjCInterfaceDecl *iface = impl->getClassInterface();
  for (const ObjCIvarDecl *ivar = iface->all_declared_ivar_begin();
       ivar; ivar = ivar->getNextIvar())
    if (ivar->getType().isDestructedType())
      return true;

  return false;
}

static bool AllTrivialInitializers(CodeGenModule &CGM,
                                   ObjCImplementationDecl *D) {
  CodeGenFunction CGF(CGM);
  for (ObjCImplementationDecl::init_iterator B = D->init_begin(),
       E = D->init_end(); B != E; ++B) {
    CXXCtorInitializer *CtorInitExp = *B;
    Expr *Init = CtorInitExp->getInit();
    if (!CGF.isTrivialInitializer(Init))
      return false;
  }
  return true;
}

/// EmitObjCIvarInitializations - Emit information for ivar initialization
/// for an implementation.
void CodeGenModule::EmitObjCIvarInitializations(ObjCImplementationDecl *D) {
  // We might need a .cxx_destruct even if we don't have any ivar initializers.
  if (needsDestructMethod(D)) {
    IdentifierInfo *II = &getContext().Idents.get(".cxx_destruct");
    Selector cxxSelector = getContext().Selectors.getSelector(0, &II);
    ObjCMethodDecl *DTORMethod = ObjCMethodDecl::Create(
        getContext(), D->getLocation(), D->getLocation(), cxxSelector,
        getContext().VoidTy, nullptr, D,
        /*isInstance=*/true, /*isVariadic=*/false,
        /*isPropertyAccessor=*/true, /*isSynthesizedAccessorStub=*/false,
        /*isImplicitlyDeclared=*/true,
        /*isDefined=*/false, ObjCMethodDecl::Required);
    D->addInstanceMethod(DTORMethod);
    CodeGenFunction(*this).GenerateObjCCtorDtorMethod(D, DTORMethod, false);
    D->setHasDestructors(true);
  }

  // If the implementation doesn't have any ivar initializers, we don't need
  // a .cxx_construct.
  if (D->getNumIvarInitializers() == 0 ||
      AllTrivialInitializers(*this, D))
    return;

  IdentifierInfo *II = &getContext().Idents.get(".cxx_construct");
  Selector cxxSelector = getContext().Selectors.getSelector(0, &II);
  // The constructor returns 'self'.
  ObjCMethodDecl *CTORMethod = ObjCMethodDecl::Create(
      getContext(), D->getLocation(), D->getLocation(), cxxSelector,
      getContext().getObjCIdType(), nullptr, D, /*isInstance=*/true,
      /*isVariadic=*/false,
      /*isPropertyAccessor=*/true, /*isSynthesizedAccessorStub=*/false,
      /*isImplicitlyDeclared=*/true,
      /*isDefined=*/false, ObjCMethodDecl::Required);
  D->addInstanceMethod(CTORMethod);
  CodeGenFunction(*this).GenerateObjCCtorDtorMethod(D, CTORMethod, true);
  D->setHasNonZeroConstructors(true);
}

// EmitLinkageSpec - Emit all declarations in a linkage spec.
void CodeGenModule::EmitLinkageSpec(const LinkageSpecDecl *LSD) {
  if (LSD->getLanguage() != LinkageSpecDecl::lang_c &&
      LSD->getLanguage() != LinkageSpecDecl::lang_cxx) {
    ErrorUnsupported(LSD, "linkage spec");
    return;
  }

  EmitDeclContext(LSD);
}

void CodeGenModule::EmitDeclContext(const DeclContext *DC) {
  for (auto *I : DC->decls()) {
    // Unlike other DeclContexts, the contents of an ObjCImplDecl at TU scope
    // are themselves considered "top-level", so EmitTopLevelDecl on an
    // ObjCImplDecl does not recursively visit them. We need to do that in
    // case they're nested inside another construct (LinkageSpecDecl /
    // ExportDecl) that does stop them from being considered "top-level".
    if (auto *OID = dyn_cast<ObjCImplDecl>(I)) {
      for (auto *M : OID->methods())
        EmitTopLevelDecl(M);
    }

    EmitTopLevelDecl(I);
  }
}

/// EmitTopLevelDecl - Emit code for a single top level declaration.
void CodeGenModule::EmitTopLevelDecl(Decl *D) {
  // Ignore dependent declarations.
  if (D->isTemplated())
    return;

  // Consteval function shouldn't be emitted.
  if (auto *FD = dyn_cast<FunctionDecl>(D))
    if (FD->isConsteval())
      return;

  switch (D->getKind()) {
  case Decl::CXXConversion:
  case Decl::CXXMethod:
  case Decl::Function:
    EmitGlobal(cast<FunctionDecl>(D));
    // Always provide some coverage mapping
    // even for the functions that aren't emitted.
    AddDeferredUnusedCoverageMapping(D);
    break;

  case Decl::CXXDeductionGuide:
    // Function-like, but does not result in code emission.
    break;

  case Decl::Var:
  case Decl::Decomposition:
  case Decl::VarTemplateSpecialization:
    EmitGlobal(cast<VarDecl>(D));
    if (auto *DD = dyn_cast<DecompositionDecl>(D))
      for (auto *B : DD->bindings())
        if (auto *HD = B->getHoldingVar())
          EmitGlobal(HD);
    break;

  // Indirect fields from global anonymous structs and unions can be
  // ignored; only the actual variable requires IR gen support.
  case Decl::IndirectField:
    break;

  // C++ Decls
  case Decl::Namespace:
    EmitDeclContext(cast<NamespaceDecl>(D));
    break;
  case Decl::ClassTemplateSpecialization: {
    const auto *Spec = cast<ClassTemplateSpecializationDecl>(D);
    if (CGDebugInfo *DI = getModuleDebugInfo())
      if (Spec->getSpecializationKind() ==
              TSK_ExplicitInstantiationDefinition &&
          Spec->hasDefinition())
        DI->completeTemplateDefinition(*Spec);
  } LLVM_FALLTHROUGH;
  case Decl::CXXRecord: {
    CXXRecordDecl *CRD = cast<CXXRecordDecl>(D);
    if (CGDebugInfo *DI = getModuleDebugInfo()) {
      if (CRD->hasDefinition())
        DI->EmitAndRetainType(getContext().getRecordType(cast<RecordDecl>(D)));
      if (auto *ES = D->getASTContext().getExternalSource())
        if (ES->hasExternalDefinitions(D) == ExternalASTSource::EK_Never)
          DI->completeUnusedClass(*CRD);
    }
    // Emit any static data members, they may be definitions.
    for (auto *I : CRD->decls())
      if (isa<VarDecl>(I) || isa<CXXRecordDecl>(I))
        EmitTopLevelDecl(I);
    break;
  }
    // No code generation needed.
  case Decl::UsingShadow:
  case Decl::ClassTemplate:
  case Decl::VarTemplate:
  case Decl::Concept:
  case Decl::VarTemplatePartialSpecialization:
  case Decl::FunctionTemplate:
  case Decl::TypeAliasTemplate:
  case Decl::Block:
  case Decl::Empty:
  case Decl::Binding:
    break;
  case Decl::Using:          // using X; [C++]
    if (CGDebugInfo *DI = getModuleDebugInfo())
        DI->EmitUsingDecl(cast<UsingDecl>(*D));
    break;
  case Decl::UsingEnum: // using enum X; [C++]
    if (CGDebugInfo *DI = getModuleDebugInfo())
      DI->EmitUsingEnumDecl(cast<UsingEnumDecl>(*D));
    break;
  case Decl::NamespaceAlias:
    if (CGDebugInfo *DI = getModuleDebugInfo())
        DI->EmitNamespaceAlias(cast<NamespaceAliasDecl>(*D));
    break;
  case Decl::UsingDirective: // using namespace X; [C++]
    if (CGDebugInfo *DI = getModuleDebugInfo())
      DI->EmitUsingDirective(cast<UsingDirectiveDecl>(*D));
    break;
  case Decl::CXXConstructor:
    getCXXABI().EmitCXXConstructors(cast<CXXConstructorDecl>(D));
    break;
  case Decl::CXXDestructor:
    getCXXABI().EmitCXXDestructors(cast<CXXDestructorDecl>(D));
    break;

  case Decl::StaticAssert:
    // Nothing to do.
    break;

  // Objective-C Decls

  // Forward declarations, no (immediate) code generation.
  case Decl::ObjCInterface:
  case Decl::ObjCCategory:
    break;

  case Decl::ObjCProtocol: {
    auto *Proto = cast<ObjCProtocolDecl>(D);
    if (Proto->isThisDeclarationADefinition())
      ObjCRuntime->GenerateProtocol(Proto);
    break;
  }

  case Decl::ObjCCategoryImpl:
    // Categories have properties but don't support synthesize so we
    // can ignore them here.
    ObjCRuntime->GenerateCategory(cast<ObjCCategoryImplDecl>(D));
    break;

  case Decl::ObjCImplementation: {
    auto *OMD = cast<ObjCImplementationDecl>(D);
    EmitObjCPropertyImplementations(OMD);
    EmitObjCIvarInitializations(OMD);
    ObjCRuntime->GenerateClass(OMD);
    // Emit global variable debug information.
    if (CGDebugInfo *DI = getModuleDebugInfo())
      if (getCodeGenOpts().hasReducedDebugInfo())
        DI->getOrCreateInterfaceType(getContext().getObjCInterfaceType(
            OMD->getClassInterface()), OMD->getLocation());
    break;
  }
  case Decl::ObjCMethod: {
    auto *OMD = cast<ObjCMethodDecl>(D);
    // If this is not a prototype, emit the body.
    if (OMD->getBody())
      CodeGenFunction(*this).GenerateObjCMethod(OMD);
    break;
  }
  case Decl::ObjCCompatibleAlias:
    ObjCRuntime->RegisterAlias(cast<ObjCCompatibleAliasDecl>(D));
    break;

  case Decl::PragmaComment: {
    const auto *PCD = cast<PragmaCommentDecl>(D);
    switch (PCD->getCommentKind()) {
    case PCK_Unknown:
      llvm_unreachable("unexpected pragma comment kind");
    case PCK_Linker:
      AppendLinkerOptions(PCD->getArg());
      break;
    case PCK_Lib:
        AddDependentLib(PCD->getArg());
      break;
    case PCK_Compiler:
    case PCK_ExeStr:
    case PCK_User:
      break; // We ignore all of these.
    }
    break;
  }

  case Decl::PragmaDetectMismatch: {
    const auto *PDMD = cast<PragmaDetectMismatchDecl>(D);
    AddDetectMismatch(PDMD->getName(), PDMD->getValue());
    break;
  }

  case Decl::LinkageSpec:
    EmitLinkageSpec(cast<LinkageSpecDecl>(D));
    break;

  case Decl::FileScopeAsm: {
    // File-scope asm is ignored during device-side CUDA compilation.
    if (LangOpts.CUDA && LangOpts.CUDAIsDevice)
      break;
    // File-scope asm is ignored during device-side OpenMP compilation.
    if (LangOpts.OpenMPIsDevice)
      break;
    // File-scope asm is ignored during device-side SYCL compilation.
    if (LangOpts.SYCLIsDevice)
      break;
    auto *AD = cast<FileScopeAsmDecl>(D);
    getModule().appendModuleInlineAsm(AD->getAsmString()->getString());
    break;
  }

  case Decl::Import: {
    auto *Import = cast<ImportDecl>(D);

    // If we've already imported this module, we're done.
    if (!ImportedModules.insert(Import->getImportedModule()))
      break;

    // Emit debug information for direct imports.
    if (!Import->getImportedOwningModule()) {
      if (CGDebugInfo *DI = getModuleDebugInfo())
        DI->EmitImportDecl(*Import);
    }

    // Find all of the submodules and emit the module initializers.
    llvm::SmallPtrSet<clang::Module *, 16> Visited;
    SmallVector<clang::Module *, 16> Stack;
    Visited.insert(Import->getImportedModule());
    Stack.push_back(Import->getImportedModule());

    while (!Stack.empty()) {
      clang::Module *Mod = Stack.pop_back_val();
      if (!EmittedModuleInitializers.insert(Mod).second)
        continue;

      for (auto *D : Context.getModuleInitializers(Mod))
        EmitTopLevelDecl(D);

      // Visit the submodules of this module.
      for (clang::Module::submodule_iterator Sub = Mod->submodule_begin(),
                                             SubEnd = Mod->submodule_end();
           Sub != SubEnd; ++Sub) {
        // Skip explicit children; they need to be explicitly imported to emit
        // the initializers.
        if ((*Sub)->IsExplicit)
          continue;

        if (Visited.insert(*Sub).second)
          Stack.push_back(*Sub);
      }
    }
    break;
  }

  case Decl::Export:
    EmitDeclContext(cast<ExportDecl>(D));
    break;

  case Decl::OMPThreadPrivate:
    EmitOMPThreadPrivateDecl(cast<OMPThreadPrivateDecl>(D));
    break;

  case Decl::OMPAllocate:
    EmitOMPAllocateDecl(cast<OMPAllocateDecl>(D));
    break;

  case Decl::OMPDeclareReduction:
    EmitOMPDeclareReduction(cast<OMPDeclareReductionDecl>(D));
    break;

  case Decl::OMPDeclareMapper:
    EmitOMPDeclareMapper(cast<OMPDeclareMapperDecl>(D));
    break;

  case Decl::OMPRequires:
    EmitOMPRequiresDecl(cast<OMPRequiresDecl>(D));
    break;

  case Decl::Typedef:
  case Decl::TypeAlias: // using foo = bar; [C++11]
    if (CGDebugInfo *DI = getModuleDebugInfo())
      DI->EmitAndRetainType(
          getContext().getTypedefType(cast<TypedefNameDecl>(D)));
    break;

  case Decl::Record:
    if (CGDebugInfo *DI = getModuleDebugInfo())
      if (cast<RecordDecl>(D)->getDefinition())
        DI->EmitAndRetainType(getContext().getRecordType(cast<RecordDecl>(D)));
    break;

  case Decl::Enum:
    if (CGDebugInfo *DI = getModuleDebugInfo())
      if (cast<EnumDecl>(D)->getDefinition())
        DI->EmitAndRetainType(getContext().getEnumType(cast<EnumDecl>(D)));
    break;

  default:
    // Make sure we handled everything we should, every other kind is a
    // non-top-level decl.  FIXME: Would be nice to have an isTopLevelDeclKind
    // function. Need to recode Decl::Kind to do that easily.
    assert(isa<TypeDecl>(D) && "Unsupported decl kind");
    break;
  }
}

void CodeGenModule::AddDeferredUnusedCoverageMapping(Decl *D) {
  // Do we need to generate coverage mapping?
  if (!CodeGenOpts.CoverageMapping)
    return;
  switch (D->getKind()) {
  case Decl::CXXConversion:
  case Decl::CXXMethod:
  case Decl::Function:
  case Decl::ObjCMethod:
  case Decl::CXXConstructor:
  case Decl::CXXDestructor: {
    if (!cast<FunctionDecl>(D)->doesThisDeclarationHaveABody())
      break;
    SourceManager &SM = getContext().getSourceManager();
    if (LimitedCoverage && SM.getMainFileID() != SM.getFileID(D->getBeginLoc()))
      break;
    auto I = DeferredEmptyCoverageMappingDecls.find(D);
    if (I == DeferredEmptyCoverageMappingDecls.end())
      DeferredEmptyCoverageMappingDecls[D] = true;
    break;
  }
  default:
    break;
  };
}

void CodeGenModule::ClearUnusedCoverageMapping(const Decl *D) {
  // Do we need to generate coverage mapping?
  if (!CodeGenOpts.CoverageMapping)
    return;
  if (const auto *Fn = dyn_cast<FunctionDecl>(D)) {
    if (Fn->isTemplateInstantiation())
      ClearUnusedCoverageMapping(Fn->getTemplateInstantiationPattern());
  }
  auto I = DeferredEmptyCoverageMappingDecls.find(D);
  if (I == DeferredEmptyCoverageMappingDecls.end())
    DeferredEmptyCoverageMappingDecls[D] = false;
  else
    I->second = false;
}

void CodeGenModule::EmitDeferredUnusedCoverageMappings() {
  // We call takeVector() here to avoid use-after-free.
  // FIXME: DeferredEmptyCoverageMappingDecls is getting mutated because
  // we deserialize function bodies to emit coverage info for them, and that
  // deserializes more declarations. How should we handle that case?
  for (const auto &Entry : DeferredEmptyCoverageMappingDecls.takeVector()) {
    if (!Entry.second)
      continue;
    const Decl *D = Entry.first;
    switch (D->getKind()) {
    case Decl::CXXConversion:
    case Decl::CXXMethod:
    case Decl::Function:
    case Decl::ObjCMethod: {
      CodeGenPGO PGO(*this);
      GlobalDecl GD(cast<FunctionDecl>(D));
      PGO.emitEmptyCounterMapping(D, getMangledName(GD),
                                  getFunctionLinkage(GD));
      break;
    }
    case Decl::CXXConstructor: {
      CodeGenPGO PGO(*this);
      GlobalDecl GD(cast<CXXConstructorDecl>(D), Ctor_Base);
      PGO.emitEmptyCounterMapping(D, getMangledName(GD),
                                  getFunctionLinkage(GD));
      break;
    }
    case Decl::CXXDestructor: {
      CodeGenPGO PGO(*this);
      GlobalDecl GD(cast<CXXDestructorDecl>(D), Dtor_Base);
      PGO.emitEmptyCounterMapping(D, getMangledName(GD),
                                  getFunctionLinkage(GD));
      break;
    }
    default:
      break;
    };
  }
}

void CodeGenModule::EmitMainVoidAlias() {
  // In order to transition away from "__original_main" gracefully, emit an
  // alias for "main" in the no-argument case so that libc can detect when
  // new-style no-argument main is in used.
  if (llvm::Function *F = getModule().getFunction("main")) {
    if (!F->isDeclaration() && F->arg_size() == 0 && !F->isVarArg() &&
        F->getReturnType()->isIntegerTy(Context.getTargetInfo().getIntWidth()))
      addUsedGlobal(llvm::GlobalAlias::create("__main_void", F));
  }
}

/// Turns the given pointer into a constant.
static llvm::Constant *GetPointerConstant(llvm::LLVMContext &Context,
                                          const void *Ptr) {
  uintptr_t PtrInt = reinterpret_cast<uintptr_t>(Ptr);
  llvm::Type *i64 = llvm::Type::getInt64Ty(Context);
  return llvm::ConstantInt::get(i64, PtrInt);
}

static void EmitGlobalDeclMetadata(CodeGenModule &CGM,
                                   llvm::NamedMDNode *&GlobalMetadata,
                                   GlobalDecl D,
                                   llvm::GlobalValue *Addr) {
  if (!GlobalMetadata)
    GlobalMetadata =
      CGM.getModule().getOrInsertNamedMetadata("clang.global.decl.ptrs");

  // TODO: should we report variant information for ctors/dtors?
  llvm::Metadata *Ops[] = {llvm::ConstantAsMetadata::get(Addr),
                           llvm::ConstantAsMetadata::get(GetPointerConstant(
                               CGM.getLLVMContext(), D.getDecl()))};
  GlobalMetadata->addOperand(llvm::MDNode::get(CGM.getLLVMContext(), Ops));
}

/// For each function which is declared within an extern "C" region and marked
/// as 'used', but has internal linkage, create an alias from the unmangled
/// name to the mangled name if possible. People expect to be able to refer
/// to such functions with an unmangled name from inline assembly within the
/// same translation unit.
void CodeGenModule::EmitStaticExternCAliases() {
  if (!getTargetCodeGenInfo().shouldEmitStaticExternCAliases())
    return;
  for (auto &I : StaticExternCValues) {
    IdentifierInfo *Name = I.first;
    llvm::GlobalValue *Val = I.second;
    if (Val && !getModule().getNamedValue(Name->getName()))
      addCompilerUsedGlobal(llvm::GlobalAlias::create(Name->getName(), Val));
  }
}

bool CodeGenModule::lookupRepresentativeDecl(StringRef MangledName,
                                             GlobalDecl &Result) const {
  auto Res = Manglings.find(MangledName);
  if (Res == Manglings.end())
    return false;
  Result = Res->getValue();
  return true;
}

/// Emits metadata nodes associating all the global values in the
/// current module with the Decls they came from.  This is useful for
/// projects using IR gen as a subroutine.
///
/// Since there's currently no way to associate an MDNode directly
/// with an llvm::GlobalValue, we create a global named metadata
/// with the name 'clang.global.decl.ptrs'.
void CodeGenModule::EmitDeclMetadata() {
  llvm::NamedMDNode *GlobalMetadata = nullptr;

  for (auto &I : MangledDeclNames) {
    llvm::GlobalValue *Addr = getModule().getNamedValue(I.second);
    // Some mangled names don't necessarily have an associated GlobalValue
    // in this module, e.g. if we mangled it for DebugInfo.
    if (Addr)
      EmitGlobalDeclMetadata(*this, GlobalMetadata, I.first, Addr);
  }
}

/// Emits metadata nodes for all the local variables in the current
/// function.
void CodeGenFunction::EmitDeclMetadata() {
  if (LocalDeclMap.empty()) return;

  llvm::LLVMContext &Context = getLLVMContext();

  // Find the unique metadata ID for this name.
  unsigned DeclPtrKind = Context.getMDKindID("clang.decl.ptr");

  llvm::NamedMDNode *GlobalMetadata = nullptr;

  for (auto &I : LocalDeclMap) {
    const Decl *D = I.first;
    llvm::Value *Addr = I.second.getPointer();
    if (auto *Alloca = dyn_cast<llvm::AllocaInst>(Addr)) {
      llvm::Value *DAddr = GetPointerConstant(getLLVMContext(), D);
      Alloca->setMetadata(
          DeclPtrKind, llvm::MDNode::get(
                           Context, llvm::ValueAsMetadata::getConstant(DAddr)));
    } else if (auto *GV = dyn_cast<llvm::GlobalValue>(Addr)) {
      GlobalDecl GD = GlobalDecl(cast<VarDecl>(D));
      EmitGlobalDeclMetadata(CGM, GlobalMetadata, GD, GV);
    }
  }
}

void CodeGenModule::EmitVersionIdentMetadata() {
  llvm::NamedMDNode *IdentMetadata =
    TheModule.getOrInsertNamedMetadata("llvm.ident");
  std::string Version = getClangFullVersion();
  llvm::LLVMContext &Ctx = TheModule.getContext();

  llvm::Metadata *IdentNode[] = {llvm::MDString::get(Ctx, Version)};
  IdentMetadata->addOperand(llvm::MDNode::get(Ctx, IdentNode));
}

void CodeGenModule::EmitCommandLineMetadata() {
  llvm::NamedMDNode *CommandLineMetadata =
    TheModule.getOrInsertNamedMetadata("llvm.commandline");
  std::string CommandLine = getCodeGenOpts().RecordCommandLine;
  llvm::LLVMContext &Ctx = TheModule.getContext();

  llvm::Metadata *CommandLineNode[] = {llvm::MDString::get(Ctx, CommandLine)};
  CommandLineMetadata->addOperand(llvm::MDNode::get(Ctx, CommandLineNode));
}

void CodeGenModule::EmitCoverageFile() {
  if (getCodeGenOpts().CoverageDataFile.empty() &&
      getCodeGenOpts().CoverageNotesFile.empty())
    return;

  llvm::NamedMDNode *CUNode = TheModule.getNamedMetadata("llvm.dbg.cu");
  if (!CUNode)
    return;

  llvm::NamedMDNode *GCov = TheModule.getOrInsertNamedMetadata("llvm.gcov");
  llvm::LLVMContext &Ctx = TheModule.getContext();
  auto *CoverageDataFile =
      llvm::MDString::get(Ctx, getCodeGenOpts().CoverageDataFile);
  auto *CoverageNotesFile =
      llvm::MDString::get(Ctx, getCodeGenOpts().CoverageNotesFile);
  for (int i = 0, e = CUNode->getNumOperands(); i != e; ++i) {
    llvm::MDNode *CU = CUNode->getOperand(i);
    llvm::Metadata *Elts[] = {CoverageNotesFile, CoverageDataFile, CU};
    GCov->addOperand(llvm::MDNode::get(Ctx, Elts));
  }
}

llvm::Constant *CodeGenModule::GetAddrOfRTTIDescriptor(QualType Ty,
                                                       bool ForEH) {
  // Return a bogus pointer if RTTI is disabled, unless it's for EH.
  // FIXME: should we even be calling this method if RTTI is disabled
  // and it's not for EH?
  if ((!ForEH && !getLangOpts().RTTI) || getLangOpts().CUDAIsDevice ||
      (getLangOpts().OpenMP && getLangOpts().OpenMPIsDevice &&
       getTriple().isNVPTX()))
    return llvm::Constant::getNullValue(Int8PtrTy);

  if (ForEH && Ty->isObjCObjectPointerType() &&
      LangOpts.ObjCRuntime.isGNUFamily())
    return ObjCRuntime->GetEHType(Ty);

  return getCXXABI().getAddrOfRTTIDescriptor(Ty);
}

void CodeGenModule::EmitOMPThreadPrivateDecl(const OMPThreadPrivateDecl *D) {
  // Do not emit threadprivates in simd-only mode.
  if (LangOpts.OpenMP && LangOpts.OpenMPSimd)
    return;
  for (auto RefExpr : D->varlists()) {
    auto *VD = cast<VarDecl>(cast<DeclRefExpr>(RefExpr)->getDecl());
    bool PerformInit =
        VD->getAnyInitializer() &&
        !VD->getAnyInitializer()->isConstantInitializer(getContext(),
                                                        /*ForRef=*/false);

    Address Addr(GetAddrOfGlobalVar(VD), getContext().getDeclAlign(VD));
    if (auto InitFunction = getOpenMPRuntime().emitThreadPrivateVarDefinition(
            VD, Addr, RefExpr->getBeginLoc(), PerformInit))
      CXXGlobalInits.push_back(InitFunction);
  }
}

llvm::Metadata *
CodeGenModule::CreateMetadataIdentifierImpl(QualType T, MetadataTypeMap &Map,
                                            StringRef Suffix) {
  llvm::Metadata *&InternalId = Map[T.getCanonicalType()];
  if (InternalId)
    return InternalId;

  if (isExternallyVisible(T->getLinkage())) {
    std::string OutName;
    llvm::raw_string_ostream Out(OutName);
    getCXXABI().getMangleContext().mangleTypeName(T, Out);
    Out << Suffix;

    InternalId = llvm::MDString::get(getLLVMContext(), Out.str());
  } else {
    InternalId = llvm::MDNode::getDistinct(getLLVMContext(),
                                           llvm::ArrayRef<llvm::Metadata *>());
  }

  return InternalId;
}

llvm::Metadata *CodeGenModule::CreateMetadataIdentifierForType(QualType T) {
  return CreateMetadataIdentifierImpl(T, MetadataIdMap, "");
}

llvm::Metadata *
CodeGenModule::CreateMetadataIdentifierForVirtualMemPtrType(QualType T) {
  return CreateMetadataIdentifierImpl(T, VirtualMetadataIdMap, ".virtual");
}

// Generalize pointer types to a void pointer with the qualifiers of the
// originally pointed-to type, e.g. 'const char *' and 'char * const *'
// generalize to 'const void *' while 'char *' and 'const char **' generalize to
// 'void *'.
static QualType GeneralizeType(ASTContext &Ctx, QualType Ty) {
  if (!Ty->isPointerType())
    return Ty;

  return Ctx.getPointerType(
      QualType(Ctx.VoidTy).withCVRQualifiers(
          Ty->getPointeeType().getCVRQualifiers()));
}

// Apply type generalization to a FunctionType's return and argument types
static QualType GeneralizeFunctionType(ASTContext &Ctx, QualType Ty) {
  if (auto *FnType = Ty->getAs<FunctionProtoType>()) {
    SmallVector<QualType, 8> GeneralizedParams;
    for (auto &Param : FnType->param_types())
      GeneralizedParams.push_back(GeneralizeType(Ctx, Param));

    return Ctx.getFunctionType(
        GeneralizeType(Ctx, FnType->getReturnType()),
        GeneralizedParams, FnType->getExtProtoInfo());
  }

  if (auto *FnType = Ty->getAs<FunctionNoProtoType>())
    return Ctx.getFunctionNoProtoType(
        GeneralizeType(Ctx, FnType->getReturnType()));

  llvm_unreachable("Encountered unknown FunctionType");
}

llvm::Metadata *CodeGenModule::CreateMetadataIdentifierGeneralized(QualType T) {
  return CreateMetadataIdentifierImpl(GeneralizeFunctionType(getContext(), T),
                                      GeneralizedMetadataIdMap, ".generalized");
}

/// Returns whether this module needs the "all-vtables" type identifier.
bool CodeGenModule::NeedAllVtablesTypeId() const {
  // Returns true if at least one of vtable-based CFI checkers is enabled and
  // is not in the trapping mode.
  return ((LangOpts.Sanitize.has(SanitizerKind::CFIVCall) &&
           !CodeGenOpts.SanitizeTrap.has(SanitizerKind::CFIVCall)) ||
          (LangOpts.Sanitize.has(SanitizerKind::CFINVCall) &&
           !CodeGenOpts.SanitizeTrap.has(SanitizerKind::CFINVCall)) ||
          (LangOpts.Sanitize.has(SanitizerKind::CFIDerivedCast) &&
           !CodeGenOpts.SanitizeTrap.has(SanitizerKind::CFIDerivedCast)) ||
          (LangOpts.Sanitize.has(SanitizerKind::CFIUnrelatedCast) &&
           !CodeGenOpts.SanitizeTrap.has(SanitizerKind::CFIUnrelatedCast)));
}

void CodeGenModule::AddVTableTypeMetadata(llvm::GlobalVariable *VTable,
                                          CharUnits Offset,
                                          const CXXRecordDecl *RD) {
  llvm::Metadata *MD =
      CreateMetadataIdentifierForType(QualType(RD->getTypeForDecl(), 0));
  VTable->addTypeMetadata(Offset.getQuantity(), MD);

  if (CodeGenOpts.SanitizeCfiCrossDso)
    if (auto CrossDsoTypeId = CreateCrossDsoCfiTypeId(MD))
      VTable->addTypeMetadata(Offset.getQuantity(),
                              llvm::ConstantAsMetadata::get(CrossDsoTypeId));

  if (NeedAllVtablesTypeId()) {
    llvm::Metadata *MD = llvm::MDString::get(getLLVMContext(), "all-vtables");
    VTable->addTypeMetadata(Offset.getQuantity(), MD);
  }
}

llvm::SanitizerStatReport &CodeGenModule::getSanStats() {
  if (!SanStats)
    SanStats = std::make_unique<llvm::SanitizerStatReport>(&getModule());

  return *SanStats;
}

llvm::Value *
CodeGenModule::createOpenCLIntToSamplerConversion(const Expr *E,
                                                  CodeGenFunction &CGF) {
  llvm::Constant *C = ConstantEmitter(CGF).emitAbstract(E, E->getType());
  auto *SamplerT = getOpenCLRuntime().getSamplerType(E->getType().getTypePtr());
  auto *FTy = llvm::FunctionType::get(SamplerT, {C->getType()}, false);
  auto *Call = CGF.EmitRuntimeCall(
      CreateRuntimeFunction(FTy, "__translate_sampler_initializer"), {C});
  return Call;
}

CharUnits CodeGenModule::getNaturalPointeeTypeAlignment(
    QualType T, LValueBaseInfo *BaseInfo, TBAAAccessInfo *TBAAInfo) {
  return getNaturalTypeAlignment(T->getPointeeType(), BaseInfo, TBAAInfo,
                                 /* forPointeeType= */ true);
}

CharUnits CodeGenModule::getNaturalTypeAlignment(QualType T,
                                                 LValueBaseInfo *BaseInfo,
                                                 TBAAAccessInfo *TBAAInfo,
                                                 bool forPointeeType) {
  if (TBAAInfo)
    *TBAAInfo = getTBAAAccessInfo(T);

  // FIXME: This duplicates logic in ASTContext::getTypeAlignIfKnown. But
  // that doesn't return the information we need to compute BaseInfo.

  // Honor alignment typedef attributes even on incomplete types.
  // We also honor them straight for C++ class types, even as pointees;
  // there's an expressivity gap here.
  if (auto TT = T->getAs<TypedefType>()) {
    if (auto Align = TT->getDecl()->getMaxAlignment()) {
      if (BaseInfo)
        *BaseInfo = LValueBaseInfo(AlignmentSource::AttributedType);
      return getContext().toCharUnitsFromBits(Align);
    }
  }

  bool AlignForArray = T->isArrayType();

  // Analyze the base element type, so we don't get confused by incomplete
  // array types.
  T = getContext().getBaseElementType(T);

  if (T->isIncompleteType()) {
    // We could try to replicate the logic from
    // ASTContext::getTypeAlignIfKnown, but nothing uses the alignment if the
    // type is incomplete, so it's impossible to test. We could try to reuse
    // getTypeAlignIfKnown, but that doesn't return the information we need
    // to set BaseInfo.  So just ignore the possibility that the alignment is
    // greater than one.
    if (BaseInfo)
      *BaseInfo = LValueBaseInfo(AlignmentSource::Type);
    return CharUnits::One();
  }

  if (BaseInfo)
    *BaseInfo = LValueBaseInfo(AlignmentSource::Type);

  CharUnits Alignment;
  const CXXRecordDecl *RD;
  if (T.getQualifiers().hasUnaligned()) {
    Alignment = CharUnits::One();
  } else if (forPointeeType && !AlignForArray &&
             (RD = T->getAsCXXRecordDecl())) {
    // For C++ class pointees, we don't know whether we're pointing at a
    // base or a complete object, so we generally need to use the
    // non-virtual alignment.
    Alignment = getClassPointerAlignment(RD);
  } else {
    Alignment = getContext().getTypeAlignInChars(T);
  }

  // Cap to the global maximum type alignment unless the alignment
  // was somehow explicit on the type.
  if (unsigned MaxAlign = getLangOpts().MaxTypeAlign) {
    if (Alignment.getQuantity() > MaxAlign &&
        !getContext().isAlignmentRequired(T))
      Alignment = CharUnits::fromQuantity(MaxAlign);
  }
  return Alignment;
}

bool CodeGenModule::stopAutoInit() {
  unsigned StopAfter = getContext().getLangOpts().TrivialAutoVarInitStopAfter;
  if (StopAfter) {
    // This number is positive only when -ftrivial-auto-var-init-stop-after=* is
    // used
    if (NumAutoVarInit >= StopAfter) {
      return true;
    }
    if (!NumAutoVarInit) {
      unsigned DiagID = getDiags().getCustomDiagID(
          DiagnosticsEngine::Warning,
          "-ftrivial-auto-var-init-stop-after=%0 has been enabled to limit the "
          "number of times ftrivial-auto-var-init=%1 gets applied.");
      getDiags().Report(DiagID)
          << StopAfter
          << (getContext().getLangOpts().getTrivialAutoVarInit() ==
                      LangOptions::TrivialAutoVarInitKind::Zero
                  ? "zero"
                  : "pattern");
    }
    ++NumAutoVarInit;
  }
  return false;
}

void CodeGenModule::printPostfixForExternalizedStaticVar(
    llvm::raw_ostream &OS) const {
  OS << ".static." << getContext().getCUIDHash();
}<|MERGE_RESOLUTION|>--- conflicted
+++ resolved
@@ -5186,13 +5186,9 @@
     LT = getFunctionLinkage(GD);
     AS = Aliasee->getType()->getPointerAddressSpace();
   } else {
-<<<<<<< HEAD
-    AS = ArgInfoAddressSpace(
-        GetGlobalVarAddressSpace(dyn_cast<VarDecl>(GD.getDecl())));
-    Aliasee = GetOrCreateLLVMGlobal(AA->getAliasee(), DeclTy, AS,
-=======
-    Aliasee = GetOrCreateLLVMGlobal(AA->getAliasee(), DeclTy, LangAS::Default,
->>>>>>> d3d4d985
+    LangAS LAS = GetGlobalVarAddressSpace(dyn_cast<VarDecl>(GD.getDecl()));
+    AS = ArgInfoAddressSpace(LAS);
+    Aliasee = GetOrCreateLLVMGlobal(AA->getAliasee(), DeclTy, LAS,
                                     /*D=*/nullptr);
     if (const auto *VD = dyn_cast<VarDecl>(GD.getDecl()))
       LT = getLLVMLinkageVarDefinition(VD, D->getType().isConstQualified());
