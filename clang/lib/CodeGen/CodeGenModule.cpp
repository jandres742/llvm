//===--- CodeGenModule.cpp - Emit LLVM Code from ASTs for a Module --------===//
//
// Part of the LLVM Project, under the Apache License v2.0 with LLVM Exceptions.
// See https://llvm.org/LICENSE.txt for license information.
// SPDX-License-Identifier: Apache-2.0 WITH LLVM-exception
//
//===----------------------------------------------------------------------===//
//
// This coordinates the per-module state used while generating code.
//
//===----------------------------------------------------------------------===//

#include "CodeGenModule.h"
#include "ABIInfo.h"
#include "CGBlocks.h"
#include "CGCUDARuntime.h"
#include "CGCXXABI.h"
#include "CGCall.h"
#include "CGDebugInfo.h"
#include "CGHLSLRuntime.h"
#include "CGObjCRuntime.h"
#include "CGOpenCLRuntime.h"
#include "CGOpenMPRuntime.h"
#include "CGOpenMPRuntimeGPU.h"
#include "CGSYCLRuntime.h"
#include "CodeGenFunction.h"
#include "CodeGenPGO.h"
#include "ConstantEmitter.h"
#include "CoverageMappingGen.h"
#include "TargetInfo.h"
#include "clang/AST/ASTContext.h"
#include "clang/AST/CharUnits.h"
#include "clang/AST/DeclCXX.h"
#include "clang/AST/DeclObjC.h"
#include "clang/AST/DeclTemplate.h"
#include "clang/AST/Mangle.h"
#include "clang/AST/RecursiveASTVisitor.h"
#include "clang/AST/StmtVisitor.h"
#include "clang/Basic/Builtins.h"
#include "clang/Basic/CharInfo.h"
#include "clang/Basic/CodeGenOptions.h"
#include "clang/Basic/Diagnostic.h"
#include "clang/Basic/FileManager.h"
#include "clang/Basic/Module.h"
#include "clang/Basic/SourceManager.h"
#include "clang/Basic/TargetInfo.h"
#include "clang/Basic/Version.h"
#include "clang/CodeGen/BackendUtil.h"
#include "clang/CodeGen/ConstantInitBuilder.h"
#include "clang/Frontend/FrontendDiagnostic.h"
#include "llvm/ADT/STLExtras.h"
#include "llvm/ADT/StringExtras.h"
#include "llvm/ADT/StringSwitch.h"
#include "llvm/ADT/Triple.h"
#include "llvm/Analysis/TargetLibraryInfo.h"
#include "llvm/Frontend/OpenMP/OMPIRBuilder.h"
#include "llvm/IR/CallingConv.h"
#include "llvm/IR/DataLayout.h"
#include "llvm/IR/Intrinsics.h"
#include "llvm/IR/LLVMContext.h"
#include "llvm/IR/Module.h"
#include "llvm/IR/ProfileSummary.h"
#include "llvm/ProfileData/InstrProfReader.h"
#include "llvm/ProfileData/SampleProf.h"
#include "llvm/Support/CRC.h"
#include "llvm/Support/CodeGen.h"
#include "llvm/Support/CommandLine.h"
#include "llvm/Support/ConvertUTF.h"
#include "llvm/Support/ErrorHandling.h"
#include "llvm/Support/TimeProfiler.h"
#include "llvm/Support/X86TargetParser.h"
#include "llvm/Support/xxhash.h"

using namespace clang;
using namespace CodeGen;

static llvm::cl::opt<bool> LimitedCoverage(
    "limited-coverage-experimental", llvm::cl::Hidden,
    llvm::cl::desc("Emit limited coverage mapping information (experimental)"));

static const char AnnotationSection[] = "llvm.metadata";

static CGCXXABI *createCXXABI(CodeGenModule &CGM) {
  switch (CGM.getContext().getCXXABIKind()) {
  case TargetCXXABI::AppleARM64:
  case TargetCXXABI::Fuchsia:
  case TargetCXXABI::GenericAArch64:
  case TargetCXXABI::GenericARM:
  case TargetCXXABI::iOS:
  case TargetCXXABI::WatchOS:
  case TargetCXXABI::GenericMIPS:
  case TargetCXXABI::GenericItanium:
  case TargetCXXABI::WebAssembly:
  case TargetCXXABI::XL:
    return CreateItaniumCXXABI(CGM);
  case TargetCXXABI::Microsoft:
    return CreateMicrosoftCXXABI(CGM);
  }

  llvm_unreachable("invalid C++ ABI kind");
}

CodeGenModule::CodeGenModule(ASTContext &C,
                             IntrusiveRefCntPtr<llvm::vfs::FileSystem> FS,
                             const HeaderSearchOptions &HSO,
                             const PreprocessorOptions &PPO,
                             const CodeGenOptions &CGO, llvm::Module &M,
                             DiagnosticsEngine &diags,
                             CoverageSourceInfo *CoverageInfo)
    : Context(C), LangOpts(C.getLangOpts()), FS(std::move(FS)),
      HeaderSearchOpts(HSO), PreprocessorOpts(PPO), CodeGenOpts(CGO),
      TheModule(M), Diags(diags), Target(C.getTargetInfo()),
      ABI(createCXXABI(*this)), VMContext(M.getContext()), Types(*this),
      VTables(*this), SanitizerMD(new SanitizerMetadata(*this)) {

  // Initialize the type cache.
  llvm::LLVMContext &LLVMContext = M.getContext();
  VoidTy = llvm::Type::getVoidTy(LLVMContext);
  Int8Ty = llvm::Type::getInt8Ty(LLVMContext);
  Int16Ty = llvm::Type::getInt16Ty(LLVMContext);
  Int32Ty = llvm::Type::getInt32Ty(LLVMContext);
  Int64Ty = llvm::Type::getInt64Ty(LLVMContext);
  HalfTy = llvm::Type::getHalfTy(LLVMContext);
  BFloatTy = llvm::Type::getBFloatTy(LLVMContext);
  FloatTy = llvm::Type::getFloatTy(LLVMContext);
  DoubleTy = llvm::Type::getDoubleTy(LLVMContext);
  PointerWidthInBits = C.getTargetInfo().getPointerWidth(LangAS::Default);
  PointerAlignInBytes =
      C.toCharUnitsFromBits(C.getTargetInfo().getPointerAlign(LangAS::Default))
          .getQuantity();
  SizeSizeInBytes =
    C.toCharUnitsFromBits(C.getTargetInfo().getMaxPointerWidth()).getQuantity();
  IntAlignInBytes =
    C.toCharUnitsFromBits(C.getTargetInfo().getIntAlign()).getQuantity();
  CharTy =
    llvm::IntegerType::get(LLVMContext, C.getTargetInfo().getCharWidth());
  IntTy = llvm::IntegerType::get(LLVMContext, C.getTargetInfo().getIntWidth());
  IntPtrTy = llvm::IntegerType::get(LLVMContext,
    C.getTargetInfo().getMaxPointerWidth());
  Int8PtrTy = Int8Ty->getPointerTo(0);
  Int8PtrPtrTy = Int8PtrTy->getPointerTo(0);
  const llvm::DataLayout &DL = M.getDataLayout();
  AllocaInt8PtrTy = Int8Ty->getPointerTo(DL.getAllocaAddrSpace());
  GlobalsInt8PtrTy = Int8Ty->getPointerTo(DL.getDefaultGlobalsAddressSpace());
<<<<<<< HEAD
  DefaultInt8PtrTy =
      Int8Ty->getPointerTo(getContext().getTargetAddressSpace(LangAS::Default));
=======
  ConstGlobalsPtrTy = Int8Ty->getPointerTo(
      C.getTargetAddressSpace(GetGlobalConstantAddressSpace()));
>>>>>>> 9114ac67
  ASTAllocaAddressSpace = getTargetCodeGenInfo().getASTAllocaAddressSpace();

  // Build C++20 Module initializers.
  // TODO: Add Microsoft here once we know the mangling required for the
  // initializers.
  CXX20ModuleInits =
      LangOpts.CPlusPlusModules && getCXXABI().getMangleContext().getKind() ==
                                       ItaniumMangleContext::MK_Itanium;

  RuntimeCC = getTargetCodeGenInfo().getABIInfo().getRuntimeCC();

  if (LangOpts.ObjC)
    createObjCRuntime();
  if (LangOpts.OpenCL || LangOpts.SYCLIsDevice)
    createOpenCLRuntime();
  if (LangOpts.OpenMP)
    createOpenMPRuntime();
  if (LangOpts.CUDA)
    createCUDARuntime();
  if (LangOpts.SYCLIsDevice)
    createSYCLRuntime();
  if (LangOpts.HLSL)
    createHLSLRuntime();

  // Enable TBAA unless it's suppressed. ThreadSanitizer needs TBAA even at O0.
  if (LangOpts.Sanitize.has(SanitizerKind::Thread) ||
      (!CodeGenOpts.RelaxedAliasing && CodeGenOpts.OptimizationLevel > 0))
    TBAA.reset(new CodeGenTBAA(Context, TheModule, CodeGenOpts, getLangOpts(),
                               getCXXABI().getMangleContext()));

  // If debug info or coverage generation is enabled, create the CGDebugInfo
  // object.
  if (CodeGenOpts.getDebugInfo() != codegenoptions::NoDebugInfo ||
      CodeGenOpts.EmitGcovArcs || CodeGenOpts.EmitGcovNotes)
    DebugInfo.reset(new CGDebugInfo(*this));

  Block.GlobalUniqueCount = 0;

  if (C.getLangOpts().ObjC)
    ObjCData.reset(new ObjCEntrypoints());

  if (CodeGenOpts.hasProfileClangUse()) {
    auto ReaderOrErr = llvm::IndexedInstrProfReader::create(
        CodeGenOpts.ProfileInstrumentUsePath, CodeGenOpts.ProfileRemappingFile);
    // We're checking for profile read errors in CompilerInvocation, so if
    // there was an error it should've already been caught. If it hasn't been
    // somehow, trip an assertion.
    assert(ReaderOrErr);
    PGOReader = std::move(ReaderOrErr.get());
  }

  // If coverage mapping generation is enabled, create the
  // CoverageMappingModuleGen object.
  if (CodeGenOpts.CoverageMapping)
    CoverageMapping.reset(new CoverageMappingModuleGen(*this, *CoverageInfo));

  // Generate the module name hash here if needed.
  if (CodeGenOpts.UniqueInternalLinkageNames &&
      !getModule().getSourceFileName().empty()) {
    std::string Path = getModule().getSourceFileName();
    // Check if a path substitution is needed from the MacroPrefixMap.
    for (const auto &Entry : LangOpts.MacroPrefixMap)
      if (Path.rfind(Entry.first, 0) != std::string::npos) {
        Path = Entry.second + Path.substr(Entry.first.size());
        break;
      }
    ModuleNameHash = llvm::getUniqueInternalLinkagePostfix(Path);
  }
}

CodeGenModule::~CodeGenModule() {}

void CodeGenModule::createObjCRuntime() {
  // This is just isGNUFamily(), but we want to force implementors of
  // new ABIs to decide how best to do this.
  switch (LangOpts.ObjCRuntime.getKind()) {
  case ObjCRuntime::GNUstep:
  case ObjCRuntime::GCC:
  case ObjCRuntime::ObjFW:
    ObjCRuntime.reset(CreateGNUObjCRuntime(*this));
    return;

  case ObjCRuntime::FragileMacOSX:
  case ObjCRuntime::MacOSX:
  case ObjCRuntime::iOS:
  case ObjCRuntime::WatchOS:
    ObjCRuntime.reset(CreateMacObjCRuntime(*this));
    return;
  }
  llvm_unreachable("bad runtime kind");
}

void CodeGenModule::createOpenCLRuntime() {
  OpenCLRuntime.reset(new CGOpenCLRuntime(*this));
}

void CodeGenModule::createOpenMPRuntime() {
  // Select a specialized code generation class based on the target, if any.
  // If it does not exist use the default implementation.
  switch (getTriple().getArch()) {
  case llvm::Triple::nvptx:
  case llvm::Triple::nvptx64:
  case llvm::Triple::amdgcn:
    assert(getLangOpts().OpenMPIsDevice &&
           "OpenMP AMDGPU/NVPTX is only prepared to deal with device code.");
    OpenMPRuntime.reset(new CGOpenMPRuntimeGPU(*this));
    break;
  default:
    if (LangOpts.OpenMPSimd)
      OpenMPRuntime.reset(new CGOpenMPSIMDRuntime(*this));
    else
      OpenMPRuntime.reset(new CGOpenMPRuntime(*this));
    break;
  }
}

void CodeGenModule::createCUDARuntime() {
  CUDARuntime.reset(CreateNVCUDARuntime(*this));
}

void CodeGenModule::createSYCLRuntime() {
  SYCLRuntime.reset(new CGSYCLRuntime(*this));
}

void CodeGenModule::createHLSLRuntime() {
  HLSLRuntime.reset(new CGHLSLRuntime(*this));
}

void CodeGenModule::addReplacement(StringRef Name, llvm::Constant *C) {
  Replacements[Name] = C;
}

void CodeGenModule::applyReplacements() {
  for (auto &I : Replacements) {
    StringRef MangledName = I.first();
    llvm::Constant *Replacement = I.second;
    llvm::GlobalValue *Entry = GetGlobalValue(MangledName);
    if (!Entry)
      continue;
    auto *OldF = cast<llvm::Function>(Entry);
    auto *NewF = dyn_cast<llvm::Function>(Replacement);
    if (!NewF) {
      if (auto *Alias = dyn_cast<llvm::GlobalAlias>(Replacement)) {
        NewF = dyn_cast<llvm::Function>(Alias->getAliasee());
      } else {
        auto *CE = cast<llvm::ConstantExpr>(Replacement);
        assert(CE->getOpcode() == llvm::Instruction::BitCast ||
               CE->getOpcode() == llvm::Instruction::GetElementPtr);
        NewF = dyn_cast<llvm::Function>(CE->getOperand(0));
      }
    }

    // Replace old with new, but keep the old order.
    OldF->replaceAllUsesWith(Replacement);
    if (NewF) {
      NewF->removeFromParent();
      OldF->getParent()->getFunctionList().insertAfter(OldF->getIterator(),
                                                       NewF);
    }
    OldF->eraseFromParent();
  }
}

void CodeGenModule::addGlobalValReplacement(llvm::GlobalValue *GV, llvm::Constant *C) {
  GlobalValReplacements.push_back(std::make_pair(GV, C));
}

void CodeGenModule::applyGlobalValReplacements() {
  for (auto &I : GlobalValReplacements) {
    llvm::GlobalValue *GV = I.first;
    llvm::Constant *C = I.second;

    GV->replaceAllUsesWith(C);
    GV->eraseFromParent();
  }
}

// This is only used in aliases that we created and we know they have a
// linear structure.
static const llvm::GlobalValue *getAliasedGlobal(const llvm::GlobalValue *GV) {
  const llvm::Constant *C;
  if (auto *GA = dyn_cast<llvm::GlobalAlias>(GV))
    C = GA->getAliasee();
  else if (auto *GI = dyn_cast<llvm::GlobalIFunc>(GV))
    C = GI->getResolver();
  else
    return GV;

  const auto *AliaseeGV = dyn_cast<llvm::GlobalValue>(C->stripPointerCasts());
  if (!AliaseeGV)
    return nullptr;

  const llvm::GlobalValue *FinalGV = AliaseeGV->getAliaseeObject();
  if (FinalGV == GV)
    return nullptr;

  return FinalGV;
}

static bool checkAliasedGlobal(DiagnosticsEngine &Diags,
                               SourceLocation Location, bool IsIFunc,
                               const llvm::GlobalValue *Alias,
                               const llvm::GlobalValue *&GV) {
  GV = getAliasedGlobal(Alias);
  if (!GV) {
    Diags.Report(Location, diag::err_cyclic_alias) << IsIFunc;
    return false;
  }

  if (GV->isDeclaration()) {
    Diags.Report(Location, diag::err_alias_to_undefined) << IsIFunc << IsIFunc;
    return false;
  }

  if (IsIFunc) {
    // Check resolver function type.
    const auto *F = dyn_cast<llvm::Function>(GV);
    if (!F) {
      Diags.Report(Location, diag::err_alias_to_undefined)
          << IsIFunc << IsIFunc;
      return false;
    }

    llvm::FunctionType *FTy = F->getFunctionType();
    if (!FTy->getReturnType()->isPointerTy()) {
      Diags.Report(Location, diag::err_ifunc_resolver_return);
      return false;
    }
  }

  return true;
}

void CodeGenModule::checkAliases() {
  // Check if the constructed aliases are well formed. It is really unfortunate
  // that we have to do this in CodeGen, but we only construct mangled names
  // and aliases during codegen.
  bool Error = false;
  DiagnosticsEngine &Diags = getDiags();
  for (const GlobalDecl &GD : Aliases) {
    const auto *D = cast<ValueDecl>(GD.getDecl());
    SourceLocation Location;
    bool IsIFunc = D->hasAttr<IFuncAttr>();
    if (const Attr *A = D->getDefiningAttr())
      Location = A->getLocation();
    else
      llvm_unreachable("Not an alias or ifunc?");

    StringRef MangledName = getMangledName(GD);
    llvm::GlobalValue *Alias = GetGlobalValue(MangledName);
    const llvm::GlobalValue *GV = nullptr;
    if (!checkAliasedGlobal(Diags, Location, IsIFunc, Alias, GV)) {
      Error = true;
      continue;
    }

    llvm::Constant *Aliasee =
        IsIFunc ? cast<llvm::GlobalIFunc>(Alias)->getResolver()
                : cast<llvm::GlobalAlias>(Alias)->getAliasee();

    llvm::GlobalValue *AliaseeGV;
    if (auto CE = dyn_cast<llvm::ConstantExpr>(Aliasee))
      AliaseeGV = cast<llvm::GlobalValue>(CE->getOperand(0));
    else
      AliaseeGV = cast<llvm::GlobalValue>(Aliasee);

    if (const SectionAttr *SA = D->getAttr<SectionAttr>()) {
      StringRef AliasSection = SA->getName();
      if (AliasSection != AliaseeGV->getSection())
        Diags.Report(SA->getLocation(), diag::warn_alias_with_section)
            << AliasSection << IsIFunc << IsIFunc;
    }

    // We have to handle alias to weak aliases in here. LLVM itself disallows
    // this since the object semantics would not match the IL one. For
    // compatibility with gcc we implement it by just pointing the alias
    // to its aliasee's aliasee. We also warn, since the user is probably
    // expecting the link to be weak.
    if (auto *GA = dyn_cast<llvm::GlobalAlias>(AliaseeGV)) {
      if (GA->isInterposable()) {
        Diags.Report(Location, diag::warn_alias_to_weak_alias)
            << GV->getName() << GA->getName() << IsIFunc;
        Aliasee = llvm::ConstantExpr::getPointerBitCastOrAddrSpaceCast(
            GA->getAliasee(), Alias->getType());

        if (IsIFunc)
          cast<llvm::GlobalIFunc>(Alias)->setResolver(Aliasee);
        else
          cast<llvm::GlobalAlias>(Alias)->setAliasee(Aliasee);
      }
    }
  }
  if (!Error)
    return;

  for (const GlobalDecl &GD : Aliases) {
    StringRef MangledName = getMangledName(GD);
    llvm::GlobalValue *Alias = GetGlobalValue(MangledName);
    Alias->replaceAllUsesWith(llvm::UndefValue::get(Alias->getType()));
    Alias->eraseFromParent();
  }
}

void CodeGenModule::clear() {
  DeferredDeclsToEmit.clear();
  EmittedDeferredDecls.clear();
  if (OpenMPRuntime)
    OpenMPRuntime->clear();
}

void InstrProfStats::reportDiagnostics(DiagnosticsEngine &Diags,
                                       StringRef MainFile) {
  if (!hasDiagnostics())
    return;
  if (VisitedInMainFile > 0 && VisitedInMainFile == MissingInMainFile) {
    if (MainFile.empty())
      MainFile = "<stdin>";
    Diags.Report(diag::warn_profile_data_unprofiled) << MainFile;
  } else {
    if (Mismatched > 0)
      Diags.Report(diag::warn_profile_data_out_of_date) << Visited << Mismatched;

    if (Missing > 0)
      Diags.Report(diag::warn_profile_data_missing) << Visited << Missing;
  }
}

static void setVisibilityFromDLLStorageClass(const clang::LangOptions &LO,
                                             llvm::Module &M) {
  if (!LO.VisibilityFromDLLStorageClass)
    return;

  llvm::GlobalValue::VisibilityTypes DLLExportVisibility =
      CodeGenModule::GetLLVMVisibility(LO.getDLLExportVisibility());
  llvm::GlobalValue::VisibilityTypes NoDLLStorageClassVisibility =
      CodeGenModule::GetLLVMVisibility(LO.getNoDLLStorageClassVisibility());
  llvm::GlobalValue::VisibilityTypes ExternDeclDLLImportVisibility =
      CodeGenModule::GetLLVMVisibility(LO.getExternDeclDLLImportVisibility());
  llvm::GlobalValue::VisibilityTypes ExternDeclNoDLLStorageClassVisibility =
      CodeGenModule::GetLLVMVisibility(
          LO.getExternDeclNoDLLStorageClassVisibility());

  for (llvm::GlobalValue &GV : M.global_values()) {
    if (GV.hasAppendingLinkage() || GV.hasLocalLinkage())
      continue;

    // Reset DSO locality before setting the visibility. This removes
    // any effects that visibility options and annotations may have
    // had on the DSO locality. Setting the visibility will implicitly set
    // appropriate globals to DSO Local; however, this will be pessimistic
    // w.r.t. to the normal compiler IRGen.
    GV.setDSOLocal(false);

    if (GV.isDeclarationForLinker()) {
      GV.setVisibility(GV.getDLLStorageClass() ==
                               llvm::GlobalValue::DLLImportStorageClass
                           ? ExternDeclDLLImportVisibility
                           : ExternDeclNoDLLStorageClassVisibility);
    } else {
      GV.setVisibility(GV.getDLLStorageClass() ==
                               llvm::GlobalValue::DLLExportStorageClass
                           ? DLLExportVisibility
                           : NoDLLStorageClassVisibility);
    }

    GV.setDLLStorageClass(llvm::GlobalValue::DefaultStorageClass);
  }
}

static llvm::MDNode *getAspectsMD(ASTContext &ASTContext,
                                  llvm::LLVMContext &Ctx, StringRef Name,
                                  const SYCLUsesAspectsAttr *A) {
  SmallVector<llvm::Metadata *, 4> AspectsMD;
  AspectsMD.push_back(llvm::MDString::get(Ctx, Name));
  for (auto *Aspect : A->aspects()) {
    llvm::APSInt AspectInt = Aspect->EvaluateKnownConstInt(ASTContext);
    AspectsMD.push_back(llvm::ConstantAsMetadata::get(llvm::ConstantInt::get(
        llvm::Type::getInt32Ty(Ctx), AspectInt.getZExtValue())));
  }
  return llvm::MDNode::get(Ctx, AspectsMD);
}

static llvm::MDNode *getAspectEnumValueMD(ASTContext &ASTContext,
                                          llvm::LLVMContext &Ctx,
                                          const EnumConstantDecl *ECD) {
  SmallVector<llvm::Metadata *, 2> AspectEnumValMD;
  AspectEnumValMD.push_back(llvm::MDString::get(Ctx, ECD->getName()));
  AspectEnumValMD.push_back(
      llvm::ConstantAsMetadata::get(llvm::ConstantInt::get(
          llvm::Type::getInt32Ty(Ctx), ECD->getInitVal().getSExtValue())));
  return llvm::MDNode::get(Ctx, AspectEnumValMD);
}

void CodeGenModule::Release() {
  Module *Primary = getContext().getModuleForCodeGen();
  if (CXX20ModuleInits && Primary && !Primary->isHeaderLikeModule())
    EmitModuleInitializers(Primary);
  EmitDeferred();
  DeferredDecls.insert(EmittedDeferredDecls.begin(),
                       EmittedDeferredDecls.end());
  EmittedDeferredDecls.clear();
  EmitVTablesOpportunistically();
  applyGlobalValReplacements();
  applyReplacements();
  emitMultiVersionFunctions();

  if (Context.getLangOpts().IncrementalExtensions &&
      GlobalTopLevelStmtBlockInFlight.first) {
    const TopLevelStmtDecl *TLSD = GlobalTopLevelStmtBlockInFlight.second;
    GlobalTopLevelStmtBlockInFlight.first->FinishFunction(TLSD->getEndLoc());
    GlobalTopLevelStmtBlockInFlight = {nullptr, nullptr};
  }

  if (CXX20ModuleInits && Primary && Primary->isInterfaceOrPartition())
    EmitCXXModuleInitFunc(Primary);
  else
    EmitCXXGlobalInitFunc();
  EmitCXXGlobalCleanUpFunc();
  registerGlobalDtorsWithAtExit();
  EmitCXXThreadLocalInitFunc();
  if (ObjCRuntime)
    if (llvm::Function *ObjCInitFunction = ObjCRuntime->ModuleInitFunction())
      AddGlobalCtor(ObjCInitFunction);
  if (Context.getLangOpts().CUDA && CUDARuntime) {
    if (llvm::Function *CudaCtorFunction = CUDARuntime->finalizeModule())
      AddGlobalCtor(CudaCtorFunction);
  }
  if (OpenMPRuntime) {
    if (llvm::Function *OpenMPRequiresDirectiveRegFun =
            OpenMPRuntime->emitRequiresDirectiveRegFun()) {
      AddGlobalCtor(OpenMPRequiresDirectiveRegFun, 0);
    }
    OpenMPRuntime->createOffloadEntriesAndInfoMetadata();
    OpenMPRuntime->clear();
  }
  if (PGOReader) {
    getModule().setProfileSummary(
        PGOReader->getSummary(/* UseCS */ false).getMD(VMContext),
        llvm::ProfileSummary::PSK_Instr);
    if (PGOStats.hasDiagnostics())
      PGOStats.reportDiagnostics(getDiags(), getCodeGenOpts().MainFileName);
  }
  llvm::stable_sort(GlobalCtors, [](const Structor &L, const Structor &R) {
    return L.LexOrder < R.LexOrder;
  });
  EmitCtorList(GlobalCtors, "llvm.global_ctors");
  EmitCtorList(GlobalDtors, "llvm.global_dtors");
  EmitGlobalAnnotations();
  EmitStaticExternCAliases();
  checkAliases();
  EmitDeferredUnusedCoverageMappings();
  CodeGenPGO(*this).setValueProfilingFlag(getModule());
  if (CoverageMapping)
    CoverageMapping->emit();
  if (CodeGenOpts.SanitizeCfiCrossDso) {
    CodeGenFunction(*this).EmitCfiCheckFail();
    CodeGenFunction(*this).EmitCfiCheckStub();
  }
  if (LangOpts.Sanitize.has(SanitizerKind::KCFI))
    finalizeKCFITypes();
  emitAtAvailableLinkGuard();
  if (Context.getTargetInfo().getTriple().isWasm())
    EmitMainVoidAlias();

  if (getTriple().isAMDGPU()) {
    // Emit reference of __amdgpu_device_library_preserve_asan_functions to
    // preserve ASAN functions in bitcode libraries.
    if (LangOpts.Sanitize.has(SanitizerKind::Address)) {
      auto *FT = llvm::FunctionType::get(VoidTy, {});
      auto *F = llvm::Function::Create(
          FT, llvm::GlobalValue::ExternalLinkage,
          "__amdgpu_device_library_preserve_asan_functions", &getModule());
      auto *Var = new llvm::GlobalVariable(
          getModule(), FT->getPointerTo(),
          /*isConstant=*/true, llvm::GlobalValue::WeakAnyLinkage, F,
          "__amdgpu_device_library_preserve_asan_functions_ptr", nullptr,
          llvm::GlobalVariable::NotThreadLocal);
      addCompilerUsedGlobal(Var);
    }
    // Emit amdgpu_code_object_version module flag, which is code object version
    // times 100.
    if (getTarget().getTargetOpts().CodeObjectVersion !=
        TargetOptions::COV_None) {
      getModule().addModuleFlag(llvm::Module::Error,
                                "amdgpu_code_object_version",
                                getTarget().getTargetOpts().CodeObjectVersion);
    }
  }

  // Emit a global array containing all external kernels or device variables
  // used by host functions and mark it as used for CUDA/HIP. This is necessary
  // to get kernels or device variables in archives linked in even if these
  // kernels or device variables are only used in host functions.
  if (!Context.CUDAExternalDeviceDeclODRUsedByHost.empty()) {
    SmallVector<llvm::Constant *, 8> UsedArray;
    for (auto D : Context.CUDAExternalDeviceDeclODRUsedByHost) {
      GlobalDecl GD;
      if (auto *FD = dyn_cast<FunctionDecl>(D))
        GD = GlobalDecl(FD, KernelReferenceKind::Kernel);
      else
        GD = GlobalDecl(D);
      UsedArray.push_back(llvm::ConstantExpr::getPointerBitCastOrAddrSpaceCast(
          GetAddrOfGlobal(GD), Int8PtrTy));
    }

    llvm::ArrayType *ATy = llvm::ArrayType::get(Int8PtrTy, UsedArray.size());

    auto *GV = new llvm::GlobalVariable(
        getModule(), ATy, false, llvm::GlobalValue::InternalLinkage,
        llvm::ConstantArray::get(ATy, UsedArray), "__clang_gpu_used_external");
    addCompilerUsedGlobal(GV);
  }

  emitLLVMUsed();
  if (SanStats)
    SanStats->finish();

  if (CodeGenOpts.Autolink &&
      (Context.getLangOpts().Modules || !LinkerOptionsMetadata.empty())) {
    EmitModuleLinkOptions();
  }

  // On ELF we pass the dependent library specifiers directly to the linker
  // without manipulating them. This is in contrast to other platforms where
  // they are mapped to a specific linker option by the compiler. This
  // difference is a result of the greater variety of ELF linkers and the fact
  // that ELF linkers tend to handle libraries in a more complicated fashion
  // than on other platforms. This forces us to defer handling the dependent
  // libs to the linker.
  //
  // CUDA/HIP device and host libraries are different. Currently there is no
  // way to differentiate dependent libraries for host or device. Existing
  // usage of #pragma comment(lib, *) is intended for host libraries on
  // Windows. Therefore emit llvm.dependent-libraries only for host.
  if (!ELFDependentLibraries.empty() && !Context.getLangOpts().CUDAIsDevice) {
    auto *NMD = getModule().getOrInsertNamedMetadata("llvm.dependent-libraries");
    for (auto *MD : ELFDependentLibraries)
      NMD->addOperand(MD);
  }

  // Record mregparm value now so it is visible through rest of codegen.
  if (Context.getTargetInfo().getTriple().getArch() == llvm::Triple::x86)
    getModule().addModuleFlag(llvm::Module::Error, "NumRegisterParameters",
                              CodeGenOpts.NumRegisterParameters);

  if (CodeGenOpts.DwarfVersion) {
    getModule().addModuleFlag(llvm::Module::Max, "Dwarf Version",
                              CodeGenOpts.DwarfVersion);
  }

  if (CodeGenOpts.Dwarf64)
    getModule().addModuleFlag(llvm::Module::Max, "DWARF64", 1);

  if (Context.getLangOpts().SemanticInterposition)
    // Require various optimization to respect semantic interposition.
    getModule().setSemanticInterposition(true);

  if (CodeGenOpts.EmitCodeView) {
    // Indicate that we want CodeView in the metadata.
    getModule().addModuleFlag(llvm::Module::Warning, "CodeView", 1);
  }
  if (CodeGenOpts.CodeViewGHash) {
    getModule().addModuleFlag(llvm::Module::Warning, "CodeViewGHash", 1);
  }
  if (CodeGenOpts.ControlFlowGuard) {
    // Function ID tables and checks for Control Flow Guard (cfguard=2).
    getModule().addModuleFlag(llvm::Module::Warning, "cfguard", 2);
  } else if (CodeGenOpts.ControlFlowGuardNoChecks) {
    // Function ID tables for Control Flow Guard (cfguard=1).
    getModule().addModuleFlag(llvm::Module::Warning, "cfguard", 1);
  }
  if (CodeGenOpts.EHContGuard) {
    // Function ID tables for EH Continuation Guard.
    getModule().addModuleFlag(llvm::Module::Warning, "ehcontguard", 1);
  }
  if (Context.getLangOpts().Kernel) {
    // Note if we are compiling with /kernel.
    getModule().addModuleFlag(llvm::Module::Warning, "ms-kernel", 1);
  }
  if (CodeGenOpts.OptimizationLevel > 0 && CodeGenOpts.StrictVTablePointers) {
    // We don't support LTO with 2 with different StrictVTablePointers
    // FIXME: we could support it by stripping all the information introduced
    // by StrictVTablePointers.

    getModule().addModuleFlag(llvm::Module::Error, "StrictVTablePointers",1);

    llvm::Metadata *Ops[2] = {
              llvm::MDString::get(VMContext, "StrictVTablePointers"),
              llvm::ConstantAsMetadata::get(llvm::ConstantInt::get(
                  llvm::Type::getInt32Ty(VMContext), 1))};

    getModule().addModuleFlag(llvm::Module::Require,
                              "StrictVTablePointersRequirement",
                              llvm::MDNode::get(VMContext, Ops));
  }
  if (getModuleDebugInfo())
    // We support a single version in the linked module. The LLVM
    // parser will drop debug info with a different version number
    // (and warn about it, too).
    getModule().addModuleFlag(llvm::Module::Warning, "Debug Info Version",
                              llvm::DEBUG_METADATA_VERSION);

  // We need to record the widths of enums and wchar_t, so that we can generate
  // the correct build attributes in the ARM backend. wchar_size is also used by
  // TargetLibraryInfo.
  uint64_t WCharWidth =
      Context.getTypeSizeInChars(Context.getWideCharType()).getQuantity();
  getModule().addModuleFlag(llvm::Module::Error, "wchar_size", WCharWidth);

  llvm::Triple::ArchType Arch = Context.getTargetInfo().getTriple().getArch();
  if (   Arch == llvm::Triple::arm
      || Arch == llvm::Triple::armeb
      || Arch == llvm::Triple::thumb
      || Arch == llvm::Triple::thumbeb) {
    // The minimum width of an enum in bytes
    uint64_t EnumWidth = Context.getLangOpts().ShortEnums ? 1 : 4;
    getModule().addModuleFlag(llvm::Module::Error, "min_enum_size", EnumWidth);
  }

  if (Arch == llvm::Triple::riscv32 || Arch == llvm::Triple::riscv64) {
    StringRef ABIStr = Target.getABI();
    llvm::LLVMContext &Ctx = TheModule.getContext();
    getModule().addModuleFlag(llvm::Module::Error, "target-abi",
                              llvm::MDString::get(Ctx, ABIStr));
  }

  if (CodeGenOpts.SanitizeCfiCrossDso) {
    // Indicate that we want cross-DSO control flow integrity checks.
    getModule().addModuleFlag(llvm::Module::Override, "Cross-DSO CFI", 1);
  }

  if (CodeGenOpts.WholeProgramVTables) {
    // Indicate whether VFE was enabled for this module, so that the
    // vcall_visibility metadata added under whole program vtables is handled
    // appropriately in the optimizer.
    getModule().addModuleFlag(llvm::Module::Error, "Virtual Function Elim",
                              CodeGenOpts.VirtualFunctionElimination);
  }

  if (LangOpts.Sanitize.has(SanitizerKind::CFIICall)) {
    getModule().addModuleFlag(llvm::Module::Override,
                              "CFI Canonical Jump Tables",
                              CodeGenOpts.SanitizeCfiCanonicalJumpTables);
  }

  if (LangOpts.Sanitize.has(SanitizerKind::KCFI))
    getModule().addModuleFlag(llvm::Module::Override, "kcfi", 1);

  if (CodeGenOpts.CFProtectionReturn &&
      Target.checkCFProtectionReturnSupported(getDiags())) {
    // Indicate that we want to instrument return control flow protection.
    getModule().addModuleFlag(llvm::Module::Min, "cf-protection-return",
                              1);
  }

  if (CodeGenOpts.CFProtectionBranch &&
      Target.checkCFProtectionBranchSupported(getDiags())) {
    // Indicate that we want to instrument branch control flow protection.
    getModule().addModuleFlag(llvm::Module::Min, "cf-protection-branch",
                              1);
  }

  if (CodeGenOpts.IBTSeal)
    getModule().addModuleFlag(llvm::Module::Min, "ibt-seal", 1);

  if (CodeGenOpts.FunctionReturnThunks)
    getModule().addModuleFlag(llvm::Module::Override, "function_return_thunk_extern", 1);

  if (CodeGenOpts.IndirectBranchCSPrefix)
    getModule().addModuleFlag(llvm::Module::Override, "indirect_branch_cs_prefix", 1);

  // Add module metadata for return address signing (ignoring
  // non-leaf/all) and stack tagging. These are actually turned on by function
  // attributes, but we use module metadata to emit build attributes. This is
  // needed for LTO, where the function attributes are inside bitcode
  // serialised into a global variable by the time build attributes are
  // emitted, so we can't access them. LTO objects could be compiled with
  // different flags therefore module flags are set to "Min" behavior to achieve
  // the same end result of the normal build where e.g BTI is off if any object
  // doesn't support it.
  if (Context.getTargetInfo().hasFeature("ptrauth") &&
      LangOpts.getSignReturnAddressScope() !=
          LangOptions::SignReturnAddressScopeKind::None)
    getModule().addModuleFlag(llvm::Module::Override,
                              "sign-return-address-buildattr", 1);
  if (LangOpts.Sanitize.has(SanitizerKind::MemtagStack))
    getModule().addModuleFlag(llvm::Module::Override,
                              "tag-stack-memory-buildattr", 1);

  if (Arch == llvm::Triple::thumb || Arch == llvm::Triple::thumbeb ||
      Arch == llvm::Triple::arm || Arch == llvm::Triple::armeb ||
      Arch == llvm::Triple::aarch64 || Arch == llvm::Triple::aarch64_32 ||
      Arch == llvm::Triple::aarch64_be) {
    if (LangOpts.BranchTargetEnforcement)
      getModule().addModuleFlag(llvm::Module::Min, "branch-target-enforcement",
                                1);
    if (LangOpts.hasSignReturnAddress())
      getModule().addModuleFlag(llvm::Module::Min, "sign-return-address", 1);
    if (LangOpts.isSignReturnAddressScopeAll())
      getModule().addModuleFlag(llvm::Module::Min, "sign-return-address-all",
                                1);
    if (!LangOpts.isSignReturnAddressWithAKey())
      getModule().addModuleFlag(llvm::Module::Min,
                                "sign-return-address-with-bkey", 1);
  }

  if (!CodeGenOpts.MemoryProfileOutput.empty()) {
    llvm::LLVMContext &Ctx = TheModule.getContext();
    getModule().addModuleFlag(
        llvm::Module::Error, "MemProfProfileFilename",
        llvm::MDString::get(Ctx, CodeGenOpts.MemoryProfileOutput));
  }

  if ((LangOpts.CUDAIsDevice || LangOpts.SYCLIsDevice) && getTriple().isNVPTX()) {
    // Indicate whether __nvvm_reflect should be configured to flush denormal
    // floating point values to 0.  (This corresponds to its "__CUDA_FTZ"
    // property.)
    getModule().addModuleFlag(llvm::Module::Override, "nvvm-reflect-ftz",
                              (CodeGenOpts.FP32DenormalMode.Output !=
                                  llvm::DenormalMode::IEEE) ||
                              (CodeGenOpts.FPDenormalMode.Output !=
                                  llvm::DenormalMode::IEEE));
    getModule().addModuleFlag(llvm::Module::Override, "nvvm-reflect-prec-sqrt",
                              getTarget().getTargetOpts().NVVMCudaPrecSqrt);
  }

  if (LangOpts.EHAsynch)
    getModule().addModuleFlag(llvm::Module::Warning, "eh-asynch", 1);

  // Indicate whether this Module was compiled with -fopenmp
  if (getLangOpts().OpenMP && !getLangOpts().OpenMPSimd)
    getModule().addModuleFlag(llvm::Module::Max, "openmp", LangOpts.OpenMP);
  if (getLangOpts().OpenMPIsDevice)
    getModule().addModuleFlag(llvm::Module::Max, "openmp-device",
                              LangOpts.OpenMP);

  // Emit OpenCL specific module metadata: OpenCL/SPIR version.
  if (LangOpts.OpenCL || (LangOpts.CUDAIsDevice && getTriple().isSPIRV())) {
    EmitOpenCLMetadata();
    // Emit SPIR version.
    if (getTriple().isSPIR()) {
      // SPIR v2.0 s2.12 - The SPIR version used by the module is stored in the
      // opencl.spir.version named metadata.
      // C++ for OpenCL has a distinct mapping for version compatibility with
      // OpenCL.
      auto Version = LangOpts.getOpenCLCompatibleVersion();
      llvm::Metadata *SPIRVerElts[] = {
          llvm::ConstantAsMetadata::get(llvm::ConstantInt::get(
              Int32Ty, Version / 100)),
          llvm::ConstantAsMetadata::get(llvm::ConstantInt::get(
              Int32Ty, (Version / 100 > 1) ? 0 : 2))};
      llvm::NamedMDNode *SPIRVerMD =
          TheModule.getOrInsertNamedMetadata("opencl.spir.version");
      llvm::LLVMContext &Ctx = TheModule.getContext();
      SPIRVerMD->addOperand(llvm::MDNode::get(Ctx, SPIRVerElts));
    }
  }

  // Emit SYCL specific module metadata: OpenCL/SPIR version, OpenCL language,
  // metadata for optional features (device aspects).
  if (LangOpts.SYCLIsDevice) {
    llvm::LLVMContext &Ctx = TheModule.getContext();
    llvm::Metadata *SPIRVerElts[] = {
        llvm::ConstantAsMetadata::get(llvm::ConstantInt::get(Int32Ty, 1)),
        llvm::ConstantAsMetadata::get(llvm::ConstantInt::get(Int32Ty, 2))};
    llvm::NamedMDNode *SPIRVerMD =
        TheModule.getOrInsertNamedMetadata("opencl.spir.version");
    SPIRVerMD->addOperand(llvm::MDNode::get(Ctx, SPIRVerElts));
    // We are trying to look like OpenCL C++ for SPIR-V translator.
    // 4 - OpenCL_CPP, 100000 - OpenCL C++ version 1.0
    // 0 - ESIMD, if any kernel or function is an explicit SIMD one
    int Lang = llvm::any_of(TheModule,
                            [](const auto &F) {
                              return F.getMetadata("sycl_explicit_simd");
                            })
                   ? 0
                   : 4;

    llvm::Metadata *SPIRVSourceElts[] = {
        llvm::ConstantAsMetadata::get(llvm::ConstantInt::get(Int32Ty, Lang)),
        llvm::ConstantAsMetadata::get(llvm::ConstantInt::get(Int32Ty, 100000))};
    llvm::NamedMDNode *SPIRVSourceMD =
        TheModule.getOrInsertNamedMetadata("spirv.Source");
    SPIRVSourceMD->addOperand(llvm::MDNode::get(Ctx, SPIRVSourceElts));

    // Emit type name with list of associated device aspects.
    if (TypesWithAspects.size() > 0) {
      llvm::NamedMDNode *AspectsMD =
          TheModule.getOrInsertNamedMetadata("sycl_types_that_use_aspects");
      for (const auto &Type : TypesWithAspects) {
        StringRef Name = Type.first;
        const RecordDecl *RD = Type.second;
        AspectsMD->addOperand(getAspectsMD(Context, TheModule.getContext(),
                                           Name,
                                           RD->getAttr<SYCLUsesAspectsAttr>()));
      }
    }

    // Emit metadata for all aspects defined in the aspects enum.
    if (AspectsEnumDecl) {
      llvm::NamedMDNode *AspectEnumValsMD =
          TheModule.getOrInsertNamedMetadata("sycl_aspects");
      for (const EnumConstantDecl *ECD : AspectsEnumDecl->enumerators())
        AspectEnumValsMD->addOperand(
            getAspectEnumValueMD(Context, TheModule.getContext(), ECD));
    }
  }

  // HLSL related end of code gen work items.
  if (LangOpts.HLSL)
    getHLSLRuntime().finishCodeGen();

  if (uint32_t PLevel = Context.getLangOpts().PICLevel) {
    assert(PLevel < 3 && "Invalid PIC Level");
    getModule().setPICLevel(static_cast<llvm::PICLevel::Level>(PLevel));
    if (Context.getLangOpts().PIE)
      getModule().setPIELevel(static_cast<llvm::PIELevel::Level>(PLevel));
  }

  if (getCodeGenOpts().CodeModel.size() > 0) {
    unsigned CM = llvm::StringSwitch<unsigned>(getCodeGenOpts().CodeModel)
                  .Case("tiny", llvm::CodeModel::Tiny)
                  .Case("small", llvm::CodeModel::Small)
                  .Case("kernel", llvm::CodeModel::Kernel)
                  .Case("medium", llvm::CodeModel::Medium)
                  .Case("large", llvm::CodeModel::Large)
                  .Default(~0u);
    if (CM != ~0u) {
      llvm::CodeModel::Model codeModel = static_cast<llvm::CodeModel::Model>(CM);
      getModule().setCodeModel(codeModel);
    }
  }

  if (CodeGenOpts.NoPLT)
    getModule().setRtLibUseGOT();
  if (CodeGenOpts.UnwindTables)
    getModule().setUwtable(llvm::UWTableKind(CodeGenOpts.UnwindTables));

  switch (CodeGenOpts.getFramePointer()) {
  case CodeGenOptions::FramePointerKind::None:
    // 0 ("none") is the default.
    break;
  case CodeGenOptions::FramePointerKind::NonLeaf:
    getModule().setFramePointer(llvm::FramePointerKind::NonLeaf);
    break;
  case CodeGenOptions::FramePointerKind::All:
    getModule().setFramePointer(llvm::FramePointerKind::All);
    break;
  }

  SimplifyPersonality();

  if (getCodeGenOpts().EmitDeclMetadata)
    EmitDeclMetadata();

  if (getCodeGenOpts().EmitGcovArcs || getCodeGenOpts().EmitGcovNotes)
    EmitCoverageFile();

  if (CGDebugInfo *DI = getModuleDebugInfo())
    DI->finalize();

  if (getCodeGenOpts().EmitVersionIdentMetadata)
    EmitVersionIdentMetadata();

  if (!getCodeGenOpts().RecordCommandLine.empty())
    EmitCommandLineMetadata();

  if (!getCodeGenOpts().StackProtectorGuard.empty())
    getModule().setStackProtectorGuard(getCodeGenOpts().StackProtectorGuard);
  if (!getCodeGenOpts().StackProtectorGuardReg.empty())
    getModule().setStackProtectorGuardReg(
        getCodeGenOpts().StackProtectorGuardReg);
  if (!getCodeGenOpts().StackProtectorGuardSymbol.empty())
    getModule().setStackProtectorGuardSymbol(
        getCodeGenOpts().StackProtectorGuardSymbol);
  if (getCodeGenOpts().StackProtectorGuardOffset != INT_MAX)
    getModule().setStackProtectorGuardOffset(
        getCodeGenOpts().StackProtectorGuardOffset);
  if (getCodeGenOpts().StackAlignment)
    getModule().setOverrideStackAlignment(getCodeGenOpts().StackAlignment);
  if (getCodeGenOpts().SkipRaxSetup)
    getModule().addModuleFlag(llvm::Module::Override, "SkipRaxSetup", 1);

  getTargetCodeGenInfo().emitTargetMetadata(*this, MangledDeclNames);

  EmitBackendOptionsMetadata(getCodeGenOpts());

  // If there is device offloading code embed it in the host now.
  EmbedObject(&getModule(), CodeGenOpts, getDiags());

  // Set visibility from DLL storage class
  // We do this at the end of LLVM IR generation; after any operation
  // that might affect the DLL storage class or the visibility, and
  // before anything that might act on these.
  setVisibilityFromDLLStorageClass(LangOpts, getModule());
}

void CodeGenModule::EmitOpenCLMetadata() {
  // SPIR v2.0 s2.13 - The OpenCL version used by the module is stored in the
  // opencl.ocl.version named metadata node.
  // C++ for OpenCL has a distinct mapping for versions compatibile with OpenCL.
  auto Version = LangOpts.getOpenCLCompatibleVersion();
  llvm::Metadata *OCLVerElts[] = {
      llvm::ConstantAsMetadata::get(llvm::ConstantInt::get(
          Int32Ty, Version / 100)),
      llvm::ConstantAsMetadata::get(llvm::ConstantInt::get(
          Int32Ty, (Version % 100) / 10))};
  llvm::NamedMDNode *OCLVerMD =
      TheModule.getOrInsertNamedMetadata("opencl.ocl.version");
  llvm::LLVMContext &Ctx = TheModule.getContext();
  OCLVerMD->addOperand(llvm::MDNode::get(Ctx, OCLVerElts));
}

void CodeGenModule::EmitBackendOptionsMetadata(
    const CodeGenOptions CodeGenOpts) {
  if (getTriple().isRISCV()) {
    getModule().addModuleFlag(llvm::Module::Error, "SmallDataLimit",
                              CodeGenOpts.SmallDataLimit);
  }
}

void CodeGenModule::UpdateCompletedType(const TagDecl *TD) {
  // Make sure that this type is translated.
  Types.UpdateCompletedType(TD);
}

void CodeGenModule::RefreshTypeCacheForClass(const CXXRecordDecl *RD) {
  // Make sure that this type is translated.
  Types.RefreshTypeCacheForClass(RD);
}

llvm::MDNode *CodeGenModule::getTBAATypeInfo(QualType QTy) {
  if (!TBAA)
    return nullptr;
  return TBAA->getTypeInfo(QTy);
}

TBAAAccessInfo CodeGenModule::getTBAAAccessInfo(QualType AccessType) {
  if (!TBAA)
    return TBAAAccessInfo();
  if (getLangOpts().CUDAIsDevice) {
    // As CUDA builtin surface/texture types are replaced, skip generating TBAA
    // access info.
    if (AccessType->isCUDADeviceBuiltinSurfaceType()) {
      if (getTargetCodeGenInfo().getCUDADeviceBuiltinSurfaceDeviceType() !=
          nullptr)
        return TBAAAccessInfo();
    } else if (AccessType->isCUDADeviceBuiltinTextureType()) {
      if (getTargetCodeGenInfo().getCUDADeviceBuiltinTextureDeviceType() !=
          nullptr)
        return TBAAAccessInfo();
    }
  }
  return TBAA->getAccessInfo(AccessType);
}

TBAAAccessInfo
CodeGenModule::getTBAAVTablePtrAccessInfo(llvm::Type *VTablePtrType) {
  if (!TBAA)
    return TBAAAccessInfo();
  return TBAA->getVTablePtrAccessInfo(VTablePtrType);
}

llvm::MDNode *CodeGenModule::getTBAAStructInfo(QualType QTy) {
  if (!TBAA)
    return nullptr;
  return TBAA->getTBAAStructInfo(QTy);
}

llvm::MDNode *CodeGenModule::getTBAABaseTypeInfo(QualType QTy) {
  if (!TBAA)
    return nullptr;
  return TBAA->getBaseTypeInfo(QTy);
}

llvm::MDNode *CodeGenModule::getTBAAAccessTagInfo(TBAAAccessInfo Info) {
  if (!TBAA)
    return nullptr;
  return TBAA->getAccessTagInfo(Info);
}

TBAAAccessInfo CodeGenModule::mergeTBAAInfoForCast(TBAAAccessInfo SourceInfo,
                                                   TBAAAccessInfo TargetInfo) {
  if (!TBAA)
    return TBAAAccessInfo();
  return TBAA->mergeTBAAInfoForCast(SourceInfo, TargetInfo);
}

TBAAAccessInfo
CodeGenModule::mergeTBAAInfoForConditionalOperator(TBAAAccessInfo InfoA,
                                                   TBAAAccessInfo InfoB) {
  if (!TBAA)
    return TBAAAccessInfo();
  return TBAA->mergeTBAAInfoForConditionalOperator(InfoA, InfoB);
}

TBAAAccessInfo
CodeGenModule::mergeTBAAInfoForMemoryTransfer(TBAAAccessInfo DestInfo,
                                              TBAAAccessInfo SrcInfo) {
  if (!TBAA)
    return TBAAAccessInfo();
  return TBAA->mergeTBAAInfoForConditionalOperator(DestInfo, SrcInfo);
}

void CodeGenModule::DecorateInstructionWithTBAA(llvm::Instruction *Inst,
                                                TBAAAccessInfo TBAAInfo) {
  if (llvm::MDNode *Tag = getTBAAAccessTagInfo(TBAAInfo))
    Inst->setMetadata(llvm::LLVMContext::MD_tbaa, Tag);
}

void CodeGenModule::DecorateInstructionWithInvariantGroup(
    llvm::Instruction *I, const CXXRecordDecl *RD) {
  I->setMetadata(llvm::LLVMContext::MD_invariant_group,
                 llvm::MDNode::get(getLLVMContext(), {}));
}

void CodeGenModule::Error(SourceLocation loc, StringRef message) {
  unsigned diagID = getDiags().getCustomDiagID(DiagnosticsEngine::Error, "%0");
  getDiags().Report(Context.getFullLoc(loc), diagID) << message;
}

/// ErrorUnsupported - Print out an error that codegen doesn't support the
/// specified stmt yet.
void CodeGenModule::ErrorUnsupported(const Stmt *S, const char *Type) {
  unsigned DiagID = getDiags().getCustomDiagID(DiagnosticsEngine::Error,
                                               "cannot compile this %0 yet");
  std::string Msg = Type;
  getDiags().Report(Context.getFullLoc(S->getBeginLoc()), DiagID)
      << Msg << S->getSourceRange();
}

/// ErrorUnsupported - Print out an error that codegen doesn't support the
/// specified decl yet.
void CodeGenModule::ErrorUnsupported(const Decl *D, const char *Type) {
  unsigned DiagID = getDiags().getCustomDiagID(DiagnosticsEngine::Error,
                                               "cannot compile this %0 yet");
  std::string Msg = Type;
  getDiags().Report(Context.getFullLoc(D->getLocation()), DiagID) << Msg;
}

llvm::ConstantInt *CodeGenModule::getSize(CharUnits size) {
  return llvm::ConstantInt::get(SizeTy, size.getQuantity());
}

void CodeGenModule::setGlobalVisibility(llvm::GlobalValue *GV,
                                        const NamedDecl *D) const {
  // Internal definitions always have default visibility.
  if (GV->hasLocalLinkage()) {
    GV->setVisibility(llvm::GlobalValue::DefaultVisibility);
    return;
  }
  if (!D)
    return;
  // Set visibility for definitions, and for declarations if requested globally
  // or set explicitly.
  LinkageInfo LV = D->getLinkageAndVisibility();
  if (GV->hasDLLExportStorageClass() || GV->hasDLLImportStorageClass()) {
    // Reject incompatible dlllstorage and visibility annotations.
    if (!LV.isVisibilityExplicit())
      return;
    if (GV->hasDLLExportStorageClass()) {
      if (LV.getVisibility() == HiddenVisibility)
        getDiags().Report(D->getLocation(),
                          diag::err_hidden_visibility_dllexport);
    } else if (LV.getVisibility() != DefaultVisibility) {
      getDiags().Report(D->getLocation(),
                        diag::err_non_default_visibility_dllimport);
    }
    return;
  }

  if (LV.isVisibilityExplicit() || getLangOpts().SetVisibilityForExternDecls ||
      !GV->isDeclarationForLinker())
    GV->setVisibility(GetLLVMVisibility(LV.getVisibility()));
}

static bool shouldAssumeDSOLocal(const CodeGenModule &CGM,
                                 llvm::GlobalValue *GV) {
  if (GV->hasLocalLinkage())
    return true;

  if (!GV->hasDefaultVisibility() && !GV->hasExternalWeakLinkage())
    return true;

  // DLLImport explicitly marks the GV as external.
  if (GV->hasDLLImportStorageClass())
    return false;

  const llvm::Triple &TT = CGM.getTriple();
  if (TT.isWindowsGNUEnvironment()) {
    // In MinGW, variables without DLLImport can still be automatically
    // imported from a DLL by the linker; don't mark variables that
    // potentially could come from another DLL as DSO local.

    // With EmulatedTLS, TLS variables can be autoimported from other DLLs
    // (and this actually happens in the public interface of libstdc++), so
    // such variables can't be marked as DSO local. (Native TLS variables
    // can't be dllimported at all, though.)
    if (GV->isDeclarationForLinker() && isa<llvm::GlobalVariable>(GV) &&
        (!GV->isThreadLocal() || CGM.getCodeGenOpts().EmulatedTLS))
      return false;
  }

  // On COFF, don't mark 'extern_weak' symbols as DSO local. If these symbols
  // remain unresolved in the link, they can be resolved to zero, which is
  // outside the current DSO.
  if (TT.isOSBinFormatCOFF() && GV->hasExternalWeakLinkage())
    return false;

  // Every other GV is local on COFF.
  // Make an exception for windows OS in the triple: Some firmware builds use
  // *-win32-macho triples. This (accidentally?) produced windows relocations
  // without GOT tables in older clang versions; Keep this behaviour.
  // FIXME: even thread local variables?
  if (TT.isOSBinFormatCOFF() || (TT.isOSWindows() && TT.isOSBinFormatMachO()))
    return true;

  // Only handle COFF and ELF for now.
  if (!TT.isOSBinFormatELF())
    return false;

  // If this is not an executable, don't assume anything is local.
  const auto &CGOpts = CGM.getCodeGenOpts();
  llvm::Reloc::Model RM = CGOpts.RelocationModel;
  const auto &LOpts = CGM.getLangOpts();
  if (RM != llvm::Reloc::Static && !LOpts.PIE) {
    // On ELF, if -fno-semantic-interposition is specified and the target
    // supports local aliases, there will be neither CC1
    // -fsemantic-interposition nor -fhalf-no-semantic-interposition. Set
    // dso_local on the function if using a local alias is preferable (can avoid
    // PLT indirection).
    if (!(isa<llvm::Function>(GV) && GV->canBenefitFromLocalAlias()))
      return false;
    return !(CGM.getLangOpts().SemanticInterposition ||
             CGM.getLangOpts().HalfNoSemanticInterposition);
  }

  // A definition cannot be preempted from an executable.
  if (!GV->isDeclarationForLinker())
    return true;

  // Most PIC code sequences that assume that a symbol is local cannot produce a
  // 0 if it turns out the symbol is undefined. While this is ABI and relocation
  // depended, it seems worth it to handle it here.
  if (RM == llvm::Reloc::PIC_ && GV->hasExternalWeakLinkage())
    return false;

  // PowerPC64 prefers TOC indirection to avoid copy relocations.
  if (TT.isPPC64())
    return false;

  if (CGOpts.DirectAccessExternalData) {
    // If -fdirect-access-external-data (default for -fno-pic), set dso_local
    // for non-thread-local variables. If the symbol is not defined in the
    // executable, a copy relocation will be needed at link time. dso_local is
    // excluded for thread-local variables because they generally don't support
    // copy relocations.
    if (auto *Var = dyn_cast<llvm::GlobalVariable>(GV))
      if (!Var->isThreadLocal())
        return true;

    // -fno-pic sets dso_local on a function declaration to allow direct
    // accesses when taking its address (similar to a data symbol). If the
    // function is not defined in the executable, a canonical PLT entry will be
    // needed at link time. -fno-direct-access-external-data can avoid the
    // canonical PLT entry. We don't generalize this condition to -fpie/-fpic as
    // it could just cause trouble without providing perceptible benefits.
    if (isa<llvm::Function>(GV) && !CGOpts.NoPLT && RM == llvm::Reloc::Static)
      return true;
  }

  // If we can use copy relocations we can assume it is local.

  // Otherwise don't assume it is local.
  return false;
}

void CodeGenModule::setDSOLocal(llvm::GlobalValue *GV) const {
  GV->setDSOLocal(shouldAssumeDSOLocal(*this, GV));
}

void CodeGenModule::setDLLImportDLLExport(llvm::GlobalValue *GV,
                                          GlobalDecl GD) const {
  const auto *D = dyn_cast<NamedDecl>(GD.getDecl());
  // C++ destructors have a few C++ ABI specific special cases.
  if (const auto *Dtor = dyn_cast_or_null<CXXDestructorDecl>(D)) {
    getCXXABI().setCXXDestructorDLLStorage(GV, Dtor, GD.getDtorType());
    return;
  }
  setDLLImportDLLExport(GV, D);
}

void CodeGenModule::setDLLImportDLLExport(llvm::GlobalValue *GV,
                                          const NamedDecl *D) const {
  if (D && D->isExternallyVisible()) {
    if (D->hasAttr<DLLImportAttr>())
      GV->setDLLStorageClass(llvm::GlobalVariable::DLLImportStorageClass);
    else if ((D->hasAttr<DLLExportAttr>() ||
              shouldMapVisibilityToDLLExport(D)) &&
             !GV->isDeclarationForLinker())
      GV->setDLLStorageClass(llvm::GlobalVariable::DLLExportStorageClass);
  }
}

void CodeGenModule::setGVProperties(llvm::GlobalValue *GV,
                                    GlobalDecl GD) const {
  setDLLImportDLLExport(GV, GD);
  setGVPropertiesAux(GV, dyn_cast<NamedDecl>(GD.getDecl()));
}

void CodeGenModule::setGVProperties(llvm::GlobalValue *GV,
                                    const NamedDecl *D) const {
  setDLLImportDLLExport(GV, D);
  setGVPropertiesAux(GV, D);
}

void CodeGenModule::setGVPropertiesAux(llvm::GlobalValue *GV,
                                       const NamedDecl *D) const {
  setGlobalVisibility(GV, D);
  setDSOLocal(GV);
  GV->setPartition(CodeGenOpts.SymbolPartition);
}

static llvm::GlobalVariable::ThreadLocalMode GetLLVMTLSModel(StringRef S) {
  return llvm::StringSwitch<llvm::GlobalVariable::ThreadLocalMode>(S)
      .Case("global-dynamic", llvm::GlobalVariable::GeneralDynamicTLSModel)
      .Case("local-dynamic", llvm::GlobalVariable::LocalDynamicTLSModel)
      .Case("initial-exec", llvm::GlobalVariable::InitialExecTLSModel)
      .Case("local-exec", llvm::GlobalVariable::LocalExecTLSModel);
}

llvm::GlobalVariable::ThreadLocalMode
CodeGenModule::GetDefaultLLVMTLSModel() const {
  switch (CodeGenOpts.getDefaultTLSModel()) {
  case CodeGenOptions::GeneralDynamicTLSModel:
    return llvm::GlobalVariable::GeneralDynamicTLSModel;
  case CodeGenOptions::LocalDynamicTLSModel:
    return llvm::GlobalVariable::LocalDynamicTLSModel;
  case CodeGenOptions::InitialExecTLSModel:
    return llvm::GlobalVariable::InitialExecTLSModel;
  case CodeGenOptions::LocalExecTLSModel:
    return llvm::GlobalVariable::LocalExecTLSModel;
  }
  llvm_unreachable("Invalid TLS model!");
}

void CodeGenModule::setTLSMode(llvm::GlobalValue *GV, const VarDecl &D) const {
  assert(D.getTLSKind() && "setting TLS mode on non-TLS var!");

  llvm::GlobalValue::ThreadLocalMode TLM;
  TLM = GetDefaultLLVMTLSModel();

  // Override the TLS model if it is explicitly specified.
  if (const TLSModelAttr *Attr = D.getAttr<TLSModelAttr>()) {
    TLM = GetLLVMTLSModel(Attr->getModel());
  }

  GV->setThreadLocalMode(TLM);
}

static std::string getCPUSpecificMangling(const CodeGenModule &CGM,
                                          StringRef Name) {
  const TargetInfo &Target = CGM.getTarget();
  return (Twine('.') + Twine(Target.CPUSpecificManglingCharacter(Name))).str();
}

static void AppendCPUSpecificCPUDispatchMangling(const CodeGenModule &CGM,
                                                 const CPUSpecificAttr *Attr,
                                                 unsigned CPUIndex,
                                                 raw_ostream &Out) {
  // cpu_specific gets the current name, dispatch gets the resolver if IFunc is
  // supported.
  if (Attr)
    Out << getCPUSpecificMangling(CGM, Attr->getCPUName(CPUIndex)->getName());
  else if (CGM.getTarget().supportsIFunc())
    Out << ".resolver";
}

static void AppendTargetMangling(const CodeGenModule &CGM,
                                 const TargetAttr *Attr, raw_ostream &Out) {
  if (Attr->isDefaultVersion())
    return;

  Out << '.';
  const TargetInfo &Target = CGM.getTarget();
  ParsedTargetAttr Info = Target.parseTargetAttr(Attr->getFeaturesStr());
  llvm::sort(Info.Features, [&Target](StringRef LHS, StringRef RHS) {
    // Multiversioning doesn't allow "no-${feature}", so we can
    // only have "+" prefixes here.
    assert(LHS.startswith("+") && RHS.startswith("+") &&
           "Features should always have a prefix.");
    return Target.multiVersionSortPriority(LHS.substr(1)) >
           Target.multiVersionSortPriority(RHS.substr(1));
  });

  bool IsFirst = true;

  if (!Info.CPU.empty()) {
    IsFirst = false;
    Out << "arch_" << Info.CPU;
  }

  for (StringRef Feat : Info.Features) {
    if (!IsFirst)
      Out << '_';
    IsFirst = false;
    Out << Feat.substr(1);
  }
}

// Returns true if GD is a function decl with internal linkage and
// needs a unique suffix after the mangled name.
static bool isUniqueInternalLinkageDecl(GlobalDecl GD,
                                        CodeGenModule &CGM) {
  const Decl *D = GD.getDecl();
  return !CGM.getModuleNameHash().empty() && isa<FunctionDecl>(D) &&
         (CGM.getFunctionLinkage(GD) == llvm::GlobalValue::InternalLinkage);
}

static void AppendTargetClonesMangling(const CodeGenModule &CGM,
                                       const TargetClonesAttr *Attr,
                                       unsigned VersionIndex,
                                       raw_ostream &Out) {
  Out << '.';
  StringRef FeatureStr = Attr->getFeatureStr(VersionIndex);
  if (FeatureStr.startswith("arch="))
    Out << "arch_" << FeatureStr.substr(sizeof("arch=") - 1);
  else
    Out << FeatureStr;

  Out << '.' << Attr->getMangledIndex(VersionIndex);
}

static std::string getMangledNameImpl(CodeGenModule &CGM, GlobalDecl GD,
                                      const NamedDecl *ND,
                                      bool OmitMultiVersionMangling = false) {
  SmallString<256> Buffer;
  llvm::raw_svector_ostream Out(Buffer);
  MangleContext &MC = CGM.getCXXABI().getMangleContext();
  if (!CGM.getModuleNameHash().empty())
    MC.needsUniqueInternalLinkageNames();
  bool ShouldMangle = MC.shouldMangleDeclName(ND);
  if (ShouldMangle)
    MC.mangleName(GD.getWithDecl(ND), Out);
  else {
    IdentifierInfo *II = ND->getIdentifier();
    assert(II && "Attempt to mangle unnamed decl.");
    const auto *FD = dyn_cast<FunctionDecl>(ND);

    if (FD &&
        FD->getType()->castAs<FunctionType>()->getCallConv() == CC_X86RegCall) {
      Out << "__regcall3__" << II->getName();
    } else if (FD && FD->hasAttr<CUDAGlobalAttr>() &&
               GD.getKernelReferenceKind() == KernelReferenceKind::Stub) {
      Out << "__device_stub__" << II->getName();
    } else {
      Out << II->getName();
    }
  }

  // Check if the module name hash should be appended for internal linkage
  // symbols.   This should come before multi-version target suffixes are
  // appended. This is to keep the name and module hash suffix of the
  // internal linkage function together.  The unique suffix should only be
  // added when name mangling is done to make sure that the final name can
  // be properly demangled.  For example, for C functions without prototypes,
  // name mangling is not done and the unique suffix should not be appeneded
  // then.
  if (ShouldMangle && isUniqueInternalLinkageDecl(GD, CGM)) {
    assert(CGM.getCodeGenOpts().UniqueInternalLinkageNames &&
           "Hash computed when not explicitly requested");
    Out << CGM.getModuleNameHash();
  }

  if (const auto *FD = dyn_cast<FunctionDecl>(ND))
    if (FD->isMultiVersion() && !OmitMultiVersionMangling) {
      switch (FD->getMultiVersionKind()) {
      case MultiVersionKind::CPUDispatch:
      case MultiVersionKind::CPUSpecific:
        AppendCPUSpecificCPUDispatchMangling(CGM,
                                             FD->getAttr<CPUSpecificAttr>(),
                                             GD.getMultiVersionIndex(), Out);
        break;
      case MultiVersionKind::Target:
        AppendTargetMangling(CGM, FD->getAttr<TargetAttr>(), Out);
        break;
      case MultiVersionKind::TargetClones:
        AppendTargetClonesMangling(CGM, FD->getAttr<TargetClonesAttr>(),
                                   GD.getMultiVersionIndex(), Out);
        break;
      case MultiVersionKind::None:
        llvm_unreachable("None multiversion type isn't valid here");
      }
    }

  // Make unique name for device side static file-scope variable for HIP.
  if (CGM.getContext().shouldExternalize(ND) &&
      CGM.getLangOpts().GPURelocatableDeviceCode &&
      CGM.getLangOpts().CUDAIsDevice)
    CGM.printPostfixForExternalizedDecl(Out, ND);

  return std::string(Out.str());
}

void CodeGenModule::UpdateMultiVersionNames(GlobalDecl GD,
                                            const FunctionDecl *FD,
                                            StringRef &CurName) {
  if (!FD->isMultiVersion())
    return;

  // Get the name of what this would be without the 'target' attribute.  This
  // allows us to lookup the version that was emitted when this wasn't a
  // multiversion function.
  std::string NonTargetName =
      getMangledNameImpl(*this, GD, FD, /*OmitMultiVersionMangling=*/true);
  GlobalDecl OtherGD;
  if (lookupRepresentativeDecl(NonTargetName, OtherGD)) {
    assert(OtherGD.getCanonicalDecl()
               .getDecl()
               ->getAsFunction()
               ->isMultiVersion() &&
           "Other GD should now be a multiversioned function");
    // OtherFD is the version of this function that was mangled BEFORE
    // becoming a MultiVersion function.  It potentially needs to be updated.
    const FunctionDecl *OtherFD = OtherGD.getCanonicalDecl()
                                      .getDecl()
                                      ->getAsFunction()
                                      ->getMostRecentDecl();
    std::string OtherName = getMangledNameImpl(*this, OtherGD, OtherFD);
    // This is so that if the initial version was already the 'default'
    // version, we don't try to update it.
    if (OtherName != NonTargetName) {
      // Remove instead of erase, since others may have stored the StringRef
      // to this.
      const auto ExistingRecord = Manglings.find(NonTargetName);
      if (ExistingRecord != std::end(Manglings))
        Manglings.remove(&(*ExistingRecord));
      auto Result = Manglings.insert(std::make_pair(OtherName, OtherGD));
      StringRef OtherNameRef = MangledDeclNames[OtherGD.getCanonicalDecl()] =
          Result.first->first();
      // If this is the current decl is being created, make sure we update the name.
      if (GD.getCanonicalDecl() == OtherGD.getCanonicalDecl())
        CurName = OtherNameRef;
      if (llvm::GlobalValue *Entry = GetGlobalValue(NonTargetName))
        Entry->setName(OtherName);
    }
  }
}

StringRef CodeGenModule::getMangledName(GlobalDecl GD) {
  GlobalDecl CanonicalGD = GD.getCanonicalDecl();

  // Some ABIs don't have constructor variants.  Make sure that base and
  // complete constructors get mangled the same.
  if (const auto *CD = dyn_cast<CXXConstructorDecl>(CanonicalGD.getDecl())) {
    if (!getTarget().getCXXABI().hasConstructorVariants()) {
      CXXCtorType OrigCtorType = GD.getCtorType();
      assert(OrigCtorType == Ctor_Base || OrigCtorType == Ctor_Complete);
      if (OrigCtorType == Ctor_Base)
        CanonicalGD = GlobalDecl(CD, Ctor_Complete);
    }
  }

  // In CUDA/HIP device compilation with -fgpu-rdc, the mangled name of a
  // static device variable depends on whether the variable is referenced by
  // a host or device host function. Therefore the mangled name cannot be
  // cached.
  if (!LangOpts.CUDAIsDevice || !getContext().mayExternalize(GD.getDecl())) {
    auto FoundName = MangledDeclNames.find(CanonicalGD);
    if (FoundName != MangledDeclNames.end())
      return FoundName->second;
  }

  // Keep the first result in the case of a mangling collision.
  const auto *ND = cast<NamedDecl>(GD.getDecl());
  std::string MangledName = getMangledNameImpl(*this, GD, ND);

  // Ensure either we have different ABIs between host and device compilations,
  // says host compilation following MSVC ABI but device compilation follows
  // Itanium C++ ABI or, if they follow the same ABI, kernel names after
  // mangling should be the same after name stubbing. The later checking is
  // very important as the device kernel name being mangled in host-compilation
  // is used to resolve the device binaries to be executed. Inconsistent naming
  // result in undefined behavior. Even though we cannot check that naming
  // directly between host- and device-compilations, the host- and
  // device-mangling in host compilation could help catching certain ones.
  assert(!isa<FunctionDecl>(ND) || !ND->hasAttr<CUDAGlobalAttr>() ||
         getContext().shouldExternalize(ND) || getLangOpts().CUDAIsDevice ||
         (getContext().getAuxTargetInfo() &&
          (getContext().getAuxTargetInfo()->getCXXABI() !=
           getContext().getTargetInfo().getCXXABI())) ||
         getCUDARuntime().getDeviceSideName(ND) ==
             getMangledNameImpl(
                 *this,
                 GD.getWithKernelReferenceKind(KernelReferenceKind::Kernel),
                 ND));

  auto Result = Manglings.insert(std::make_pair(MangledName, GD));
  return MangledDeclNames[CanonicalGD] = Result.first->first();
}

StringRef CodeGenModule::getBlockMangledName(GlobalDecl GD,
                                             const BlockDecl *BD) {
  MangleContext &MangleCtx = getCXXABI().getMangleContext();
  const Decl *D = GD.getDecl();

  SmallString<256> Buffer;
  llvm::raw_svector_ostream Out(Buffer);
  if (!D)
    MangleCtx.mangleGlobalBlock(BD,
      dyn_cast_or_null<VarDecl>(initializedGlobalDecl.getDecl()), Out);
  else if (const auto *CD = dyn_cast<CXXConstructorDecl>(D))
    MangleCtx.mangleCtorBlock(CD, GD.getCtorType(), BD, Out);
  else if (const auto *DD = dyn_cast<CXXDestructorDecl>(D))
    MangleCtx.mangleDtorBlock(DD, GD.getDtorType(), BD, Out);
  else
    MangleCtx.mangleBlock(cast<DeclContext>(D), BD, Out);

  auto Result = Manglings.insert(std::make_pair(Out.str(), BD));
  return Result.first->first();
}

const GlobalDecl CodeGenModule::getMangledNameDecl(StringRef Name) {
  auto it = MangledDeclNames.begin();
  while (it != MangledDeclNames.end()) {
    if (it->second == Name)
      return it->first;
    it++;
  }
  return GlobalDecl();
}

llvm::GlobalValue *CodeGenModule::GetGlobalValue(StringRef Name) {
  return getModule().getNamedValue(Name);
}

/// AddGlobalCtor - Add a function to the list that will be called before
/// main() runs.
void CodeGenModule::AddGlobalCtor(llvm::Function *Ctor, int Priority,
                                  unsigned LexOrder,
                                  llvm::Constant *AssociatedData) {
  // FIXME: Type coercion of void()* types.
  GlobalCtors.push_back(Structor(Priority, LexOrder, Ctor, AssociatedData));
}

/// AddGlobalDtor - Add a function to the list that will be called
/// when the module is unloaded.
void CodeGenModule::AddGlobalDtor(llvm::Function *Dtor, int Priority,
                                  bool IsDtorAttrFunc) {
  if (CodeGenOpts.RegisterGlobalDtorsWithAtExit &&
      (!getContext().getTargetInfo().getTriple().isOSAIX() || IsDtorAttrFunc)) {
    DtorsUsingAtExit[Priority].push_back(Dtor);
    return;
  }

  // FIXME: Type coercion of void()* types.
  GlobalDtors.push_back(Structor(Priority, ~0U, Dtor, nullptr));
}

void CodeGenModule::EmitCtorList(CtorList &Fns, const char *GlobalName) {
  if (Fns.empty()) return;

  // Ctor function type is void()*.
  llvm::FunctionType* CtorFTy = llvm::FunctionType::get(VoidTy, false);
  llvm::Type *CtorPFTy = llvm::PointerType::get(CtorFTy,
      TheModule.getDataLayout().getProgramAddressSpace());
  llvm::PointerType *TargetType = VoidPtrTy;
  // Get target type when templated global variables are used,
  // to emit them correctly in the target (default) address space and avoid
  // emitting them in a private address space.
  if (getLangOpts().SYCLIsDevice)
    TargetType = llvm::IntegerType::getInt8PtrTy(
        getLLVMContext(), getContext().getTargetAddressSpace(LangAS::Default));

  // Get the type of a ctor entry, { i32, void ()*, i8* }.
  llvm::StructType *CtorStructTy =
      llvm::StructType::get(Int32Ty, CtorPFTy, TargetType);

  // Construct the constructor and destructor arrays.
  ConstantInitBuilder builder(*this);
  auto ctors = builder.beginArray(CtorStructTy);
  for (const auto &I : Fns) {
    auto ctor = ctors.beginStruct(CtorStructTy);
    ctor.addInt(Int32Ty, I.Priority);
    ctor.add(llvm::ConstantExpr::getBitCast(I.Initializer, CtorPFTy));
    // Emit appropriate bitcasts for pointers of different address spaces.
    if (I.AssociatedData)
      ctor.add(llvm::ConstantExpr::getPointerBitCastOrAddrSpaceCast(
          I.AssociatedData, TargetType));
    else
      ctor.addNullPointer(TargetType);
    ctor.finishAndAddTo(ctors);
  }

  auto list =
    ctors.finishAndCreateGlobal(GlobalName, getPointerAlign(),
                                /*constant*/ false,
                                llvm::GlobalValue::AppendingLinkage);

  // The LTO linker doesn't seem to like it when we set an alignment
  // on appending variables.  Take it off as a workaround.
  list->setAlignment(std::nullopt);

  Fns.clear();
}

llvm::GlobalValue::LinkageTypes
CodeGenModule::getFunctionLinkage(GlobalDecl GD) {
  const auto *D = cast<FunctionDecl>(GD.getDecl());

  GVALinkage Linkage = getContext().GetGVALinkageForFunction(D);

  if (const auto *Dtor = dyn_cast<CXXDestructorDecl>(D))
    return getCXXABI().getCXXDestructorLinkage(Linkage, Dtor, GD.getDtorType());

  if (isa<CXXConstructorDecl>(D) &&
      cast<CXXConstructorDecl>(D)->isInheritingConstructor() &&
      Context.getTargetInfo().getCXXABI().isMicrosoft()) {
    // Our approach to inheriting constructors is fundamentally different from
    // that used by the MS ABI, so keep our inheriting constructor thunks
    // internal rather than trying to pick an unambiguous mangling for them.
    return llvm::GlobalValue::InternalLinkage;
  }

  return getLLVMLinkageForDeclarator(D, Linkage, /*IsConstantVariable=*/false);
}

llvm::ConstantInt *CodeGenModule::CreateCrossDsoCfiTypeId(llvm::Metadata *MD) {
  llvm::MDString *MDS = dyn_cast<llvm::MDString>(MD);
  if (!MDS) return nullptr;

  return llvm::ConstantInt::get(Int64Ty, llvm::MD5Hash(MDS->getString()));
}

llvm::ConstantInt *CodeGenModule::CreateKCFITypeId(QualType T) {
  if (auto *FnType = T->getAs<FunctionProtoType>())
    T = getContext().getFunctionType(
        FnType->getReturnType(), FnType->getParamTypes(),
        FnType->getExtProtoInfo().withExceptionSpec(EST_None));

  std::string OutName;
  llvm::raw_string_ostream Out(OutName);
  getCXXABI().getMangleContext().mangleTypeName(T, Out);

  return llvm::ConstantInt::get(Int32Ty,
                                static_cast<uint32_t>(llvm::xxHash64(OutName)));
}

void CodeGenModule::SetLLVMFunctionAttributes(GlobalDecl GD,
                                              const CGFunctionInfo &Info,
                                              llvm::Function *F, bool IsThunk) {
  unsigned CallingConv;
  llvm::AttributeList PAL;
  ConstructAttributeList(F->getName(), Info, GD, PAL, CallingConv,
                         /*AttrOnCallSite=*/false, IsThunk);
  F->setAttributes(PAL);
  F->setCallingConv(static_cast<llvm::CallingConv::ID>(CallingConv));
}

static void removeImageAccessQualifier(std::string& TyName) {
  std::string ReadOnlyQual("__read_only");
  std::string::size_type ReadOnlyPos = TyName.find(ReadOnlyQual);
  if (ReadOnlyPos != std::string::npos)
    // "+ 1" for the space after access qualifier.
    TyName.erase(ReadOnlyPos, ReadOnlyQual.size() + 1);
  else {
    std::string WriteOnlyQual("__write_only");
    std::string::size_type WriteOnlyPos = TyName.find(WriteOnlyQual);
    if (WriteOnlyPos != std::string::npos)
      TyName.erase(WriteOnlyPos, WriteOnlyQual.size() + 1);
    else {
      std::string ReadWriteQual("__read_write");
      std::string::size_type ReadWritePos = TyName.find(ReadWriteQual);
      if (ReadWritePos != std::string::npos)
        TyName.erase(ReadWritePos, ReadWriteQual.size() + 1);
    }
  }
}

// Returns the address space id that should be produced to the
// kernel_arg_addr_space metadata. This is always fixed to the ids
// as specified in the SPIR 2.0 specification in order to differentiate
// for example in clGetKernelArgInfo() implementation between the address
// spaces with targets without unique mapping to the OpenCL address spaces
// (basically all single AS CPUs).
static unsigned ArgInfoAddressSpace(LangAS AS) {
  switch (AS) {
  case LangAS::opencl_global:
  case LangAS::sycl_global:
    return 1;
  case LangAS::opencl_constant:
    return 2;
  case LangAS::opencl_local:
  case LangAS::sycl_local:
    return 3;
  case LangAS::opencl_generic:
    return 4; // Not in SPIR 2.0 specs.
  case LangAS::opencl_global_device:
  case LangAS::sycl_global_device:
    return 5;
  case LangAS::opencl_global_host:
  case LangAS::sycl_global_host:
    return 6;
  default:
    return 0; // Assume private.
  }
}

void CodeGenModule::GenKernelArgMetadata(llvm::Function *Fn,
                                         const FunctionDecl *FD,
                                         CodeGenFunction *CGF) {
  assert(((FD && CGF) || (!FD && !CGF)) &&
         "Incorrect use - FD and CGF should either be both null or not!");
  // Create MDNodes that represent the kernel arg metadata.
  // Each MDNode is a list in the form of "key", N number of values which is
  // the same number of values as their are kernel arguments.

  const PrintingPolicy &Policy = Context.getPrintingPolicy();

  // MDNode for the kernel argument address space qualifiers.
  SmallVector<llvm::Metadata *, 8> addressQuals;

  // MDNode for the kernel argument access qualifiers (images only).
  SmallVector<llvm::Metadata *, 8> accessQuals;

  // MDNode for the kernel argument type names.
  SmallVector<llvm::Metadata *, 8> argTypeNames;

  // MDNode for the kernel argument base type names.
  SmallVector<llvm::Metadata *, 8> argBaseTypeNames;

  // MDNode for the kernel argument type qualifiers.
  SmallVector<llvm::Metadata *, 8> argTypeQuals;

  // MDNode for the kernel argument names.
  SmallVector<llvm::Metadata *, 8> argNames;

  // MDNode for the intel_buffer_location attribute.
  SmallVector<llvm::Metadata *, 8> argSYCLBufferLocationAttr;

  // MDNode for listing SYCL kernel pointer arguments originating from
  // accessors.
  SmallVector<llvm::Metadata *, 8> argSYCLAccessorPtrs;

  bool isKernelArgAnAccessor = false;

  if (FD && CGF)
    for (unsigned i = 0, e = FD->getNumParams(); i != e; ++i) {
      const ParmVarDecl *parm = FD->getParamDecl(i);
      // Get argument name.
      argNames.push_back(llvm::MDString::get(VMContext, parm->getName()));

      if (!getLangOpts().OpenCL && !getLangOpts().SYCLIsDevice)
        continue;
      QualType ty = parm->getType();
      std::string typeQuals;

      // Get image and pipe access qualifier:
      if (ty->isImageType() || ty->isPipeType()) {
        const Decl *PDecl = parm;
        if (const auto *TD = ty->getAs<TypedefType>())
          PDecl = TD->getDecl();
        const OpenCLAccessAttr *A = PDecl->getAttr<OpenCLAccessAttr>();
        if (A && A->isWriteOnly())
          accessQuals.push_back(llvm::MDString::get(VMContext, "write_only"));
        else if (A && A->isReadWrite())
          accessQuals.push_back(llvm::MDString::get(VMContext, "read_write"));
        else
          accessQuals.push_back(llvm::MDString::get(VMContext, "read_only"));
      } else
        accessQuals.push_back(llvm::MDString::get(VMContext, "none"));

      auto getTypeSpelling = [&](QualType Ty) {
        auto typeName = Ty.getUnqualifiedType().getAsString(Policy);

        if (Ty.isCanonical()) {
          StringRef typeNameRef = typeName;
          // Turn "unsigned type" to "utype"
          if (typeNameRef.consume_front("unsigned "))
            return std::string("u") + typeNameRef.str();
          if (typeNameRef.consume_front("signed "))
            return typeNameRef.str();
        }

        return typeName;
      };

      if (ty->isPointerType()) {
        QualType pointeeTy = ty->getPointeeType();

        // Get address qualifier.
        addressQuals.push_back(
            llvm::ConstantAsMetadata::get(CGF->Builder.getInt32(
                ArgInfoAddressSpace(pointeeTy.getAddressSpace()))));

        // Get argument type name.
        std::string typeName = getTypeSpelling(pointeeTy) + "*";
        std::string baseTypeName =
            getTypeSpelling(pointeeTy.getCanonicalType()) + "*";
        argTypeNames.push_back(llvm::MDString::get(VMContext, typeName));
        argBaseTypeNames.push_back(
            llvm::MDString::get(VMContext, baseTypeName));

        // Get argument type qualifiers:
        if (ty.isRestrictQualified())
          typeQuals = "restrict";
        if (pointeeTy.isConstQualified() ||
            (pointeeTy.getAddressSpace() == LangAS::opencl_constant))
          typeQuals += typeQuals.empty() ? "const" : " const";
        if (pointeeTy.isVolatileQualified())
          typeQuals += typeQuals.empty() ? "volatile" : " volatile";
      } else {
        uint32_t AddrSpc = 0;
        bool isPipe = ty->isPipeType();
        if (ty->isImageType() || isPipe)
          AddrSpc = ArgInfoAddressSpace(LangAS::opencl_global);

        addressQuals.push_back(
            llvm::ConstantAsMetadata::get(CGF->Builder.getInt32(AddrSpc)));

        // Get argument type name.
        ty = isPipe ? ty->castAs<PipeType>()->getElementType() : ty;
        std::string typeName = getTypeSpelling(ty);
        std::string baseTypeName = getTypeSpelling(ty.getCanonicalType());

        // Remove access qualifiers on images
        // (as they are inseparable from type in clang implementation,
        // but OpenCL spec provides a special query to get access qualifier
        // via clGetKernelArgInfo with CL_KERNEL_ARG_ACCESS_QUALIFIER):
        if (ty->isImageType()) {
          removeImageAccessQualifier(typeName);
          removeImageAccessQualifier(baseTypeName);
        }

        argTypeNames.push_back(llvm::MDString::get(VMContext, typeName));
        argBaseTypeNames.push_back(
            llvm::MDString::get(VMContext, baseTypeName));

        if (isPipe)
          typeQuals = "pipe";
      }
      argTypeQuals.push_back(llvm::MDString::get(VMContext, typeQuals));

      auto *SYCLBufferLocationAttr =
          parm->getAttr<SYCLIntelBufferLocationAttr>();
      argSYCLBufferLocationAttr.push_back(
          (SYCLBufferLocationAttr)
              ? llvm::ConstantAsMetadata::get(CGF->Builder.getInt32(
                    SYCLBufferLocationAttr->getLocationID()))
              : llvm::ConstantAsMetadata::get(CGF->Builder.getInt32(-1)));

      // If a kernel pointer argument comes from an accessor, we generate
      // the following metadata :
      // 1. kernel_arg_runtime_aligned - To indicate that this pointer has
      // runtime allocated alignment.
      // 2. kernel_arg_exclusive_ptr - To indicate that it is illegal to
      // dereference the pointer from outside current invocation of the
      // kernel.
      // In both cases, the value of metadata element is 'true' for any
      // kernel arguments that corresponds to the base pointer of an accessor
      // and 'false' otherwise.
      // Note: Although both metadata apply only to the base pointer of an
      // accessor currently, it is possible that one or both may be extended
      // to include other pointers. Therefore, both metadata are required.
      if (parm->hasAttr<SYCLAccessorPtrAttr>()) {
        isKernelArgAnAccessor = true;
        argSYCLAccessorPtrs.push_back(
            llvm::ConstantAsMetadata::get(CGF->Builder.getTrue()));
      } else {
        argSYCLAccessorPtrs.push_back(
            llvm::ConstantAsMetadata::get(CGF->Builder.getFalse()));
      }
    }

  bool IsEsimdFunction = FD && FD->hasAttr<SYCLSimdAttr>();

  if (LangOpts.SYCLIsDevice && !IsEsimdFunction) {
    Fn->setMetadata("kernel_arg_buffer_location",
                    llvm::MDNode::get(VMContext, argSYCLBufferLocationAttr));
    // Generate this metadata only if atleast one kernel argument is an
    // accessor.
    if (isKernelArgAnAccessor) {
      Fn->setMetadata("kernel_arg_runtime_aligned",
                      llvm::MDNode::get(VMContext, argSYCLAccessorPtrs));
      Fn->setMetadata("kernel_arg_exclusive_ptr",
                      llvm::MDNode::get(VMContext, argSYCLAccessorPtrs));
    }
  } else {
    if (getLangOpts().OpenCL || getLangOpts().SYCLIsDevice) {
      Fn->setMetadata("kernel_arg_addr_space",
                      llvm::MDNode::get(VMContext, addressQuals));
      Fn->setMetadata("kernel_arg_access_qual",
                      llvm::MDNode::get(VMContext, accessQuals));
      Fn->setMetadata("kernel_arg_type",
                      llvm::MDNode::get(VMContext, argTypeNames));
      Fn->setMetadata("kernel_arg_base_type",
                      llvm::MDNode::get(VMContext, argBaseTypeNames));
      Fn->setMetadata("kernel_arg_type_qual",
                      llvm::MDNode::get(VMContext, argTypeQuals));
      if (IsEsimdFunction)
        Fn->setMetadata("kernel_arg_accessor_ptr",
                        llvm::MDNode::get(VMContext, argSYCLAccessorPtrs));
    }
    if (getCodeGenOpts().EmitOpenCLArgMetadata ||
        getCodeGenOpts().HIPSaveKernelArgName)
      Fn->setMetadata("kernel_arg_name",
                      llvm::MDNode::get(VMContext, argNames));
  }
}

/// Determines whether the language options require us to model
/// unwind exceptions.  We treat -fexceptions as mandating this
/// except under the fragile ObjC ABI with only ObjC exceptions
/// enabled.  This means, for example, that C with -fexceptions
/// enables this.
static bool hasUnwindExceptions(const LangOptions &LangOpts) {
  // If exceptions are completely disabled, obviously this is false.
  if (!LangOpts.Exceptions) return false;

  // If C++ exceptions are enabled, this is true.
  if (LangOpts.CXXExceptions) return true;

  // If ObjC exceptions are enabled, this depends on the ABI.
  if (LangOpts.ObjCExceptions) {
    return LangOpts.ObjCRuntime.hasUnwindExceptions();
  }

  return true;
}

static bool requiresMemberFunctionPointerTypeMetadata(CodeGenModule &CGM,
                                                      const CXXMethodDecl *MD) {
  // Check that the type metadata can ever actually be used by a call.
  if (!CGM.getCodeGenOpts().LTOUnit ||
      !CGM.HasHiddenLTOVisibility(MD->getParent()))
    return false;

  // Only functions whose address can be taken with a member function pointer
  // need this sort of type metadata.
  return !MD->isStatic() && !MD->isVirtual() && !isa<CXXConstructorDecl>(MD) &&
         !isa<CXXDestructorDecl>(MD);
}

std::vector<const CXXRecordDecl *>
CodeGenModule::getMostBaseClasses(const CXXRecordDecl *RD) {
  llvm::SetVector<const CXXRecordDecl *> MostBases;

  std::function<void (const CXXRecordDecl *)> CollectMostBases;
  CollectMostBases = [&](const CXXRecordDecl *RD) {
    if (RD->getNumBases() == 0)
      MostBases.insert(RD);
    for (const CXXBaseSpecifier &B : RD->bases())
      CollectMostBases(B.getType()->getAsCXXRecordDecl());
  };
  CollectMostBases(RD);
  return MostBases.takeVector();
}

llvm::GlobalVariable *
CodeGenModule::GetOrCreateRTTIProxyGlobalVariable(llvm::Constant *Addr) {
  auto It = RTTIProxyMap.find(Addr);
  if (It != RTTIProxyMap.end())
    return It->second;

  auto *FTRTTIProxy = new llvm::GlobalVariable(
      TheModule, Addr->getType(),
      /*isConstant=*/true, llvm::GlobalValue::PrivateLinkage, Addr,
      "__llvm_rtti_proxy");
  FTRTTIProxy->setUnnamedAddr(llvm::GlobalValue::UnnamedAddr::Global);

  RTTIProxyMap[Addr] = FTRTTIProxy;
  return FTRTTIProxy;
}

void CodeGenModule::SetLLVMFunctionAttributesForDefinition(const Decl *D,
                                                           llvm::Function *F) {
  llvm::AttrBuilder B(F->getContext());

  if ((!D || !D->hasAttr<NoUwtableAttr>()) && CodeGenOpts.UnwindTables)
    B.addUWTableAttr(llvm::UWTableKind(CodeGenOpts.UnwindTables));

  if (CodeGenOpts.StackClashProtector)
    B.addAttribute("probe-stack", "inline-asm");

  if (!hasUnwindExceptions(LangOpts))
    B.addAttribute(llvm::Attribute::NoUnwind);

  if (D && D->hasAttr<NoStackProtectorAttr>())
    ; // Do nothing.
  else if (D && D->hasAttr<StrictGuardStackCheckAttr>() &&
           LangOpts.getStackProtector() == LangOptions::SSPOn)
    B.addAttribute(llvm::Attribute::StackProtectStrong);
  else if (LangOpts.getStackProtector() == LangOptions::SSPOn)
    B.addAttribute(llvm::Attribute::StackProtect);
  else if (LangOpts.getStackProtector() == LangOptions::SSPStrong)
    B.addAttribute(llvm::Attribute::StackProtectStrong);
  else if (LangOpts.getStackProtector() == LangOptions::SSPReq)
    B.addAttribute(llvm::Attribute::StackProtectReq);

  if (!D) {
    // If we don't have a declaration to control inlining, the function isn't
    // explicitly marked as alwaysinline for semantic reasons, and inlining is
    // disabled, mark the function as noinline.
    if (!F->hasFnAttribute(llvm::Attribute::AlwaysInline) &&
        CodeGenOpts.getInlining() == CodeGenOptions::OnlyAlwaysInlining)
      B.addAttribute(llvm::Attribute::NoInline);

    F->addFnAttrs(B);
    return;
  }

  // Track whether we need to add the optnone LLVM attribute,
  // starting with the default for this optimization level.
  bool ShouldAddOptNone =
      !CodeGenOpts.DisableO0ImplyOptNone && CodeGenOpts.OptimizationLevel == 0;
  // We can't add optnone in the following cases, it won't pass the verifier.
  ShouldAddOptNone &= !D->hasAttr<MinSizeAttr>();
  ShouldAddOptNone &= !D->hasAttr<AlwaysInlineAttr>();

  // Add optnone, but do so only if the function isn't always_inline.
  if ((ShouldAddOptNone || D->hasAttr<OptimizeNoneAttr>()) &&
      !F->hasFnAttribute(llvm::Attribute::AlwaysInline)) {
    B.addAttribute(llvm::Attribute::OptimizeNone);

    // OptimizeNone implies noinline; we should not be inlining such functions.
    B.addAttribute(llvm::Attribute::NoInline);

    // We still need to handle naked functions even though optnone subsumes
    // much of their semantics.
    if (D->hasAttr<NakedAttr>())
      B.addAttribute(llvm::Attribute::Naked);

    // OptimizeNone wins over OptimizeForSize and MinSize.
    F->removeFnAttr(llvm::Attribute::OptimizeForSize);
    F->removeFnAttr(llvm::Attribute::MinSize);
  } else if (D->hasAttr<NakedAttr>()) {
    // Naked implies noinline: we should not be inlining such functions.
    B.addAttribute(llvm::Attribute::Naked);
    B.addAttribute(llvm::Attribute::NoInline);
  } else if (D->hasAttr<NoDuplicateAttr>()) {
    B.addAttribute(llvm::Attribute::NoDuplicate);
  } else if (D->hasAttr<NoInlineAttr>() && !F->hasFnAttribute(llvm::Attribute::AlwaysInline)) {
    // Add noinline if the function isn't always_inline.
    B.addAttribute(llvm::Attribute::NoInline);
  } else if (D->hasAttr<AlwaysInlineAttr>() &&
             !F->hasFnAttribute(llvm::Attribute::NoInline)) {
    // (noinline wins over always_inline, and we can't specify both in IR)
    B.addAttribute(llvm::Attribute::AlwaysInline);
  } else if (CodeGenOpts.getInlining() == CodeGenOptions::OnlyAlwaysInlining) {
    // If we're not inlining, then force everything that isn't always_inline to
    // carry an explicit noinline attribute.
    if (!F->hasFnAttribute(llvm::Attribute::AlwaysInline))
      B.addAttribute(llvm::Attribute::NoInline);
  } else {
    // Otherwise, propagate the inline hint attribute and potentially use its
    // absence to mark things as noinline.
    if (auto *FD = dyn_cast<FunctionDecl>(D)) {
      // Search function and template pattern redeclarations for inline.
      auto CheckForInline = [](const FunctionDecl *FD) {
        auto CheckRedeclForInline = [](const FunctionDecl *Redecl) {
          return Redecl->isInlineSpecified();
        };
        if (any_of(FD->redecls(), CheckRedeclForInline))
          return true;
        const FunctionDecl *Pattern = FD->getTemplateInstantiationPattern();
        if (!Pattern)
          return false;
        return any_of(Pattern->redecls(), CheckRedeclForInline);
      };
      if (CheckForInline(FD)) {
        B.addAttribute(llvm::Attribute::InlineHint);
      } else if (CodeGenOpts.getInlining() ==
                     CodeGenOptions::OnlyHintInlining &&
                 !FD->isInlined() &&
                 !F->hasFnAttribute(llvm::Attribute::AlwaysInline)) {
        B.addAttribute(llvm::Attribute::NoInline);
      }
    }
  }

  // Add other optimization related attributes if we are optimizing this
  // function.
  if (!D->hasAttr<OptimizeNoneAttr>()) {
    if (D->hasAttr<ColdAttr>()) {
      if (!ShouldAddOptNone)
        B.addAttribute(llvm::Attribute::OptimizeForSize);
      B.addAttribute(llvm::Attribute::Cold);
    }
    if (D->hasAttr<HotAttr>())
      B.addAttribute(llvm::Attribute::Hot);
    if (D->hasAttr<MinSizeAttr>())
      B.addAttribute(llvm::Attribute::MinSize);
  }

  F->addFnAttrs(B);

  unsigned alignment = D->getMaxAlignment() / Context.getCharWidth();
  if (alignment)
    F->setAlignment(llvm::Align(alignment));

  if (!D->hasAttr<AlignedAttr>())
    if (LangOpts.FunctionAlignment)
      F->setAlignment(llvm::Align(1ull << LangOpts.FunctionAlignment));

  // Some C++ ABIs require 2-byte alignment for member functions, in order to
  // reserve a bit for differentiating between virtual and non-virtual member
  // functions. If the current target's C++ ABI requires this and this is a
  // member function, set its alignment accordingly.
  if (getTarget().getCXXABI().areMemberFunctionsAligned()) {
    if (F->getAlignment() < 2 && isa<CXXMethodDecl>(D))
      F->setAlignment(llvm::Align(2));
  }

  // In the cross-dso CFI mode with canonical jump tables, we want !type
  // attributes on definitions only.
  if (CodeGenOpts.SanitizeCfiCrossDso &&
      CodeGenOpts.SanitizeCfiCanonicalJumpTables) {
    if (auto *FD = dyn_cast<FunctionDecl>(D)) {
      // Skip available_externally functions. They won't be codegen'ed in the
      // current module anyway.
      if (getContext().GetGVALinkageForFunction(FD) != GVA_AvailableExternally)
        CreateFunctionTypeMetadataForIcall(FD, F);
    }
  }

  // Emit type metadata on member functions for member function pointer checks.
  // These are only ever necessary on definitions; we're guaranteed that the
  // definition will be present in the LTO unit as a result of LTO visibility.
  auto *MD = dyn_cast<CXXMethodDecl>(D);
  if (MD && requiresMemberFunctionPointerTypeMetadata(*this, MD)) {
    for (const CXXRecordDecl *Base : getMostBaseClasses(MD->getParent())) {
      llvm::Metadata *Id =
          CreateMetadataIdentifierForType(Context.getMemberPointerType(
              MD->getType(), Context.getRecordType(Base).getTypePtr()));
      F->addTypeMetadata(0, Id);
    }
  }
}

void CodeGenModule::setLLVMFunctionFEnvAttributes(const FunctionDecl *D,
                                                  llvm::Function *F) {
  if (D->hasAttr<StrictFPAttr>()) {
    llvm::AttrBuilder FuncAttrs(F->getContext());
    FuncAttrs.addAttribute("strictfp");
    F->addFnAttrs(FuncAttrs);
  }
}

void CodeGenModule::SetCommonAttributes(GlobalDecl GD, llvm::GlobalValue *GV) {
  const Decl *D = GD.getDecl();
  if (isa_and_nonnull<NamedDecl>(D))
    setGVProperties(GV, GD);
  else
    GV->setVisibility(llvm::GlobalValue::DefaultVisibility);

  if (D && D->hasAttr<UsedAttr>())
    addUsedOrCompilerUsedGlobal(GV);

  if (CodeGenOpts.KeepStaticConsts && D && isa<VarDecl>(D)) {
    const auto *VD = cast<VarDecl>(D);
    if (VD->getType().isConstQualified() &&
        VD->getStorageDuration() == SD_Static)
      addUsedOrCompilerUsedGlobal(GV);
  }

  if (getLangOpts().SYCLIsDevice) {
    // Add internal device_global variables to llvm.compiler.used array to
    // prevent early optimizations from removing these variables from the
    // module.
    if (D && isa<VarDecl>(D)) {
      const auto *VD = cast<VarDecl>(D);
      const RecordDecl *RD = VD->getType()->getAsRecordDecl();
      if (RD && RD->hasAttr<SYCLDeviceGlobalAttr>() &&
          VD->getFormalLinkage() == InternalLinkage)
        addUsedOrCompilerUsedGlobal(GV);
    }
  }
}

bool CodeGenModule::GetCPUAndFeaturesAttributes(GlobalDecl GD,
                                                llvm::AttrBuilder &Attrs) {
  // Add target-cpu and target-features attributes to functions. If
  // we have a decl for the function and it has a target attribute then
  // parse that and add it to the feature set.
  StringRef TargetCPU = getTarget().getTargetOpts().CPU;
  StringRef TuneCPU = getTarget().getTargetOpts().TuneCPU;
  std::vector<std::string> Features;
  const auto *FD = dyn_cast_or_null<FunctionDecl>(GD.getDecl());
  FD = FD ? FD->getMostRecentDecl() : FD;
  const auto *TD = FD ? FD->getAttr<TargetAttr>() : nullptr;
  const auto *SD = FD ? FD->getAttr<CPUSpecificAttr>() : nullptr;
  const auto *TC = FD ? FD->getAttr<TargetClonesAttr>() : nullptr;
  bool AddedAttr = false;
  if (TD || SD || TC) {
    llvm::StringMap<bool> FeatureMap;
    getContext().getFunctionFeatureMap(FeatureMap, GD);

    // Produce the canonical string for this set of features.
    for (const llvm::StringMap<bool>::value_type &Entry : FeatureMap)
      Features.push_back((Entry.getValue() ? "+" : "-") + Entry.getKey().str());

    // Now add the target-cpu and target-features to the function.
    // While we populated the feature map above, we still need to
    // get and parse the target attribute so we can get the cpu for
    // the function.
    if (TD) {
      ParsedTargetAttr ParsedAttr =
          Target.parseTargetAttr(TD->getFeaturesStr());
      if (!ParsedAttr.CPU.empty() &&
          getTarget().isValidCPUName(ParsedAttr.CPU)) {
        TargetCPU = ParsedAttr.CPU;
        TuneCPU = ""; // Clear the tune CPU.
      }
      if (!ParsedAttr.Tune.empty() &&
          getTarget().isValidCPUName(ParsedAttr.Tune))
        TuneCPU = ParsedAttr.Tune;
    }

    if (SD) {
      // Apply the given CPU name as the 'tune-cpu' so that the optimizer can
      // favor this processor.
      TuneCPU = getTarget().getCPUSpecificTuneName(
          SD->getCPUName(GD.getMultiVersionIndex())->getName());
    }
  } else {
    // Otherwise just add the existing target cpu and target features to the
    // function.
    Features = getTarget().getTargetOpts().Features;
  }

  if (!TargetCPU.empty()) {
    Attrs.addAttribute("target-cpu", TargetCPU);
    AddedAttr = true;
  }
  if (!TuneCPU.empty()) {
    Attrs.addAttribute("tune-cpu", TuneCPU);
    AddedAttr = true;
  }
  if (!Features.empty()) {
    llvm::sort(Features);
    Attrs.addAttribute("target-features", llvm::join(Features, ","));
    AddedAttr = true;
  }

  return AddedAttr;
}

void CodeGenModule::setNonAliasAttributes(GlobalDecl GD,
                                          llvm::GlobalObject *GO) {
  const Decl *D = GD.getDecl();
  SetCommonAttributes(GD, GO);

  if (D) {
    if (auto *GV = dyn_cast<llvm::GlobalVariable>(GO)) {
      if (D->hasAttr<RetainAttr>())
        addUsedGlobal(GV);
      if (auto *SA = D->getAttr<PragmaClangBSSSectionAttr>())
        GV->addAttribute("bss-section", SA->getName());
      if (auto *SA = D->getAttr<PragmaClangDataSectionAttr>())
        GV->addAttribute("data-section", SA->getName());
      if (auto *SA = D->getAttr<PragmaClangRodataSectionAttr>())
        GV->addAttribute("rodata-section", SA->getName());
      if (auto *SA = D->getAttr<PragmaClangRelroSectionAttr>())
        GV->addAttribute("relro-section", SA->getName());
    }

    if (auto *F = dyn_cast<llvm::Function>(GO)) {
      if (D->hasAttr<RetainAttr>())
        addUsedGlobal(F);
      if (auto *SA = D->getAttr<PragmaClangTextSectionAttr>())
        if (!D->getAttr<SectionAttr>())
          F->addFnAttr("implicit-section-name", SA->getName());

      llvm::AttrBuilder Attrs(F->getContext());
      if (GetCPUAndFeaturesAttributes(GD, Attrs)) {
        // We know that GetCPUAndFeaturesAttributes will always have the
        // newest set, since it has the newest possible FunctionDecl, so the
        // new ones should replace the old.
        llvm::AttributeMask RemoveAttrs;
        RemoveAttrs.addAttribute("target-cpu");
        RemoveAttrs.addAttribute("target-features");
        RemoveAttrs.addAttribute("tune-cpu");
        F->removeFnAttrs(RemoveAttrs);
        F->addFnAttrs(Attrs);
      }
    }

    if (const auto *CSA = D->getAttr<CodeSegAttr>())
      GO->setSection(CSA->getName());
    else if (const auto *SA = D->getAttr<SectionAttr>())
      GO->setSection(SA->getName());
  }

  getTargetCodeGenInfo().setTargetAttributes(D, GO, *this);
}

void CodeGenModule::SetInternalFunctionAttributes(GlobalDecl GD,
                                                  llvm::Function *F,
                                                  const CGFunctionInfo &FI) {
  const Decl *D = GD.getDecl();
  SetLLVMFunctionAttributes(GD, FI, F, /*IsThunk=*/false);
  SetLLVMFunctionAttributesForDefinition(D, F);

  F->setLinkage(llvm::Function::InternalLinkage);

  setNonAliasAttributes(GD, F);
}

static void setLinkageForGV(llvm::GlobalValue *GV, const NamedDecl *ND) {
  // Set linkage and visibility in case we never see a definition.
  LinkageInfo LV = ND->getLinkageAndVisibility();
  // Don't set internal linkage on declarations.
  // "extern_weak" is overloaded in LLVM; we probably should have
  // separate linkage types for this.
  if (isExternallyVisible(LV.getLinkage()) &&
      (ND->hasAttr<WeakAttr>() || ND->isWeakImported()))
    GV->setLinkage(llvm::GlobalValue::ExternalWeakLinkage);
}

void CodeGenModule::CreateFunctionTypeMetadataForIcall(const FunctionDecl *FD,
                                                       llvm::Function *F) {
  // Only if we are checking indirect calls.
  if (!LangOpts.Sanitize.has(SanitizerKind::CFIICall))
    return;

  // Non-static class methods are handled via vtable or member function pointer
  // checks elsewhere.
  if (isa<CXXMethodDecl>(FD) && !cast<CXXMethodDecl>(FD)->isStatic())
    return;

  llvm::Metadata *MD = CreateMetadataIdentifierForType(FD->getType());
  F->addTypeMetadata(0, MD);
  F->addTypeMetadata(0, CreateMetadataIdentifierGeneralized(FD->getType()));

  // Emit a hash-based bit set entry for cross-DSO calls.
  if (CodeGenOpts.SanitizeCfiCrossDso)
    if (auto CrossDsoTypeId = CreateCrossDsoCfiTypeId(MD))
      F->addTypeMetadata(0, llvm::ConstantAsMetadata::get(CrossDsoTypeId));
}

void CodeGenModule::setKCFIType(const FunctionDecl *FD, llvm::Function *F) {
  if (isa<CXXMethodDecl>(FD) && !cast<CXXMethodDecl>(FD)->isStatic())
    return;

  llvm::LLVMContext &Ctx = F->getContext();
  llvm::MDBuilder MDB(Ctx);
  F->setMetadata(llvm::LLVMContext::MD_kcfi_type,
                 llvm::MDNode::get(
                     Ctx, MDB.createConstant(CreateKCFITypeId(FD->getType()))));
}

static bool allowKCFIIdentifier(StringRef Name) {
  // KCFI type identifier constants are only necessary for external assembly
  // functions, which means it's safe to skip unusual names. Subset of
  // MCAsmInfo::isAcceptableChar() and MCAsmInfoXCOFF::isAcceptableChar().
  return llvm::all_of(Name, [](const char &C) {
    return llvm::isAlnum(C) || C == '_' || C == '.';
  });
}

void CodeGenModule::finalizeKCFITypes() {
  llvm::Module &M = getModule();
  for (auto &F : M.functions()) {
    // Remove KCFI type metadata from non-address-taken local functions.
    bool AddressTaken = F.hasAddressTaken();
    if (!AddressTaken && F.hasLocalLinkage())
      F.eraseMetadata(llvm::LLVMContext::MD_kcfi_type);

    // Generate a constant with the expected KCFI type identifier for all
    // address-taken function declarations to support annotating indirectly
    // called assembly functions.
    if (!AddressTaken || !F.isDeclaration())
      continue;

    const llvm::ConstantInt *Type;
    if (const llvm::MDNode *MD = F.getMetadata(llvm::LLVMContext::MD_kcfi_type))
      Type = llvm::mdconst::extract<llvm::ConstantInt>(MD->getOperand(0));
    else
      continue;

    StringRef Name = F.getName();
    if (!allowKCFIIdentifier(Name))
      continue;

    std::string Asm = (".weak __kcfi_typeid_" + Name + "\n.set __kcfi_typeid_" +
                       Name + ", " + Twine(Type->getZExtValue()) + "\n")
                          .str();
    M.appendModuleInlineAsm(Asm);
  }
}

void CodeGenModule::SetFunctionAttributes(GlobalDecl GD, llvm::Function *F,
                                          bool IsIncompleteFunction,
                                          bool IsThunk) {

  if (llvm::Intrinsic::ID IID = F->getIntrinsicID()) {
    // If this is an intrinsic function, set the function's attributes
    // to the intrinsic's attributes.
    F->setAttributes(llvm::Intrinsic::getAttributes(getLLVMContext(), IID));
    return;
  }

  const auto *FD = cast<FunctionDecl>(GD.getDecl());

  if (!IsIncompleteFunction)
    SetLLVMFunctionAttributes(GD, getTypes().arrangeGlobalDeclaration(GD), F,
                              IsThunk);

  // Add the Returned attribute for "this", except for iOS 5 and earlier
  // where substantial code, including the libstdc++ dylib, was compiled with
  // GCC and does not actually return "this".
  if (!IsThunk && getCXXABI().HasThisReturn(GD) &&
      !(getTriple().isiOS() && getTriple().isOSVersionLT(6))) {
    assert(!F->arg_empty() &&
           F->arg_begin()->getType()
             ->canLosslesslyBitCastTo(F->getReturnType()) &&
           "unexpected this return");
    F->addParamAttr(0, llvm::Attribute::Returned);
  }

  // Only a few attributes are set on declarations; these may later be
  // overridden by a definition.

  setLinkageForGV(F, FD);
  setGVProperties(F, FD);

  // Setup target-specific attributes.
  if (!IsIncompleteFunction && F->isDeclaration())
    getTargetCodeGenInfo().setTargetAttributes(FD, F, *this);

  if (const auto *CSA = FD->getAttr<CodeSegAttr>())
    F->setSection(CSA->getName());
  else if (const auto *SA = FD->getAttr<SectionAttr>())
     F->setSection(SA->getName());

  if (const auto *EA = FD->getAttr<ErrorAttr>()) {
    if (EA->isError())
      F->addFnAttr("dontcall-error", EA->getUserDiagnostic());
    else if (EA->isWarning())
      F->addFnAttr("dontcall-warn", EA->getUserDiagnostic());
  }

  // If we plan on emitting this inline builtin, we can't treat it as a builtin.
  if (FD->isInlineBuiltinDeclaration()) {
    const FunctionDecl *FDBody;
    bool HasBody = FD->hasBody(FDBody);
    (void)HasBody;
    assert(HasBody && "Inline builtin declarations should always have an "
                      "available body!");
    if (shouldEmitFunction(FDBody))
      F->addFnAttr(llvm::Attribute::NoBuiltin);
  }

  if (FD->isReplaceableGlobalAllocationFunction()) {
    // A replaceable global allocation function does not act like a builtin by
    // default, only if it is invoked by a new-expression or delete-expression.
    F->addFnAttr(llvm::Attribute::NoBuiltin);
  }

  if (isa<CXXConstructorDecl>(FD) || isa<CXXDestructorDecl>(FD))
    F->setUnnamedAddr(llvm::GlobalValue::UnnamedAddr::Global);
  else if (const auto *MD = dyn_cast<CXXMethodDecl>(FD))
    if (MD->isVirtual())
      F->setUnnamedAddr(llvm::GlobalValue::UnnamedAddr::Global);

  // Don't emit entries for function declarations in the cross-DSO mode. This
  // is handled with better precision by the receiving DSO. But if jump tables
  // are non-canonical then we need type metadata in order to produce the local
  // jump table.
  if (!CodeGenOpts.SanitizeCfiCrossDso ||
      !CodeGenOpts.SanitizeCfiCanonicalJumpTables)
    CreateFunctionTypeMetadataForIcall(FD, F);

  if (LangOpts.Sanitize.has(SanitizerKind::KCFI))
    setKCFIType(FD, F);

  if (getLangOpts().OpenMP && FD->hasAttr<OMPDeclareSimdDeclAttr>())
    getOpenMPRuntime().emitDeclareSimdFunction(FD, F);

  if (CodeGenOpts.InlineMaxStackSize != UINT_MAX)
    F->addFnAttr("inline-max-stacksize", llvm::utostr(CodeGenOpts.InlineMaxStackSize));

  if (const auto *CB = FD->getAttr<CallbackAttr>()) {
    // Annotate the callback behavior as metadata:
    //  - The callback callee (as argument number).
    //  - The callback payloads (as argument numbers).
    llvm::LLVMContext &Ctx = F->getContext();
    llvm::MDBuilder MDB(Ctx);

    // The payload indices are all but the first one in the encoding. The first
    // identifies the callback callee.
    int CalleeIdx = *CB->encoding_begin();
    ArrayRef<int> PayloadIndices(CB->encoding_begin() + 1, CB->encoding_end());
    F->addMetadata(llvm::LLVMContext::MD_callback,
                   *llvm::MDNode::get(Ctx, {MDB.createCallbackEncoding(
                                               CalleeIdx, PayloadIndices,
                                               /* VarArgsArePassed */ false)}));
  }
}

void CodeGenModule::addUsedGlobal(llvm::GlobalValue *GV) {
  assert((isa<llvm::Function>(GV) || !GV->isDeclaration()) &&
         "Only globals with definition can force usage.");
  LLVMUsed.emplace_back(GV);
}

void CodeGenModule::addCompilerUsedGlobal(llvm::GlobalValue *GV) {
  assert(!GV->isDeclaration() &&
         "Only globals with definition can force usage.");
  LLVMCompilerUsed.emplace_back(GV);
}

void CodeGenModule::addUsedOrCompilerUsedGlobal(llvm::GlobalValue *GV) {
  assert((isa<llvm::Function>(GV) || !GV->isDeclaration()) &&
         "Only globals with definition can force usage.");
  if (getTriple().isOSBinFormatELF())
    LLVMCompilerUsed.emplace_back(GV);
  else
    LLVMUsed.emplace_back(GV);
}

static void emitUsed(CodeGenModule &CGM, StringRef Name,
                     std::vector<llvm::WeakTrackingVH> &List) {
  // Don't create llvm.used if there is no need.
  if (List.empty())
    return;
  // For SYCL emit pointers in the default address space which is a superset of
  // other address spaces, so that casts from any other address spaces will be
  // valid.
  llvm::PointerType *TargetType = CGM.Int8PtrTy;
  if (CGM.getLangOpts().SYCLIsDevice)
    TargetType = llvm::IntegerType::getInt8PtrTy(
        CGM.getLLVMContext(),
        CGM.getContext().getTargetAddressSpace(LangAS::Default));

  // Convert List to what ConstantArray needs.
  SmallVector<llvm::Constant*, 8> UsedArray;
  UsedArray.resize(List.size());
  for (unsigned i = 0, e = List.size(); i != e; ++i) {
    UsedArray[i] = llvm::ConstantExpr::getPointerBitCastOrAddrSpaceCast(
        cast<llvm::Constant>(&*List[i]), TargetType);
  }

  if (UsedArray.empty())
    return;
  llvm::ArrayType *ATy = llvm::ArrayType::get(TargetType, UsedArray.size());

  auto *GV = new llvm::GlobalVariable(
      CGM.getModule(), ATy, false, llvm::GlobalValue::AppendingLinkage,
      llvm::ConstantArray::get(ATy, UsedArray), Name);

  GV->setSection("llvm.metadata");
}

void CodeGenModule::emitLLVMUsed() {
  emitUsed(*this, "llvm.used", LLVMUsed);
  emitUsed(*this, "llvm.compiler.used", LLVMCompilerUsed);
}

void CodeGenModule::AppendLinkerOptions(StringRef Opts) {
  auto *MDOpts = llvm::MDString::get(getLLVMContext(), Opts);
  LinkerOptionsMetadata.push_back(llvm::MDNode::get(getLLVMContext(), MDOpts));
}

void CodeGenModule::AddDetectMismatch(StringRef Name, StringRef Value) {
  llvm::SmallString<32> Opt;
  getTargetCodeGenInfo().getDetectMismatchOption(Name, Value, Opt);
  if (Opt.empty())
    return;
  auto *MDOpts = llvm::MDString::get(getLLVMContext(), Opt);
  LinkerOptionsMetadata.push_back(llvm::MDNode::get(getLLVMContext(), MDOpts));
}

void CodeGenModule::AddDependentLib(StringRef Lib) {
  auto &C = getLLVMContext();
  if (getTarget().getTriple().isOSBinFormatELF()) {
      ELFDependentLibraries.push_back(
        llvm::MDNode::get(C, llvm::MDString::get(C, Lib)));
    return;
  }

  llvm::SmallString<24> Opt;
  getTargetCodeGenInfo().getDependentLibraryOption(Lib, Opt);
  auto *MDOpts = llvm::MDString::get(getLLVMContext(), Opt);
  LinkerOptionsMetadata.push_back(llvm::MDNode::get(C, MDOpts));
}

/// Add link options implied by the given module, including modules
/// it depends on, using a postorder walk.
static void addLinkOptionsPostorder(CodeGenModule &CGM, Module *Mod,
                                    SmallVectorImpl<llvm::MDNode *> &Metadata,
                                    llvm::SmallPtrSet<Module *, 16> &Visited) {
  // Import this module's parent.
  if (Mod->Parent && Visited.insert(Mod->Parent).second) {
    addLinkOptionsPostorder(CGM, Mod->Parent, Metadata, Visited);
  }

  // Import this module's dependencies.
  for (Module *Import : llvm::reverse(Mod->Imports)) {
    if (Visited.insert(Import).second)
      addLinkOptionsPostorder(CGM, Import, Metadata, Visited);
  }

  // Add linker options to link against the libraries/frameworks
  // described by this module.
  llvm::LLVMContext &Context = CGM.getLLVMContext();
  bool IsELF = CGM.getTarget().getTriple().isOSBinFormatELF();

  // For modules that use export_as for linking, use that module
  // name instead.
  if (Mod->UseExportAsModuleLinkName)
    return;

  for (const Module::LinkLibrary &LL : llvm::reverse(Mod->LinkLibraries)) {
    // Link against a framework.  Frameworks are currently Darwin only, so we
    // don't to ask TargetCodeGenInfo for the spelling of the linker option.
    if (LL.IsFramework) {
      llvm::Metadata *Args[2] = {llvm::MDString::get(Context, "-framework"),
                                 llvm::MDString::get(Context, LL.Library)};

      Metadata.push_back(llvm::MDNode::get(Context, Args));
      continue;
    }

    // Link against a library.
    if (IsELF) {
      llvm::Metadata *Args[2] = {
          llvm::MDString::get(Context, "lib"),
          llvm::MDString::get(Context, LL.Library),
      };
      Metadata.push_back(llvm::MDNode::get(Context, Args));
    } else {
      llvm::SmallString<24> Opt;
      CGM.getTargetCodeGenInfo().getDependentLibraryOption(LL.Library, Opt);
      auto *OptString = llvm::MDString::get(Context, Opt);
      Metadata.push_back(llvm::MDNode::get(Context, OptString));
    }
  }
}

void CodeGenModule::EmitModuleInitializers(clang::Module *Primary) {
  // Emit the initializers in the order that sub-modules appear in the
  // source, first Global Module Fragments, if present.
  if (auto GMF = Primary->getGlobalModuleFragment()) {
    for (Decl *D : getContext().getModuleInitializers(GMF)) {
      if (isa<ImportDecl>(D))
        continue;
      assert(isa<VarDecl>(D) && "GMF initializer decl is not a var?");
      EmitTopLevelDecl(D);
    }
  }
  // Second any associated with the module, itself.
  for (Decl *D : getContext().getModuleInitializers(Primary)) {
    // Skip import decls, the inits for those are called explicitly.
    if (isa<ImportDecl>(D))
      continue;
    EmitTopLevelDecl(D);
  }
  // Third any associated with the Privat eMOdule Fragment, if present.
  if (auto PMF = Primary->getPrivateModuleFragment()) {
    for (Decl *D : getContext().getModuleInitializers(PMF)) {
      assert(isa<VarDecl>(D) && "PMF initializer decl is not a var?");
      EmitTopLevelDecl(D);
    }
  }
}

void CodeGenModule::EmitModuleLinkOptions() {
  // Collect the set of all of the modules we want to visit to emit link
  // options, which is essentially the imported modules and all of their
  // non-explicit child modules.
  llvm::SetVector<clang::Module *> LinkModules;
  llvm::SmallPtrSet<clang::Module *, 16> Visited;
  SmallVector<clang::Module *, 16> Stack;

  // Seed the stack with imported modules.
  for (Module *M : ImportedModules) {
    // Do not add any link flags when an implementation TU of a module imports
    // a header of that same module.
    if (M->getTopLevelModuleName() == getLangOpts().CurrentModule &&
        !getLangOpts().isCompilingModule())
      continue;
    if (Visited.insert(M).second)
      Stack.push_back(M);
  }

  // Find all of the modules to import, making a little effort to prune
  // non-leaf modules.
  while (!Stack.empty()) {
    clang::Module *Mod = Stack.pop_back_val();

    bool AnyChildren = false;

    // Visit the submodules of this module.
    for (const auto &SM : Mod->submodules()) {
      // Skip explicit children; they need to be explicitly imported to be
      // linked against.
      if (SM->IsExplicit)
        continue;

      if (Visited.insert(SM).second) {
        Stack.push_back(SM);
        AnyChildren = true;
      }
    }

    // We didn't find any children, so add this module to the list of
    // modules to link against.
    if (!AnyChildren) {
      LinkModules.insert(Mod);
    }
  }

  // Add link options for all of the imported modules in reverse topological
  // order.  We don't do anything to try to order import link flags with respect
  // to linker options inserted by things like #pragma comment().
  SmallVector<llvm::MDNode *, 16> MetadataArgs;
  Visited.clear();
  for (Module *M : LinkModules)
    if (Visited.insert(M).second)
      addLinkOptionsPostorder(*this, M, MetadataArgs, Visited);
  std::reverse(MetadataArgs.begin(), MetadataArgs.end());
  LinkerOptionsMetadata.append(MetadataArgs.begin(), MetadataArgs.end());

  // Add the linker options metadata flag.
  auto *NMD = getModule().getOrInsertNamedMetadata("llvm.linker.options");
  for (auto *MD : LinkerOptionsMetadata)
    NMD->addOperand(MD);
}

void CodeGenModule::EmitDeferred() {
  // Emit deferred declare target declarations.
  if (getLangOpts().OpenMP && !getLangOpts().OpenMPSimd)
    getOpenMPRuntime().emitDeferredTargetDecls();

  // Emit code for any potentially referenced deferred decls.  Since a
  // previously unused static decl may become used during the generation of code
  // for a static function, iterate until no changes are made.

  if (!DeferredVTables.empty()) {
    EmitDeferredVTables();

    // Emitting a vtable doesn't directly cause more vtables to
    // become deferred, although it can cause functions to be
    // emitted that then need those vtables.
    assert(DeferredVTables.empty());
  }

  // Emit CUDA/HIP static device variables referenced by host code only.
  // Note we should not clear CUDADeviceVarODRUsedByHost since it is still
  // needed for further handling.
  if (getLangOpts().CUDA && getLangOpts().CUDAIsDevice)
    llvm::append_range(DeferredDeclsToEmit,
                       getContext().CUDADeviceVarODRUsedByHost);

  // Stop if we're out of both deferred vtables and deferred declarations.
  if (DeferredDeclsToEmit.empty())
    return;

  // Grab the list of decls to emit. If EmitGlobalDefinition schedules more
  // work, it will not interfere with this.
  std::vector<GlobalDecl> CurDeclsToEmit;
  CurDeclsToEmit.swap(DeferredDeclsToEmit);

  for (GlobalDecl &D : CurDeclsToEmit) {
    // Emit a dummy __host__ function if a legit one is not already present in
    // case of SYCL compilation of CUDA sources.
    if (LangOpts.CUDA && !LangOpts.CUDAIsDevice && LangOpts.SYCLIsHost) {
      GlobalDecl OtherD;
      if (lookupRepresentativeDecl(getMangledName(D), OtherD) &&
          (D.getCanonicalDecl().getDecl() !=
           OtherD.getCanonicalDecl().getDecl())) {
        continue;
      }
    }
    const ValueDecl *VD = cast<ValueDecl>(D.getDecl());
    // If emitting for SYCL device, emit the deferred alias
    // as well as what it aliases.
    if (LangOpts.SYCLIsDevice) {
      if (AliasAttr *Attr = VD->getAttr<AliasAttr>()) {
        StringRef AliaseeName = Attr->getAliasee();
        auto DDI = DeferredDecls.find(AliaseeName);
        // Emit what is aliased first.
        if (DDI != DeferredDecls.end()) {
          GlobalDecl GD = DDI->second;
          llvm::GlobalValue *AliaseeGV =
              dyn_cast<llvm::GlobalValue>(GetAddrOfGlobal(GD, ForDefinition));
          if (!AliaseeGV)
            AliaseeGV = GetGlobalValue(getMangledName(GD));
          assert(AliaseeGV);
          EmitGlobalDefinition(GD, AliaseeGV);
          // Remove the entry just added to the DeferredDeclsToEmit
          // since we have emitted it.
          DeferredDeclsToEmit.pop_back();
        }
        // Now emit the alias itself.
        EmitAliasDefinition(D);
        continue;
      }
    }
    // We should call GetAddrOfGlobal with IsForDefinition set to true in order
    // to get GlobalValue with exactly the type we need, not something that
    // might had been created for another decl with the same mangled name but
    // different type.
    llvm::GlobalValue *GV = dyn_cast<llvm::GlobalValue>(
        GetAddrOfGlobal(D, ForDefinition));

    // In case of different address spaces, we may still get a cast, even with
    // IsForDefinition equal to true. Query mangled names table to get
    // GlobalValue.
    if (!GV)
      GV = GetGlobalValue(getMangledName(D));

    // Make sure GetGlobalValue returned non-null.
    assert(GV);

    // Check to see if we've already emitted this.  This is necessary
    // for a couple of reasons: first, decls can end up in the
    // deferred-decls queue multiple times, and second, decls can end
    // up with definitions in unusual ways (e.g. by an extern inline
    // function acquiring a strong function redefinition).  Just
    // ignore these cases.
    if (!GV->isDeclaration())
      continue;

    // If this is OpenMP, check if it is legal to emit this global normally.
    if (LangOpts.OpenMP && OpenMPRuntime && OpenMPRuntime->emitTargetGlobal(D))
      continue;

    // Otherwise, emit the definition and move on to the next one.
    EmitGlobalDefinition(D, GV);

    if (LangOpts.SYCLIsDevice) {
      // If there are any aliases deferred for this, emit those now.
      for (auto It = DeferredAliases.begin(); It != DeferredAliases.end();
           /*no increment*/) {
        const ValueDecl *Global = cast<ValueDecl>(It->second.getDecl());
        if (It->first == getMangledName(D)) {
          EmitAliasDefinition(Global);
          It = DeferredAliases.erase(It);
        } else {
          ++It;
        }
      }
    }

    // If we found out that we need to emit more decls, do that recursively.
    // This has the advantage that the decls are emitted in a DFS and related
    // ones are close together, which is convenient for testing.
    if (!DeferredVTables.empty() || !DeferredDeclsToEmit.empty()) {
      EmitDeferred();
      assert(DeferredVTables.empty() && DeferredDeclsToEmit.empty());
    }
  }
}

void CodeGenModule::EmitVTablesOpportunistically() {
  // Try to emit external vtables as available_externally if they have emitted
  // all inlined virtual functions.  It runs after EmitDeferred() and therefore
  // is not allowed to create new references to things that need to be emitted
  // lazily. Note that it also uses fact that we eagerly emitting RTTI.

  assert((OpportunisticVTables.empty() || shouldOpportunisticallyEmitVTables())
         && "Only emit opportunistic vtables with optimizations");

  for (const CXXRecordDecl *RD : OpportunisticVTables) {
    assert(getVTables().isVTableExternal(RD) &&
           "This queue should only contain external vtables");
    if (getCXXABI().canSpeculativelyEmitVTable(RD))
      VTables.GenerateClassData(RD);
  }
  OpportunisticVTables.clear();
}

void CodeGenModule::EmitGlobalAnnotations() {
  if (Annotations.empty())
    return;

  // Create a new global variable for the ConstantStruct in the Module.
  llvm::Constant *Array = llvm::ConstantArray::get(llvm::ArrayType::get(
    Annotations[0]->getType(), Annotations.size()), Annotations);
  auto *gv = new llvm::GlobalVariable(getModule(), Array->getType(), false,
                                      llvm::GlobalValue::AppendingLinkage,
                                      Array, "llvm.global.annotations");
  gv->setSection(AnnotationSection);
}

llvm::Constant *CodeGenModule::EmitAnnotationString(StringRef Str) {
  llvm::Constant *&AStr = AnnotationStrings[Str];
  if (AStr)
    return AStr;

  // Not found yet, create a new global.
  llvm::Constant *s = llvm::ConstantDataArray::getString(getLLVMContext(), Str);
  auto *gv = new llvm::GlobalVariable(
      getModule(), s->getType(), true, llvm::GlobalValue::PrivateLinkage, s,
      ".str", nullptr, llvm::GlobalValue::NotThreadLocal,
      ConstGlobalsPtrTy->getAddressSpace());
  gv->setSection(AnnotationSection);
  gv->setUnnamedAddr(llvm::GlobalValue::UnnamedAddr::Global);
  AStr = gv;
  return gv;
}

llvm::Constant *CodeGenModule::EmitAnnotationUnit(SourceLocation Loc) {
  SourceManager &SM = getContext().getSourceManager();
  PresumedLoc PLoc = SM.getPresumedLoc(Loc);
  if (PLoc.isValid())
    return EmitAnnotationString(PLoc.getFilename());
  return EmitAnnotationString(SM.getBufferName(Loc));
}

llvm::Constant *CodeGenModule::EmitAnnotationLineNo(SourceLocation L) {
  SourceManager &SM = getContext().getSourceManager();
  PresumedLoc PLoc = SM.getPresumedLoc(L);
  unsigned LineNo = PLoc.isValid() ? PLoc.getLine() :
    SM.getExpansionLineNumber(L);
  return llvm::ConstantInt::get(Int32Ty, LineNo);
}

llvm::Constant *CodeGenModule::EmitAnnotationArgs(const AnnotateAttr *Attr) {
  ArrayRef<Expr *> Exprs = {Attr->args_begin(), Attr->args_size()};
  if (Exprs.empty())
    return llvm::ConstantPointerNull::get(ConstGlobalsPtrTy);

  llvm::FoldingSetNodeID ID;
  for (Expr *E : Exprs) {
    ID.Add(cast<clang::ConstantExpr>(E)->getAPValueResult());
  }
  llvm::Constant *&Lookup = AnnotationArgs[ID.ComputeHash()];
  if (Lookup)
    return Lookup;

  llvm::SmallVector<llvm::Constant *, 4> LLVMArgs;
  LLVMArgs.reserve(Exprs.size());
  ConstantEmitter ConstEmiter(*this);
  llvm::transform(Exprs, std::back_inserter(LLVMArgs), [&](const Expr *E) {
    const auto *CE = cast<clang::ConstantExpr>(E);
    return ConstEmiter.emitAbstract(CE->getBeginLoc(), CE->getAPValueResult(),
                                    CE->getType());
  });
  auto *Struct = llvm::ConstantStruct::getAnon(LLVMArgs);
  auto *GV = new llvm::GlobalVariable(getModule(), Struct->getType(), true,
                                      llvm::GlobalValue::PrivateLinkage, Struct,
                                      ".args");
  GV->setSection(AnnotationSection);
  GV->setUnnamedAddr(llvm::GlobalValue::UnnamedAddr::Global);
  auto *Bitcasted = llvm::ConstantExpr::getBitCast(GV, GlobalsInt8PtrTy);

  Lookup = Bitcasted;
  return Bitcasted;
}

llvm::Constant *CodeGenModule::EmitAnnotateAttr(llvm::GlobalValue *GV,
                                                const AnnotateAttr *AA,
                                                SourceLocation L) {
  // Get the globals for file name, annotation, and the line number.
  llvm::Constant *AnnoGV = EmitAnnotationString(AA->getAnnotation()),
                 *UnitGV = EmitAnnotationUnit(L),
                 *LineNoCst = EmitAnnotationLineNo(L),
                 *Args = EmitAnnotationArgs(AA);

  llvm::Constant *GVInGlobalsAS = GV;
  if (GV->getAddressSpace() !=
      getDataLayout().getDefaultGlobalsAddressSpace()) {
    GVInGlobalsAS = llvm::ConstantExpr::getAddrSpaceCast(
        GV, GV->getValueType()->getPointerTo(
                getDataLayout().getDefaultGlobalsAddressSpace()));
  }

  // Create the ConstantStruct for the global annotation.
  llvm::Constant *Fields[] = {
      llvm::ConstantExpr::getBitCast(GVInGlobalsAS, GlobalsInt8PtrTy),
      llvm::ConstantExpr::getBitCast(AnnoGV, ConstGlobalsPtrTy),
      llvm::ConstantExpr::getBitCast(UnitGV, ConstGlobalsPtrTy),
      LineNoCst,
      Args,
  };
  return llvm::ConstantStruct::getAnon(Fields);
}

void CodeGenModule::AddGlobalAnnotations(const ValueDecl *D,
                                         llvm::GlobalValue *GV) {
  assert(D->hasAttr<AnnotateAttr>() && "no annotate attribute");
  // Get the struct elements for these annotations.
  for (const auto *I : D->specific_attrs<AnnotateAttr>())
    Annotations.push_back(EmitAnnotateAttr(GV, I, D->getLocation()));
}

llvm::Constant *CodeGenModule::EmitSYCLAnnotationArgs(
    const SYCLAddIRAnnotationsMemberAttr *Attr) {
  llvm::SmallVector<std::pair<std::string, std::string>, 4>
      AnnotationNameValPairs =
          Attr->getFilteredAttributeNameValuePairs(getContext());
  if (AnnotationNameValPairs.empty())
    return llvm::ConstantPointerNull::get(GlobalsInt8PtrTy);

  // For each name-value pair of the SYCL annotation attribute, create an
  // annotation string for it. This will be the annotation arguments. If the
  // value is the empty string, use a null-pointer instead.
  llvm::SmallVector<llvm::Constant *, 4> LLVMArgs;
  llvm::FoldingSetNodeID ID;
  LLVMArgs.reserve(AnnotationNameValPairs.size() * 2);
  for (const std::pair<std::string, std::string> &NVP :
       AnnotationNameValPairs) {
    llvm::Constant *NameStrC = EmitAnnotationString(NVP.first);
    llvm::Constant *ValueStrC =
        NVP.second == "" ? llvm::ConstantPointerNull::get(GlobalsInt8PtrTy)
                         : EmitAnnotationString(NVP.second);
    LLVMArgs.push_back(NameStrC);
    LLVMArgs.push_back(ValueStrC);
    ID.Add(NameStrC);
    ID.Add(ValueStrC);
  }

  // If another SYCL annotation had the same arguments we can reuse the
  // annotation value it created.
  llvm::Constant *&LookupRef = SYCLAnnotationArgs[ID.ComputeHash()];
  if (LookupRef)
    return LookupRef;

  // Create an anonymous struct global variable pointing to the annotation
  // arguments in the order they were added above. This is the final constant
  // used as the annotation value.
  auto *Struct = llvm::ConstantStruct::getAnon(LLVMArgs);
  auto *GV = new llvm::GlobalVariable(getModule(), Struct->getType(), true,
                                      llvm::GlobalValue::PrivateLinkage, Struct,
                                      ".args");
  GV->setSection(AnnotationSection);
  GV->setUnnamedAddr(llvm::GlobalValue::UnnamedAddr::Global);
  auto *Bitcasted = llvm::ConstantExpr::getBitCast(GV, GlobalsInt8PtrTy);

  // Set the look-up reference to the final annotation value for future
  // annotations to reuse.
  LookupRef = Bitcasted;
  return Bitcasted;
}

void CodeGenModule::AddGlobalSYCLIRAttributes(llvm::GlobalVariable *GV,
                                              const RecordDecl *RD) {
  const auto *A = RD->getAttr<SYCLAddIRAttributesGlobalVariableAttr>();
  assert(A && "no add_ir_attributes_global_variable attribute");
  SmallVector<std::pair<std::string, std::string>, 4> NameValuePairs =
      A->getFilteredAttributeNameValuePairs(Context);
  for (const std::pair<std::string, std::string> &NameValuePair :
       NameValuePairs)
    GV->addAttribute(NameValuePair.first, NameValuePair.second);
}

// Add "sycl-unique-id" llvm IR attribute that has a unique string generated
// by __builtin_sycl_unique_stable_id for global variables marked with
// SYCL device_global attribute.
static void addSYCLUniqueID(llvm::GlobalVariable *GV, const VarDecl *VD,
                            ASTContext &Context) {
  auto builtinString = SYCLUniqueStableIdExpr::ComputeName(Context, VD);
  GV->addAttribute("sycl-unique-id", builtinString);
}

bool CodeGenModule::isInNoSanitizeList(SanitizerMask Kind, llvm::Function *Fn,
                                       SourceLocation Loc) const {
  const auto &NoSanitizeL = getContext().getNoSanitizeList();
  // NoSanitize by function name.
  if (NoSanitizeL.containsFunction(Kind, Fn->getName()))
    return true;
  // NoSanitize by location. Check "mainfile" prefix.
  auto &SM = Context.getSourceManager();
  const FileEntry &MainFile = *SM.getFileEntryForID(SM.getMainFileID());
  if (NoSanitizeL.containsMainFile(Kind, MainFile.getName()))
    return true;

  // Check "src" prefix.
  if (Loc.isValid())
    return NoSanitizeL.containsLocation(Kind, Loc);
  // If location is unknown, this may be a compiler-generated function. Assume
  // it's located in the main file.
  return NoSanitizeL.containsFile(Kind, MainFile.getName());
}

bool CodeGenModule::isInNoSanitizeList(SanitizerMask Kind,
                                       llvm::GlobalVariable *GV,
                                       SourceLocation Loc, QualType Ty,
                                       StringRef Category) const {
  const auto &NoSanitizeL = getContext().getNoSanitizeList();
  if (NoSanitizeL.containsGlobal(Kind, GV->getName(), Category))
    return true;
  auto &SM = Context.getSourceManager();
  if (NoSanitizeL.containsMainFile(
          Kind, SM.getFileEntryForID(SM.getMainFileID())->getName(), Category))
    return true;
  if (NoSanitizeL.containsLocation(Kind, Loc, Category))
    return true;

  // Check global type.
  if (!Ty.isNull()) {
    // Drill down the array types: if global variable of a fixed type is
    // not sanitized, we also don't instrument arrays of them.
    while (auto AT = dyn_cast<ArrayType>(Ty.getTypePtr()))
      Ty = AT->getElementType();
    Ty = Ty.getCanonicalType().getUnqualifiedType();
    // Only record types (classes, structs etc.) are ignored.
    if (Ty->isRecordType()) {
      std::string TypeStr = Ty.getAsString(getContext().getPrintingPolicy());
      if (NoSanitizeL.containsType(Kind, TypeStr, Category))
        return true;
    }
  }
  return false;
}

bool CodeGenModule::imbueXRayAttrs(llvm::Function *Fn, SourceLocation Loc,
                                   StringRef Category) const {
  const auto &XRayFilter = getContext().getXRayFilter();
  using ImbueAttr = XRayFunctionFilter::ImbueAttribute;
  auto Attr = ImbueAttr::NONE;
  if (Loc.isValid())
    Attr = XRayFilter.shouldImbueLocation(Loc, Category);
  if (Attr == ImbueAttr::NONE)
    Attr = XRayFilter.shouldImbueFunction(Fn->getName());
  switch (Attr) {
  case ImbueAttr::NONE:
    return false;
  case ImbueAttr::ALWAYS:
    Fn->addFnAttr("function-instrument", "xray-always");
    break;
  case ImbueAttr::ALWAYS_ARG1:
    Fn->addFnAttr("function-instrument", "xray-always");
    Fn->addFnAttr("xray-log-args", "1");
    break;
  case ImbueAttr::NEVER:
    Fn->addFnAttr("function-instrument", "xray-never");
    break;
  }
  return true;
}

ProfileList::ExclusionType
CodeGenModule::isFunctionBlockedByProfileList(llvm::Function *Fn,
                                              SourceLocation Loc) const {
  const auto &ProfileList = getContext().getProfileList();
  // If the profile list is empty, then instrument everything.
  if (ProfileList.isEmpty())
    return ProfileList::Allow;
  CodeGenOptions::ProfileInstrKind Kind = getCodeGenOpts().getProfileInstr();
  // First, check the function name.
  if (auto V = ProfileList.isFunctionExcluded(Fn->getName(), Kind))
    return *V;
  // Next, check the source location.
  if (Loc.isValid())
    if (auto V = ProfileList.isLocationExcluded(Loc, Kind))
      return *V;
  // If location is unknown, this may be a compiler-generated function. Assume
  // it's located in the main file.
  auto &SM = Context.getSourceManager();
  if (const auto *MainFile = SM.getFileEntryForID(SM.getMainFileID()))
    if (auto V = ProfileList.isFileExcluded(MainFile->getName(), Kind))
      return *V;
  return ProfileList.getDefault(Kind);
}

ProfileList::ExclusionType
CodeGenModule::isFunctionBlockedFromProfileInstr(llvm::Function *Fn,
                                                 SourceLocation Loc) const {
  auto V = isFunctionBlockedByProfileList(Fn, Loc);
  if (V != ProfileList::Allow)
    return V;

  auto NumGroups = getCodeGenOpts().ProfileTotalFunctionGroups;
  if (NumGroups > 1) {
    auto Group = llvm::crc32(arrayRefFromStringRef(Fn->getName())) % NumGroups;
    if (Group != getCodeGenOpts().ProfileSelectedFunctionGroup)
      return ProfileList::Skip;
  }
  return ProfileList::Allow;
}

bool CodeGenModule::MustBeEmitted(const ValueDecl *Global) {
  // Never defer when EmitAllDecls is specified.
  if (LangOpts.EmitAllDecls)
    return true;

  if (CodeGenOpts.KeepStaticConsts) {
    const auto *VD = dyn_cast<VarDecl>(Global);
    if (VD && VD->getType().isConstQualified() &&
        VD->getStorageDuration() == SD_Static)
      return true;
  }

  return getContext().DeclMustBeEmitted(Global);
}

bool CodeGenModule::MayBeEmittedEagerly(const ValueDecl *Global) {
  // In OpenMP 5.0 variables and function may be marked as
  // device_type(host/nohost) and we should not emit them eagerly unless we sure
  // that they must be emitted on the host/device. To be sure we need to have
  // seen a declare target with an explicit mentioning of the function, we know
  // we have if the level of the declare target attribute is -1. Note that we
  // check somewhere else if we should emit this at all.
  if (LangOpts.OpenMP >= 50 && !LangOpts.OpenMPSimd) {
    llvm::Optional<OMPDeclareTargetDeclAttr *> ActiveAttr =
        OMPDeclareTargetDeclAttr::getActiveAttr(Global);
    if (!ActiveAttr || (*ActiveAttr)->getLevel() != (unsigned)-1)
      return false;
  }

  if (const auto *FD = dyn_cast<FunctionDecl>(Global)) {
    if (FD->getTemplateSpecializationKind() == TSK_ImplicitInstantiation)
      // Implicit template instantiations may change linkage if they are later
      // explicitly instantiated, so they should not be emitted eagerly.
      return false;
  }
  if (const auto *VD = dyn_cast<VarDecl>(Global)) {
    if (Context.getInlineVariableDefinitionKind(VD) ==
        ASTContext::InlineVariableDefinitionKind::WeakUnknown)
      // A definition of an inline constexpr static data member may change
      // linkage later if it's redeclared outside the class.
      return false;
    if (CXX20ModuleInits && VD->getOwningModule() &&
        !VD->getOwningModule()->isModuleMapModule()) {
      // For CXX20, module-owned initializers need to be deferred, since it is
      // not known at this point if they will be run for the current module or
      // as part of the initializer for an imported one.
      return false;
    }
  }
  // If OpenMP is enabled and threadprivates must be generated like TLS, delay
  // codegen for global variables, because they may be marked as threadprivate.
  if (LangOpts.OpenMP && LangOpts.OpenMPUseTLS &&
      getContext().getTargetInfo().isTLSSupported() && isa<VarDecl>(Global) &&
      !isTypeConstant(Global->getType(), false) &&
      !OMPDeclareTargetDeclAttr::isDeclareTargetDeclaration(Global))
    return false;

  return true;
}

ConstantAddress CodeGenModule::GetAddrOfMSGuidDecl(const MSGuidDecl *GD) {
  StringRef Name = getMangledName(GD);

  // The UUID descriptor should be pointer aligned.
  CharUnits Alignment = CharUnits::fromQuantity(PointerAlignInBytes);

  // Look for an existing global.
  if (llvm::GlobalVariable *GV = getModule().getNamedGlobal(Name))
    return ConstantAddress(GV, GV->getValueType(), Alignment);

  ConstantEmitter Emitter(*this);
  llvm::Constant *Init;

  APValue &V = GD->getAsAPValue();
  if (!V.isAbsent()) {
    // If possible, emit the APValue version of the initializer. In particular,
    // this gets the type of the constant right.
    Init = Emitter.emitForInitializer(
        GD->getAsAPValue(), GD->getType().getAddressSpace(), GD->getType());
  } else {
    // As a fallback, directly construct the constant.
    // FIXME: This may get padding wrong under esoteric struct layout rules.
    // MSVC appears to create a complete type 'struct __s_GUID' that it
    // presumably uses to represent these constants.
    MSGuidDecl::Parts Parts = GD->getParts();
    llvm::Constant *Fields[4] = {
        llvm::ConstantInt::get(Int32Ty, Parts.Part1),
        llvm::ConstantInt::get(Int16Ty, Parts.Part2),
        llvm::ConstantInt::get(Int16Ty, Parts.Part3),
        llvm::ConstantDataArray::getRaw(
            StringRef(reinterpret_cast<char *>(Parts.Part4And5), 8), 8,
            Int8Ty)};
    Init = llvm::ConstantStruct::getAnon(Fields);
  }

  auto *GV = new llvm::GlobalVariable(
      getModule(), Init->getType(),
      /*isConstant=*/true, llvm::GlobalValue::LinkOnceODRLinkage, Init, Name);
  if (supportsCOMDAT())
    GV->setComdat(TheModule.getOrInsertComdat(GV->getName()));
  setDSOLocal(GV);

  if (!V.isAbsent()) {
    Emitter.finalize(GV);
    return ConstantAddress(GV, GV->getValueType(), Alignment);
  }

  llvm::Type *Ty = getTypes().ConvertTypeForMem(GD->getType());
  llvm::Constant *Addr = llvm::ConstantExpr::getBitCast(
      GV, Ty->getPointerTo(GV->getAddressSpace()));
  return ConstantAddress(Addr, Ty, Alignment);
}

ConstantAddress CodeGenModule::GetAddrOfUnnamedGlobalConstantDecl(
    const UnnamedGlobalConstantDecl *GCD) {
  CharUnits Alignment = getContext().getTypeAlignInChars(GCD->getType());

  llvm::GlobalVariable **Entry = nullptr;
  Entry = &UnnamedGlobalConstantDeclMap[GCD];
  if (*Entry)
    return ConstantAddress(*Entry, (*Entry)->getValueType(), Alignment);

  ConstantEmitter Emitter(*this);
  llvm::Constant *Init;

  const APValue &V = GCD->getValue();

  assert(!V.isAbsent());
  Init = Emitter.emitForInitializer(V, GCD->getType().getAddressSpace(),
                                    GCD->getType());

  auto *GV = new llvm::GlobalVariable(getModule(), Init->getType(),
                                      /*isConstant=*/true,
                                      llvm::GlobalValue::PrivateLinkage, Init,
                                      ".constant");
  GV->setUnnamedAddr(llvm::GlobalValue::UnnamedAddr::Global);
  GV->setAlignment(Alignment.getAsAlign());

  Emitter.finalize(GV);

  *Entry = GV;
  return ConstantAddress(GV, GV->getValueType(), Alignment);
}

ConstantAddress CodeGenModule::GetAddrOfTemplateParamObject(
    const TemplateParamObjectDecl *TPO) {
  StringRef Name = getMangledName(TPO);
  CharUnits Alignment = getNaturalTypeAlignment(TPO->getType());

  if (llvm::GlobalVariable *GV = getModule().getNamedGlobal(Name))
    return ConstantAddress(GV, GV->getValueType(), Alignment);

  ConstantEmitter Emitter(*this);
  llvm::Constant *Init = Emitter.emitForInitializer(
        TPO->getValue(), TPO->getType().getAddressSpace(), TPO->getType());

  if (!Init) {
    ErrorUnsupported(TPO, "template parameter object");
    return ConstantAddress::invalid();
  }

  auto *GV = new llvm::GlobalVariable(
      getModule(), Init->getType(),
      /*isConstant=*/true, llvm::GlobalValue::LinkOnceODRLinkage, Init, Name);
  if (supportsCOMDAT())
    GV->setComdat(TheModule.getOrInsertComdat(GV->getName()));
  Emitter.finalize(GV);

  return ConstantAddress(GV, GV->getValueType(), Alignment);
}

ConstantAddress CodeGenModule::GetWeakRefReference(const ValueDecl *VD) {
  const AliasAttr *AA = VD->getAttr<AliasAttr>();
  assert(AA && "No alias?");

  CharUnits Alignment = getContext().getDeclAlign(VD);
  llvm::Type *DeclTy = getTypes().ConvertTypeForMem(VD->getType());

  // See if there is already something with the target's name in the module.
  llvm::GlobalValue *Entry = GetGlobalValue(AA->getAliasee());
  if (Entry) {
    unsigned AS = getTypes().getTargetAddressSpace(VD->getType());
    auto Ptr = llvm::ConstantExpr::getBitCast(Entry, DeclTy->getPointerTo(AS));
    return ConstantAddress(Ptr, DeclTy, Alignment);
  }

  llvm::Constant *Aliasee;
  if (isa<llvm::FunctionType>(DeclTy))
    Aliasee = GetOrCreateLLVMFunction(AA->getAliasee(), DeclTy,
                                      GlobalDecl(cast<FunctionDecl>(VD)),
                                      /*ForVTable=*/false);
  else
    Aliasee = GetOrCreateLLVMGlobal(AA->getAliasee(), DeclTy, LangAS::Default,
                                    nullptr);

  auto *F = cast<llvm::GlobalValue>(Aliasee);
  F->setLinkage(llvm::Function::ExternalWeakLinkage);
  WeakRefReferences.insert(F);

  return ConstantAddress(Aliasee, DeclTy, Alignment);
}

void CodeGenModule::EmitGlobal(GlobalDecl GD) {
  const auto *Global = cast<ValueDecl>(GD.getDecl());

  // Weak references don't produce any output by themselves.
  if (Global->hasAttr<WeakRefAttr>())
    return;

  // If this is an alias definition (which otherwise looks like a declaration)
  // handle it now.
  if (AliasAttr *Attr = Global->getAttr<AliasAttr>()) {
    // Emit the alias here if it is not SYCL device compilation.
    if (!LangOpts.SYCLIsDevice)
      return EmitAliasDefinition(GD);
    // Defer for SYCL devices, until either the alias or what it aliases
    // is used.
    StringRef MangledName = getMangledName(GD);
    DeferredDecls[MangledName] = GD;
    StringRef AliaseeName = Attr->getAliasee();
    DeferredAliases[AliaseeName] = GD;
    return;
  }

  // IFunc like an alias whose value is resolved at runtime by calling resolver.
  if (Global->hasAttr<IFuncAttr>())
    return emitIFuncDefinition(GD);

  // If this is a cpu_dispatch multiversion function, emit the resolver.
  if (Global->hasAttr<CPUDispatchAttr>())
    return emitCPUDispatchDefinition(GD);

  // If this is CUDA, be selective about which declarations we emit.
  if (LangOpts.CUDA) {
    if (LangOpts.CUDAIsDevice) {
      if (!Global->hasAttr<CUDADeviceAttr>() &&
          !Global->hasAttr<CUDAGlobalAttr>() &&
          !Global->hasAttr<CUDAConstantAttr>() &&
          !Global->hasAttr<CUDASharedAttr>() &&
          !Global->getType()->isCUDADeviceBuiltinSurfaceType() &&
          !Global->getType()->isCUDADeviceBuiltinTextureType())
        return;
    } else {
      // We need to emit host-side 'shadows' for all global
      // device-side variables because the CUDA runtime needs their
      // size and host-side address in order to provide access to
      // their device-side incarnations.

      // So device-only functions are the only things we skip, except for SYCL.
      if (isa<FunctionDecl>(Global) && !Global->hasAttr<CUDAHostAttr>() &&
          Global->hasAttr<CUDADeviceAttr>()) {
        // In SYCL, every (CUDA) __device__ function needs to have a __host__
        // counterpart that will be emitted in case of it is not already
        // present.
        if (LangOpts.SYCLIsHost && MustBeEmitted(Global) &&
            MayBeEmittedEagerly(Global))
          addDeferredDeclToEmit(GD);
        return;
      }
      assert((isa<FunctionDecl>(Global) || isa<VarDecl>(Global)) &&
             "Expected Variable or Function");
    }
  }

  if (LangOpts.OpenMP) {
    // If this is OpenMP, check if it is legal to emit this global normally.
    if (OpenMPRuntime && OpenMPRuntime->emitTargetGlobal(GD))
      return;
    if (auto *DRD = dyn_cast<OMPDeclareReductionDecl>(Global)) {
      if (MustBeEmitted(Global))
        EmitOMPDeclareReduction(DRD);
      return;
    } else if (auto *DMD = dyn_cast<OMPDeclareMapperDecl>(Global)) {
      if (MustBeEmitted(Global))
        EmitOMPDeclareMapper(DMD);
      return;
    }
  }

  // Ignore declarations, they will be emitted on their first use.
  if (const auto *FD = dyn_cast<FunctionDecl>(Global)) {
    // Forward declarations are emitted lazily on first use.
    if (!FD->doesThisDeclarationHaveABody()) {
      if (!FD->doesDeclarationForceExternallyVisibleDefinition())
        return;

      StringRef MangledName = getMangledName(GD);

      // Compute the function info and LLVM type.
      const CGFunctionInfo &FI = getTypes().arrangeGlobalDeclaration(GD);
      llvm::Type *Ty = getTypes().GetFunctionType(FI);

      GetOrCreateLLVMFunction(MangledName, Ty, GD, /*ForVTable=*/false,
                              /*DontDefer=*/false);
      return;
    }
  } else {
    const auto *VD = cast<VarDecl>(Global);
    assert(VD->isFileVarDecl() && "Cannot emit local var decl as global.");
    if (VD->isThisDeclarationADefinition() != VarDecl::Definition &&
        !Context.isMSStaticDataMemberInlineDefinition(VD)) {
      if (LangOpts.OpenMP) {
        // Emit declaration of the must-be-emitted declare target variable.
        if (llvm::Optional<OMPDeclareTargetDeclAttr::MapTypeTy> Res =
                OMPDeclareTargetDeclAttr::isDeclareTargetDeclaration(VD)) {
          bool UnifiedMemoryEnabled =
              getOpenMPRuntime().hasRequiresUnifiedSharedMemory();
          if ((*Res == OMPDeclareTargetDeclAttr::MT_To ||
               *Res == OMPDeclareTargetDeclAttr::MT_Enter) &&
              !UnifiedMemoryEnabled) {
            (void)GetAddrOfGlobalVar(VD);
          } else {
            assert(((*Res == OMPDeclareTargetDeclAttr::MT_Link) ||
                    ((*Res == OMPDeclareTargetDeclAttr::MT_To ||
                      *Res == OMPDeclareTargetDeclAttr::MT_Enter) &&
                     UnifiedMemoryEnabled)) &&
                   "Link clause or to clause with unified memory expected.");
            (void)getOpenMPRuntime().getAddrOfDeclareTargetVar(VD);
          }

          return;
        }
      }
      // If this declaration may have caused an inline variable definition to
      // change linkage, make sure that it's emitted.
      if (Context.getInlineVariableDefinitionKind(VD) ==
          ASTContext::InlineVariableDefinitionKind::Strong)
        GetAddrOfGlobalVar(VD);
      return;
    }
  }

  // clang::ParseAST ensures that we emit the SYCL devices at the end, so
  // anything that is a device (or indirectly called) will be handled later.
  if (LangOpts.SYCLIsDevice && MustBeEmitted(Global)) {
    addDeferredDeclToEmit(GD);
    return;
  }

  // Defer code generation to first use when possible, e.g. if this is an inline
  // function. If the global must always be emitted, do it eagerly if possible
  // to benefit from cache locality.
  if (MustBeEmitted(Global) && MayBeEmittedEagerly(Global)) {
    // Emit the definition if it can't be deferred.
    EmitGlobalDefinition(GD);
    return;
  }

  // If we're deferring emission of a C++ variable with an
  // initializer, remember the order in which it appeared in the file.
  if (getLangOpts().CPlusPlus && isa<VarDecl>(Global) &&
      cast<VarDecl>(Global)->hasInit()) {
    DelayedCXXInitPosition[Global] = CXXGlobalInits.size();
    CXXGlobalInits.push_back(nullptr);
  }

  StringRef MangledName = getMangledName(GD);
  if (GetGlobalValue(MangledName) != nullptr) {
    // The value has already been used and should therefore be emitted.
    addDeferredDeclToEmit(GD);
  } else if (MustBeEmitted(Global)) {
    // The value must be emitted, but cannot be emitted eagerly.
    assert(!MayBeEmittedEagerly(Global));
    addDeferredDeclToEmit(GD);
    EmittedDeferredDecls[MangledName] = GD;
  } else {
    // Otherwise, remember that we saw a deferred decl with this name.  The
    // first use of the mangled name will cause it to move into
    // DeferredDeclsToEmit.
    DeferredDecls[MangledName] = GD;
  }
}

// Check if T is a class type with a destructor that's not dllimport.
static bool HasNonDllImportDtor(QualType T) {
  if (const auto *RT = T->getBaseElementTypeUnsafe()->getAs<RecordType>())
    if (CXXRecordDecl *RD = dyn_cast<CXXRecordDecl>(RT->getDecl()))
      if (RD->getDestructor() && !RD->getDestructor()->hasAttr<DLLImportAttr>())
        return true;

  return false;
}

namespace {
  struct FunctionIsDirectlyRecursive
      : public ConstStmtVisitor<FunctionIsDirectlyRecursive, bool> {
    const StringRef Name;
    const Builtin::Context &BI;
    FunctionIsDirectlyRecursive(StringRef N, const Builtin::Context &C)
        : Name(N), BI(C) {}

    bool VisitCallExpr(const CallExpr *E) {
      const FunctionDecl *FD = E->getDirectCallee();
      if (!FD)
        return false;
      AsmLabelAttr *Attr = FD->getAttr<AsmLabelAttr>();
      if (Attr && Name == Attr->getLabel())
        return true;
      unsigned BuiltinID = FD->getBuiltinID();
      if (!BuiltinID || !BI.isLibFunction(BuiltinID))
        return false;
      StringRef BuiltinName = BI.getName(BuiltinID);
      if (BuiltinName.startswith("__builtin_") &&
          Name == BuiltinName.slice(strlen("__builtin_"), StringRef::npos)) {
        return true;
      }
      return false;
    }

    bool VisitStmt(const Stmt *S) {
      for (const Stmt *Child : S->children())
        if (Child && this->Visit(Child))
          return true;
      return false;
    }
  };

  // Make sure we're not referencing non-imported vars or functions.
  struct DLLImportFunctionVisitor
      : public RecursiveASTVisitor<DLLImportFunctionVisitor> {
    bool SafeToInline = true;

    bool shouldVisitImplicitCode() const { return true; }

    bool VisitVarDecl(VarDecl *VD) {
      if (VD->getTLSKind()) {
        // A thread-local variable cannot be imported.
        SafeToInline = false;
        return SafeToInline;
      }

      // A variable definition might imply a destructor call.
      if (VD->isThisDeclarationADefinition())
        SafeToInline = !HasNonDllImportDtor(VD->getType());

      return SafeToInline;
    }

    bool VisitCXXBindTemporaryExpr(CXXBindTemporaryExpr *E) {
      if (const auto *D = E->getTemporary()->getDestructor())
        SafeToInline = D->hasAttr<DLLImportAttr>();
      return SafeToInline;
    }

    bool VisitDeclRefExpr(DeclRefExpr *E) {
      ValueDecl *VD = E->getDecl();
      if (isa<FunctionDecl>(VD))
        SafeToInline = VD->hasAttr<DLLImportAttr>();
      else if (VarDecl *V = dyn_cast<VarDecl>(VD))
        SafeToInline = !V->hasGlobalStorage() || V->hasAttr<DLLImportAttr>();
      return SafeToInline;
    }

    bool VisitCXXConstructExpr(CXXConstructExpr *E) {
      SafeToInline = E->getConstructor()->hasAttr<DLLImportAttr>();
      return SafeToInline;
    }

    bool VisitCXXMemberCallExpr(CXXMemberCallExpr *E) {
      CXXMethodDecl *M = E->getMethodDecl();
      if (!M) {
        // Call through a pointer to member function. This is safe to inline.
        SafeToInline = true;
      } else {
        SafeToInline = M->hasAttr<DLLImportAttr>();
      }
      return SafeToInline;
    }

    bool VisitCXXDeleteExpr(CXXDeleteExpr *E) {
      SafeToInline = E->getOperatorDelete()->hasAttr<DLLImportAttr>();
      return SafeToInline;
    }

    bool VisitCXXNewExpr(CXXNewExpr *E) {
      SafeToInline = E->getOperatorNew()->hasAttr<DLLImportAttr>();
      return SafeToInline;
    }
  };
}

// isTriviallyRecursive - Check if this function calls another
// decl that, because of the asm attribute or the other decl being a builtin,
// ends up pointing to itself.
bool
CodeGenModule::isTriviallyRecursive(const FunctionDecl *FD) {
  StringRef Name;
  if (getCXXABI().getMangleContext().shouldMangleDeclName(FD)) {
    // asm labels are a special kind of mangling we have to support.
    AsmLabelAttr *Attr = FD->getAttr<AsmLabelAttr>();
    if (!Attr)
      return false;
    Name = Attr->getLabel();
  } else {
    Name = FD->getName();
  }

  FunctionIsDirectlyRecursive Walker(Name, Context.BuiltinInfo);
  const Stmt *Body = FD->getBody();
  return Body ? Walker.Visit(Body) : false;
}

bool CodeGenModule::shouldEmitFunction(GlobalDecl GD) {
  if (getFunctionLinkage(GD) != llvm::Function::AvailableExternallyLinkage)
    return true;
  const auto *F = cast<FunctionDecl>(GD.getDecl());
  if (CodeGenOpts.OptimizationLevel == 0 && !F->hasAttr<AlwaysInlineAttr>())
    return false;

  if (F->hasAttr<DLLImportAttr>() && !F->hasAttr<AlwaysInlineAttr>()) {
    // Check whether it would be safe to inline this dllimport function.
    DLLImportFunctionVisitor Visitor;
    Visitor.TraverseFunctionDecl(const_cast<FunctionDecl*>(F));
    if (!Visitor.SafeToInline)
      return false;

    if (const CXXDestructorDecl *Dtor = dyn_cast<CXXDestructorDecl>(F)) {
      // Implicit destructor invocations aren't captured in the AST, so the
      // check above can't see them. Check for them manually here.
      for (const Decl *Member : Dtor->getParent()->decls())
        if (isa<FieldDecl>(Member))
          if (HasNonDllImportDtor(cast<FieldDecl>(Member)->getType()))
            return false;
      for (const CXXBaseSpecifier &B : Dtor->getParent()->bases())
        if (HasNonDllImportDtor(B.getType()))
          return false;
    }
  }

  // Inline builtins declaration must be emitted. They often are fortified
  // functions.
  if (F->isInlineBuiltinDeclaration())
    return true;

  // PR9614. Avoid cases where the source code is lying to us. An available
  // externally function should have an equivalent function somewhere else,
  // but a function that calls itself through asm label/`__builtin_` trickery is
  // clearly not equivalent to the real implementation.
  // This happens in glibc's btowc and in some configure checks.
  return !isTriviallyRecursive(F);
}

bool CodeGenModule::shouldOpportunisticallyEmitVTables() {
  return CodeGenOpts.OptimizationLevel > 0;
}

void CodeGenModule::EmitMultiVersionFunctionDefinition(GlobalDecl GD,
                                                       llvm::GlobalValue *GV) {
  const auto *FD = cast<FunctionDecl>(GD.getDecl());

  if (FD->isCPUSpecificMultiVersion()) {
    auto *Spec = FD->getAttr<CPUSpecificAttr>();
    for (unsigned I = 0; I < Spec->cpus_size(); ++I)
      EmitGlobalFunctionDefinition(GD.getWithMultiVersionIndex(I), nullptr);
  } else if (FD->isTargetClonesMultiVersion()) {
    auto *Clone = FD->getAttr<TargetClonesAttr>();
    for (unsigned I = 0; I < Clone->featuresStrs_size(); ++I)
      if (Clone->isFirstOfVersion(I))
        EmitGlobalFunctionDefinition(GD.getWithMultiVersionIndex(I), nullptr);
    // Ensure that the resolver function is also emitted.
    GetOrCreateMultiVersionResolver(GD);
  } else
    EmitGlobalFunctionDefinition(GD, GV);
}

void CodeGenModule::EmitGlobalDefinition(GlobalDecl GD, llvm::GlobalValue *GV) {
  const auto *D = cast<ValueDecl>(GD.getDecl());

  PrettyStackTraceDecl CrashInfo(const_cast<ValueDecl *>(D), D->getLocation(),
                                 Context.getSourceManager(),
                                 "Generating code for declaration");

  if (const auto *FD = dyn_cast<FunctionDecl>(D)) {
    // At -O0, don't generate IR for functions with available_externally
    // linkage.
    if (!shouldEmitFunction(GD))
      return;

    llvm::TimeTraceScope TimeScope("CodeGen Function", [&]() {
      std::string Name;
      llvm::raw_string_ostream OS(Name);
      FD->getNameForDiagnostic(OS, getContext().getPrintingPolicy(),
                               /*Qualified=*/true);
      return Name;
    });

    if (const auto *Method = dyn_cast<CXXMethodDecl>(D)) {
      // Make sure to emit the definition(s) before we emit the thunks.
      // This is necessary for the generation of certain thunks.
      if (isa<CXXConstructorDecl>(Method) || isa<CXXDestructorDecl>(Method))
        ABI->emitCXXStructor(GD);
      else if (FD->isMultiVersion())
        EmitMultiVersionFunctionDefinition(GD, GV);
      else
        EmitGlobalFunctionDefinition(GD, GV);

      if (Method->isVirtual())
        getVTables().EmitThunks(GD);

      return;
    }

    if (FD->isMultiVersion())
      return EmitMultiVersionFunctionDefinition(GD, GV);
    return EmitGlobalFunctionDefinition(GD, GV);
  }

  if (const auto *VD = dyn_cast<VarDecl>(D))
    return EmitGlobalVarDefinition(VD, !VD->hasDefinition());

  llvm_unreachable("Invalid argument to EmitGlobalDefinition()");
}

static void ReplaceUsesOfNonProtoTypeWithRealFunction(llvm::GlobalValue *Old,
                                                      llvm::Function *NewFn);

static unsigned
TargetMVPriority(const TargetInfo &TI,
                 const CodeGenFunction::MultiVersionResolverOption &RO) {
  unsigned Priority = 0;
  for (StringRef Feat : RO.Conditions.Features)
    Priority = std::max(Priority, TI.multiVersionSortPriority(Feat));

  if (!RO.Conditions.Architecture.empty())
    Priority = std::max(
        Priority, TI.multiVersionSortPriority(RO.Conditions.Architecture));
  return Priority;
}

// Multiversion functions should be at most 'WeakODRLinkage' so that a different
// TU can forward declare the function without causing problems.  Particularly
// in the cases of CPUDispatch, this causes issues. This also makes sure we
// work with internal linkage functions, so that the same function name can be
// used with internal linkage in multiple TUs.
llvm::GlobalValue::LinkageTypes getMultiversionLinkage(CodeGenModule &CGM,
                                                       GlobalDecl GD) {
  const FunctionDecl *FD = cast<FunctionDecl>(GD.getDecl());
  if (FD->getFormalLinkage() == InternalLinkage)
    return llvm::GlobalValue::InternalLinkage;
  return llvm::GlobalValue::WeakODRLinkage;
}

void CodeGenModule::emitMultiVersionFunctions() {
  std::vector<GlobalDecl> MVFuncsToEmit;
  MultiVersionFuncs.swap(MVFuncsToEmit);
  for (GlobalDecl GD : MVFuncsToEmit) {
    const auto *FD = cast<FunctionDecl>(GD.getDecl());
    assert(FD && "Expected a FunctionDecl");

    SmallVector<CodeGenFunction::MultiVersionResolverOption, 10> Options;
    if (FD->isTargetMultiVersion()) {
      getContext().forEachMultiversionedFunctionVersion(
          FD, [this, &GD, &Options](const FunctionDecl *CurFD) {
            GlobalDecl CurGD{
                (CurFD->isDefined() ? CurFD->getDefinition() : CurFD)};
            StringRef MangledName = getMangledName(CurGD);
            llvm::Constant *Func = GetGlobalValue(MangledName);
            if (!Func) {
              if (CurFD->isDefined()) {
                EmitGlobalFunctionDefinition(CurGD, nullptr);
                Func = GetGlobalValue(MangledName);
              } else {
                const CGFunctionInfo &FI =
                    getTypes().arrangeGlobalDeclaration(GD);
                llvm::FunctionType *Ty = getTypes().GetFunctionType(FI);
                Func = GetAddrOfFunction(CurGD, Ty, /*ForVTable=*/false,
                                         /*DontDefer=*/false, ForDefinition);
              }
              assert(Func && "This should have just been created");
            }

            const auto *TA = CurFD->getAttr<TargetAttr>();
            llvm::SmallVector<StringRef, 8> Feats;
            TA->getAddedFeatures(Feats);

            Options.emplace_back(cast<llvm::Function>(Func),
                                 TA->getArchitecture(), Feats);
          });
    } else if (FD->isTargetClonesMultiVersion()) {
      const auto *TC = FD->getAttr<TargetClonesAttr>();
      for (unsigned VersionIndex = 0; VersionIndex < TC->featuresStrs_size();
           ++VersionIndex) {
        if (!TC->isFirstOfVersion(VersionIndex))
          continue;
        GlobalDecl CurGD{(FD->isDefined() ? FD->getDefinition() : FD),
                         VersionIndex};
        StringRef Version = TC->getFeatureStr(VersionIndex);
        StringRef MangledName = getMangledName(CurGD);
        llvm::Constant *Func = GetGlobalValue(MangledName);
        if (!Func) {
          if (FD->isDefined()) {
            EmitGlobalFunctionDefinition(CurGD, nullptr);
            Func = GetGlobalValue(MangledName);
          } else {
            const CGFunctionInfo &FI =
                getTypes().arrangeGlobalDeclaration(CurGD);
            llvm::FunctionType *Ty = getTypes().GetFunctionType(FI);
            Func = GetAddrOfFunction(CurGD, Ty, /*ForVTable=*/false,
                                     /*DontDefer=*/false, ForDefinition);
          }
          assert(Func && "This should have just been created");
        }

        StringRef Architecture;
        llvm::SmallVector<StringRef, 1> Feature;

        if (Version.startswith("arch="))
          Architecture = Version.drop_front(sizeof("arch=") - 1);
        else if (Version != "default")
          Feature.push_back(Version);

        Options.emplace_back(cast<llvm::Function>(Func), Architecture, Feature);
      }
    } else {
      assert(0 && "Expected a target or target_clones multiversion function");
      continue;
    }

    llvm::Constant *ResolverConstant = GetOrCreateMultiVersionResolver(GD);
    if (auto *IFunc = dyn_cast<llvm::GlobalIFunc>(ResolverConstant))
      ResolverConstant = IFunc->getResolver();
    llvm::Function *ResolverFunc = cast<llvm::Function>(ResolverConstant);

    ResolverFunc->setLinkage(getMultiversionLinkage(*this, GD));

    if (supportsCOMDAT())
      ResolverFunc->setComdat(
          getModule().getOrInsertComdat(ResolverFunc->getName()));

    const TargetInfo &TI = getTarget();
    llvm::stable_sort(
        Options, [&TI](const CodeGenFunction::MultiVersionResolverOption &LHS,
                       const CodeGenFunction::MultiVersionResolverOption &RHS) {
          return TargetMVPriority(TI, LHS) > TargetMVPriority(TI, RHS);
        });
    CodeGenFunction CGF(*this);
    CGF.EmitMultiVersionResolver(ResolverFunc, Options);
  }

  // Ensure that any additions to the deferred decls list caused by emitting a
  // variant are emitted.  This can happen when the variant itself is inline and
  // calls a function without linkage.
  if (!MVFuncsToEmit.empty())
    EmitDeferred();

  // Ensure that any additions to the multiversion funcs list from either the
  // deferred decls or the multiversion functions themselves are emitted.
  if (!MultiVersionFuncs.empty())
    emitMultiVersionFunctions();
}

void CodeGenModule::emitCPUDispatchDefinition(GlobalDecl GD) {
  const auto *FD = cast<FunctionDecl>(GD.getDecl());
  assert(FD && "Not a FunctionDecl?");
  assert(FD->isCPUDispatchMultiVersion() && "Not a multiversion function?");
  const auto *DD = FD->getAttr<CPUDispatchAttr>();
  assert(DD && "Not a cpu_dispatch Function?");

  const CGFunctionInfo &FI = getTypes().arrangeGlobalDeclaration(GD);
  llvm::FunctionType *DeclTy = getTypes().GetFunctionType(FI);

  StringRef ResolverName = getMangledName(GD);
  UpdateMultiVersionNames(GD, FD, ResolverName);

  llvm::Type *ResolverType;
  GlobalDecl ResolverGD;
  if (getTarget().supportsIFunc()) {
    ResolverType = llvm::FunctionType::get(
        llvm::PointerType::get(DeclTy,
                               getTypes().getTargetAddressSpace(FD->getType())),
        false);
  }
  else {
    ResolverType = DeclTy;
    ResolverGD = GD;
  }

  auto *ResolverFunc = cast<llvm::Function>(GetOrCreateLLVMFunction(
      ResolverName, ResolverType, ResolverGD, /*ForVTable=*/false));
  ResolverFunc->setLinkage(getMultiversionLinkage(*this, GD));
  if (supportsCOMDAT())
    ResolverFunc->setComdat(
        getModule().getOrInsertComdat(ResolverFunc->getName()));

  SmallVector<CodeGenFunction::MultiVersionResolverOption, 10> Options;
  const TargetInfo &Target = getTarget();
  unsigned Index = 0;
  for (const IdentifierInfo *II : DD->cpus()) {
    // Get the name of the target function so we can look it up/create it.
    std::string MangledName = getMangledNameImpl(*this, GD, FD, true) +
                              getCPUSpecificMangling(*this, II->getName());

    llvm::Constant *Func = GetGlobalValue(MangledName);

    if (!Func) {
      GlobalDecl ExistingDecl = Manglings.lookup(MangledName);
      if (ExistingDecl.getDecl() &&
          ExistingDecl.getDecl()->getAsFunction()->isDefined()) {
        EmitGlobalFunctionDefinition(ExistingDecl, nullptr);
        Func = GetGlobalValue(MangledName);
      } else {
        if (!ExistingDecl.getDecl())
          ExistingDecl = GD.getWithMultiVersionIndex(Index);

      Func = GetOrCreateLLVMFunction(
          MangledName, DeclTy, ExistingDecl,
          /*ForVTable=*/false, /*DontDefer=*/true,
          /*IsThunk=*/false, llvm::AttributeList(), ForDefinition);
      }
    }

    llvm::SmallVector<StringRef, 32> Features;
    Target.getCPUSpecificCPUDispatchFeatures(II->getName(), Features);
    llvm::transform(Features, Features.begin(),
                    [](StringRef Str) { return Str.substr(1); });
    llvm::erase_if(Features, [&Target](StringRef Feat) {
      return !Target.validateCpuSupports(Feat);
    });
    Options.emplace_back(cast<llvm::Function>(Func), StringRef{}, Features);
    ++Index;
  }

  llvm::stable_sort(
      Options, [](const CodeGenFunction::MultiVersionResolverOption &LHS,
                  const CodeGenFunction::MultiVersionResolverOption &RHS) {
        return llvm::X86::getCpuSupportsMask(LHS.Conditions.Features) >
               llvm::X86::getCpuSupportsMask(RHS.Conditions.Features);
      });

  // If the list contains multiple 'default' versions, such as when it contains
  // 'pentium' and 'generic', don't emit the call to the generic one (since we
  // always run on at least a 'pentium'). We do this by deleting the 'least
  // advanced' (read, lowest mangling letter).
  while (Options.size() > 1 &&
         llvm::X86::getCpuSupportsMask(
             (Options.end() - 2)->Conditions.Features) == 0) {
    StringRef LHSName = (Options.end() - 2)->Function->getName();
    StringRef RHSName = (Options.end() - 1)->Function->getName();
    if (LHSName.compare(RHSName) < 0)
      Options.erase(Options.end() - 2);
    else
      Options.erase(Options.end() - 1);
  }

  CodeGenFunction CGF(*this);
  CGF.EmitMultiVersionResolver(ResolverFunc, Options);

  if (getTarget().supportsIFunc()) {
    llvm::GlobalValue::LinkageTypes Linkage = getMultiversionLinkage(*this, GD);
    auto *IFunc = cast<llvm::GlobalValue>(GetOrCreateMultiVersionResolver(GD));

    // Fix up function declarations that were created for cpu_specific before
    // cpu_dispatch was known
    if (!isa<llvm::GlobalIFunc>(IFunc)) {
      assert(cast<llvm::Function>(IFunc)->isDeclaration());
      auto *GI = llvm::GlobalIFunc::create(DeclTy, 0, Linkage, "", ResolverFunc,
                                           &getModule());
      GI->takeName(IFunc);
      IFunc->replaceAllUsesWith(GI);
      IFunc->eraseFromParent();
      IFunc = GI;
    }

    std::string AliasName = getMangledNameImpl(
        *this, GD, FD, /*OmitMultiVersionMangling=*/true);
    llvm::Constant *AliasFunc = GetGlobalValue(AliasName);
    if (!AliasFunc) {
      auto *GA = llvm::GlobalAlias::create(DeclTy, 0, Linkage, AliasName, IFunc,
                                           &getModule());
      SetCommonAttributes(GD, GA);
    }
  }
}

/// If a dispatcher for the specified mangled name is not in the module, create
/// and return an llvm Function with the specified type.
llvm::Constant *CodeGenModule::GetOrCreateMultiVersionResolver(GlobalDecl GD) {
  const auto *FD = cast<FunctionDecl>(GD.getDecl());
  assert(FD && "Not a FunctionDecl?");

  std::string MangledName =
      getMangledNameImpl(*this, GD, FD, /*OmitMultiVersionMangling=*/true);

  // Holds the name of the resolver, in ifunc mode this is the ifunc (which has
  // a separate resolver).
  std::string ResolverName = MangledName;
  if (getTarget().supportsIFunc())
    ResolverName += ".ifunc";
  else if (FD->isTargetMultiVersion())
    ResolverName += ".resolver";

  // If the resolver has already been created, just return it.
  if (llvm::GlobalValue *ResolverGV = GetGlobalValue(ResolverName))
    return ResolverGV;

  const CGFunctionInfo &FI = getTypes().arrangeGlobalDeclaration(GD);
  llvm::FunctionType *DeclTy = getTypes().GetFunctionType(FI);

  // The resolver needs to be created. For target and target_clones, defer
  // creation until the end of the TU.
  if (FD->isTargetMultiVersion() || FD->isTargetClonesMultiVersion())
    MultiVersionFuncs.push_back(GD);

  // For cpu_specific, don't create an ifunc yet because we don't know if the
  // cpu_dispatch will be emitted in this translation unit.
  if (getTarget().supportsIFunc() && !FD->isCPUSpecificMultiVersion()) {
    llvm::Type *ResolverType = llvm::FunctionType::get(
        llvm::PointerType::get(DeclTy,
                               getTypes().getTargetAddressSpace(FD->getType())),
        false);
    llvm::Constant *Resolver = GetOrCreateLLVMFunction(
        MangledName + ".resolver", ResolverType, GlobalDecl{},
        /*ForVTable=*/false);
    llvm::GlobalIFunc *GIF =
        llvm::GlobalIFunc::create(DeclTy, 0, getMultiversionLinkage(*this, GD),
                                  "", Resolver, &getModule());
    GIF->setName(ResolverName);
    SetCommonAttributes(FD, GIF);

    return GIF;
  }

  llvm::Constant *Resolver = GetOrCreateLLVMFunction(
      ResolverName, DeclTy, GlobalDecl{}, /*ForVTable=*/false);
  assert(isa<llvm::GlobalValue>(Resolver) &&
         "Resolver should be created for the first time");
  SetCommonAttributes(FD, cast<llvm::GlobalValue>(Resolver));
  return Resolver;
}

/// GetOrCreateLLVMFunction - If the specified mangled name is not in the
/// module, create and return an llvm Function with the specified type. If there
/// is something in the module with the specified name, return it potentially
/// bitcasted to the right type.
///
/// If D is non-null, it specifies a decl that correspond to this.  This is used
/// to set the attributes on the function when it is first created.
llvm::Constant *CodeGenModule::GetOrCreateLLVMFunction(
    StringRef MangledName, llvm::Type *Ty, GlobalDecl GD, bool ForVTable,
    bool DontDefer, bool IsThunk, llvm::AttributeList ExtraAttrs,
    ForDefinition_t IsForDefinition) {
  const Decl *D = GD.getDecl();

  // Any attempts to use a MultiVersion function should result in retrieving
  // the iFunc instead. Name Mangling will handle the rest of the changes.
  if (const FunctionDecl *FD = cast_or_null<FunctionDecl>(D)) {
    // For the device mark the function as one that should be emitted.
    if (getLangOpts().OpenMPIsDevice && OpenMPRuntime &&
        !OpenMPRuntime->markAsGlobalTarget(GD) && FD->isDefined() &&
        !DontDefer && !IsForDefinition) {
      if (const FunctionDecl *FDDef = FD->getDefinition()) {
        GlobalDecl GDDef;
        if (const auto *CD = dyn_cast<CXXConstructorDecl>(FDDef))
          GDDef = GlobalDecl(CD, GD.getCtorType());
        else if (const auto *DD = dyn_cast<CXXDestructorDecl>(FDDef))
          GDDef = GlobalDecl(DD, GD.getDtorType());
        else
          GDDef = GlobalDecl(FDDef);
        EmitGlobal(GDDef);
      }
    }

    if (FD->isMultiVersion()) {
      UpdateMultiVersionNames(GD, FD, MangledName);
      if (!IsForDefinition)
        return GetOrCreateMultiVersionResolver(GD);
    }
  }

  // Lookup the entry, lazily creating it if necessary.
  llvm::GlobalValue *Entry = GetGlobalValue(MangledName);
  if (Entry) {
    if (WeakRefReferences.erase(Entry)) {
      const FunctionDecl *FD = cast_or_null<FunctionDecl>(D);
      if (FD && !FD->hasAttr<WeakAttr>())
        Entry->setLinkage(llvm::Function::ExternalLinkage);
    }

    // Handle dropped DLL attributes.
    if (D && !D->hasAttr<DLLImportAttr>() && !D->hasAttr<DLLExportAttr>() &&
        !shouldMapVisibilityToDLLExport(cast_or_null<NamedDecl>(D))) {
      Entry->setDLLStorageClass(llvm::GlobalValue::DefaultStorageClass);
      setDSOLocal(Entry);
    }

    // If there are two attempts to define the same mangled name, issue an
    // error.
    if (IsForDefinition && !Entry->isDeclaration()) {
      GlobalDecl OtherGD;
      // Check that GD is not yet in DiagnosedConflictingDefinitions is required
      // to make sure that we issue an error only once.
      if (lookupRepresentativeDecl(MangledName, OtherGD) &&
          (GD.getCanonicalDecl().getDecl() !=
           OtherGD.getCanonicalDecl().getDecl()) &&
          DiagnosedConflictingDefinitions.insert(GD).second) {
        getDiags().Report(D->getLocation(), diag::err_duplicate_mangled_name)
            << MangledName;
        getDiags().Report(OtherGD.getDecl()->getLocation(),
                          diag::note_previous_definition);
      }
    }

    if ((isa<llvm::Function>(Entry) || isa<llvm::GlobalAlias>(Entry)) &&
        (Entry->getValueType() == Ty)) {
      return Entry;
    }

    // Make sure the result is of the correct type.
    // (If function is requested for a definition, we always need to create a new
    // function, not just return a bitcast.)
    if (!IsForDefinition)
      return llvm::ConstantExpr::getBitCast(
          Entry, Ty->getPointerTo(Entry->getAddressSpace()));
  }

  // This function doesn't have a complete type (for example, the return
  // type is an incomplete struct). Use a fake type instead, and make
  // sure not to try to set attributes.
  bool IsIncompleteFunction = false;

  llvm::FunctionType *FTy;
  if (isa<llvm::FunctionType>(Ty)) {
    FTy = cast<llvm::FunctionType>(Ty);
  } else {
    FTy = llvm::FunctionType::get(VoidTy, false);
    IsIncompleteFunction = true;
  }

  llvm::Function *F =
      llvm::Function::Create(FTy, llvm::Function::ExternalLinkage,
                             Entry ? StringRef() : MangledName, &getModule());

  // If we already created a function with the same mangled name (but different
  // type) before, take its name and add it to the list of functions to be
  // replaced with F at the end of CodeGen.
  //
  // This happens if there is a prototype for a function (e.g. "int f()") and
  // then a definition of a different type (e.g. "int f(int x)").
  if (Entry) {
    F->takeName(Entry);

    // This might be an implementation of a function without a prototype, in
    // which case, try to do special replacement of calls which match the new
    // prototype.  The really key thing here is that we also potentially drop
    // arguments from the call site so as to make a direct call, which makes the
    // inliner happier and suppresses a number of optimizer warnings (!) about
    // dropping arguments.
    if (!Entry->use_empty()) {
      ReplaceUsesOfNonProtoTypeWithRealFunction(Entry, F);
      Entry->removeDeadConstantUsers();
    }

    llvm::Constant *BC = llvm::ConstantExpr::getBitCast(
        F, Entry->getValueType()->getPointerTo());
    addGlobalValReplacement(Entry, BC);
  }

  assert(F->getName() == MangledName && "name was uniqued!");
  if (D)
    SetFunctionAttributes(GD, F, IsIncompleteFunction, IsThunk);
  if (ExtraAttrs.hasFnAttrs()) {
    llvm::AttrBuilder B(F->getContext(), ExtraAttrs.getFnAttrs());
    F->addFnAttrs(B);
  }

  if (!DontDefer) {
    // All MSVC dtors other than the base dtor are linkonce_odr and delegate to
    // each other bottoming out with the base dtor.  Therefore we emit non-base
    // dtors on usage, even if there is no dtor definition in the TU.
    if (isa_and_nonnull<CXXDestructorDecl>(D) &&
        getCXXABI().useThunkForDtorVariant(cast<CXXDestructorDecl>(D),
                                           GD.getDtorType()))
      addDeferredDeclToEmit(GD);

    // This is the first use or definition of a mangled name.  If there is a
    // deferred decl with this name, remember that we need to emit it at the end
    // of the file.
    auto DDI = DeferredDecls.find(MangledName);
    if (DDI != DeferredDecls.end()) {
      // Move the potentially referenced deferred decl to the
      // DeferredDeclsToEmit list, and remove it from DeferredDecls (since we
      // don't need it anymore).
      addDeferredDeclToEmit(DDI->second);
      EmittedDeferredDecls[DDI->first] = DDI->second;
      DeferredDecls.erase(DDI);

      // Otherwise, there are cases we have to worry about where we're
      // using a declaration for which we must emit a definition but where
      // we might not find a top-level definition:
      //   - member functions defined inline in their classes
      //   - friend functions defined inline in some class
      //   - special member functions with implicit definitions
      // If we ever change our AST traversal to walk into class methods,
      // this will be unnecessary.
      //
      // We also don't emit a definition for a function if it's going to be an
      // entry in a vtable, unless it's already marked as used.
    } else if (getLangOpts().CPlusPlus && D) {
      // Look for a declaration that's lexically in a record.
      for (const auto *FD = cast<FunctionDecl>(D)->getMostRecentDecl(); FD;
           FD = FD->getPreviousDecl()) {
        if (isa<CXXRecordDecl>(FD->getLexicalDeclContext())) {
          if (FD->doesThisDeclarationHaveABody()) {
            addDeferredDeclToEmit(GD.getWithDecl(FD));
            break;
          }
        }
      }
    }
  }

  // Make sure the result is of the requested type.
  if (!IsIncompleteFunction) {
    assert(F->getFunctionType() == Ty);
    return F;
  }

  llvm::Type *PTy = llvm::PointerType::getUnqual(Ty);
  return llvm::ConstantExpr::getBitCast(F, PTy);
}

/// GetAddrOfFunction - Return the address of the given function.  If Ty is
/// non-null, then this function will use the specified type if it has to
/// create it (this occurs when we see a definition of the function).
llvm::Constant *CodeGenModule::GetAddrOfFunction(GlobalDecl GD,
                                                 llvm::Type *Ty,
                                                 bool ForVTable,
                                                 bool DontDefer,
                                              ForDefinition_t IsForDefinition) {
  assert(!cast<FunctionDecl>(GD.getDecl())->isConsteval() &&
         "consteval function should never be emitted");
  // If there was no specific requested type, just convert it now.
  if (!Ty) {
    const auto *FD = cast<FunctionDecl>(GD.getDecl());
    Ty = getTypes().ConvertType(FD->getType());
  }

  // Devirtualized destructor calls may come through here instead of via
  // getAddrOfCXXStructor. Make sure we use the MS ABI base destructor instead
  // of the complete destructor when necessary.
  if (const auto *DD = dyn_cast<CXXDestructorDecl>(GD.getDecl())) {
    if (getTarget().getCXXABI().isMicrosoft() &&
        GD.getDtorType() == Dtor_Complete &&
        DD->getParent()->getNumVBases() == 0)
      GD = GlobalDecl(DD, Dtor_Base);
  }

  StringRef MangledName = getMangledName(GD);
  auto *F = GetOrCreateLLVMFunction(MangledName, Ty, GD, ForVTable, DontDefer,
                                    /*IsThunk=*/false, llvm::AttributeList(),
                                    IsForDefinition);
  // Returns kernel handle for HIP kernel stub function.
  if (LangOpts.CUDA && !LangOpts.CUDAIsDevice &&
      cast<FunctionDecl>(GD.getDecl())->hasAttr<CUDAGlobalAttr>()) {
    auto *Handle = getCUDARuntime().getKernelHandle(
        cast<llvm::Function>(F->stripPointerCasts()), GD);
    if (IsForDefinition)
      return F;
    return llvm::ConstantExpr::getBitCast(Handle, Ty->getPointerTo());
  }
  return F;
}

llvm::Constant *CodeGenModule::GetFunctionStart(const ValueDecl *Decl) {
  llvm::GlobalValue *F =
      cast<llvm::GlobalValue>(GetAddrOfFunction(Decl)->stripPointerCasts());

  return llvm::ConstantExpr::getBitCast(llvm::NoCFIValue::get(F),
                                        llvm::Type::getInt8PtrTy(VMContext));
}

static const FunctionDecl *
GetRuntimeFunctionDecl(ASTContext &C, StringRef Name) {
  TranslationUnitDecl *TUDecl = C.getTranslationUnitDecl();
  DeclContext *DC = TranslationUnitDecl::castToDeclContext(TUDecl);

  IdentifierInfo &CII = C.Idents.get(Name);
  for (const auto *Result : DC->lookup(&CII))
    if (const auto *FD = dyn_cast<FunctionDecl>(Result))
      return FD;

  if (!C.getLangOpts().CPlusPlus)
    return nullptr;

  // Demangle the premangled name from getTerminateFn()
  IdentifierInfo &CXXII =
      (Name == "_ZSt9terminatev" || Name == "?terminate@@YAXXZ")
          ? C.Idents.get("terminate")
          : C.Idents.get(Name);

  for (const auto &N : {"__cxxabiv1", "std"}) {
    IdentifierInfo &NS = C.Idents.get(N);
    for (const auto *Result : DC->lookup(&NS)) {
      const NamespaceDecl *ND = dyn_cast<NamespaceDecl>(Result);
      if (auto *LSD = dyn_cast<LinkageSpecDecl>(Result))
        for (const auto *Result : LSD->lookup(&NS))
          if ((ND = dyn_cast<NamespaceDecl>(Result)))
            break;

      if (ND)
        for (const auto *Result : ND->lookup(&CXXII))
          if (const auto *FD = dyn_cast<FunctionDecl>(Result))
            return FD;
    }
  }

  return nullptr;
}

/// CreateRuntimeFunction - Create a new runtime function with the specified
/// type and name.
llvm::FunctionCallee
CodeGenModule::CreateRuntimeFunction(llvm::FunctionType *FTy, StringRef Name,
                                     llvm::AttributeList ExtraAttrs, bool Local,
                                     bool AssumeConvergent) {
  if (AssumeConvergent) {
    ExtraAttrs =
        ExtraAttrs.addFnAttribute(VMContext, llvm::Attribute::Convergent);
  }

  llvm::Constant *C =
      GetOrCreateLLVMFunction(Name, FTy, GlobalDecl(), /*ForVTable=*/false,
                              /*DontDefer=*/false, /*IsThunk=*/false,
                              ExtraAttrs);

  if (auto *F = dyn_cast<llvm::Function>(C)) {
    if (F->empty()) {
      F->setCallingConv(getRuntimeCC());

      // In Windows Itanium environments, try to mark runtime functions
      // dllimport. For Mingw and MSVC, don't. We don't really know if the user
      // will link their standard library statically or dynamically. Marking
      // functions imported when they are not imported can cause linker errors
      // and warnings.
      if (!Local && getTriple().isWindowsItaniumEnvironment() &&
          !getCodeGenOpts().LTOVisibilityPublicStd) {
        const FunctionDecl *FD = GetRuntimeFunctionDecl(Context, Name);
        if (!FD || FD->hasAttr<DLLImportAttr>()) {
          F->setDLLStorageClass(llvm::GlobalValue::DLLImportStorageClass);
          F->setLinkage(llvm::GlobalValue::ExternalLinkage);
        }
      }
      setDSOLocal(F);
    }
  }

  return {FTy, C};
}

/// isTypeConstant - Determine whether an object of this type can be emitted
/// as a constant.
///
/// If ExcludeCtor is true, the duration when the object's constructor runs
/// will not be considered. The caller will need to verify that the object is
/// not written to during its construction.
bool CodeGenModule::isTypeConstant(QualType Ty, bool ExcludeCtor) {
  if (!Ty.isConstant(Context) && !Ty->isReferenceType())
    return false;

  if (Context.getLangOpts().CPlusPlus) {
    if (const CXXRecordDecl *Record
          = Context.getBaseElementType(Ty)->getAsCXXRecordDecl())
      return ExcludeCtor && !Record->hasMutableFields() &&
             Record->hasTrivialDestructor();
  }

  return true;
}

static void maybeEmitPipeStorageMetadata(const VarDecl *D,
                                         llvm::GlobalVariable *GV,
                                         CodeGenModule &CGM) {
  // TODO: Applicable only on pipe storages. Currently they are defined
  // as structures inside of SYCL headers. Add a check for pipe_storage_t
  // when it ready.
  QualType PipeTy = D->getType();
  if (!PipeTy->isStructureType())
    return;

  if (const auto *IOAttr = D->getAttr<SYCLIntelPipeIOAttr>()) {
    const auto *CE = cast<ConstantExpr>(IOAttr->getID());
    Optional<llvm::APSInt> ID = CE->getResultAsAPSInt();
    llvm::LLVMContext &Context = CGM.getLLVMContext();

    llvm::Metadata *AttrMDArgs[] = {
        llvm::ConstantAsMetadata::get(llvm::ConstantInt::get(
            llvm::Type::getInt32Ty(Context), ID->getSExtValue()))};
    GV->setMetadata(IOAttr->getSpelling(),
                    llvm::MDNode::get(Context, AttrMDArgs));
  }
}

/// GetOrCreateLLVMGlobal - If the specified mangled name is not in the module,
/// create and return an llvm GlobalVariable with the specified type and address
/// space. If there is something in the module with the specified name, return
/// it potentially bitcasted to the right type.
///
/// If D is non-null, it specifies a decl that correspond to this.  This is used
/// to set the attributes on the global when it is first created.
///
/// If IsForDefinition is true, it is guaranteed that an actual global with
/// type Ty will be returned, not conversion of a variable with the same
/// mangled name but some other type.
llvm::Constant *
CodeGenModule::GetOrCreateLLVMGlobal(StringRef MangledName, llvm::Type *Ty,
                                     LangAS AddrSpace, const VarDecl *D,
                                     ForDefinition_t IsForDefinition) {
  // Lookup the entry, lazily creating it if necessary.
  llvm::GlobalValue *Entry = GetGlobalValue(MangledName);
  unsigned TargetAS = getContext().getTargetAddressSpace(AddrSpace);
  if (Entry) {
    if (WeakRefReferences.erase(Entry)) {
      if (D && !D->hasAttr<WeakAttr>())
        Entry->setLinkage(llvm::Function::ExternalLinkage);
    }

    // Handle dropped DLL attributes.
    if (D && !D->hasAttr<DLLImportAttr>() && !D->hasAttr<DLLExportAttr>() &&
        !shouldMapVisibilityToDLLExport(D))
      Entry->setDLLStorageClass(llvm::GlobalValue::DefaultStorageClass);

    if (LangOpts.OpenMP && !LangOpts.OpenMPSimd && D)
      getOpenMPRuntime().registerTargetGlobalVariable(D, Entry);

    if (Entry->getValueType() == Ty && Entry->getAddressSpace() == TargetAS)
      return Entry;

    // If there are two attempts to define the same mangled name, issue an
    // error.
    if (IsForDefinition && !Entry->isDeclaration()) {
      GlobalDecl OtherGD;
      const VarDecl *OtherD;

      // Check that D is not yet in DiagnosedConflictingDefinitions is required
      // to make sure that we issue an error only once.
      if (D && lookupRepresentativeDecl(MangledName, OtherGD) &&
          (D->getCanonicalDecl() != OtherGD.getCanonicalDecl().getDecl()) &&
          (OtherD = dyn_cast<VarDecl>(OtherGD.getDecl())) &&
          OtherD->hasInit() &&
          DiagnosedConflictingDefinitions.insert(D).second) {
        getDiags().Report(D->getLocation(), diag::err_duplicate_mangled_name)
            << MangledName;
        getDiags().Report(OtherGD.getDecl()->getLocation(),
                          diag::note_previous_definition);
      }
    }

    // Make sure the result is of the correct type.
    if (Entry->getType()->getAddressSpace() != TargetAS) {
      return llvm::ConstantExpr::getAddrSpaceCast(Entry,
                                                  Ty->getPointerTo(TargetAS));
    }

    // (If global is requested for a definition, we always need to create a new
    // global, not just return a bitcast.)
    if (!IsForDefinition)
      return llvm::ConstantExpr::getBitCast(Entry, Ty->getPointerTo(TargetAS));
  }

  auto DAddrSpace = GetGlobalVarAddressSpace(D);

  auto *GV = new llvm::GlobalVariable(
      getModule(), Ty, false, llvm::GlobalValue::ExternalLinkage, nullptr,
      MangledName, nullptr, llvm::GlobalVariable::NotThreadLocal,
      getContext().getTargetAddressSpace(DAddrSpace));

  // If we already created a global with the same mangled name (but different
  // type) before, take its name and remove it from its parent.
  if (Entry) {
    GV->takeName(Entry);

    if (!Entry->use_empty()) {
      llvm::Constant *NewPtrForOldDecl =
          llvm::ConstantExpr::getBitCast(GV, Entry->getType());
      Entry->replaceAllUsesWith(NewPtrForOldDecl);
    }

    Entry->eraseFromParent();
  }

  // This is the first use or definition of a mangled name.  If there is a
  // deferred decl with this name, remember that we need to emit it at the end
  // of the file.
  auto DDI = DeferredDecls.find(MangledName);
  if (DDI != DeferredDecls.end()) {
    // Move the potentially referenced deferred decl to the DeferredDeclsToEmit
    // list, and remove it from DeferredDecls (since we don't need it anymore).
    addDeferredDeclToEmit(DDI->second);
    EmittedDeferredDecls[DDI->first] = DDI->second;
    DeferredDecls.erase(DDI);
  }

  // Handle things which are present even on external declarations.
  if (D) {
    if (LangOpts.OpenMP && !LangOpts.OpenMPSimd)
      getOpenMPRuntime().registerTargetGlobalVariable(D, GV);

    // FIXME: This code is overly simple and should be merged with other global
    // handling.
    GV->setConstant(isTypeConstant(D->getType(), false));

    GV->setAlignment(getContext().getDeclAlign(D).getAsAlign());

    setLinkageForGV(GV, D);

    if (D->getTLSKind()) {
      if (D->getTLSKind() == VarDecl::TLS_Dynamic)
        CXXThreadLocals.push_back(D);
      setTLSMode(GV, *D);
    }

    setGVProperties(GV, D);

    // If required by the ABI, treat declarations of static data members with
    // inline initializers as definitions.
    if (getContext().isMSStaticDataMemberInlineDefinition(D)) {
      EmitGlobalVarDefinition(D);
    }

    // Emit section information for extern variables.
    if (D->hasExternalStorage()) {
      if (const SectionAttr *SA = D->getAttr<SectionAttr>())
        GV->setSection(SA->getName());
    }

    // Handle XCore specific ABI requirements.
    if (getTriple().getArch() == llvm::Triple::xcore &&
        D->getLanguageLinkage() == CLanguageLinkage &&
        D->getType().isConstant(Context) &&
        isExternallyVisible(D->getLinkageAndVisibility().getLinkage()))
      GV->setSection(".cp.rodata");

    // Check if we a have a const declaration with an initializer, we may be
    // able to emit it as available_externally to expose it's value to the
    // optimizer.
    if (Context.getLangOpts().CPlusPlus && GV->hasExternalLinkage() &&
        D->getType().isConstQualified() && !GV->hasInitializer() &&
        !D->hasDefinition() && D->hasInit() && !D->hasAttr<DLLImportAttr>()) {
      const auto *Record =
          Context.getBaseElementType(D->getType())->getAsCXXRecordDecl();
      bool HasMutableFields = Record && Record->hasMutableFields();
      if (!HasMutableFields) {
        const VarDecl *InitDecl;
        const Expr *InitExpr = D->getAnyInitializer(InitDecl);
        if (InitExpr) {
          ConstantEmitter emitter(*this);
          llvm::Constant *Init = emitter.tryEmitForInitializer(*InitDecl);
          if (Init) {
            auto *InitType = Init->getType();
            if (GV->getValueType() != InitType) {
              // The type of the initializer does not match the definition.
              // This happens when an initializer has a different type from
              // the type of the global (because of padding at the end of a
              // structure for instance).
              GV->setName(StringRef());
              // Make a new global with the correct type, this is now guaranteed
              // to work.
              auto *NewGV = cast<llvm::GlobalVariable>(
                  GetAddrOfGlobalVar(D, InitType, IsForDefinition)
                      ->stripPointerCasts());

              // Erase the old global, since it is no longer used.
              GV->eraseFromParent();
              GV = NewGV;
            } else {
              GV->setInitializer(Init);
              GV->setConstant(true);
              GV->setLinkage(llvm::GlobalValue::AvailableExternallyLinkage);
            }
            emitter.finalize(GV);
          }
        }
      }
    }

    if (LangOpts.SYCLIsDevice)
      maybeEmitPipeStorageMetadata(D, GV, *this);
  }

  if (GV->isDeclaration()) {
    getTargetCodeGenInfo().setTargetAttributes(D, GV, *this);
    // External HIP managed variables needed to be recorded for transformation
    // in both device and host compilations.
    if (getLangOpts().CUDA && D && D->hasAttr<HIPManagedAttr>() &&
        D->hasExternalStorage())
      getCUDARuntime().handleVarRegistration(D, *GV);
  }

  if (D)
    SanitizerMD->reportGlobal(GV, *D);

  LangAS ExpectedAS =
      D ? D->getType().getAddressSpace()
        : (LangOpts.OpenCL ? LangAS::opencl_global : LangAS::Default);
  assert(getContext().getTargetAddressSpace(ExpectedAS) == TargetAS);
  if (DAddrSpace != ExpectedAS) {
    return getTargetCodeGenInfo().performAddrSpaceCast(
        *this, GV, DAddrSpace, ExpectedAS, Ty->getPointerTo(TargetAS));
  }

  return GV;
}

llvm::Constant *
CodeGenModule::GetAddrOfGlobal(GlobalDecl GD, ForDefinition_t IsForDefinition) {
  const Decl *D = GD.getDecl();

  if (isa<CXXConstructorDecl>(D) || isa<CXXDestructorDecl>(D))
    return getAddrOfCXXStructor(GD, /*FnInfo=*/nullptr, /*FnType=*/nullptr,
                                /*DontDefer=*/false, IsForDefinition);

  if (isa<CXXMethodDecl>(D)) {
    auto FInfo =
        &getTypes().arrangeCXXMethodDeclaration(cast<CXXMethodDecl>(D));
    auto Ty = getTypes().GetFunctionType(*FInfo);
    return GetAddrOfFunction(GD, Ty, /*ForVTable=*/false, /*DontDefer=*/false,
                             IsForDefinition);
  }

  if (isa<FunctionDecl>(D)) {
    const CGFunctionInfo &FI = getTypes().arrangeGlobalDeclaration(GD);
    llvm::FunctionType *Ty = getTypes().GetFunctionType(FI);
    return GetAddrOfFunction(GD, Ty, /*ForVTable=*/false, /*DontDefer=*/false,
                             IsForDefinition);
  }

  return GetAddrOfGlobalVar(cast<VarDecl>(D), /*Ty=*/nullptr, IsForDefinition);
}

llvm::GlobalVariable *CodeGenModule::CreateOrReplaceCXXRuntimeVariable(
    StringRef Name, llvm::Type *Ty, llvm::GlobalValue::LinkageTypes Linkage,
    unsigned Alignment) {
  llvm::GlobalVariable *GV = getModule().getNamedGlobal(Name);
  llvm::GlobalVariable *OldGV = nullptr;

  if (GV) {
    // Check if the variable has the right type.
    if (GV->getValueType() == Ty)
      return GV;

    // Because C++ name mangling, the only way we can end up with an already
    // existing global with the same name is if it has been declared extern "C".
    assert(GV->isDeclaration() && "Declaration has wrong type!");
    OldGV = GV;
  }

  // Create a new variable.
  GV = new llvm::GlobalVariable(getModule(), Ty, /*isConstant=*/true,
                                Linkage, nullptr, Name);

  if (OldGV) {
    // Replace occurrences of the old variable if needed.
    GV->takeName(OldGV);

    if (!OldGV->use_empty()) {
      llvm::Constant *NewPtrForOldDecl =
      llvm::ConstantExpr::getBitCast(GV, OldGV->getType());
      OldGV->replaceAllUsesWith(NewPtrForOldDecl);
    }

    OldGV->eraseFromParent();
  }

  if (supportsCOMDAT() && GV->isWeakForLinker() &&
      !GV->hasAvailableExternallyLinkage())
    GV->setComdat(TheModule.getOrInsertComdat(GV->getName()));

  GV->setAlignment(llvm::MaybeAlign(Alignment));

  return GV;
}

/// GetAddrOfGlobalVar - Return the llvm::Constant for the address of the
/// given global variable.  If Ty is non-null and if the global doesn't exist,
/// then it will be created with the specified type instead of whatever the
/// normal requested type would be. If IsForDefinition is true, it is guaranteed
/// that an actual global with type Ty will be returned, not conversion of a
/// variable with the same mangled name but some other type.
llvm::Constant *CodeGenModule::GetAddrOfGlobalVar(const VarDecl *D,
                                                  llvm::Type *Ty,
                                           ForDefinition_t IsForDefinition) {
  assert(D->hasGlobalStorage() && "Not a global variable");
  QualType ASTTy = D->getType();
  if (!Ty)
    Ty = getTypes().ConvertTypeForMem(ASTTy);

  StringRef MangledName = getMangledName(D);
  return GetOrCreateLLVMGlobal(MangledName, Ty, ASTTy.getAddressSpace(), D,
                               IsForDefinition);
}

/// CreateRuntimeVariable - Create a new runtime global variable with the
/// specified type and name.
llvm::Constant *
CodeGenModule::CreateRuntimeVariable(llvm::Type *Ty,
                                     StringRef Name) {
  LangAS AddrSpace = getContext().getLangOpts().OpenCL ? LangAS::opencl_global
                                                       : LangAS::Default;
  auto *Ret = GetOrCreateLLVMGlobal(Name, Ty, AddrSpace, nullptr);
  setDSOLocal(cast<llvm::GlobalValue>(Ret->stripPointerCasts()));
  return Ret;
}

void CodeGenModule::EmitTentativeDefinition(const VarDecl *D) {
  assert(!D->getInit() && "Cannot emit definite definitions here!");

  StringRef MangledName = getMangledName(D);
  llvm::GlobalValue *GV = GetGlobalValue(MangledName);

  // We already have a definition, not declaration, with the same mangled name.
  // Emitting of declaration is not required (and actually overwrites emitted
  // definition).
  if (GV && !GV->isDeclaration())
    return;

  // If we have not seen a reference to this variable yet, place it into the
  // deferred declarations table to be emitted if needed later.
  if (!MustBeEmitted(D) && !GV) {
      DeferredDecls[MangledName] = D;
      return;
  }

  // The tentative definition is the only definition.
  EmitGlobalVarDefinition(D);
}

void CodeGenModule::EmitExternalDeclaration(const VarDecl *D) {
  EmitExternalVarDeclaration(D);
}

CharUnits CodeGenModule::GetTargetTypeStoreSize(llvm::Type *Ty) const {
  return Context.toCharUnitsFromBits(
      getDataLayout().getTypeStoreSizeInBits(Ty));
}

LangAS CodeGenModule::GetGlobalVarAddressSpace(const VarDecl *D) {
  if (LangOpts.OpenCL) {
    LangAS AS = D ? D->getType().getAddressSpace() : LangAS::opencl_global;
    assert(AS == LangAS::opencl_global ||
           AS == LangAS::opencl_global_device ||
           AS == LangAS::opencl_global_host ||
           AS == LangAS::opencl_constant ||
           AS == LangAS::opencl_local ||
           AS >= LangAS::FirstTargetAddressSpace);
    return AS;
  }

  if (LangOpts.SYCLIsDevice && D) {
    auto *Scope = D->getAttr<SYCLScopeAttr>();
    if (Scope && Scope->isWorkGroup())
      return LangAS::sycl_local;
  }

  if (LangOpts.SYCLIsDevice &&
      (!D || D->getType().getAddressSpace() == LangAS::Default))
    return LangAS::sycl_global;

  if (LangOpts.CUDA && LangOpts.CUDAIsDevice) {
    if (D && D->hasAttr<CUDAConstantAttr>())
      return LangAS::cuda_constant;
    else if (D && D->hasAttr<CUDASharedAttr>())
      return LangAS::cuda_shared;
    else if (D && D->hasAttr<CUDADeviceAttr>())
      return LangAS::cuda_device;
    else if (D && D->getType().isConstQualified())
      return LangAS::cuda_constant;
    else
      return LangAS::cuda_device;
  }

  if (LangOpts.OpenMP) {
    LangAS AS;
    if (OpenMPRuntime->hasAllocateAttributeForGlobalVar(D, AS))
      return AS;
  }
  return getTargetCodeGenInfo().getGlobalVarAddressSpace(*this, D);
}

LangAS CodeGenModule::GetGlobalConstantAddressSpace() const {
  // OpenCL v1.2 s6.5.3: a string literal is in the constant address space.
  if (LangOpts.OpenCL)
    return LangAS::opencl_constant;
  if (LangOpts.SYCLIsDevice)
    return LangAS::sycl_global;
  if (LangOpts.HIP && LangOpts.CUDAIsDevice && getTriple().isSPIRV())
    // For HIPSPV map literals to cuda_device (maps to CrossWorkGroup in SPIR-V)
    // instead of default AS (maps to Generic in SPIR-V). Otherwise, we end up
    // with OpVariable instructions with Generic storage class which is not
    // allowed (SPIR-V V1.6 s3.42.8). Also, mapping literals to SPIR-V
    // UniformConstant storage class is not viable as pointers to it may not be
    // casted to Generic pointers which are used to model HIP's "flat" pointers.
    return LangAS::cuda_device;
  if (auto AS = getTarget().getConstantAddressSpace())
    return *AS;
  return LangAS::Default;
}

// In address space agnostic languages, string literals are in default address
// space in AST. However, certain targets (e.g. amdgcn) request them to be
// emitted in constant address space in LLVM IR. To be consistent with other
// parts of AST, string literal global variables in constant address space
// need to be casted to default address space before being put into address
// map and referenced by other part of CodeGen.
// In OpenCL, string literals are in constant address space in AST, therefore
// they should not be casted to default address space.
static llvm::Constant *
castStringLiteralToDefaultAddressSpace(CodeGenModule &CGM,
                                       llvm::GlobalVariable *GV) {
  llvm::Constant *Cast = GV;
  if (!CGM.getLangOpts().OpenCL) {
    auto AS = CGM.GetGlobalConstantAddressSpace();
    if (AS != LangAS::Default)
      Cast = CGM.getTargetCodeGenInfo().performAddrSpaceCast(
          CGM, GV, AS, LangAS::Default,
          GV->getValueType()->getPointerTo(
              CGM.getContext().getTargetAddressSpace(LangAS::Default)));
  }
  return Cast;
}

template<typename SomeDecl>
void CodeGenModule::MaybeHandleStaticInExternC(const SomeDecl *D,
                                               llvm::GlobalValue *GV) {
  if (!getLangOpts().CPlusPlus)
    return;

  // Must have 'used' attribute, or else inline assembly can't rely on
  // the name existing.
  if (!D->template hasAttr<UsedAttr>())
    return;

  // Must have internal linkage and an ordinary name.
  if (!D->getIdentifier() || D->getFormalLinkage() != InternalLinkage)
    return;

  // Must be in an extern "C" context. Entities declared directly within
  // a record are not extern "C" even if the record is in such a context.
  const SomeDecl *First = D->getFirstDecl();
  if (First->getDeclContext()->isRecord() || !First->isInExternCContext())
    return;

  // OK, this is an internal linkage entity inside an extern "C" linkage
  // specification. Make a note of that so we can give it the "expected"
  // mangled name if nothing else is using that name.
  std::pair<StaticExternCMap::iterator, bool> R =
      StaticExternCValues.insert(std::make_pair(D->getIdentifier(), GV));

  // If we have multiple internal linkage entities with the same name
  // in extern "C" regions, none of them gets that name.
  if (!R.second)
    R.first->second = nullptr;
}

static bool shouldBeInCOMDAT(CodeGenModule &CGM, const Decl &D) {
  if (!CGM.supportsCOMDAT())
    return false;

  if (D.hasAttr<SelectAnyAttr>())
    return true;

  GVALinkage Linkage;
  if (auto *VD = dyn_cast<VarDecl>(&D))
    Linkage = CGM.getContext().GetGVALinkageForVariable(VD);
  else
    Linkage = CGM.getContext().GetGVALinkageForFunction(cast<FunctionDecl>(&D));

  switch (Linkage) {
  case GVA_Internal:
  case GVA_AvailableExternally:
  case GVA_StrongExternal:
    return false;
  case GVA_DiscardableODR:
  case GVA_StrongODR:
    return true;
  }
  llvm_unreachable("No such linkage");
}

void CodeGenModule::maybeSetTrivialComdat(const Decl &D,
                                          llvm::GlobalObject &GO) {
  if (!shouldBeInCOMDAT(*this, D))
    return;
  GO.setComdat(TheModule.getOrInsertComdat(GO.getName()));
}

void CodeGenModule::setAspectsEnumDecl(const EnumDecl *ED) {
  if (AspectsEnumDecl && AspectsEnumDecl != ED) {
    // Conflicting definitions of the aspect enum are not allowed.
    Error(ED->getLocation(), "redefinition of aspect enum");
    getDiags().Report(AspectsEnumDecl->getLocation(),
                      diag::note_previous_definition);
  }
  AspectsEnumDecl = ED;
}

void CodeGenModule::generateIntelFPGAAnnotation(
    const Decl *D, llvm::SmallString<256> &AnnotStr) {
  llvm::raw_svector_ostream Out(AnnotStr);
  if (D->hasAttr<SYCLIntelRegisterAttr>())
    Out << "{register:1}";
  if (auto const *MA = D->getAttr<SYCLIntelMemoryAttr>()) {
    SYCLIntelMemoryAttr::MemoryKind Kind = MA->getKind();
    Out << "{memory:";
    switch (Kind) {
    case SYCLIntelMemoryAttr::MLAB:
    case SYCLIntelMemoryAttr::BlockRAM:
      Out << SYCLIntelMemoryAttr::ConvertMemoryKindToStr(Kind);
      break;
    case SYCLIntelMemoryAttr::Default:
      Out << "DEFAULT";
      break;
    }
    Out << '}';
    if (const auto *DD = dyn_cast<DeclaratorDecl>(D)) {
      Out << "{sizeinfo:";
      // D can't be of type FunctionDecl (as no memory attribute can be applied
      // to a function)
      QualType ElementTy = DD->getType();
      QualType TmpTy = ElementTy->isArrayType()
                           ? getContext().getBaseElementType(ElementTy)
                           : ElementTy;
      Out << getContext().getTypeSizeInChars(TmpTy).getQuantity();
      // Add the dimension of the array to Out.
      while (const auto *AT = getContext().getAsArrayType(ElementTy)) {
        // Expecting only constant array types, assert otherwise.
        const auto *CAT = cast<ConstantArrayType>(AT);
        Out << "," << CAT->getSize();
        ElementTy = CAT->getElementType();
      }
      Out << '}';
    }
  }
  if (D->hasAttr<SYCLIntelSinglePumpAttr>())
    Out << "{pump:1}";
  if (D->hasAttr<SYCLIntelDoublePumpAttr>())
    Out << "{pump:2}";
  if (const auto *BWA = D->getAttr<SYCLIntelBankWidthAttr>()) {
    llvm::APSInt BWAInt = BWA->getValue()->EvaluateKnownConstInt(getContext());
    Out << '{' << BWA->getSpelling() << ':' << BWAInt << '}';
  }
  if (const auto *PCA = D->getAttr<SYCLIntelPrivateCopiesAttr>()) {
    llvm::APSInt PCAInt = PCA->getValue()->EvaluateKnownConstInt(getContext());
    Out << '{' << PCA->getSpelling() << ':' << PCAInt << '}';
  }
  if (const auto *NBA = D->getAttr<SYCLIntelNumBanksAttr>()) {
    llvm::APSInt NBAInt = NBA->getValue()->EvaluateKnownConstInt(getContext());
    Out << '{' << NBA->getSpelling() << ':' << NBAInt << '}';
  }
  if (const auto *BBA = D->getAttr<SYCLIntelBankBitsAttr>()) {
    Out << '{' << BBA->getSpelling() << ':';
    for (SYCLIntelBankBitsAttr::args_iterator I = BBA->args_begin(),
                                              E = BBA->args_end();
         I != E; ++I) {
      if (I != BBA->args_begin())
        Out << ',';
      llvm::APSInt BBAInt = (*I)->EvaluateKnownConstInt(getContext());
      Out << BBAInt;
    }
    Out << '}';
  }
  if (const auto *MRA = D->getAttr<SYCLIntelMaxReplicatesAttr>()) {
    llvm::APSInt MRAInt = MRA->getValue()->EvaluateKnownConstInt(getContext());
    Out << '{' << MRA->getSpelling() << ':' << MRAInt << '}';
  }
  if (const auto *MA = D->getAttr<SYCLIntelMergeAttr>()) {
    Out << '{' << MA->getSpelling() << ':' << MA->getName() << ':'
        << MA->getDirection() << '}';
  }
  if (D->hasAttr<SYCLIntelSimpleDualPortAttr>())
    Out << "{simple_dual_port:1}";
  if (const auto *FP2D = D->getAttr<SYCLIntelForcePow2DepthAttr>()) {
    llvm::APSInt FP2DInt =
        FP2D->getValue()->EvaluateKnownConstInt(getContext());
    Out << '{' << FP2D->getSpelling() << ':' << FP2DInt << '}';
  }
}

void CodeGenModule::addGlobalIntelFPGAAnnotation(const VarDecl *VD,
                                                 llvm::GlobalValue *GV) {
  SmallString<256> AnnotStr;
  generateIntelFPGAAnnotation(VD, AnnotStr);
  if (!AnnotStr.empty()) {
    // Get the globals for file name, annotation, and the line number.
    llvm::Constant *AnnoGV = EmitAnnotationString(AnnotStr),
                   *UnitGV = EmitAnnotationUnit(VD->getLocation()),
                   *LineNoCst = EmitAnnotationLineNo(VD->getLocation());

    llvm::Constant *ASZeroGV = GV;
    if (GV->getAddressSpace() != 0)
      ASZeroGV = llvm::ConstantExpr::getAddrSpaceCast(
          GV, GV->getValueType()->getPointerTo(0));

    // Create the ConstantStruct for the global annotation.
    llvm::Constant *Fields[5] = {
        llvm::ConstantExpr::getBitCast(ASZeroGV, Int8PtrTy),
        llvm::ConstantExpr::getBitCast(AnnoGV, Int8PtrTy),
        llvm::ConstantExpr::getBitCast(UnitGV, Int8PtrTy), LineNoCst,
        llvm::ConstantPointerNull::get(Int8PtrTy)};
    Annotations.push_back(llvm::ConstantStruct::getAnon(Fields));
  }
}

/// Pass IsTentative as true if you want to create a tentative definition.
void CodeGenModule::EmitGlobalVarDefinition(const VarDecl *D,
                                            bool IsTentative) {
  // OpenCL global variables of sampler type are translated to function calls,
  // therefore no need to be translated.
  QualType ASTTy = D->getType();
  if (getLangOpts().OpenCL && ASTTy->isSamplerT())
    return;

  // If this is OpenMP device, check if it is legal to emit this global
  // normally.
  if (LangOpts.OpenMPIsDevice && OpenMPRuntime &&
      OpenMPRuntime->emitTargetGlobalVariable(D))
    return;

  llvm::TrackingVH<llvm::Constant> Init;
  bool NeedsGlobalCtor = false;
  bool NeedsGlobalDtor =
      D->needsDestruction(getContext()) == QualType::DK_cxx_destructor;

  const VarDecl *InitDecl;
  const Expr *InitExpr = D->getAnyInitializer(InitDecl);

  Optional<ConstantEmitter> emitter;

  // CUDA E.2.4.1 "__shared__ variables cannot have an initialization
  // as part of their declaration."  Sema has already checked for
  // error cases, so we just need to set Init to UndefValue.
  bool IsCUDASharedVar =
      getLangOpts().CUDAIsDevice && D->hasAttr<CUDASharedAttr>();
  // Shadows of initialized device-side global variables are also left
  // undefined.
  // Managed Variables should be initialized on both host side and device side.
  bool IsCUDAShadowVar =
      !getLangOpts().CUDAIsDevice && !D->hasAttr<HIPManagedAttr>() &&
      (D->hasAttr<CUDAConstantAttr>() || D->hasAttr<CUDADeviceAttr>() ||
       D->hasAttr<CUDASharedAttr>());
  bool IsCUDADeviceShadowVar =
      getLangOpts().CUDAIsDevice && !D->hasAttr<HIPManagedAttr>() &&
      (D->getType()->isCUDADeviceBuiltinSurfaceType() ||
       D->getType()->isCUDADeviceBuiltinTextureType());
  if (getLangOpts().CUDA &&
      (IsCUDASharedVar || IsCUDAShadowVar || IsCUDADeviceShadowVar))
    Init = llvm::UndefValue::get(getTypes().ConvertTypeForMem(ASTTy));
  else if (D->hasAttr<LoaderUninitializedAttr>())
    Init = llvm::UndefValue::get(getTypes().ConvertTypeForMem(ASTTy));
  else if (!InitExpr) {
    // This is a tentative definition; tentative definitions are
    // implicitly initialized with { 0 }.
    //
    // Note that tentative definitions are only emitted at the end of
    // a translation unit, so they should never have incomplete
    // type. In addition, EmitTentativeDefinition makes sure that we
    // never attempt to emit a tentative definition if a real one
    // exists. A use may still exists, however, so we still may need
    // to do a RAUW.
    assert(!ASTTy->isIncompleteType() && "Unexpected incomplete type");
    Init = EmitNullConstant(D->getType());
  } else {
    initializedGlobalDecl = GlobalDecl(D);
    emitter.emplace(*this);
    llvm::Constant *Initializer = emitter->tryEmitForInitializer(*InitDecl);
    if (!Initializer) {
      QualType T = InitExpr->getType();
      if (D->getType()->isReferenceType())
        T = D->getType();

      if (getLangOpts().CPlusPlus) {
        if (InitDecl->hasFlexibleArrayInit(getContext()))
          ErrorUnsupported(D, "flexible array initializer");
        Init = EmitNullConstant(T);
        NeedsGlobalCtor = true;
      } else {
        ErrorUnsupported(D, "static initializer");
        Init = llvm::UndefValue::get(getTypes().ConvertType(T));
      }
    } else {
      Init = Initializer;
      // We don't need an initializer, so remove the entry for the delayed
      // initializer position (just in case this entry was delayed) if we
      // also don't need to register a destructor.
      if (getLangOpts().CPlusPlus && !NeedsGlobalDtor)
        DelayedCXXInitPosition.erase(D);

#ifndef NDEBUG
      CharUnits VarSize = getContext().getTypeSizeInChars(ASTTy) +
                          InitDecl->getFlexibleArrayInitChars(getContext());
      CharUnits CstSize = CharUnits::fromQuantity(
          getDataLayout().getTypeAllocSize(Init->getType()));
      assert(VarSize == CstSize && "Emitted constant has unexpected size");
#endif
    }
  }

  llvm::Type* InitType = Init->getType();
  llvm::Constant *Entry =
      GetAddrOfGlobalVar(D, InitType, ForDefinition_t(!IsTentative));

  // Strip off pointer casts if we got them.
  Entry = Entry->stripPointerCasts();

  // Entry is now either a Function or GlobalVariable.
  auto *GV = dyn_cast<llvm::GlobalVariable>(Entry);

  // We have a definition after a declaration with the wrong type.
  // We must make a new GlobalVariable* and update everything that used OldGV
  // (a declaration or tentative definition) with the new GlobalVariable*
  // (which will be a definition).
  //
  // This happens if there is a prototype for a global (e.g.
  // "extern int x[];") and then a definition of a different type (e.g.
  // "int x[10];"). This also happens when an initializer has a different type
  // from the type of the global (this happens with unions).
  if (!GV || GV->getValueType() != InitType ||
      GV->getType()->getAddressSpace() !=
          getContext().getTargetAddressSpace(GetGlobalVarAddressSpace(D))) {

    // Move the old entry aside so that we'll create a new one.
    Entry->setName(StringRef());

    // Make a new global with the correct type, this is now guaranteed to work.
    GV = cast<llvm::GlobalVariable>(
        GetAddrOfGlobalVar(D, InitType, ForDefinition_t(!IsTentative))
            ->stripPointerCasts());

    // Replace all uses of the old global with the new global
    llvm::Constant *NewPtrForOldDecl =
        llvm::ConstantExpr::getPointerBitCastOrAddrSpaceCast(GV,
                                                             Entry->getType());
    Entry->replaceAllUsesWith(NewPtrForOldDecl);

    // Erase the old global, since it is no longer used.
    cast<llvm::GlobalValue>(Entry)->eraseFromParent();
  }

  MaybeHandleStaticInExternC(D, GV);

  if (D->hasAttr<AnnotateAttr>())
    AddGlobalAnnotations(D, GV);

  // Emit Intel FPGA attribute annotation for a file-scope static variable.
  if (getLangOpts().SYCLIsDevice)
    addGlobalIntelFPGAAnnotation(D, GV);

  if (getLangOpts().SYCLIsDevice) {
    const RecordDecl *RD = D->getType()->getAsRecordDecl();
    // Add IR attributes if add_ir_attribute_global_variable is attached to
    // type.
    if (RD && RD->hasAttr<SYCLAddIRAttributesGlobalVariableAttr>())
      AddGlobalSYCLIRAttributes(GV, RD);
    // If VarDecl has a type decorated with SYCL device_global attribute, emit
    // IR attribute 'sycl-unique-id'.
    if (RD && RD->hasAttr<SYCLDeviceGlobalAttr>())
      addSYCLUniqueID(GV, D, Context);
  }

  if (D->getType().isRestrictQualified()) {
    llvm::LLVMContext &Context = getLLVMContext();

    // Common metadata nodes.
    llvm::NamedMDNode *GlobalsRestrict =
        getModule().getOrInsertNamedMetadata("globals.restrict");
    llvm::Metadata *Args[] = {llvm::ValueAsMetadata::get(GV)};
    llvm::MDNode *Node = llvm::MDNode::get(Context, Args);
    GlobalsRestrict->addOperand(Node);
  }

  // Set the llvm linkage type as appropriate.
  llvm::GlobalValue::LinkageTypes Linkage =
      getLLVMLinkageVarDefinition(D, GV->isConstant());

  // CUDA B.2.1 "The __device__ qualifier declares a variable that resides on
  // the device. [...]"
  // CUDA B.2.2 "The __constant__ qualifier, optionally used together with
  // __device__, declares a variable that: [...]
  // Is accessible from all the threads within the grid and from the host
  // through the runtime library (cudaGetSymbolAddress() / cudaGetSymbolSize()
  // / cudaMemcpyToSymbol() / cudaMemcpyFromSymbol())."
  if (GV && LangOpts.CUDA) {
    if (LangOpts.CUDAIsDevice) {
      if (Linkage != llvm::GlobalValue::InternalLinkage &&
          (D->hasAttr<CUDADeviceAttr>() || D->hasAttr<CUDAConstantAttr>() ||
           D->getType()->isCUDADeviceBuiltinSurfaceType() ||
           D->getType()->isCUDADeviceBuiltinTextureType()))
        GV->setExternallyInitialized(true);
    } else {
      getCUDARuntime().internalizeDeviceSideVar(D, Linkage);
    }
    getCUDARuntime().handleVarRegistration(D, *GV);
  }

  GV->setInitializer(Init);
  if (emitter)
    emitter->finalize(GV);

  // If it is safe to mark the global 'constant', do so now.
  GV->setConstant(!NeedsGlobalCtor && !NeedsGlobalDtor &&
                  isTypeConstant(D->getType(), true));

  // If it is in a read-only section, mark it 'constant'.
  if (const SectionAttr *SA = D->getAttr<SectionAttr>()) {
    const ASTContext::SectionInfo &SI = Context.SectionInfos[SA->getName()];
    if ((SI.SectionFlags & ASTContext::PSF_Write) == 0)
      GV->setConstant(true);
  }

  CharUnits AlignVal = getContext().getDeclAlign(D);
  // Check for alignment specifed in an 'omp allocate' directive.
  if (llvm::Optional<CharUnits> AlignValFromAllocate =
          getOMPAllocateAlignment(D))
    AlignVal = *AlignValFromAllocate;
  GV->setAlignment(AlignVal.getAsAlign());

  // On Darwin, unlike other Itanium C++ ABI platforms, the thread-wrapper
  // function is only defined alongside the variable, not also alongside
  // callers. Normally, all accesses to a thread_local go through the
  // thread-wrapper in order to ensure initialization has occurred, underlying
  // variable will never be used other than the thread-wrapper, so it can be
  // converted to internal linkage.
  //
  // However, if the variable has the 'constinit' attribute, it _can_ be
  // referenced directly, without calling the thread-wrapper, so the linkage
  // must not be changed.
  //
  // Additionally, if the variable isn't plain external linkage, e.g. if it's
  // weak or linkonce, the de-duplication semantics are important to preserve,
  // so we don't change the linkage.
  if (D->getTLSKind() == VarDecl::TLS_Dynamic &&
      Linkage == llvm::GlobalValue::ExternalLinkage &&
      Context.getTargetInfo().getTriple().isOSDarwin() &&
      !D->hasAttr<ConstInitAttr>())
    Linkage = llvm::GlobalValue::InternalLinkage;

  GV->setLinkage(Linkage);
  if (D->hasAttr<DLLImportAttr>())
    GV->setDLLStorageClass(llvm::GlobalVariable::DLLImportStorageClass);
  else if (D->hasAttr<DLLExportAttr>())
    GV->setDLLStorageClass(llvm::GlobalVariable::DLLExportStorageClass);
  else
    GV->setDLLStorageClass(llvm::GlobalVariable::DefaultStorageClass);

  if (Linkage == llvm::GlobalVariable::CommonLinkage) {
    // common vars aren't constant even if declared const.
    GV->setConstant(false);
    // Tentative definition of global variables may be initialized with
    // non-zero null pointers. In this case they should have weak linkage
    // since common linkage must have zero initializer and must not have
    // explicit section therefore cannot have non-zero initial value.
    if (!GV->getInitializer()->isNullValue())
      GV->setLinkage(llvm::GlobalVariable::WeakAnyLinkage);
  }

  setNonAliasAttributes(D, GV);

  if (D->getTLSKind() && !GV->isThreadLocal()) {
    if (D->getTLSKind() == VarDecl::TLS_Dynamic)
      CXXThreadLocals.push_back(D);
    setTLSMode(GV, *D);
  }

  maybeSetTrivialComdat(*D, *GV);

  // Emit the initializer function if necessary.
  if (NeedsGlobalCtor || NeedsGlobalDtor)
    EmitCXXGlobalVarDeclInitFunc(D, GV, NeedsGlobalCtor);

  SanitizerMD->reportGlobal(GV, *D, NeedsGlobalCtor);

  // Emit global variable debug information.
  if (CGDebugInfo *DI = getModuleDebugInfo())
    if (getCodeGenOpts().hasReducedDebugInfo())
      DI->EmitGlobalVariable(GV, D);

  if (LangOpts.SYCLIsDevice) {
    maybeEmitPipeStorageMetadata(D, GV, *this);
    // Notify SYCL code generation infrastructure that a global variable is
    // being generated.
    getSYCLRuntime().actOnGlobalVarEmit(*this, *D, GV);
  }
}

void CodeGenModule::EmitExternalVarDeclaration(const VarDecl *D) {
  if (CGDebugInfo *DI = getModuleDebugInfo())
    if (getCodeGenOpts().hasReducedDebugInfo()) {
      QualType ASTTy = D->getType();
      llvm::Type *Ty = getTypes().ConvertTypeForMem(D->getType());
      llvm::Constant *GV =
          GetOrCreateLLVMGlobal(D->getName(), Ty, ASTTy.getAddressSpace(), D);
      DI->EmitExternalVariable(
          cast<llvm::GlobalVariable>(GV->stripPointerCasts()), D);
    }
}

static bool isVarDeclStrongDefinition(const ASTContext &Context,
                                      CodeGenModule &CGM, const VarDecl *D,
                                      bool NoCommon) {
  // Don't give variables common linkage if -fno-common was specified unless it
  // was overridden by a NoCommon attribute.
  if ((NoCommon || D->hasAttr<NoCommonAttr>()) && !D->hasAttr<CommonAttr>())
    return true;

  // C11 6.9.2/2:
  //   A declaration of an identifier for an object that has file scope without
  //   an initializer, and without a storage-class specifier or with the
  //   storage-class specifier static, constitutes a tentative definition.
  if (D->getInit() || D->hasExternalStorage())
    return true;

  // A variable cannot be both common and exist in a section.
  if (D->hasAttr<SectionAttr>())
    return true;

  // A variable cannot be both common and exist in a section.
  // We don't try to determine which is the right section in the front-end.
  // If no specialized section name is applicable, it will resort to default.
  if (D->hasAttr<PragmaClangBSSSectionAttr>() ||
      D->hasAttr<PragmaClangDataSectionAttr>() ||
      D->hasAttr<PragmaClangRelroSectionAttr>() ||
      D->hasAttr<PragmaClangRodataSectionAttr>())
    return true;

  // Thread local vars aren't considered common linkage.
  if (D->getTLSKind())
    return true;

  // Tentative definitions marked with WeakImportAttr are true definitions.
  if (D->hasAttr<WeakImportAttr>())
    return true;

  // A variable cannot be both common and exist in a comdat.
  if (shouldBeInCOMDAT(CGM, *D))
    return true;

  // Declarations with a required alignment do not have common linkage in MSVC
  // mode.
  if (Context.getTargetInfo().getCXXABI().isMicrosoft()) {
    if (D->hasAttr<AlignedAttr>())
      return true;
    QualType VarType = D->getType();
    if (Context.isAlignmentRequired(VarType))
      return true;

    if (const auto *RT = VarType->getAs<RecordType>()) {
      const RecordDecl *RD = RT->getDecl();
      for (const FieldDecl *FD : RD->fields()) {
        if (FD->isBitField())
          continue;
        if (FD->hasAttr<AlignedAttr>())
          return true;
        if (Context.isAlignmentRequired(FD->getType()))
          return true;
      }
    }
  }

  // Microsoft's link.exe doesn't support alignments greater than 32 bytes for
  // common symbols, so symbols with greater alignment requirements cannot be
  // common.
  // Other COFF linkers (ld.bfd and LLD) support arbitrary power-of-two
  // alignments for common symbols via the aligncomm directive, so this
  // restriction only applies to MSVC environments.
  if (Context.getTargetInfo().getTriple().isKnownWindowsMSVCEnvironment() &&
      Context.getTypeAlignIfKnown(D->getType()) >
          Context.toBits(CharUnits::fromQuantity(32)))
    return true;

  return false;
}

llvm::GlobalValue::LinkageTypes CodeGenModule::getLLVMLinkageForDeclarator(
    const DeclaratorDecl *D, GVALinkage Linkage, bool IsConstantVariable) {
  if (Linkage == GVA_Internal)
    return llvm::Function::InternalLinkage;

  if (D->hasAttr<WeakAttr>())
    return llvm::GlobalVariable::WeakAnyLinkage;

  if (const auto *FD = D->getAsFunction())
    if (FD->isMultiVersion() && Linkage == GVA_AvailableExternally)
      return llvm::GlobalVariable::LinkOnceAnyLinkage;

  // We are guaranteed to have a strong definition somewhere else,
  // so we can use available_externally linkage.
  if (Linkage == GVA_AvailableExternally)
    return llvm::GlobalValue::AvailableExternallyLinkage;

  // Note that Apple's kernel linker doesn't support symbol
  // coalescing, so we need to avoid linkonce and weak linkages there.
  // Normally, this means we just map to internal, but for explicit
  // instantiations we'll map to external.

  // In C++, the compiler has to emit a definition in every translation unit
  // that references the function.  We should use linkonce_odr because
  // a) if all references in this translation unit are optimized away, we
  // don't need to codegen it.  b) if the function persists, it needs to be
  // merged with other definitions. c) C++ has the ODR, so we know the
  // definition is dependable.
  if (Linkage == GVA_DiscardableODR)
    return !Context.getLangOpts().AppleKext ? llvm::Function::LinkOnceODRLinkage
                                            : llvm::Function::InternalLinkage;

  // An explicit instantiation of a template has weak linkage, since
  // explicit instantiations can occur in multiple translation units
  // and must all be equivalent. However, we are not allowed to
  // throw away these explicit instantiations.
  //
  // CUDA/HIP: For -fno-gpu-rdc case, device code is limited to one TU,
  // so say that CUDA templates are either external (for kernels) or internal.
  // This lets llvm perform aggressive inter-procedural optimizations. For
  // -fgpu-rdc case, device function calls across multiple TU's are allowed,
  // therefore we need to follow the normal linkage paradigm.
  if (Linkage == GVA_StrongODR) {
    if (getLangOpts().AppleKext)
      return llvm::Function::ExternalLinkage;
    if (getLangOpts().CUDA && getLangOpts().CUDAIsDevice &&
        !getLangOpts().GPURelocatableDeviceCode)
      return D->hasAttr<CUDAGlobalAttr>() ? llvm::Function::ExternalLinkage
                                          : llvm::Function::InternalLinkage;
    return llvm::Function::WeakODRLinkage;
  }

  // C++ doesn't have tentative definitions and thus cannot have common
  // linkage.
  if (!getLangOpts().CPlusPlus && isa<VarDecl>(D) &&
      !isVarDeclStrongDefinition(Context, *this, cast<VarDecl>(D),
                                 CodeGenOpts.NoCommon))
    return llvm::GlobalVariable::CommonLinkage;

  // selectany symbols are externally visible, so use weak instead of
  // linkonce.  MSVC optimizes away references to const selectany globals, so
  // all definitions should be the same and ODR linkage should be used.
  // http://msdn.microsoft.com/en-us/library/5tkz6s71.aspx
  if (D->hasAttr<SelectAnyAttr>())
    return llvm::GlobalVariable::WeakODRLinkage;

  // Otherwise, we have strong external linkage.
  assert(Linkage == GVA_StrongExternal);
  return llvm::GlobalVariable::ExternalLinkage;
}

llvm::GlobalValue::LinkageTypes CodeGenModule::getLLVMLinkageVarDefinition(
    const VarDecl *VD, bool IsConstant) {
  GVALinkage Linkage = getContext().GetGVALinkageForVariable(VD);
  return getLLVMLinkageForDeclarator(VD, Linkage, IsConstant);
}

/// Replace the uses of a function that was declared with a non-proto type.
/// We want to silently drop extra arguments from call sites
static void replaceUsesOfNonProtoConstant(llvm::Constant *old,
                                          llvm::Function *newFn) {
  // Fast path.
  if (old->use_empty()) return;

  llvm::Type *newRetTy = newFn->getReturnType();
  SmallVector<llvm::Value*, 4> newArgs;

  for (llvm::Value::use_iterator ui = old->use_begin(), ue = old->use_end();
         ui != ue; ) {
    llvm::Value::use_iterator use = ui++; // Increment before the use is erased.
    llvm::User *user = use->getUser();

    // Recognize and replace uses of bitcasts.  Most calls to
    // unprototyped functions will use bitcasts.
    if (auto *bitcast = dyn_cast<llvm::ConstantExpr>(user)) {
      if (bitcast->getOpcode() == llvm::Instruction::BitCast)
        replaceUsesOfNonProtoConstant(bitcast, newFn);
      continue;
    }

    // Recognize calls to the function.
    llvm::CallBase *callSite = dyn_cast<llvm::CallBase>(user);
    if (!callSite) continue;
    if (!callSite->isCallee(&*use))
      continue;

    // If the return types don't match exactly, then we can't
    // transform this call unless it's dead.
    if (callSite->getType() != newRetTy && !callSite->use_empty())
      continue;

    // Get the call site's attribute list.
    SmallVector<llvm::AttributeSet, 8> newArgAttrs;
    llvm::AttributeList oldAttrs = callSite->getAttributes();

    // If the function was passed too few arguments, don't transform.
    unsigned newNumArgs = newFn->arg_size();
    if (callSite->arg_size() < newNumArgs)
      continue;

    // If extra arguments were passed, we silently drop them.
    // If any of the types mismatch, we don't transform.
    unsigned argNo = 0;
    bool dontTransform = false;
    for (llvm::Argument &A : newFn->args()) {
      if (callSite->getArgOperand(argNo)->getType() != A.getType()) {
        dontTransform = true;
        break;
      }

      // Add any parameter attributes.
      newArgAttrs.push_back(oldAttrs.getParamAttrs(argNo));
      argNo++;
    }
    if (dontTransform)
      continue;

    // Okay, we can transform this.  Create the new call instruction and copy
    // over the required information.
    newArgs.append(callSite->arg_begin(), callSite->arg_begin() + argNo);

    // Copy over any operand bundles.
    SmallVector<llvm::OperandBundleDef, 1> newBundles;
    callSite->getOperandBundlesAsDefs(newBundles);

    llvm::CallBase *newCall;
    if (isa<llvm::CallInst>(callSite)) {
      newCall =
          llvm::CallInst::Create(newFn, newArgs, newBundles, "", callSite);
    } else {
      auto *oldInvoke = cast<llvm::InvokeInst>(callSite);
      newCall = llvm::InvokeInst::Create(newFn, oldInvoke->getNormalDest(),
                                         oldInvoke->getUnwindDest(), newArgs,
                                         newBundles, "", callSite);
    }
    newArgs.clear(); // for the next iteration

    if (!newCall->getType()->isVoidTy())
      newCall->takeName(callSite);
    newCall->setAttributes(
        llvm::AttributeList::get(newFn->getContext(), oldAttrs.getFnAttrs(),
                                 oldAttrs.getRetAttrs(), newArgAttrs));
    newCall->setCallingConv(callSite->getCallingConv());

    // Finally, remove the old call, replacing any uses with the new one.
    if (!callSite->use_empty())
      callSite->replaceAllUsesWith(newCall);

    // Copy debug location attached to CI.
    if (callSite->getDebugLoc())
      newCall->setDebugLoc(callSite->getDebugLoc());

    callSite->eraseFromParent();
  }
}

/// ReplaceUsesOfNonProtoTypeWithRealFunction - This function is called when we
/// implement a function with no prototype, e.g. "int foo() {}".  If there are
/// existing call uses of the old function in the module, this adjusts them to
/// call the new function directly.
///
/// This is not just a cleanup: the always_inline pass requires direct calls to
/// functions to be able to inline them.  If there is a bitcast in the way, it
/// won't inline them.  Instcombine normally deletes these calls, but it isn't
/// run at -O0.
static void ReplaceUsesOfNonProtoTypeWithRealFunction(llvm::GlobalValue *Old,
                                                      llvm::Function *NewFn) {
  // If we're redefining a global as a function, don't transform it.
  if (!isa<llvm::Function>(Old)) return;

  replaceUsesOfNonProtoConstant(Old, NewFn);
}

void CodeGenModule::HandleCXXStaticMemberVarInstantiation(VarDecl *VD) {
  auto DK = VD->isThisDeclarationADefinition();
  if (DK == VarDecl::Definition && VD->hasAttr<DLLImportAttr>())
    return;

  TemplateSpecializationKind TSK = VD->getTemplateSpecializationKind();
  // If we have a definition, this might be a deferred decl. If the
  // instantiation is explicit, make sure we emit it at the end.
  if (VD->getDefinition() && TSK == TSK_ExplicitInstantiationDefinition)
    GetAddrOfGlobalVar(VD);

  EmitTopLevelDecl(VD);
}

void CodeGenModule::EmitGlobalFunctionDefinition(GlobalDecl GD,
                                                 llvm::GlobalValue *GV) {
  const auto *D = cast<FunctionDecl>(GD.getDecl());

  // Compute the function info and LLVM type.
  const CGFunctionInfo &FI = getTypes().arrangeGlobalDeclaration(GD);
  llvm::FunctionType *Ty = getTypes().GetFunctionType(FI);

  // Get or create the prototype for the function.
  if (!GV || (GV->getValueType() != Ty))
    GV = cast<llvm::GlobalValue>(GetAddrOfFunction(GD, Ty, /*ForVTable=*/false,
                                                   /*DontDefer=*/true,
                                                   ForDefinition));

  // Already emitted.
  if (!GV->isDeclaration())
    return;

  // We need to set linkage and visibility on the function before
  // generating code for it because various parts of IR generation
  // want to propagate this information down (e.g. to local static
  // declarations).
  auto *Fn = cast<llvm::Function>(GV);
  setFunctionLinkage(GD, Fn);

  // FIXME: this is redundant with part of setFunctionDefinitionAttributes
  setGVProperties(Fn, GD);

  MaybeHandleStaticInExternC(D, Fn);

  maybeSetTrivialComdat(*D, *Fn);

  // Set CodeGen attributes that represent floating point environment.
  setLLVMFunctionFEnvAttributes(D, Fn);

  CodeGenFunction(*this).GenerateCode(GD, Fn, FI);

  setNonAliasAttributes(GD, Fn);
  SetLLVMFunctionAttributesForDefinition(D, Fn);

  if (const ConstructorAttr *CA = D->getAttr<ConstructorAttr>())
    AddGlobalCtor(Fn, CA->getPriority());
  if (const DestructorAttr *DA = D->getAttr<DestructorAttr>())
    AddGlobalDtor(Fn, DA->getPriority(), true);
  if (D->hasAttr<AnnotateAttr>())
    AddGlobalAnnotations(D, Fn);
}

void CodeGenModule::EmitAliasDefinition(GlobalDecl GD) {
  const auto *D = cast<ValueDecl>(GD.getDecl());
  const AliasAttr *AA = D->getAttr<AliasAttr>();
  assert(AA && "Not an alias?");

  StringRef MangledName = getMangledName(GD);

  if (AA->getAliasee() == MangledName) {
    Diags.Report(AA->getLocation(), diag::err_cyclic_alias) << 0;
    return;
  }

  // If there is a definition in the module, then it wins over the alias.
  // This is dubious, but allow it to be safe.  Just ignore the alias.
  llvm::GlobalValue *Entry = GetGlobalValue(MangledName);
  if (Entry && !Entry->isDeclaration())
    return;

  Aliases.push_back(GD);

  llvm::Type *DeclTy = getTypes().ConvertTypeForMem(D->getType());

  // Create a reference to the named value.  This ensures that it is emitted
  // if a deferred decl.
  llvm::Constant *Aliasee;
  llvm::GlobalValue::LinkageTypes LT;
  unsigned AS;
  if (isa<llvm::FunctionType>(DeclTy)) {
    Aliasee = GetOrCreateLLVMFunction(AA->getAliasee(), DeclTy, GD,
                                      /*ForVTable=*/false);
    LT = getFunctionLinkage(GD);
    AS = Aliasee->getType()->getPointerAddressSpace();
  } else {
    LangAS LAS = GetGlobalVarAddressSpace(dyn_cast<VarDecl>(GD.getDecl()));
    AS = ArgInfoAddressSpace(LAS);
    Aliasee = GetOrCreateLLVMGlobal(AA->getAliasee(), DeclTy, LAS,
                                    /*D=*/nullptr);
    if (const auto *VD = dyn_cast<VarDecl>(GD.getDecl()))
      LT = getLLVMLinkageVarDefinition(VD, D->getType().isConstQualified());
    else
      LT = getFunctionLinkage(GD);
  }

  // Create the new alias itself, but don't set a name yet.
  auto *GA =
      llvm::GlobalAlias::create(DeclTy, AS, LT, "", Aliasee, &getModule());

  if (Entry) {
    if (GA->getAliasee() == Entry) {
      Diags.Report(AA->getLocation(), diag::err_cyclic_alias) << 0;
      return;
    }

    assert(Entry->isDeclaration());

    // If there is a declaration in the module, then we had an extern followed
    // by the alias, as in:
    //   extern int test6();
    //   ...
    //   int test6() __attribute__((alias("test7")));
    //
    // Remove it and replace uses of it with the alias.
    GA->takeName(Entry);

    Entry->replaceAllUsesWith(
        llvm::ConstantExpr::getBitCast(GA, Entry->getType()));
    Entry->eraseFromParent();
  } else {
    GA->setName(MangledName);
  }

  // Set attributes which are particular to an alias; this is a
  // specialization of the attributes which may be set on a global
  // variable/function.
  if (D->hasAttr<WeakAttr>() || D->hasAttr<WeakRefAttr>() ||
      D->isWeakImported()) {
    GA->setLinkage(llvm::Function::WeakAnyLinkage);
  }

  if (const auto *VD = dyn_cast<VarDecl>(D))
    if (VD->getTLSKind())
      setTLSMode(GA, *VD);

  SetCommonAttributes(GD, GA);

  // Emit global alias debug information.
  if (isa<VarDecl>(D))
    if (CGDebugInfo *DI = getModuleDebugInfo())
      DI->EmitGlobalAlias(cast<llvm::GlobalValue>(GA->getAliasee()->stripPointerCasts()), GD);
}

void CodeGenModule::emitIFuncDefinition(GlobalDecl GD) {
  const auto *D = cast<ValueDecl>(GD.getDecl());
  const IFuncAttr *IFA = D->getAttr<IFuncAttr>();
  assert(IFA && "Not an ifunc?");

  StringRef MangledName = getMangledName(GD);

  if (IFA->getResolver() == MangledName) {
    Diags.Report(IFA->getLocation(), diag::err_cyclic_alias) << 1;
    return;
  }

  // Report an error if some definition overrides ifunc.
  llvm::GlobalValue *Entry = GetGlobalValue(MangledName);
  if (Entry && !Entry->isDeclaration()) {
    GlobalDecl OtherGD;
    if (lookupRepresentativeDecl(MangledName, OtherGD) &&
        DiagnosedConflictingDefinitions.insert(GD).second) {
      Diags.Report(D->getLocation(), diag::err_duplicate_mangled_name)
          << MangledName;
      Diags.Report(OtherGD.getDecl()->getLocation(),
                   diag::note_previous_definition);
    }
    return;
  }

  Aliases.push_back(GD);

  llvm::Type *DeclTy = getTypes().ConvertTypeForMem(D->getType());
  llvm::Type *ResolverTy = llvm::GlobalIFunc::getResolverFunctionType(DeclTy);
  llvm::Constant *Resolver =
      GetOrCreateLLVMFunction(IFA->getResolver(), ResolverTy, {},
                              /*ForVTable=*/false);
  llvm::GlobalIFunc *GIF =
      llvm::GlobalIFunc::create(DeclTy, 0, llvm::Function::ExternalLinkage,
                                "", Resolver, &getModule());
  if (Entry) {
    if (GIF->getResolver() == Entry) {
      Diags.Report(IFA->getLocation(), diag::err_cyclic_alias) << 1;
      return;
    }
    assert(Entry->isDeclaration());

    // If there is a declaration in the module, then we had an extern followed
    // by the ifunc, as in:
    //   extern int test();
    //   ...
    //   int test() __attribute__((ifunc("resolver")));
    //
    // Remove it and replace uses of it with the ifunc.
    GIF->takeName(Entry);

    Entry->replaceAllUsesWith(llvm::ConstantExpr::getBitCast(GIF,
                                                          Entry->getType()));
    Entry->eraseFromParent();
  } else
    GIF->setName(MangledName);

  SetCommonAttributes(GD, GIF);
}

llvm::Function *CodeGenModule::getIntrinsic(unsigned IID,
                                            ArrayRef<llvm::Type*> Tys) {
  return llvm::Intrinsic::getDeclaration(&getModule(), (llvm::Intrinsic::ID)IID,
                                         Tys);
}

static llvm::StringMapEntry<llvm::GlobalVariable *> &
GetConstantCFStringEntry(llvm::StringMap<llvm::GlobalVariable *> &Map,
                         const StringLiteral *Literal, bool TargetIsLSB,
                         bool &IsUTF16, unsigned &StringLength) {
  StringRef String = Literal->getString();
  unsigned NumBytes = String.size();

  // Check for simple case.
  if (!Literal->containsNonAsciiOrNull()) {
    StringLength = NumBytes;
    return *Map.insert(std::make_pair(String, nullptr)).first;
  }

  // Otherwise, convert the UTF8 literals into a string of shorts.
  IsUTF16 = true;

  SmallVector<llvm::UTF16, 128> ToBuf(NumBytes + 1); // +1 for ending nulls.
  const llvm::UTF8 *FromPtr = (const llvm::UTF8 *)String.data();
  llvm::UTF16 *ToPtr = &ToBuf[0];

  (void)llvm::ConvertUTF8toUTF16(&FromPtr, FromPtr + NumBytes, &ToPtr,
                                 ToPtr + NumBytes, llvm::strictConversion);

  // ConvertUTF8toUTF16 returns the length in ToPtr.
  StringLength = ToPtr - &ToBuf[0];

  // Add an explicit null.
  *ToPtr = 0;
  return *Map.insert(std::make_pair(
                         StringRef(reinterpret_cast<const char *>(ToBuf.data()),
                                   (StringLength + 1) * 2),
                         nullptr)).first;
}

ConstantAddress
CodeGenModule::GetAddrOfConstantCFString(const StringLiteral *Literal) {
  unsigned StringLength = 0;
  bool isUTF16 = false;
  llvm::StringMapEntry<llvm::GlobalVariable *> &Entry =
      GetConstantCFStringEntry(CFConstantStringMap, Literal,
                               getDataLayout().isLittleEndian(), isUTF16,
                               StringLength);

  if (auto *C = Entry.second)
    return ConstantAddress(
        C, C->getValueType(), CharUnits::fromQuantity(C->getAlignment()));

  llvm::Constant *Zero = llvm::Constant::getNullValue(Int32Ty);
  llvm::Constant *Zeros[] = { Zero, Zero };

  const ASTContext &Context = getContext();
  const llvm::Triple &Triple = getTriple();

  const auto CFRuntime = getLangOpts().CFRuntime;
  const bool IsSwiftABI =
      static_cast<unsigned>(CFRuntime) >=
      static_cast<unsigned>(LangOptions::CoreFoundationABI::Swift);
  const bool IsSwift4_1 = CFRuntime == LangOptions::CoreFoundationABI::Swift4_1;

  // If we don't already have it, get __CFConstantStringClassReference.
  if (!CFConstantStringClassRef) {
    const char *CFConstantStringClassName = "__CFConstantStringClassReference";
    llvm::Type *Ty = getTypes().ConvertType(getContext().IntTy);
    Ty = llvm::ArrayType::get(Ty, 0);

    switch (CFRuntime) {
    default: break;
    case LangOptions::CoreFoundationABI::Swift: [[fallthrough]];
    case LangOptions::CoreFoundationABI::Swift5_0:
      CFConstantStringClassName =
          Triple.isOSDarwin() ? "$s15SwiftFoundation19_NSCFConstantStringCN"
                              : "$s10Foundation19_NSCFConstantStringCN";
      Ty = IntPtrTy;
      break;
    case LangOptions::CoreFoundationABI::Swift4_2:
      CFConstantStringClassName =
          Triple.isOSDarwin() ? "$S15SwiftFoundation19_NSCFConstantStringCN"
                              : "$S10Foundation19_NSCFConstantStringCN";
      Ty = IntPtrTy;
      break;
    case LangOptions::CoreFoundationABI::Swift4_1:
      CFConstantStringClassName =
          Triple.isOSDarwin() ? "__T015SwiftFoundation19_NSCFConstantStringCN"
                              : "__T010Foundation19_NSCFConstantStringCN";
      Ty = IntPtrTy;
      break;
    }

    llvm::Constant *C = CreateRuntimeVariable(Ty, CFConstantStringClassName);

    if (Triple.isOSBinFormatELF() || Triple.isOSBinFormatCOFF()) {
      llvm::GlobalValue *GV = nullptr;

      if ((GV = dyn_cast<llvm::GlobalValue>(C))) {
        IdentifierInfo &II = Context.Idents.get(GV->getName());
        TranslationUnitDecl *TUDecl = Context.getTranslationUnitDecl();
        DeclContext *DC = TranslationUnitDecl::castToDeclContext(TUDecl);

        const VarDecl *VD = nullptr;
        for (const auto *Result : DC->lookup(&II))
          if ((VD = dyn_cast<VarDecl>(Result)))
            break;

        if (Triple.isOSBinFormatELF()) {
          if (!VD)
            GV->setLinkage(llvm::GlobalValue::ExternalLinkage);
        } else {
          GV->setLinkage(llvm::GlobalValue::ExternalLinkage);
          if (!VD || !VD->hasAttr<DLLExportAttr>())
            GV->setDLLStorageClass(llvm::GlobalValue::DLLImportStorageClass);
          else
            GV->setDLLStorageClass(llvm::GlobalValue::DLLExportStorageClass);
        }

        setDSOLocal(GV);
      }
    }

    // Decay array -> ptr
    CFConstantStringClassRef =
        IsSwiftABI ? llvm::ConstantExpr::getPtrToInt(C, Ty)
                   : llvm::ConstantExpr::getGetElementPtr(Ty, C, Zeros);
  }

  QualType CFTy = Context.getCFConstantStringType();

  auto *STy = cast<llvm::StructType>(getTypes().ConvertType(CFTy));

  ConstantInitBuilder Builder(*this);
  auto Fields = Builder.beginStruct(STy);

  // Class pointer.
  Fields.add(cast<llvm::Constant>(CFConstantStringClassRef));

  // Flags.
  if (IsSwiftABI) {
    Fields.addInt(IntPtrTy, IsSwift4_1 ? 0x05 : 0x01);
    Fields.addInt(Int64Ty, isUTF16 ? 0x07d0 : 0x07c8);
  } else {
    Fields.addInt(IntTy, isUTF16 ? 0x07d0 : 0x07C8);
  }

  // String pointer.
  llvm::Constant *C = nullptr;
  if (isUTF16) {
    auto Arr = llvm::makeArrayRef(
        reinterpret_cast<uint16_t *>(const_cast<char *>(Entry.first().data())),
        Entry.first().size() / 2);
    C = llvm::ConstantDataArray::get(VMContext, Arr);
  } else {
    C = llvm::ConstantDataArray::getString(VMContext, Entry.first());
  }

  // Note: -fwritable-strings doesn't make the backing store strings of
  // CFStrings writable. (See <rdar://problem/10657500>)
  auto *GV =
      new llvm::GlobalVariable(getModule(), C->getType(), /*isConstant=*/true,
                               llvm::GlobalValue::PrivateLinkage, C, ".str");
  GV->setUnnamedAddr(llvm::GlobalValue::UnnamedAddr::Global);
  // Don't enforce the target's minimum global alignment, since the only use
  // of the string is via this class initializer.
  CharUnits Align = isUTF16 ? Context.getTypeAlignInChars(Context.ShortTy)
                            : Context.getTypeAlignInChars(Context.CharTy);
  GV->setAlignment(Align.getAsAlign());

  // FIXME: We set the section explicitly to avoid a bug in ld64 224.1.
  // Without it LLVM can merge the string with a non unnamed_addr one during
  // LTO.  Doing that changes the section it ends in, which surprises ld64.
  if (Triple.isOSBinFormatMachO())
    GV->setSection(isUTF16 ? "__TEXT,__ustring"
                           : "__TEXT,__cstring,cstring_literals");
  // Make sure the literal ends up in .rodata to allow for safe ICF and for
  // the static linker to adjust permissions to read-only later on.
  else if (Triple.isOSBinFormatELF())
    GV->setSection(".rodata");

  // String.
  llvm::Constant *Str =
      llvm::ConstantExpr::getGetElementPtr(GV->getValueType(), GV, Zeros);

  if (isUTF16)
    // Cast the UTF16 string to the correct type.
    Str = llvm::ConstantExpr::getBitCast(Str, Int8PtrTy);
  Fields.add(Str);

  // String length.
  llvm::IntegerType *LengthTy =
      llvm::IntegerType::get(getModule().getContext(),
                             Context.getTargetInfo().getLongWidth());
  if (IsSwiftABI) {
    if (CFRuntime == LangOptions::CoreFoundationABI::Swift4_1 ||
        CFRuntime == LangOptions::CoreFoundationABI::Swift4_2)
      LengthTy = Int32Ty;
    else
      LengthTy = IntPtrTy;
  }
  Fields.addInt(LengthTy, StringLength);

  // Swift ABI requires 8-byte alignment to ensure that the _Atomic(uint64_t) is
  // properly aligned on 32-bit platforms.
  CharUnits Alignment =
      IsSwiftABI ? Context.toCharUnitsFromBits(64) : getPointerAlign();

  // The struct.
  GV = Fields.finishAndCreateGlobal("_unnamed_cfstring_", Alignment,
                                    /*isConstant=*/false,
                                    llvm::GlobalVariable::PrivateLinkage);
  GV->addAttribute("objc_arc_inert");
  switch (Triple.getObjectFormat()) {
  case llvm::Triple::UnknownObjectFormat:
    llvm_unreachable("unknown file format");
  case llvm::Triple::DXContainer:
  case llvm::Triple::GOFF:
  case llvm::Triple::SPIRV:
  case llvm::Triple::XCOFF:
    llvm_unreachable("unimplemented");
  case llvm::Triple::COFF:
  case llvm::Triple::ELF:
  case llvm::Triple::Wasm:
    GV->setSection("cfstring");
    break;
  case llvm::Triple::MachO:
    GV->setSection("__DATA,__cfstring");
    break;
  }
  Entry.second = GV;

  return ConstantAddress(GV, GV->getValueType(), Alignment);
}

bool CodeGenModule::getExpressionLocationsEnabled() const {
  return !CodeGenOpts.EmitCodeView || CodeGenOpts.DebugColumnInfo;
}

QualType CodeGenModule::getObjCFastEnumerationStateType() {
  if (ObjCFastEnumerationStateType.isNull()) {
    RecordDecl *D = Context.buildImplicitRecord("__objcFastEnumerationState");
    D->startDefinition();

    QualType FieldTypes[] = {
      Context.UnsignedLongTy,
      Context.getPointerType(Context.getObjCIdType()),
      Context.getPointerType(Context.UnsignedLongTy),
      Context.getConstantArrayType(Context.UnsignedLongTy,
                           llvm::APInt(32, 5), nullptr, ArrayType::Normal, 0)
    };

    for (size_t i = 0; i < 4; ++i) {
      FieldDecl *Field = FieldDecl::Create(Context,
                                           D,
                                           SourceLocation(),
                                           SourceLocation(), nullptr,
                                           FieldTypes[i], /*TInfo=*/nullptr,
                                           /*BitWidth=*/nullptr,
                                           /*Mutable=*/false,
                                           ICIS_NoInit);
      Field->setAccess(AS_public);
      D->addDecl(Field);
    }

    D->completeDefinition();
    ObjCFastEnumerationStateType = Context.getTagDeclType(D);
  }

  return ObjCFastEnumerationStateType;
}

llvm::Constant *
CodeGenModule::GetConstantArrayFromStringLiteral(const StringLiteral *E) {
  assert(!E->getType()->isPointerType() && "Strings are always arrays");

  // Don't emit it as the address of the string, emit the string data itself
  // as an inline array.
  if (E->getCharByteWidth() == 1) {
    SmallString<64> Str(E->getString());

    // Resize the string to the right size, which is indicated by its type.
    const ConstantArrayType *CAT = Context.getAsConstantArrayType(E->getType());
    Str.resize(CAT->getSize().getZExtValue());
    return llvm::ConstantDataArray::getString(VMContext, Str, false);
  }

  auto *AType = cast<llvm::ArrayType>(getTypes().ConvertType(E->getType()));
  llvm::Type *ElemTy = AType->getElementType();
  unsigned NumElements = AType->getNumElements();

  // Wide strings have either 2-byte or 4-byte elements.
  if (ElemTy->getPrimitiveSizeInBits() == 16) {
    SmallVector<uint16_t, 32> Elements;
    Elements.reserve(NumElements);

    for(unsigned i = 0, e = E->getLength(); i != e; ++i)
      Elements.push_back(E->getCodeUnit(i));
    Elements.resize(NumElements);
    return llvm::ConstantDataArray::get(VMContext, Elements);
  }

  assert(ElemTy->getPrimitiveSizeInBits() == 32);
  SmallVector<uint32_t, 32> Elements;
  Elements.reserve(NumElements);

  for(unsigned i = 0, e = E->getLength(); i != e; ++i)
    Elements.push_back(E->getCodeUnit(i));
  Elements.resize(NumElements);
  return llvm::ConstantDataArray::get(VMContext, Elements);
}

static llvm::GlobalVariable *
GenerateStringLiteral(llvm::Constant *C, llvm::GlobalValue::LinkageTypes LT,
                      CodeGenModule &CGM, StringRef GlobalName,
                      CharUnits Alignment) {
  unsigned AddrSpace = CGM.getContext().getTargetAddressSpace(
      CGM.GetGlobalConstantAddressSpace());

  llvm::Module &M = CGM.getModule();
  // Create a global variable for this string
  auto *GV = new llvm::GlobalVariable(
      M, C->getType(), !CGM.getLangOpts().WritableStrings, LT, C, GlobalName,
      nullptr, llvm::GlobalVariable::NotThreadLocal, AddrSpace);
  GV->setAlignment(Alignment.getAsAlign());
  GV->setUnnamedAddr(llvm::GlobalValue::UnnamedAddr::Global);
  if (GV->isWeakForLinker()) {
    assert(CGM.supportsCOMDAT() && "Only COFF uses weak string literals");
    GV->setComdat(M.getOrInsertComdat(GV->getName()));
  }
  CGM.setDSOLocal(GV);

  return GV;
}

/// GetAddrOfConstantStringFromLiteral - Return a pointer to a
/// constant array for the given string literal.
ConstantAddress
CodeGenModule::GetAddrOfConstantStringFromLiteral(const StringLiteral *S,
                                                  StringRef Name) {
  CharUnits Alignment = getContext().getAlignOfGlobalVarInChars(S->getType());

  llvm::Constant *C = GetConstantArrayFromStringLiteral(S);
  llvm::GlobalVariable **Entry = nullptr;
  if (!LangOpts.WritableStrings) {
    Entry = &ConstantStringMap[C];
    if (auto GV = *Entry) {
      if (uint64_t(Alignment.getQuantity()) > GV->getAlignment())
        GV->setAlignment(Alignment.getAsAlign());
      return ConstantAddress(castStringLiteralToDefaultAddressSpace(*this, GV),
                             GV->getValueType(), Alignment);
    }
  }

  SmallString<256> MangledNameBuffer;
  StringRef GlobalVariableName;
  llvm::GlobalValue::LinkageTypes LT;

  // Mangle the string literal if that's how the ABI merges duplicate strings.
  // Don't do it if they are writable, since we don't want writes in one TU to
  // affect strings in another.
  if (getCXXABI().getMangleContext().shouldMangleStringLiteral(S) &&
      !LangOpts.WritableStrings) {
    llvm::raw_svector_ostream Out(MangledNameBuffer);
    getCXXABI().getMangleContext().mangleStringLiteral(S, Out);
    LT = llvm::GlobalValue::LinkOnceODRLinkage;
    GlobalVariableName = MangledNameBuffer;
  } else {
    LT = llvm::GlobalValue::PrivateLinkage;
    GlobalVariableName = Name;
  }

  auto GV = GenerateStringLiteral(C, LT, *this, GlobalVariableName, Alignment);

  CGDebugInfo *DI = getModuleDebugInfo();
  if (DI && getCodeGenOpts().hasReducedDebugInfo())
    DI->AddStringLiteralDebugInfo(GV, S);

  if (Entry)
    *Entry = GV;

  SanitizerMD->reportGlobal(GV, S->getStrTokenLoc(0), "<string literal>");

  return ConstantAddress(castStringLiteralToDefaultAddressSpace(*this, GV),
                         GV->getValueType(), Alignment);
}

/// GetAddrOfConstantStringFromObjCEncode - Return a pointer to a constant
/// array for the given ObjCEncodeExpr node.
ConstantAddress
CodeGenModule::GetAddrOfConstantStringFromObjCEncode(const ObjCEncodeExpr *E) {
  std::string Str;
  getContext().getObjCEncodingForType(E->getEncodedType(), Str);

  return GetAddrOfConstantCString(Str);
}

/// GetAddrOfConstantCString - Returns a pointer to a character array containing
/// the literal and a terminating '\0' character.
/// The result has pointer to array type.
ConstantAddress CodeGenModule::GetAddrOfConstantCString(
    const std::string &Str, const char *GlobalName) {
  StringRef StrWithNull(Str.c_str(), Str.size() + 1);
  CharUnits Alignment =
    getContext().getAlignOfGlobalVarInChars(getContext().CharTy);

  llvm::Constant *C =
      llvm::ConstantDataArray::getString(getLLVMContext(), StrWithNull, false);

  // Don't share any string literals if strings aren't constant.
  llvm::GlobalVariable **Entry = nullptr;
  if (!LangOpts.WritableStrings) {
    Entry = &ConstantStringMap[C];
    if (auto GV = *Entry) {
      if (uint64_t(Alignment.getQuantity()) > GV->getAlignment())
        GV->setAlignment(Alignment.getAsAlign());
      return ConstantAddress(castStringLiteralToDefaultAddressSpace(*this, GV),
                             GV->getValueType(), Alignment);
    }
  }

  // Get the default prefix if a name wasn't specified.
  if (!GlobalName)
    GlobalName = ".str";
  // Create a global variable for this.
  auto GV = GenerateStringLiteral(C, llvm::GlobalValue::PrivateLinkage, *this,
                                  GlobalName, Alignment);
  if (Entry)
    *Entry = GV;

  return ConstantAddress(castStringLiteralToDefaultAddressSpace(*this, GV),
                         GV->getValueType(), Alignment);
}

ConstantAddress CodeGenModule::GetAddrOfGlobalTemporary(
    const MaterializeTemporaryExpr *E, const Expr *Init) {
  assert((E->getStorageDuration() == SD_Static ||
          E->getStorageDuration() == SD_Thread) && "not a global temporary");
  const auto *VD = cast<VarDecl>(E->getExtendingDecl());

  // If we're not materializing a subobject of the temporary, keep the
  // cv-qualifiers from the type of the MaterializeTemporaryExpr.
  QualType MaterializedType = Init->getType();
  if (Init == E->getSubExpr())
    MaterializedType = E->getType();

  CharUnits Align = getContext().getTypeAlignInChars(MaterializedType);

  auto InsertResult = MaterializedGlobalTemporaryMap.insert({E, nullptr});
  if (!InsertResult.second) {
    // We've seen this before: either we already created it or we're in the
    // process of doing so.
    if (!InsertResult.first->second) {
      // We recursively re-entered this function, probably during emission of
      // the initializer. Create a placeholder. We'll clean this up in the
      // outer call, at the end of this function.
      llvm::Type *Type = getTypes().ConvertTypeForMem(MaterializedType);
      InsertResult.first->second = new llvm::GlobalVariable(
          getModule(), Type, false, llvm::GlobalVariable::InternalLinkage,
          nullptr);
    }
    return ConstantAddress(InsertResult.first->second,
                           llvm::cast<llvm::GlobalVariable>(
                               InsertResult.first->second->stripPointerCasts())
                               ->getValueType(),
                           Align);
  }

  // FIXME: If an externally-visible declaration extends multiple temporaries,
  // we need to give each temporary the same name in every translation unit (and
  // we also need to make the temporaries externally-visible).
  SmallString<256> Name;
  llvm::raw_svector_ostream Out(Name);
  getCXXABI().getMangleContext().mangleReferenceTemporary(
      VD, E->getManglingNumber(), Out);

  APValue *Value = nullptr;
  if (E->getStorageDuration() == SD_Static && VD && VD->evaluateValue()) {
    // If the initializer of the extending declaration is a constant
    // initializer, we should have a cached constant initializer for this
    // temporary. Note that this might have a different value from the value
    // computed by evaluating the initializer if the surrounding constant
    // expression modifies the temporary.
    Value = E->getOrCreateValue(false);
  }

  // Try evaluating it now, it might have a constant initializer.
  Expr::EvalResult EvalResult;
  if (!Value && Init->EvaluateAsRValue(EvalResult, getContext()) &&
      !EvalResult.hasSideEffects())
    Value = &EvalResult.Val;

  LangAS AddrSpace =
      VD ? GetGlobalVarAddressSpace(VD) : MaterializedType.getAddressSpace();

  Optional<ConstantEmitter> emitter;
  llvm::Constant *InitialValue = nullptr;
  bool Constant = false;
  llvm::Type *Type;
  if (Value) {
    // The temporary has a constant initializer, use it.
    emitter.emplace(*this);
    InitialValue = emitter->emitForInitializer(*Value, AddrSpace,
                                               MaterializedType);
    Constant = isTypeConstant(MaterializedType, /*ExcludeCtor*/Value);
    Type = InitialValue->getType();
  } else {
    // No initializer, the initialization will be provided when we
    // initialize the declaration which performed lifetime extension.
    Type = getTypes().ConvertTypeForMem(MaterializedType);
  }

  // Create a global variable for this lifetime-extended temporary.
  llvm::GlobalValue::LinkageTypes Linkage =
      getLLVMLinkageVarDefinition(VD, Constant);
  if (Linkage == llvm::GlobalVariable::ExternalLinkage) {
    const VarDecl *InitVD;
    if (VD->isStaticDataMember() && VD->getAnyInitializer(InitVD) &&
        isa<CXXRecordDecl>(InitVD->getLexicalDeclContext())) {
      // Temporaries defined inside a class get linkonce_odr linkage because the
      // class can be defined in multiple translation units.
      Linkage = llvm::GlobalVariable::LinkOnceODRLinkage;
    } else {
      // There is no need for this temporary to have external linkage if the
      // VarDecl has external linkage.
      Linkage = llvm::GlobalVariable::InternalLinkage;
    }
  }
  auto TargetAS = getContext().getTargetAddressSpace(AddrSpace);
  auto *GV = new llvm::GlobalVariable(
      getModule(), Type, Constant, Linkage, InitialValue, Name.c_str(),
      /*InsertBefore=*/nullptr, llvm::GlobalVariable::NotThreadLocal, TargetAS);
  if (emitter) emitter->finalize(GV);
  // Don't assign dllimport or dllexport to local linkage globals.
  if (!llvm::GlobalValue::isLocalLinkage(Linkage)) {
    setGVProperties(GV, VD);
    if (GV->getDLLStorageClass() == llvm::GlobalVariable::DLLExportStorageClass)
      // The reference temporary should never be dllexport.
      GV->setDLLStorageClass(llvm::GlobalVariable::DefaultStorageClass);
  }
  GV->setAlignment(Align.getAsAlign());
  if (supportsCOMDAT() && GV->isWeakForLinker())
    GV->setComdat(TheModule.getOrInsertComdat(GV->getName()));
  if (VD->getTLSKind())
    setTLSMode(GV, *VD);
  llvm::Constant *CV = GV;
  if (AddrSpace != LangAS::Default)
    CV = getTargetCodeGenInfo().performAddrSpaceCast(
        *this, GV, AddrSpace, LangAS::Default,
        Type->getPointerTo(
            getContext().getTargetAddressSpace(LangAS::Default)));

  // Update the map with the new temporary. If we created a placeholder above,
  // replace it with the new global now.
  llvm::Constant *&Entry = MaterializedGlobalTemporaryMap[E];
  if (Entry) {
    Entry->replaceAllUsesWith(
        llvm::ConstantExpr::getBitCast(CV, Entry->getType()));
    llvm::cast<llvm::GlobalVariable>(Entry)->eraseFromParent();
  }
  Entry = CV;

  return ConstantAddress(CV, Type, Align);
}

/// EmitObjCPropertyImplementations - Emit information for synthesized
/// properties for an implementation.
void CodeGenModule::EmitObjCPropertyImplementations(const
                                                    ObjCImplementationDecl *D) {
  for (const auto *PID : D->property_impls()) {
    // Dynamic is just for type-checking.
    if (PID->getPropertyImplementation() == ObjCPropertyImplDecl::Synthesize) {
      ObjCPropertyDecl *PD = PID->getPropertyDecl();

      // Determine which methods need to be implemented, some may have
      // been overridden. Note that ::isPropertyAccessor is not the method
      // we want, that just indicates if the decl came from a
      // property. What we want to know is if the method is defined in
      // this implementation.
      auto *Getter = PID->getGetterMethodDecl();
      if (!Getter || Getter->isSynthesizedAccessorStub())
        CodeGenFunction(*this).GenerateObjCGetter(
            const_cast<ObjCImplementationDecl *>(D), PID);
      auto *Setter = PID->getSetterMethodDecl();
      if (!PD->isReadOnly() && (!Setter || Setter->isSynthesizedAccessorStub()))
        CodeGenFunction(*this).GenerateObjCSetter(
                                 const_cast<ObjCImplementationDecl *>(D), PID);
    }
  }
}

static bool needsDestructMethod(ObjCImplementationDecl *impl) {
  const ObjCInterfaceDecl *iface = impl->getClassInterface();
  for (const ObjCIvarDecl *ivar = iface->all_declared_ivar_begin();
       ivar; ivar = ivar->getNextIvar())
    if (ivar->getType().isDestructedType())
      return true;

  return false;
}

static bool AllTrivialInitializers(CodeGenModule &CGM,
                                   ObjCImplementationDecl *D) {
  CodeGenFunction CGF(CGM);
  for (ObjCImplementationDecl::init_iterator B = D->init_begin(),
       E = D->init_end(); B != E; ++B) {
    CXXCtorInitializer *CtorInitExp = *B;
    Expr *Init = CtorInitExp->getInit();
    if (!CGF.isTrivialInitializer(Init))
      return false;
  }
  return true;
}

/// EmitObjCIvarInitializations - Emit information for ivar initialization
/// for an implementation.
void CodeGenModule::EmitObjCIvarInitializations(ObjCImplementationDecl *D) {
  // We might need a .cxx_destruct even if we don't have any ivar initializers.
  if (needsDestructMethod(D)) {
    IdentifierInfo *II = &getContext().Idents.get(".cxx_destruct");
    Selector cxxSelector = getContext().Selectors.getSelector(0, &II);
    ObjCMethodDecl *DTORMethod = ObjCMethodDecl::Create(
        getContext(), D->getLocation(), D->getLocation(), cxxSelector,
        getContext().VoidTy, nullptr, D,
        /*isInstance=*/true, /*isVariadic=*/false,
        /*isPropertyAccessor=*/true, /*isSynthesizedAccessorStub=*/false,
        /*isImplicitlyDeclared=*/true,
        /*isDefined=*/false, ObjCMethodDecl::Required);
    D->addInstanceMethod(DTORMethod);
    CodeGenFunction(*this).GenerateObjCCtorDtorMethod(D, DTORMethod, false);
    D->setHasDestructors(true);
  }

  // If the implementation doesn't have any ivar initializers, we don't need
  // a .cxx_construct.
  if (D->getNumIvarInitializers() == 0 ||
      AllTrivialInitializers(*this, D))
    return;

  IdentifierInfo *II = &getContext().Idents.get(".cxx_construct");
  Selector cxxSelector = getContext().Selectors.getSelector(0, &II);
  // The constructor returns 'self'.
  ObjCMethodDecl *CTORMethod = ObjCMethodDecl::Create(
      getContext(), D->getLocation(), D->getLocation(), cxxSelector,
      getContext().getObjCIdType(), nullptr, D, /*isInstance=*/true,
      /*isVariadic=*/false,
      /*isPropertyAccessor=*/true, /*isSynthesizedAccessorStub=*/false,
      /*isImplicitlyDeclared=*/true,
      /*isDefined=*/false, ObjCMethodDecl::Required);
  D->addInstanceMethod(CTORMethod);
  CodeGenFunction(*this).GenerateObjCCtorDtorMethod(D, CTORMethod, true);
  D->setHasNonZeroConstructors(true);
}

// EmitLinkageSpec - Emit all declarations in a linkage spec.
void CodeGenModule::EmitLinkageSpec(const LinkageSpecDecl *LSD) {
  if (LSD->getLanguage() != LinkageSpecDecl::lang_c &&
      LSD->getLanguage() != LinkageSpecDecl::lang_cxx) {
    ErrorUnsupported(LSD, "linkage spec");
    return;
  }

  EmitDeclContext(LSD);
}

void CodeGenModule::EmitTopLevelStmt(const TopLevelStmtDecl *D) {
  std::unique_ptr<CodeGenFunction> &CurCGF =
      GlobalTopLevelStmtBlockInFlight.first;

  // We emitted a top-level stmt but after it there is initialization.
  // Stop squashing the top-level stmts into a single function.
  if (CurCGF && CXXGlobalInits.back() != CurCGF->CurFn) {
    CurCGF->FinishFunction(D->getEndLoc());
    CurCGF = nullptr;
  }

  if (!CurCGF) {
    // void __stmts__N(void)
    // FIXME: Ask the ABI name mangler to pick a name.
    std::string Name = "__stmts__" + llvm::utostr(CXXGlobalInits.size());
    FunctionArgList Args;
    QualType RetTy = getContext().VoidTy;
    const CGFunctionInfo &FnInfo =
        getTypes().arrangeBuiltinFunctionDeclaration(RetTy, Args);
    llvm::FunctionType *FnTy = getTypes().GetFunctionType(FnInfo);
    llvm::Function *Fn = llvm::Function::Create(
        FnTy, llvm::GlobalValue::InternalLinkage, Name, &getModule());

    CurCGF.reset(new CodeGenFunction(*this));
    GlobalTopLevelStmtBlockInFlight.second = D;
    CurCGF->StartFunction(GlobalDecl(), RetTy, Fn, FnInfo, Args,
                          D->getBeginLoc(), D->getBeginLoc());
    CXXGlobalInits.push_back(Fn);
  }

  CurCGF->EmitStmt(D->getStmt());
}

void CodeGenModule::EmitDeclContext(const DeclContext *DC) {
  for (auto *I : DC->decls()) {
    // Unlike other DeclContexts, the contents of an ObjCImplDecl at TU scope
    // are themselves considered "top-level", so EmitTopLevelDecl on an
    // ObjCImplDecl does not recursively visit them. We need to do that in
    // case they're nested inside another construct (LinkageSpecDecl /
    // ExportDecl) that does stop them from being considered "top-level".
    if (auto *OID = dyn_cast<ObjCImplDecl>(I)) {
      for (auto *M : OID->methods())
        EmitTopLevelDecl(M);
    }

    EmitTopLevelDecl(I);
  }
}

/// EmitTopLevelDecl - Emit code for a single top level declaration.
void CodeGenModule::EmitTopLevelDecl(Decl *D) {
  // Ignore dependent declarations.
  if (D->isTemplated())
    return;

  // Consteval function shouldn't be emitted.
  if (auto *FD = dyn_cast<FunctionDecl>(D))
    if (FD->isConsteval())
      return;

  switch (D->getKind()) {
  case Decl::CXXConversion:
  case Decl::CXXMethod:
  case Decl::Function:
    EmitGlobal(cast<FunctionDecl>(D));
    // Always provide some coverage mapping
    // even for the functions that aren't emitted.
    AddDeferredUnusedCoverageMapping(D);
    break;

  case Decl::CXXDeductionGuide:
    // Function-like, but does not result in code emission.
    break;

  case Decl::Var:
  case Decl::Decomposition:
  case Decl::VarTemplateSpecialization:
    EmitGlobal(cast<VarDecl>(D));
    if (auto *DD = dyn_cast<DecompositionDecl>(D))
      for (auto *B : DD->bindings())
        if (auto *HD = B->getHoldingVar())
          EmitGlobal(HD);
    break;

  // Indirect fields from global anonymous structs and unions can be
  // ignored; only the actual variable requires IR gen support.
  case Decl::IndirectField:
    break;

  // C++ Decls
  case Decl::Namespace:
    EmitDeclContext(cast<NamespaceDecl>(D));
    break;
  case Decl::ClassTemplateSpecialization: {
    const auto *Spec = cast<ClassTemplateSpecializationDecl>(D);
    if (CGDebugInfo *DI = getModuleDebugInfo())
      if (Spec->getSpecializationKind() ==
              TSK_ExplicitInstantiationDefinition &&
          Spec->hasDefinition())
        DI->completeTemplateDefinition(*Spec);
  } [[fallthrough]];
  case Decl::CXXRecord: {
    CXXRecordDecl *CRD = cast<CXXRecordDecl>(D);
    if (CGDebugInfo *DI = getModuleDebugInfo()) {
      if (CRD->hasDefinition())
        DI->EmitAndRetainType(getContext().getRecordType(cast<RecordDecl>(D)));
      if (auto *ES = D->getASTContext().getExternalSource())
        if (ES->hasExternalDefinitions(D) == ExternalASTSource::EK_Never)
          DI->completeUnusedClass(*CRD);
    }
    // Emit any static data members, they may be definitions.
    for (auto *I : CRD->decls())
      if (isa<VarDecl>(I) || isa<CXXRecordDecl>(I))
        EmitTopLevelDecl(I);
    break;
  }
    // No code generation needed.
  case Decl::UsingShadow:
  case Decl::ClassTemplate:
  case Decl::VarTemplate:
  case Decl::Concept:
  case Decl::VarTemplatePartialSpecialization:
  case Decl::FunctionTemplate:
  case Decl::TypeAliasTemplate:
  case Decl::Block:
  case Decl::Empty:
  case Decl::Binding:
    break;
  case Decl::Using:          // using X; [C++]
    if (CGDebugInfo *DI = getModuleDebugInfo())
        DI->EmitUsingDecl(cast<UsingDecl>(*D));
    break;
  case Decl::UsingEnum: // using enum X; [C++]
    if (CGDebugInfo *DI = getModuleDebugInfo())
      DI->EmitUsingEnumDecl(cast<UsingEnumDecl>(*D));
    break;
  case Decl::NamespaceAlias:
    if (CGDebugInfo *DI = getModuleDebugInfo())
        DI->EmitNamespaceAlias(cast<NamespaceAliasDecl>(*D));
    break;
  case Decl::UsingDirective: // using namespace X; [C++]
    if (CGDebugInfo *DI = getModuleDebugInfo())
      DI->EmitUsingDirective(cast<UsingDirectiveDecl>(*D));
    break;
  case Decl::CXXConstructor:
    getCXXABI().EmitCXXConstructors(cast<CXXConstructorDecl>(D));
    break;
  case Decl::CXXDestructor:
    getCXXABI().EmitCXXDestructors(cast<CXXDestructorDecl>(D));
    break;

  case Decl::StaticAssert:
    // Nothing to do.
    break;

  // Objective-C Decls

  // Forward declarations, no (immediate) code generation.
  case Decl::ObjCInterface:
  case Decl::ObjCCategory:
    break;

  case Decl::ObjCProtocol: {
    auto *Proto = cast<ObjCProtocolDecl>(D);
    if (Proto->isThisDeclarationADefinition())
      ObjCRuntime->GenerateProtocol(Proto);
    break;
  }

  case Decl::ObjCCategoryImpl:
    // Categories have properties but don't support synthesize so we
    // can ignore them here.
    ObjCRuntime->GenerateCategory(cast<ObjCCategoryImplDecl>(D));
    break;

  case Decl::ObjCImplementation: {
    auto *OMD = cast<ObjCImplementationDecl>(D);
    EmitObjCPropertyImplementations(OMD);
    EmitObjCIvarInitializations(OMD);
    ObjCRuntime->GenerateClass(OMD);
    // Emit global variable debug information.
    if (CGDebugInfo *DI = getModuleDebugInfo())
      if (getCodeGenOpts().hasReducedDebugInfo())
        DI->getOrCreateInterfaceType(getContext().getObjCInterfaceType(
            OMD->getClassInterface()), OMD->getLocation());
    break;
  }
  case Decl::ObjCMethod: {
    auto *OMD = cast<ObjCMethodDecl>(D);
    // If this is not a prototype, emit the body.
    if (OMD->getBody())
      CodeGenFunction(*this).GenerateObjCMethod(OMD);
    break;
  }
  case Decl::ObjCCompatibleAlias:
    ObjCRuntime->RegisterAlias(cast<ObjCCompatibleAliasDecl>(D));
    break;

  case Decl::PragmaComment: {
    const auto *PCD = cast<PragmaCommentDecl>(D);
    switch (PCD->getCommentKind()) {
    case PCK_Unknown:
      llvm_unreachable("unexpected pragma comment kind");
    case PCK_Linker:
      AppendLinkerOptions(PCD->getArg());
      break;
    case PCK_Lib:
        AddDependentLib(PCD->getArg());
      break;
    case PCK_Compiler:
    case PCK_ExeStr:
    case PCK_User:
      break; // We ignore all of these.
    }
    break;
  }

  case Decl::PragmaDetectMismatch: {
    const auto *PDMD = cast<PragmaDetectMismatchDecl>(D);
    AddDetectMismatch(PDMD->getName(), PDMD->getValue());
    break;
  }

  case Decl::LinkageSpec:
    EmitLinkageSpec(cast<LinkageSpecDecl>(D));
    break;

  case Decl::FileScopeAsm: {
    // File-scope asm is ignored during device-side CUDA compilation.
    if (LangOpts.CUDA && LangOpts.CUDAIsDevice)
      break;
    // File-scope asm is ignored during device-side OpenMP compilation.
    if (LangOpts.OpenMPIsDevice)
      break;
    // File-scope asm is ignored during device-side SYCL compilation.
    if (LangOpts.SYCLIsDevice)
      break;
    auto *AD = cast<FileScopeAsmDecl>(D);
    getModule().appendModuleInlineAsm(AD->getAsmString()->getString());
    break;
  }

  case Decl::TopLevelStmt:
    EmitTopLevelStmt(cast<TopLevelStmtDecl>(D));
    break;

  case Decl::Import: {
    auto *Import = cast<ImportDecl>(D);

    // If we've already imported this module, we're done.
    if (!ImportedModules.insert(Import->getImportedModule()))
      break;

    // Emit debug information for direct imports.
    if (!Import->getImportedOwningModule()) {
      if (CGDebugInfo *DI = getModuleDebugInfo())
        DI->EmitImportDecl(*Import);
    }

    // For C++ standard modules we are done - we will call the module
    // initializer for imported modules, and that will likewise call those for
    // any imports it has.
    if (CXX20ModuleInits && Import->getImportedOwningModule() &&
        !Import->getImportedOwningModule()->isModuleMapModule())
      break;

    // For clang C++ module map modules the initializers for sub-modules are
    // emitted here.

    // Find all of the submodules and emit the module initializers.
    llvm::SmallPtrSet<clang::Module *, 16> Visited;
    SmallVector<clang::Module *, 16> Stack;
    Visited.insert(Import->getImportedModule());
    Stack.push_back(Import->getImportedModule());

    while (!Stack.empty()) {
      clang::Module *Mod = Stack.pop_back_val();
      if (!EmittedModuleInitializers.insert(Mod).second)
        continue;

      for (auto *D : Context.getModuleInitializers(Mod))
        EmitTopLevelDecl(D);

      // Visit the submodules of this module.
      for (clang::Module::submodule_iterator Sub = Mod->submodule_begin(),
                                             SubEnd = Mod->submodule_end();
           Sub != SubEnd; ++Sub) {
        // Skip explicit children; they need to be explicitly imported to emit
        // the initializers.
        if ((*Sub)->IsExplicit)
          continue;

        if (Visited.insert(*Sub).second)
          Stack.push_back(*Sub);
      }
    }
    break;
  }

  case Decl::Export:
    EmitDeclContext(cast<ExportDecl>(D));
    break;

  case Decl::OMPThreadPrivate:
    EmitOMPThreadPrivateDecl(cast<OMPThreadPrivateDecl>(D));
    break;

  case Decl::OMPAllocate:
    EmitOMPAllocateDecl(cast<OMPAllocateDecl>(D));
    break;

  case Decl::OMPDeclareReduction:
    EmitOMPDeclareReduction(cast<OMPDeclareReductionDecl>(D));
    break;

  case Decl::OMPDeclareMapper:
    EmitOMPDeclareMapper(cast<OMPDeclareMapperDecl>(D));
    break;

  case Decl::OMPRequires:
    EmitOMPRequiresDecl(cast<OMPRequiresDecl>(D));
    break;

  case Decl::Typedef:
  case Decl::TypeAlias: // using foo = bar; [C++11]
    if (CGDebugInfo *DI = getModuleDebugInfo())
      DI->EmitAndRetainType(
          getContext().getTypedefType(cast<TypedefNameDecl>(D)));
    break;

  case Decl::Record:
    if (CGDebugInfo *DI = getModuleDebugInfo())
      if (cast<RecordDecl>(D)->getDefinition())
        DI->EmitAndRetainType(getContext().getRecordType(cast<RecordDecl>(D)));
    break;

  case Decl::Enum:
    if (CGDebugInfo *DI = getModuleDebugInfo())
      if (cast<EnumDecl>(D)->getDefinition())
        DI->EmitAndRetainType(getContext().getEnumType(cast<EnumDecl>(D)));
    break;

  case Decl::HLSLBuffer:
    getHLSLRuntime().addBuffer(cast<HLSLBufferDecl>(D));
    break;

  default:
    // Make sure we handled everything we should, every other kind is a
    // non-top-level decl.  FIXME: Would be nice to have an isTopLevelDeclKind
    // function. Need to recode Decl::Kind to do that easily.
    assert(isa<TypeDecl>(D) && "Unsupported decl kind");
    break;
  }
}

void CodeGenModule::AddDeferredUnusedCoverageMapping(Decl *D) {
  // Do we need to generate coverage mapping?
  if (!CodeGenOpts.CoverageMapping)
    return;
  switch (D->getKind()) {
  case Decl::CXXConversion:
  case Decl::CXXMethod:
  case Decl::Function:
  case Decl::ObjCMethod:
  case Decl::CXXConstructor:
  case Decl::CXXDestructor: {
    if (!cast<FunctionDecl>(D)->doesThisDeclarationHaveABody())
      break;
    SourceManager &SM = getContext().getSourceManager();
    if (LimitedCoverage && SM.getMainFileID() != SM.getFileID(D->getBeginLoc()))
      break;
    auto I = DeferredEmptyCoverageMappingDecls.find(D);
    if (I == DeferredEmptyCoverageMappingDecls.end())
      DeferredEmptyCoverageMappingDecls[D] = true;
    break;
  }
  default:
    break;
  };
}

void CodeGenModule::ClearUnusedCoverageMapping(const Decl *D) {
  // Do we need to generate coverage mapping?
  if (!CodeGenOpts.CoverageMapping)
    return;
  if (const auto *Fn = dyn_cast<FunctionDecl>(D)) {
    if (Fn->isTemplateInstantiation())
      ClearUnusedCoverageMapping(Fn->getTemplateInstantiationPattern());
  }
  auto I = DeferredEmptyCoverageMappingDecls.find(D);
  if (I == DeferredEmptyCoverageMappingDecls.end())
    DeferredEmptyCoverageMappingDecls[D] = false;
  else
    I->second = false;
}

void CodeGenModule::EmitDeferredUnusedCoverageMappings() {
  // We call takeVector() here to avoid use-after-free.
  // FIXME: DeferredEmptyCoverageMappingDecls is getting mutated because
  // we deserialize function bodies to emit coverage info for them, and that
  // deserializes more declarations. How should we handle that case?
  for (const auto &Entry : DeferredEmptyCoverageMappingDecls.takeVector()) {
    if (!Entry.second)
      continue;
    const Decl *D = Entry.first;
    switch (D->getKind()) {
    case Decl::CXXConversion:
    case Decl::CXXMethod:
    case Decl::Function:
    case Decl::ObjCMethod: {
      CodeGenPGO PGO(*this);
      GlobalDecl GD(cast<FunctionDecl>(D));
      PGO.emitEmptyCounterMapping(D, getMangledName(GD),
                                  getFunctionLinkage(GD));
      break;
    }
    case Decl::CXXConstructor: {
      CodeGenPGO PGO(*this);
      GlobalDecl GD(cast<CXXConstructorDecl>(D), Ctor_Base);
      PGO.emitEmptyCounterMapping(D, getMangledName(GD),
                                  getFunctionLinkage(GD));
      break;
    }
    case Decl::CXXDestructor: {
      CodeGenPGO PGO(*this);
      GlobalDecl GD(cast<CXXDestructorDecl>(D), Dtor_Base);
      PGO.emitEmptyCounterMapping(D, getMangledName(GD),
                                  getFunctionLinkage(GD));
      break;
    }
    default:
      break;
    };
  }
}

void CodeGenModule::EmitMainVoidAlias() {
  // In order to transition away from "__original_main" gracefully, emit an
  // alias for "main" in the no-argument case so that libc can detect when
  // new-style no-argument main is in used.
  if (llvm::Function *F = getModule().getFunction("main")) {
    if (!F->isDeclaration() && F->arg_size() == 0 && !F->isVarArg() &&
        F->getReturnType()->isIntegerTy(Context.getTargetInfo().getIntWidth())) {
      auto *GA = llvm::GlobalAlias::create("__main_void", F);
      GA->setVisibility(llvm::GlobalValue::HiddenVisibility);
    }
  }
}

/// Turns the given pointer into a constant.
static llvm::Constant *GetPointerConstant(llvm::LLVMContext &Context,
                                          const void *Ptr) {
  uintptr_t PtrInt = reinterpret_cast<uintptr_t>(Ptr);
  llvm::Type *i64 = llvm::Type::getInt64Ty(Context);
  return llvm::ConstantInt::get(i64, PtrInt);
}

static void EmitGlobalDeclMetadata(CodeGenModule &CGM,
                                   llvm::NamedMDNode *&GlobalMetadata,
                                   GlobalDecl D,
                                   llvm::GlobalValue *Addr) {
  if (!GlobalMetadata)
    GlobalMetadata =
      CGM.getModule().getOrInsertNamedMetadata("clang.global.decl.ptrs");

  // TODO: should we report variant information for ctors/dtors?
  llvm::Metadata *Ops[] = {llvm::ConstantAsMetadata::get(Addr),
                           llvm::ConstantAsMetadata::get(GetPointerConstant(
                               CGM.getLLVMContext(), D.getDecl()))};
  GlobalMetadata->addOperand(llvm::MDNode::get(CGM.getLLVMContext(), Ops));
}

bool CodeGenModule::CheckAndReplaceExternCIFuncs(llvm::GlobalValue *Elem,
                                                 llvm::GlobalValue *CppFunc) {
  // Store the list of ifuncs we need to replace uses in.
  llvm::SmallVector<llvm::GlobalIFunc *> IFuncs;
  // List of ConstantExprs that we should be able to delete when we're done
  // here.
  llvm::SmallVector<llvm::ConstantExpr *> CEs;

  // It isn't valid to replace the extern-C ifuncs if all we find is itself!
  if (Elem == CppFunc)
    return false;

  // First make sure that all users of this are ifuncs (or ifuncs via a
  // bitcast), and collect the list of ifuncs and CEs so we can work on them
  // later.
  for (llvm::User *User : Elem->users()) {
    // Users can either be a bitcast ConstExpr that is used by the ifuncs, OR an
    // ifunc directly. In any other case, just give up, as we don't know what we
    // could break by changing those.
    if (auto *ConstExpr = dyn_cast<llvm::ConstantExpr>(User)) {
      if (ConstExpr->getOpcode() != llvm::Instruction::BitCast)
        return false;

      for (llvm::User *CEUser : ConstExpr->users()) {
        if (auto *IFunc = dyn_cast<llvm::GlobalIFunc>(CEUser)) {
          IFuncs.push_back(IFunc);
        } else {
          return false;
        }
      }
      CEs.push_back(ConstExpr);
    } else if (auto *IFunc = dyn_cast<llvm::GlobalIFunc>(User)) {
      IFuncs.push_back(IFunc);
    } else {
      // This user is one we don't know how to handle, so fail redirection. This
      // will result in an ifunc retaining a resolver name that will ultimately
      // fail to be resolved to a defined function.
      return false;
    }
  }

  // Now we know this is a valid case where we can do this alias replacement, we
  // need to remove all of the references to Elem (and the bitcasts!) so we can
  // delete it.
  for (llvm::GlobalIFunc *IFunc : IFuncs)
    IFunc->setResolver(nullptr);
  for (llvm::ConstantExpr *ConstExpr : CEs)
    ConstExpr->destroyConstant();

  // We should now be out of uses for the 'old' version of this function, so we
  // can erase it as well.
  Elem->eraseFromParent();

  for (llvm::GlobalIFunc *IFunc : IFuncs) {
    // The type of the resolver is always just a function-type that returns the
    // type of the IFunc, so create that here. If the type of the actual
    // resolver doesn't match, it just gets bitcast to the right thing.
    auto *ResolverTy =
        llvm::FunctionType::get(IFunc->getType(), /*isVarArg*/ false);
    llvm::Constant *Resolver = GetOrCreateLLVMFunction(
        CppFunc->getName(), ResolverTy, {}, /*ForVTable*/ false);
    IFunc->setResolver(Resolver);
  }
  return true;
}

/// For each function which is declared within an extern "C" region and marked
/// as 'used', but has internal linkage, create an alias from the unmangled
/// name to the mangled name if possible. People expect to be able to refer
/// to such functions with an unmangled name from inline assembly within the
/// same translation unit.
void CodeGenModule::EmitStaticExternCAliases() {
  if (!getTargetCodeGenInfo().shouldEmitStaticExternCAliases())
    return;
  for (auto &I : StaticExternCValues) {
    IdentifierInfo *Name = I.first;
    llvm::GlobalValue *Val = I.second;

    // If Val is null, that implies there were multiple declarations that each
    // had a claim to the unmangled name. In this case, generation of the alias
    // is suppressed. See CodeGenModule::MaybeHandleStaticInExternC.
    if (!Val)
      break;

    llvm::GlobalValue *ExistingElem =
        getModule().getNamedValue(Name->getName());

    // If there is either not something already by this name, or we were able to
    // replace all uses from IFuncs, create the alias.
    if (!ExistingElem || CheckAndReplaceExternCIFuncs(ExistingElem, Val))
      addCompilerUsedGlobal(llvm::GlobalAlias::create(Name->getName(), Val));
  }
}

bool CodeGenModule::lookupRepresentativeDecl(StringRef MangledName,
                                             GlobalDecl &Result) const {
  auto Res = Manglings.find(MangledName);
  if (Res == Manglings.end())
    return false;
  Result = Res->getValue();
  return true;
}

/// Emits metadata nodes associating all the global values in the
/// current module with the Decls they came from.  This is useful for
/// projects using IR gen as a subroutine.
///
/// Since there's currently no way to associate an MDNode directly
/// with an llvm::GlobalValue, we create a global named metadata
/// with the name 'clang.global.decl.ptrs'.
void CodeGenModule::EmitDeclMetadata() {
  llvm::NamedMDNode *GlobalMetadata = nullptr;

  for (auto &I : MangledDeclNames) {
    llvm::GlobalValue *Addr = getModule().getNamedValue(I.second);
    // Some mangled names don't necessarily have an associated GlobalValue
    // in this module, e.g. if we mangled it for DebugInfo.
    if (Addr)
      EmitGlobalDeclMetadata(*this, GlobalMetadata, I.first, Addr);
  }
}

/// Emits metadata nodes for all the local variables in the current
/// function.
void CodeGenFunction::EmitDeclMetadata() {
  if (LocalDeclMap.empty()) return;

  llvm::LLVMContext &Context = getLLVMContext();

  // Find the unique metadata ID for this name.
  unsigned DeclPtrKind = Context.getMDKindID("clang.decl.ptr");

  llvm::NamedMDNode *GlobalMetadata = nullptr;

  for (auto &I : LocalDeclMap) {
    const Decl *D = I.first;
    llvm::Value *Addr = I.second.getPointer();
    if (auto *Alloca = dyn_cast<llvm::AllocaInst>(Addr)) {
      llvm::Value *DAddr = GetPointerConstant(getLLVMContext(), D);
      Alloca->setMetadata(
          DeclPtrKind, llvm::MDNode::get(
                           Context, llvm::ValueAsMetadata::getConstant(DAddr)));
    } else if (auto *GV = dyn_cast<llvm::GlobalValue>(Addr)) {
      GlobalDecl GD = GlobalDecl(cast<VarDecl>(D));
      EmitGlobalDeclMetadata(CGM, GlobalMetadata, GD, GV);
    }
  }
}

void CodeGenModule::EmitVersionIdentMetadata() {
  llvm::NamedMDNode *IdentMetadata =
    TheModule.getOrInsertNamedMetadata("llvm.ident");
  std::string Version = getClangFullVersion();
  llvm::LLVMContext &Ctx = TheModule.getContext();

  llvm::Metadata *IdentNode[] = {llvm::MDString::get(Ctx, Version)};
  IdentMetadata->addOperand(llvm::MDNode::get(Ctx, IdentNode));
}

void CodeGenModule::EmitCommandLineMetadata() {
  llvm::NamedMDNode *CommandLineMetadata =
    TheModule.getOrInsertNamedMetadata("llvm.commandline");
  std::string CommandLine = getCodeGenOpts().RecordCommandLine;
  llvm::LLVMContext &Ctx = TheModule.getContext();

  llvm::Metadata *CommandLineNode[] = {llvm::MDString::get(Ctx, CommandLine)};
  CommandLineMetadata->addOperand(llvm::MDNode::get(Ctx, CommandLineNode));
}

void CodeGenModule::EmitCoverageFile() {
  if (getCodeGenOpts().CoverageDataFile.empty() &&
      getCodeGenOpts().CoverageNotesFile.empty())
    return;

  llvm::NamedMDNode *CUNode = TheModule.getNamedMetadata("llvm.dbg.cu");
  if (!CUNode)
    return;

  llvm::NamedMDNode *GCov = TheModule.getOrInsertNamedMetadata("llvm.gcov");
  llvm::LLVMContext &Ctx = TheModule.getContext();
  auto *CoverageDataFile =
      llvm::MDString::get(Ctx, getCodeGenOpts().CoverageDataFile);
  auto *CoverageNotesFile =
      llvm::MDString::get(Ctx, getCodeGenOpts().CoverageNotesFile);
  for (int i = 0, e = CUNode->getNumOperands(); i != e; ++i) {
    llvm::MDNode *CU = CUNode->getOperand(i);
    llvm::Metadata *Elts[] = {CoverageNotesFile, CoverageDataFile, CU};
    GCov->addOperand(llvm::MDNode::get(Ctx, Elts));
  }
}

llvm::Constant *CodeGenModule::GetAddrOfRTTIDescriptor(QualType Ty,
                                                       bool ForEH) {
  // Return a bogus pointer if RTTI is disabled, unless it's for EH.
  // FIXME: should we even be calling this method if RTTI is disabled
  // and it's not for EH?
  if ((!ForEH && !getLangOpts().RTTI) || getLangOpts().CUDAIsDevice ||
      (getLangOpts().OpenMP && getLangOpts().OpenMPIsDevice &&
       getTriple().isNVPTX()))
    return llvm::Constant::getNullValue(Int8PtrTy);

  if (ForEH && Ty->isObjCObjectPointerType() &&
      LangOpts.ObjCRuntime.isGNUFamily())
    return ObjCRuntime->GetEHType(Ty);

  return getCXXABI().getAddrOfRTTIDescriptor(Ty);
}

void CodeGenModule::EmitOMPThreadPrivateDecl(const OMPThreadPrivateDecl *D) {
  // Do not emit threadprivates in simd-only mode.
  if (LangOpts.OpenMP && LangOpts.OpenMPSimd)
    return;
  for (auto RefExpr : D->varlists()) {
    auto *VD = cast<VarDecl>(cast<DeclRefExpr>(RefExpr)->getDecl());
    bool PerformInit =
        VD->getAnyInitializer() &&
        !VD->getAnyInitializer()->isConstantInitializer(getContext(),
                                                        /*ForRef=*/false);

    Address Addr(GetAddrOfGlobalVar(VD),
                 getTypes().ConvertTypeForMem(VD->getType()),
                 getContext().getDeclAlign(VD));
    if (auto InitFunction = getOpenMPRuntime().emitThreadPrivateVarDefinition(
            VD, Addr, RefExpr->getBeginLoc(), PerformInit))
      CXXGlobalInits.push_back(InitFunction);
  }
}

llvm::Metadata *
CodeGenModule::CreateMetadataIdentifierImpl(QualType T, MetadataTypeMap &Map,
                                            StringRef Suffix) {
  if (auto *FnType = T->getAs<FunctionProtoType>())
    T = getContext().getFunctionType(
        FnType->getReturnType(), FnType->getParamTypes(),
        FnType->getExtProtoInfo().withExceptionSpec(EST_None));

  llvm::Metadata *&InternalId = Map[T.getCanonicalType()];
  if (InternalId)
    return InternalId;

  if (isExternallyVisible(T->getLinkage())) {
    std::string OutName;
    llvm::raw_string_ostream Out(OutName);
    getCXXABI().getMangleContext().mangleTypeName(T, Out);
    Out << Suffix;

    InternalId = llvm::MDString::get(getLLVMContext(), Out.str());
  } else {
    InternalId = llvm::MDNode::getDistinct(getLLVMContext(),
                                           llvm::ArrayRef<llvm::Metadata *>());
  }

  return InternalId;
}

llvm::Metadata *CodeGenModule::CreateMetadataIdentifierForType(QualType T) {
  return CreateMetadataIdentifierImpl(T, MetadataIdMap, "");
}

llvm::Metadata *
CodeGenModule::CreateMetadataIdentifierForVirtualMemPtrType(QualType T) {
  return CreateMetadataIdentifierImpl(T, VirtualMetadataIdMap, ".virtual");
}

// Generalize pointer types to a void pointer with the qualifiers of the
// originally pointed-to type, e.g. 'const char *' and 'char * const *'
// generalize to 'const void *' while 'char *' and 'const char **' generalize to
// 'void *'.
static QualType GeneralizeType(ASTContext &Ctx, QualType Ty) {
  if (!Ty->isPointerType())
    return Ty;

  return Ctx.getPointerType(
      QualType(Ctx.VoidTy).withCVRQualifiers(
          Ty->getPointeeType().getCVRQualifiers()));
}

// Apply type generalization to a FunctionType's return and argument types
static QualType GeneralizeFunctionType(ASTContext &Ctx, QualType Ty) {
  if (auto *FnType = Ty->getAs<FunctionProtoType>()) {
    SmallVector<QualType, 8> GeneralizedParams;
    for (auto &Param : FnType->param_types())
      GeneralizedParams.push_back(GeneralizeType(Ctx, Param));

    return Ctx.getFunctionType(
        GeneralizeType(Ctx, FnType->getReturnType()),
        GeneralizedParams, FnType->getExtProtoInfo());
  }

  if (auto *FnType = Ty->getAs<FunctionNoProtoType>())
    return Ctx.getFunctionNoProtoType(
        GeneralizeType(Ctx, FnType->getReturnType()));

  llvm_unreachable("Encountered unknown FunctionType");
}

llvm::Metadata *CodeGenModule::CreateMetadataIdentifierGeneralized(QualType T) {
  return CreateMetadataIdentifierImpl(GeneralizeFunctionType(getContext(), T),
                                      GeneralizedMetadataIdMap, ".generalized");
}

/// Returns whether this module needs the "all-vtables" type identifier.
bool CodeGenModule::NeedAllVtablesTypeId() const {
  // Returns true if at least one of vtable-based CFI checkers is enabled and
  // is not in the trapping mode.
  return ((LangOpts.Sanitize.has(SanitizerKind::CFIVCall) &&
           !CodeGenOpts.SanitizeTrap.has(SanitizerKind::CFIVCall)) ||
          (LangOpts.Sanitize.has(SanitizerKind::CFINVCall) &&
           !CodeGenOpts.SanitizeTrap.has(SanitizerKind::CFINVCall)) ||
          (LangOpts.Sanitize.has(SanitizerKind::CFIDerivedCast) &&
           !CodeGenOpts.SanitizeTrap.has(SanitizerKind::CFIDerivedCast)) ||
          (LangOpts.Sanitize.has(SanitizerKind::CFIUnrelatedCast) &&
           !CodeGenOpts.SanitizeTrap.has(SanitizerKind::CFIUnrelatedCast)));
}

void CodeGenModule::AddVTableTypeMetadata(llvm::GlobalVariable *VTable,
                                          CharUnits Offset,
                                          const CXXRecordDecl *RD) {
  llvm::Metadata *MD =
      CreateMetadataIdentifierForType(QualType(RD->getTypeForDecl(), 0));
  VTable->addTypeMetadata(Offset.getQuantity(), MD);

  if (CodeGenOpts.SanitizeCfiCrossDso)
    if (auto CrossDsoTypeId = CreateCrossDsoCfiTypeId(MD))
      VTable->addTypeMetadata(Offset.getQuantity(),
                              llvm::ConstantAsMetadata::get(CrossDsoTypeId));

  if (NeedAllVtablesTypeId()) {
    llvm::Metadata *MD = llvm::MDString::get(getLLVMContext(), "all-vtables");
    VTable->addTypeMetadata(Offset.getQuantity(), MD);
  }
}

llvm::SanitizerStatReport &CodeGenModule::getSanStats() {
  if (!SanStats)
    SanStats = std::make_unique<llvm::SanitizerStatReport>(&getModule());

  return *SanStats;
}

llvm::Value *
CodeGenModule::createOpenCLIntToSamplerConversion(const Expr *E,
                                                  CodeGenFunction &CGF) {
  llvm::Constant *C = ConstantEmitter(CGF).emitAbstract(E, E->getType());
  auto *SamplerT = getOpenCLRuntime().getSamplerType(E->getType().getTypePtr());
  auto *FTy = llvm::FunctionType::get(SamplerT, {C->getType()}, false);
  auto *Call = CGF.EmitRuntimeCall(
      CreateRuntimeFunction(FTy, "__translate_sampler_initializer"), {C});
  return Call;
}

CharUnits CodeGenModule::getNaturalPointeeTypeAlignment(
    QualType T, LValueBaseInfo *BaseInfo, TBAAAccessInfo *TBAAInfo) {
  return getNaturalTypeAlignment(T->getPointeeType(), BaseInfo, TBAAInfo,
                                 /* forPointeeType= */ true);
}

CharUnits CodeGenModule::getNaturalTypeAlignment(QualType T,
                                                 LValueBaseInfo *BaseInfo,
                                                 TBAAAccessInfo *TBAAInfo,
                                                 bool forPointeeType) {
  if (TBAAInfo)
    *TBAAInfo = getTBAAAccessInfo(T);

  // FIXME: This duplicates logic in ASTContext::getTypeAlignIfKnown. But
  // that doesn't return the information we need to compute BaseInfo.

  // Honor alignment typedef attributes even on incomplete types.
  // We also honor them straight for C++ class types, even as pointees;
  // there's an expressivity gap here.
  if (auto TT = T->getAs<TypedefType>()) {
    if (auto Align = TT->getDecl()->getMaxAlignment()) {
      if (BaseInfo)
        *BaseInfo = LValueBaseInfo(AlignmentSource::AttributedType);
      return getContext().toCharUnitsFromBits(Align);
    }
  }

  bool AlignForArray = T->isArrayType();

  // Analyze the base element type, so we don't get confused by incomplete
  // array types.
  T = getContext().getBaseElementType(T);

  if (T->isIncompleteType()) {
    // We could try to replicate the logic from
    // ASTContext::getTypeAlignIfKnown, but nothing uses the alignment if the
    // type is incomplete, so it's impossible to test. We could try to reuse
    // getTypeAlignIfKnown, but that doesn't return the information we need
    // to set BaseInfo.  So just ignore the possibility that the alignment is
    // greater than one.
    if (BaseInfo)
      *BaseInfo = LValueBaseInfo(AlignmentSource::Type);
    return CharUnits::One();
  }

  if (BaseInfo)
    *BaseInfo = LValueBaseInfo(AlignmentSource::Type);

  CharUnits Alignment;
  const CXXRecordDecl *RD;
  if (T.getQualifiers().hasUnaligned()) {
    Alignment = CharUnits::One();
  } else if (forPointeeType && !AlignForArray &&
             (RD = T->getAsCXXRecordDecl())) {
    // For C++ class pointees, we don't know whether we're pointing at a
    // base or a complete object, so we generally need to use the
    // non-virtual alignment.
    Alignment = getClassPointerAlignment(RD);
  } else {
    Alignment = getContext().getTypeAlignInChars(T);
  }

  // Cap to the global maximum type alignment unless the alignment
  // was somehow explicit on the type.
  if (unsigned MaxAlign = getLangOpts().MaxTypeAlign) {
    if (Alignment.getQuantity() > MaxAlign &&
        !getContext().isAlignmentRequired(T))
      Alignment = CharUnits::fromQuantity(MaxAlign);
  }
  return Alignment;
}

bool CodeGenModule::stopAutoInit() {
  unsigned StopAfter = getContext().getLangOpts().TrivialAutoVarInitStopAfter;
  if (StopAfter) {
    // This number is positive only when -ftrivial-auto-var-init-stop-after=* is
    // used
    if (NumAutoVarInit >= StopAfter) {
      return true;
    }
    if (!NumAutoVarInit) {
      unsigned DiagID = getDiags().getCustomDiagID(
          DiagnosticsEngine::Warning,
          "-ftrivial-auto-var-init-stop-after=%0 has been enabled to limit the "
          "number of times ftrivial-auto-var-init=%1 gets applied.");
      getDiags().Report(DiagID)
          << StopAfter
          << (getContext().getLangOpts().getTrivialAutoVarInit() ==
                      LangOptions::TrivialAutoVarInitKind::Zero
                  ? "zero"
                  : "pattern");
    }
    ++NumAutoVarInit;
  }
  return false;
}

void CodeGenModule::printPostfixForExternalizedDecl(llvm::raw_ostream &OS,
                                                    const Decl *D) const {
  // ptxas does not allow '.' in symbol names. On the other hand, HIP prefers
  // postfix beginning with '.' since the symbol name can be demangled.
  if (LangOpts.HIP)
    OS << (isa<VarDecl>(D) ? ".static." : ".intern.");
  else
    OS << (isa<VarDecl>(D) ? "__static__" : "__intern__");

  // If the CUID is not specified we try to generate a unique postfix.
  if (getLangOpts().CUID.empty()) {
    SourceManager &SM = getContext().getSourceManager();
    PresumedLoc PLoc = SM.getPresumedLoc(D->getLocation());
    assert(PLoc.isValid() && "Source location is expected to be valid.");

    // Get the hash of the user defined macros.
    llvm::MD5 Hash;
    llvm::MD5::MD5Result Result;
    for (const auto &Arg : PreprocessorOpts.Macros)
      Hash.update(Arg.first);
    Hash.final(Result);

    // Get the UniqueID for the file containing the decl.
    llvm::sys::fs::UniqueID ID;
    if (auto EC = llvm::sys::fs::getUniqueID(PLoc.getFilename(), ID)) {
      PLoc = SM.getPresumedLoc(D->getLocation(), /*UseLineDirectives=*/false);
      assert(PLoc.isValid() && "Source location is expected to be valid.");
      if (auto EC = llvm::sys::fs::getUniqueID(PLoc.getFilename(), ID))
        SM.getDiagnostics().Report(diag::err_cannot_open_file)
            << PLoc.getFilename() << EC.message();
    }
    OS << llvm::format("%x", ID.getFile()) << llvm::format("%x", ID.getDevice())
       << "_" << llvm::utohexstr(Result.low(), /*LowerCase=*/true, /*Width=*/8);
  } else {
    OS << getContext().getCUIDHash();
  }
}

void CodeGenModule::moveLazyEmissionStates(CodeGenModule *NewBuilder) {
  assert(DeferredDeclsToEmit.empty() &&
         "Should have emitted all decls deferred to emit.");
  assert(NewBuilder->DeferredDecls.empty() &&
         "Newly created module should not have deferred decls");
  NewBuilder->DeferredDecls = std::move(DeferredDecls);

  assert(NewBuilder->DeferredVTables.empty() &&
         "Newly created module should not have deferred vtables");
  NewBuilder->DeferredVTables = std::move(DeferredVTables);

  assert(NewBuilder->MangledDeclNames.empty() &&
         "Newly created module should not have mangled decl names");
  assert(NewBuilder->Manglings.empty() &&
         "Newly created module should not have manglings");
  NewBuilder->Manglings = std::move(Manglings);

  assert(WeakRefReferences.empty() && "Not all WeakRefRefs have been applied");
  NewBuilder->WeakRefReferences = std::move(WeakRefReferences);

  NewBuilder->TBAA = std::move(TBAA);

  assert(NewBuilder->EmittedDeferredDecls.empty() &&
         "Still have (unmerged) EmittedDeferredDecls deferred decls");

  NewBuilder->EmittedDeferredDecls = std::move(EmittedDeferredDecls);

  NewBuilder->ABI->MangleCtx = std::move(ABI->MangleCtx);
}<|MERGE_RESOLUTION|>--- conflicted
+++ resolved
@@ -142,13 +142,10 @@
   const llvm::DataLayout &DL = M.getDataLayout();
   AllocaInt8PtrTy = Int8Ty->getPointerTo(DL.getAllocaAddrSpace());
   GlobalsInt8PtrTy = Int8Ty->getPointerTo(DL.getDefaultGlobalsAddressSpace());
-<<<<<<< HEAD
   DefaultInt8PtrTy =
       Int8Ty->getPointerTo(getContext().getTargetAddressSpace(LangAS::Default));
-=======
   ConstGlobalsPtrTy = Int8Ty->getPointerTo(
       C.getTargetAddressSpace(GetGlobalConstantAddressSpace()));
->>>>>>> 9114ac67
   ASTAllocaAddressSpace = getTargetCodeGenInfo().getASTAllocaAddressSpace();
 
   // Build C++20 Module initializers.
@@ -3144,7 +3141,7 @@
       AnnotationNameValPairs =
           Attr->getFilteredAttributeNameValuePairs(getContext());
   if (AnnotationNameValPairs.empty())
-    return llvm::ConstantPointerNull::get(GlobalsInt8PtrTy);
+    return llvm::ConstantPointerNull::get(ConstGlobalsPtrTy);
 
   // For each name-value pair of the SYCL annotation attribute, create an
   // annotation string for it. This will be the annotation arguments. If the
@@ -3156,7 +3153,7 @@
        AnnotationNameValPairs) {
     llvm::Constant *NameStrC = EmitAnnotationString(NVP.first);
     llvm::Constant *ValueStrC =
-        NVP.second == "" ? llvm::ConstantPointerNull::get(GlobalsInt8PtrTy)
+        NVP.second == "" ? llvm::ConstantPointerNull::get(ConstGlobalsPtrTy)
                          : EmitAnnotationString(NVP.second);
     LLVMArgs.push_back(NameStrC);
     LLVMArgs.push_back(ValueStrC);
@@ -3179,7 +3176,7 @@
                                       ".args");
   GV->setSection(AnnotationSection);
   GV->setUnnamedAddr(llvm::GlobalValue::UnnamedAddr::Global);
-  auto *Bitcasted = llvm::ConstantExpr::getBitCast(GV, GlobalsInt8PtrTy);
+  auto *Bitcasted = llvm::ConstantExpr::getBitCast(GV, ConstGlobalsPtrTy);
 
   // Set the look-up reference to the final annotation value for future
   // annotations to reuse.
