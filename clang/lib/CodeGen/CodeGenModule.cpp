//===--- CodeGenModule.cpp - Emit LLVM Code from ASTs for a Module --------===//
//
// Part of the LLVM Project, under the Apache License v2.0 with LLVM Exceptions.
// See https://llvm.org/LICENSE.txt for license information.
// SPDX-License-Identifier: Apache-2.0 WITH LLVM-exception
//
//===----------------------------------------------------------------------===//
//
// This coordinates the per-module state used while generating code.
//
//===----------------------------------------------------------------------===//

#include "CodeGenModule.h"
#include "ABIInfo.h"
#include "CGBlocks.h"
#include "CGCUDARuntime.h"
#include "CGCXXABI.h"
#include "CGCall.h"
#include "CGDebugInfo.h"
#include "CGHLSLRuntime.h"
#include "CGObjCRuntime.h"
#include "CGOpenCLRuntime.h"
#include "CGOpenMPRuntime.h"
#include "CGOpenMPRuntimeGPU.h"
#include "CGSYCLRuntime.h"
#include "CodeGenFunction.h"
#include "CodeGenPGO.h"
#include "ConstantEmitter.h"
#include "CoverageMappingGen.h"
#include "TargetInfo.h"
#include "clang/AST/ASTContext.h"
#include "clang/AST/ASTLambda.h"
#include "clang/AST/CharUnits.h"
#include "clang/AST/DeclCXX.h"
#include "clang/AST/DeclObjC.h"
#include "clang/AST/DeclTemplate.h"
#include "clang/AST/Mangle.h"
#include "clang/AST/RecursiveASTVisitor.h"
#include "clang/AST/StmtVisitor.h"
#include "clang/Basic/Builtins.h"
#include "clang/Basic/CharInfo.h"
#include "clang/Basic/CodeGenOptions.h"
#include "clang/Basic/Diagnostic.h"
#include "clang/Basic/FileManager.h"
#include "clang/Basic/Module.h"
#include "clang/Basic/SourceManager.h"
#include "clang/Basic/TargetInfo.h"
#include "clang/Basic/Version.h"
#include "clang/CodeGen/BackendUtil.h"
#include "clang/CodeGen/ConstantInitBuilder.h"
#include "clang/Frontend/FrontendDiagnostic.h"
#include "clang/Sema/Sema.h"
#include "llvm/ADT/STLExtras.h"
#include "llvm/ADT/StringExtras.h"
#include "llvm/ADT/StringSwitch.h"
#include "llvm/Analysis/TargetLibraryInfo.h"
#include "llvm/Frontend/OpenMP/OMPIRBuilder.h"
#include "llvm/IR/AttributeMask.h"
#include "llvm/IR/CallingConv.h"
#include "llvm/IR/DataLayout.h"
#include "llvm/IR/Intrinsics.h"
#include "llvm/IR/LLVMContext.h"
#include "llvm/IR/Module.h"
#include "llvm/IR/ProfileSummary.h"
#include "llvm/ProfileData/InstrProfReader.h"
#include "llvm/ProfileData/SampleProf.h"
#include "llvm/Support/CRC.h"
#include "llvm/Support/CodeGen.h"
#include "llvm/Support/CommandLine.h"
#include "llvm/Support/ConvertUTF.h"
#include "llvm/Support/ErrorHandling.h"
#include "llvm/Support/TimeProfiler.h"
#include "llvm/Support/xxhash.h"
#include "llvm/TargetParser/Triple.h"
#include "llvm/TargetParser/X86TargetParser.h"
#include <optional>

using namespace clang;
using namespace CodeGen;

static llvm::cl::opt<bool> LimitedCoverage(
    "limited-coverage-experimental", llvm::cl::Hidden,
    llvm::cl::desc("Emit limited coverage mapping information (experimental)"));

static const char AnnotationSection[] = "llvm.metadata";

static CGCXXABI *createCXXABI(CodeGenModule &CGM) {
  switch (CGM.getContext().getCXXABIKind()) {
  case TargetCXXABI::AppleARM64:
  case TargetCXXABI::Fuchsia:
  case TargetCXXABI::GenericAArch64:
  case TargetCXXABI::GenericARM:
  case TargetCXXABI::iOS:
  case TargetCXXABI::WatchOS:
  case TargetCXXABI::GenericMIPS:
  case TargetCXXABI::GenericItanium:
  case TargetCXXABI::WebAssembly:
  case TargetCXXABI::XL:
    return CreateItaniumCXXABI(CGM);
  case TargetCXXABI::Microsoft:
    return CreateMicrosoftCXXABI(CGM);
  }

  llvm_unreachable("invalid C++ ABI kind");
}

static bool SYCLCUDAIsHost(const clang::LangOptions &LangOpts) {
  // Return true for the host compilation of SYCL CUDA sources.
  return LangOpts.SYCLIsHost && LangOpts.CUDA && !LangOpts.CUDAIsDevice;
}
static bool SYCLCUDAIsSYCLDevice(const clang::LangOptions &LangOpts) {
  // Return true for the SYCL device compilation of SYCL CUDA sources.
  return LangOpts.SYCLIsDevice && LangOpts.CUDA && !LangOpts.CUDAIsDevice;
}

static std::unique_ptr<TargetCodeGenInfo>
createTargetCodeGenInfo(CodeGenModule &CGM) {
  const TargetInfo &Target = CGM.getTarget();
  const llvm::Triple &Triple = Target.getTriple();
  const CodeGenOptions &CodeGenOpts = CGM.getCodeGenOpts();

  switch (Triple.getArch()) {
  default:
    return createDefaultTargetCodeGenInfo(CGM);

  case llvm::Triple::le32:
    return createPNaClTargetCodeGenInfo(CGM);
  case llvm::Triple::m68k:
    return createM68kTargetCodeGenInfo(CGM);
  case llvm::Triple::mips:
  case llvm::Triple::mipsel:
    if (Triple.getOS() == llvm::Triple::NaCl)
      return createPNaClTargetCodeGenInfo(CGM);
    return createMIPSTargetCodeGenInfo(CGM, /*IsOS32=*/true);

  case llvm::Triple::mips64:
  case llvm::Triple::mips64el:
    return createMIPSTargetCodeGenInfo(CGM, /*IsOS32=*/false);

  case llvm::Triple::avr: {
    // For passing parameters, R8~R25 are used on avr, and R18~R25 are used
    // on avrtiny. For passing return value, R18~R25 are used on avr, and
    // R22~R25 are used on avrtiny.
    unsigned NPR = Target.getABI() == "avrtiny" ? 6 : 18;
    unsigned NRR = Target.getABI() == "avrtiny" ? 4 : 8;
    return createAVRTargetCodeGenInfo(CGM, NPR, NRR);
  }

  case llvm::Triple::aarch64:
  case llvm::Triple::aarch64_32:
  case llvm::Triple::aarch64_be: {
    AArch64ABIKind Kind = AArch64ABIKind::AAPCS;
    if (Target.getABI() == "darwinpcs")
      Kind = AArch64ABIKind::DarwinPCS;
    else if (Triple.isOSWindows())
      return createWindowsAArch64TargetCodeGenInfo(CGM, AArch64ABIKind::Win64);

    return createAArch64TargetCodeGenInfo(CGM, Kind);
  }

  case llvm::Triple::wasm32:
  case llvm::Triple::wasm64: {
    WebAssemblyABIKind Kind = WebAssemblyABIKind::MVP;
    if (Target.getABI() == "experimental-mv")
      Kind = WebAssemblyABIKind::ExperimentalMV;
    return createWebAssemblyTargetCodeGenInfo(CGM, Kind);
  }

  case llvm::Triple::arm:
  case llvm::Triple::armeb:
  case llvm::Triple::thumb:
  case llvm::Triple::thumbeb: {
    if (Triple.getOS() == llvm::Triple::Win32)
      return createWindowsARMTargetCodeGenInfo(CGM, ARMABIKind::AAPCS_VFP);

    ARMABIKind Kind = ARMABIKind::AAPCS;
    StringRef ABIStr = Target.getABI();
    if (ABIStr == "apcs-gnu")
      Kind = ARMABIKind::APCS;
    else if (ABIStr == "aapcs16")
      Kind = ARMABIKind::AAPCS16_VFP;
    else if (CodeGenOpts.FloatABI == "hard" ||
             (CodeGenOpts.FloatABI != "soft" &&
              (Triple.getEnvironment() == llvm::Triple::GNUEABIHF ||
               Triple.getEnvironment() == llvm::Triple::MuslEABIHF ||
               Triple.getEnvironment() == llvm::Triple::EABIHF)))
      Kind = ARMABIKind::AAPCS_VFP;

    return createARMTargetCodeGenInfo(CGM, Kind);
  }

  case llvm::Triple::ppc: {
    if (Triple.isOSAIX())
      return createAIXTargetCodeGenInfo(CGM, /*Is64Bit=*/false);

    bool IsSoftFloat =
        CodeGenOpts.FloatABI == "soft" || Target.hasFeature("spe");
    return createPPC32TargetCodeGenInfo(CGM, IsSoftFloat);
  }
  case llvm::Triple::ppcle: {
    bool IsSoftFloat = CodeGenOpts.FloatABI == "soft";
    return createPPC32TargetCodeGenInfo(CGM, IsSoftFloat);
  }
  case llvm::Triple::ppc64:
    if (Triple.isOSAIX())
      return createAIXTargetCodeGenInfo(CGM, /*Is64Bit=*/true);

    if (Triple.isOSBinFormatELF()) {
      PPC64_SVR4_ABIKind Kind = PPC64_SVR4_ABIKind::ELFv1;
      if (Target.getABI() == "elfv2")
        Kind = PPC64_SVR4_ABIKind::ELFv2;
      bool IsSoftFloat = CodeGenOpts.FloatABI == "soft";

      return createPPC64_SVR4_TargetCodeGenInfo(CGM, Kind, IsSoftFloat);
    }
    return createPPC64TargetCodeGenInfo(CGM);
  case llvm::Triple::ppc64le: {
    assert(Triple.isOSBinFormatELF() && "PPC64 LE non-ELF not supported!");
    PPC64_SVR4_ABIKind Kind = PPC64_SVR4_ABIKind::ELFv2;
    if (Target.getABI() == "elfv1")
      Kind = PPC64_SVR4_ABIKind::ELFv1;
    bool IsSoftFloat = CodeGenOpts.FloatABI == "soft";

    return createPPC64_SVR4_TargetCodeGenInfo(CGM, Kind, IsSoftFloat);
  }

  case llvm::Triple::nvptx:
  case llvm::Triple::nvptx64:
    return createNVPTXTargetCodeGenInfo(CGM);

  case llvm::Triple::msp430:
    return createMSP430TargetCodeGenInfo(CGM);

  case llvm::Triple::riscv32:
  case llvm::Triple::riscv64: {
    StringRef ABIStr = Target.getABI();
    unsigned XLen = Target.getPointerWidth(LangAS::Default);
    unsigned ABIFLen = 0;
    if (ABIStr.endswith("f"))
      ABIFLen = 32;
    else if (ABIStr.endswith("d"))
      ABIFLen = 64;
    return createRISCVTargetCodeGenInfo(CGM, XLen, ABIFLen);
  }

  case llvm::Triple::systemz: {
    bool SoftFloat = CodeGenOpts.FloatABI == "soft";
    bool HasVector = !SoftFloat && Target.getABI() == "vector";
    return createSystemZTargetCodeGenInfo(CGM, HasVector, SoftFloat);
  }

  case llvm::Triple::tce:
  case llvm::Triple::tcele:
    return createTCETargetCodeGenInfo(CGM);

  case llvm::Triple::x86: {
    bool IsDarwinVectorABI = Triple.isOSDarwin();
    bool IsWin32FloatStructABI = Triple.isOSWindows() && !Triple.isOSCygMing();

    if (Triple.getOS() == llvm::Triple::Win32) {
      return createWinX86_32TargetCodeGenInfo(
          CGM, IsDarwinVectorABI, IsWin32FloatStructABI,
          CodeGenOpts.NumRegisterParameters);
    }
    return createX86_32TargetCodeGenInfo(
        CGM, IsDarwinVectorABI, IsWin32FloatStructABI,
        CodeGenOpts.NumRegisterParameters, CodeGenOpts.FloatABI == "soft");
  }

  case llvm::Triple::x86_64: {
    StringRef ABI = Target.getABI();
    X86AVXABILevel AVXLevel = (ABI == "avx512" ? X86AVXABILevel::AVX512
                               : ABI == "avx"  ? X86AVXABILevel::AVX
                                               : X86AVXABILevel::None);

    switch (Triple.getOS()) {
    case llvm::Triple::Win32:
      return createWinX86_64TargetCodeGenInfo(CGM, AVXLevel);
    default:
      return createX86_64TargetCodeGenInfo(CGM, AVXLevel);
    }
  }
  case llvm::Triple::hexagon:
    return createHexagonTargetCodeGenInfo(CGM);
  case llvm::Triple::lanai:
    return createLanaiTargetCodeGenInfo(CGM);
  case llvm::Triple::r600:
    return createAMDGPUTargetCodeGenInfo(CGM);
  case llvm::Triple::amdgcn:
    return createAMDGPUTargetCodeGenInfo(CGM);
  case llvm::Triple::sparc:
    return createSparcV8TargetCodeGenInfo(CGM);
  case llvm::Triple::sparcv9:
    return createSparcV9TargetCodeGenInfo(CGM);
  case llvm::Triple::xcore:
    return createXCoreTargetCodeGenInfo(CGM);
  case llvm::Triple::arc:
    return createARCTargetCodeGenInfo(CGM);
  case llvm::Triple::spir:
  case llvm::Triple::spir64:
    return createCommonSPIRTargetCodeGenInfo(CGM);
  case llvm::Triple::spirv32:
  case llvm::Triple::spirv64:
    return createSPIRVTargetCodeGenInfo(CGM);
  case llvm::Triple::ve:
    return createVETargetCodeGenInfo(CGM);
  case llvm::Triple::csky: {
    bool IsSoftFloat = !Target.hasFeature("hard-float-abi");
    bool hasFP64 =
        Target.hasFeature("fpuv2_df") || Target.hasFeature("fpuv3_df");
    return createCSKYTargetCodeGenInfo(CGM, IsSoftFloat ? 0
                                            : hasFP64   ? 64
                                                        : 32);
  }
  case llvm::Triple::bpfeb:
  case llvm::Triple::bpfel:
    return createBPFTargetCodeGenInfo(CGM);
  case llvm::Triple::loongarch32:
  case llvm::Triple::loongarch64: {
    StringRef ABIStr = Target.getABI();
    unsigned ABIFRLen = 0;
    if (ABIStr.endswith("f"))
      ABIFRLen = 32;
    else if (ABIStr.endswith("d"))
      ABIFRLen = 64;
    return createLoongArchTargetCodeGenInfo(
        CGM, Target.getPointerWidth(LangAS::Default), ABIFRLen);
  }
  }
}

const TargetCodeGenInfo &CodeGenModule::getTargetCodeGenInfo() {
  if (!TheTargetCodeGenInfo)
    TheTargetCodeGenInfo = createTargetCodeGenInfo(*this);
  return *TheTargetCodeGenInfo;
}

CodeGenModule::CodeGenModule(ASTContext &C,
                             IntrusiveRefCntPtr<llvm::vfs::FileSystem> FS,
                             const HeaderSearchOptions &HSO,
                             const PreprocessorOptions &PPO,
                             const CodeGenOptions &CGO, llvm::Module &M,
                             DiagnosticsEngine &diags,
                             CoverageSourceInfo *CoverageInfo)
    : Context(C), LangOpts(C.getLangOpts()), FS(FS), HeaderSearchOpts(HSO),
      PreprocessorOpts(PPO), CodeGenOpts(CGO), TheModule(M), Diags(diags),
      Target(C.getTargetInfo()), ABI(createCXXABI(*this)),
      VMContext(M.getContext()), Types(*this), VTables(*this),
      SanitizerMD(new SanitizerMetadata(*this)) {

  // Initialize the type cache.
  llvm::LLVMContext &LLVMContext = M.getContext();
  VoidTy = llvm::Type::getVoidTy(LLVMContext);
  Int8Ty = llvm::Type::getInt8Ty(LLVMContext);
  Int16Ty = llvm::Type::getInt16Ty(LLVMContext);
  Int32Ty = llvm::Type::getInt32Ty(LLVMContext);
  Int64Ty = llvm::Type::getInt64Ty(LLVMContext);
  HalfTy = llvm::Type::getHalfTy(LLVMContext);
  BFloatTy = llvm::Type::getBFloatTy(LLVMContext);
  FloatTy = llvm::Type::getFloatTy(LLVMContext);
  DoubleTy = llvm::Type::getDoubleTy(LLVMContext);
  PointerWidthInBits = C.getTargetInfo().getPointerWidth(LangAS::Default);
  PointerAlignInBytes =
      C.toCharUnitsFromBits(C.getTargetInfo().getPointerAlign(LangAS::Default))
          .getQuantity();
  SizeSizeInBytes =
    C.toCharUnitsFromBits(C.getTargetInfo().getMaxPointerWidth()).getQuantity();
  IntAlignInBytes =
    C.toCharUnitsFromBits(C.getTargetInfo().getIntAlign()).getQuantity();
  CharTy =
    llvm::IntegerType::get(LLVMContext, C.getTargetInfo().getCharWidth());
  IntTy = llvm::IntegerType::get(LLVMContext, C.getTargetInfo().getIntWidth());
  IntPtrTy = llvm::IntegerType::get(LLVMContext,
    C.getTargetInfo().getMaxPointerWidth());
  Int8PtrTy = llvm::PointerType::get(LLVMContext, 0);
  const llvm::DataLayout &DL = M.getDataLayout();
  AllocaInt8PtrTy =
      llvm::PointerType::get(LLVMContext, DL.getAllocaAddrSpace());
  GlobalsInt8PtrTy =
      llvm::PointerType::get(LLVMContext, DL.getDefaultGlobalsAddressSpace());
  DefaultInt8PtrTy =
      Int8Ty->getPointerTo(getContext().getTargetAddressSpace(LangAS::Default));
  ConstGlobalsPtrTy = llvm::PointerType::get(
      LLVMContext, C.getTargetAddressSpace(GetGlobalConstantAddressSpace()));
  ASTAllocaAddressSpace = getTargetCodeGenInfo().getASTAllocaAddressSpace();

  // Build C++20 Module initializers.
  // TODO: Add Microsoft here once we know the mangling required for the
  // initializers.
  CXX20ModuleInits =
      LangOpts.CPlusPlusModules && getCXXABI().getMangleContext().getKind() ==
                                       ItaniumMangleContext::MK_Itanium;

  RuntimeCC = getTargetCodeGenInfo().getABIInfo().getRuntimeCC();

  if (LangOpts.ObjC)
    createObjCRuntime();
  if (LangOpts.OpenCL || LangOpts.SYCLIsDevice)
    createOpenCLRuntime();
  if (LangOpts.OpenMP)
    createOpenMPRuntime();
  if (LangOpts.CUDA)
    createCUDARuntime();
  if (LangOpts.SYCLIsDevice)
    createSYCLRuntime();
  if (LangOpts.HLSL)
    createHLSLRuntime();

  // Enable TBAA unless it's suppressed. ThreadSanitizer needs TBAA even at O0.
  if (LangOpts.Sanitize.has(SanitizerKind::Thread) ||
      (!CodeGenOpts.RelaxedAliasing && CodeGenOpts.OptimizationLevel > 0))
    TBAA.reset(new CodeGenTBAA(Context, TheModule, CodeGenOpts, getLangOpts(),
                               getCXXABI().getMangleContext()));

  // If debug info or coverage generation is enabled, create the CGDebugInfo
  // object.
  if (CodeGenOpts.getDebugInfo() != llvm::codegenoptions::NoDebugInfo ||
      CodeGenOpts.CoverageNotesFile.size() ||
      CodeGenOpts.CoverageDataFile.size())
    DebugInfo.reset(new CGDebugInfo(*this));

  Block.GlobalUniqueCount = 0;

  if (C.getLangOpts().ObjC)
    ObjCData.reset(new ObjCEntrypoints());

  if (CodeGenOpts.hasProfileClangUse()) {
    auto ReaderOrErr = llvm::IndexedInstrProfReader::create(
        CodeGenOpts.ProfileInstrumentUsePath, *FS,
        CodeGenOpts.ProfileRemappingFile);
    // We're checking for profile read errors in CompilerInvocation, so if
    // there was an error it should've already been caught. If it hasn't been
    // somehow, trip an assertion.
    assert(ReaderOrErr);
    PGOReader = std::move(ReaderOrErr.get());
  }

  // If coverage mapping generation is enabled, create the
  // CoverageMappingModuleGen object.
  if (CodeGenOpts.CoverageMapping)
    CoverageMapping.reset(new CoverageMappingModuleGen(*this, *CoverageInfo));

  // Generate the module name hash here if needed.
  if (CodeGenOpts.UniqueInternalLinkageNames &&
      !getModule().getSourceFileName().empty()) {
    std::string Path = getModule().getSourceFileName();
    // Check if a path substitution is needed from the MacroPrefixMap.
    for (const auto &Entry : LangOpts.MacroPrefixMap)
      if (Path.rfind(Entry.first, 0) != std::string::npos) {
        Path = Entry.second + Path.substr(Entry.first.size());
        break;
      }
    ModuleNameHash = llvm::getUniqueInternalLinkagePostfix(Path);
  }
}

CodeGenModule::~CodeGenModule() {}

void CodeGenModule::createObjCRuntime() {
  // This is just isGNUFamily(), but we want to force implementors of
  // new ABIs to decide how best to do this.
  switch (LangOpts.ObjCRuntime.getKind()) {
  case ObjCRuntime::GNUstep:
  case ObjCRuntime::GCC:
  case ObjCRuntime::ObjFW:
    ObjCRuntime.reset(CreateGNUObjCRuntime(*this));
    return;

  case ObjCRuntime::FragileMacOSX:
  case ObjCRuntime::MacOSX:
  case ObjCRuntime::iOS:
  case ObjCRuntime::WatchOS:
    ObjCRuntime.reset(CreateMacObjCRuntime(*this));
    return;
  }
  llvm_unreachable("bad runtime kind");
}

void CodeGenModule::createOpenCLRuntime() {
  OpenCLRuntime.reset(new CGOpenCLRuntime(*this));
}

void CodeGenModule::createOpenMPRuntime() {
  // Select a specialized code generation class based on the target, if any.
  // If it does not exist use the default implementation.
  switch (getTriple().getArch()) {
  case llvm::Triple::nvptx:
  case llvm::Triple::nvptx64:
  case llvm::Triple::amdgcn:
    assert(getLangOpts().OpenMPIsTargetDevice &&
           "OpenMP AMDGPU/NVPTX is only prepared to deal with device code.");
    OpenMPRuntime.reset(new CGOpenMPRuntimeGPU(*this));
    break;
  default:
    if (LangOpts.OpenMPSimd)
      OpenMPRuntime.reset(new CGOpenMPSIMDRuntime(*this));
    else
      OpenMPRuntime.reset(new CGOpenMPRuntime(*this));
    break;
  }
}

void CodeGenModule::createCUDARuntime() {
  CUDARuntime.reset(CreateNVCUDARuntime(*this));
}

void CodeGenModule::createSYCLRuntime() {
  SYCLRuntime.reset(new CGSYCLRuntime(*this));
}

void CodeGenModule::createHLSLRuntime() {
  HLSLRuntime.reset(new CGHLSLRuntime(*this));
}

void CodeGenModule::addReplacement(StringRef Name, llvm::Constant *C) {
  Replacements[Name] = C;
}

void CodeGenModule::applyReplacements() {
  for (auto &I : Replacements) {
    StringRef MangledName = I.first;
    llvm::Constant *Replacement = I.second;
    llvm::GlobalValue *Entry = GetGlobalValue(MangledName);
    if (!Entry)
      continue;
    auto *OldF = cast<llvm::Function>(Entry);
    auto *NewF = dyn_cast<llvm::Function>(Replacement);
    if (!NewF) {
      if (auto *Alias = dyn_cast<llvm::GlobalAlias>(Replacement)) {
        NewF = dyn_cast<llvm::Function>(Alias->getAliasee());
      } else {
        auto *CE = cast<llvm::ConstantExpr>(Replacement);
        assert(CE->getOpcode() == llvm::Instruction::BitCast ||
               CE->getOpcode() == llvm::Instruction::GetElementPtr);
        NewF = dyn_cast<llvm::Function>(CE->getOperand(0));
      }
    }

    // Replace old with new, but keep the old order.
    OldF->replaceAllUsesWith(Replacement);
    if (NewF) {
      NewF->removeFromParent();
      OldF->getParent()->getFunctionList().insertAfter(OldF->getIterator(),
                                                       NewF);
    }
    OldF->eraseFromParent();
  }
}

void CodeGenModule::addGlobalValReplacement(llvm::GlobalValue *GV, llvm::Constant *C) {
  GlobalValReplacements.push_back(std::make_pair(GV, C));
}

void CodeGenModule::applyGlobalValReplacements() {
  for (auto &I : GlobalValReplacements) {
    llvm::GlobalValue *GV = I.first;
    llvm::Constant *C = I.second;

    GV->replaceAllUsesWith(C);
    GV->eraseFromParent();
  }
}

// This is only used in aliases that we created and we know they have a
// linear structure.
static const llvm::GlobalValue *getAliasedGlobal(const llvm::GlobalValue *GV) {
  const llvm::Constant *C;
  if (auto *GA = dyn_cast<llvm::GlobalAlias>(GV))
    C = GA->getAliasee();
  else if (auto *GI = dyn_cast<llvm::GlobalIFunc>(GV))
    C = GI->getResolver();
  else
    return GV;

  const auto *AliaseeGV = dyn_cast<llvm::GlobalValue>(C->stripPointerCasts());
  if (!AliaseeGV)
    return nullptr;

  const llvm::GlobalValue *FinalGV = AliaseeGV->getAliaseeObject();
  if (FinalGV == GV)
    return nullptr;

  return FinalGV;
}

static bool checkAliasedGlobal(
    const ASTContext &Context, DiagnosticsEngine &Diags, SourceLocation Location,
    bool IsIFunc, const llvm::GlobalValue *Alias, const llvm::GlobalValue *&GV,
    const llvm::MapVector<GlobalDecl, StringRef> &MangledDeclNames,
    SourceRange AliasRange) {
  GV = getAliasedGlobal(Alias);
  if (!GV) {
    Diags.Report(Location, diag::err_cyclic_alias) << IsIFunc;
    return false;
  }

  if (GV->hasCommonLinkage()) {
    const llvm::Triple &Triple = Context.getTargetInfo().getTriple();
    if (Triple.getObjectFormat() == llvm::Triple::XCOFF) {
      Diags.Report(Location, diag::err_alias_to_common);
      return false;
    }
  }

  if (GV->isDeclaration()) {
    Diags.Report(Location, diag::err_alias_to_undefined) << IsIFunc << IsIFunc;
    Diags.Report(Location, diag::note_alias_requires_mangled_name)
        << IsIFunc << IsIFunc;
    // Provide a note if the given function is not found and exists as a
    // mangled name.
    for (const auto &[Decl, Name] : MangledDeclNames) {
      if (const auto *ND = dyn_cast<NamedDecl>(Decl.getDecl())) {
        if (ND->getName() == GV->getName()) {
          Diags.Report(Location, diag::note_alias_mangled_name_alternative)
              << Name
              << FixItHint::CreateReplacement(
                     AliasRange,
                     (Twine(IsIFunc ? "ifunc" : "alias") + "(\"" + Name + "\")")
                         .str());
        }
      }
    }
    return false;
  }

  if (IsIFunc) {
    // Check resolver function type.
    const auto *F = dyn_cast<llvm::Function>(GV);
    if (!F) {
      Diags.Report(Location, diag::err_alias_to_undefined)
          << IsIFunc << IsIFunc;
      return false;
    }

    llvm::FunctionType *FTy = F->getFunctionType();
    if (!FTy->getReturnType()->isPointerTy()) {
      Diags.Report(Location, diag::err_ifunc_resolver_return);
      return false;
    }
  }

  return true;
}

void CodeGenModule::checkAliases() {
  // Check if the constructed aliases are well formed. It is really unfortunate
  // that we have to do this in CodeGen, but we only construct mangled names
  // and aliases during codegen.
  bool Error = false;
  DiagnosticsEngine &Diags = getDiags();
  for (const GlobalDecl &GD : Aliases) {
    const auto *D = cast<ValueDecl>(GD.getDecl());
    SourceLocation Location;
    SourceRange Range;
    bool IsIFunc = D->hasAttr<IFuncAttr>();
    if (const Attr *A = D->getDefiningAttr()) {
      Location = A->getLocation();
      Range = A->getRange();
    } else
      llvm_unreachable("Not an alias or ifunc?");

    StringRef MangledName = getMangledName(GD);
    llvm::GlobalValue *Alias = GetGlobalValue(MangledName);
    const llvm::GlobalValue *GV = nullptr;
    if (!checkAliasedGlobal(getContext(), Diags, Location, IsIFunc, Alias, GV,
                            MangledDeclNames, Range)) {
      Error = true;
      continue;
    }

    llvm::Constant *Aliasee =
        IsIFunc ? cast<llvm::GlobalIFunc>(Alias)->getResolver()
                : cast<llvm::GlobalAlias>(Alias)->getAliasee();

    llvm::GlobalValue *AliaseeGV;
    if (auto CE = dyn_cast<llvm::ConstantExpr>(Aliasee))
      AliaseeGV = cast<llvm::GlobalValue>(CE->getOperand(0));
    else
      AliaseeGV = cast<llvm::GlobalValue>(Aliasee);

    if (const SectionAttr *SA = D->getAttr<SectionAttr>()) {
      StringRef AliasSection = SA->getName();
      if (AliasSection != AliaseeGV->getSection())
        Diags.Report(SA->getLocation(), diag::warn_alias_with_section)
            << AliasSection << IsIFunc << IsIFunc;
    }

    // We have to handle alias to weak aliases in here. LLVM itself disallows
    // this since the object semantics would not match the IL one. For
    // compatibility with gcc we implement it by just pointing the alias
    // to its aliasee's aliasee. We also warn, since the user is probably
    // expecting the link to be weak.
    if (auto *GA = dyn_cast<llvm::GlobalAlias>(AliaseeGV)) {
      if (GA->isInterposable()) {
        Diags.Report(Location, diag::warn_alias_to_weak_alias)
            << GV->getName() << GA->getName() << IsIFunc;
        Aliasee = llvm::ConstantExpr::getPointerBitCastOrAddrSpaceCast(
            GA->getAliasee(), Alias->getType());

        if (IsIFunc)
          cast<llvm::GlobalIFunc>(Alias)->setResolver(Aliasee);
        else
          cast<llvm::GlobalAlias>(Alias)->setAliasee(Aliasee);
      }
    }
  }
  if (!Error)
    return;

  for (const GlobalDecl &GD : Aliases) {
    StringRef MangledName = getMangledName(GD);
    llvm::GlobalValue *Alias = GetGlobalValue(MangledName);
    Alias->replaceAllUsesWith(llvm::UndefValue::get(Alias->getType()));
    Alias->eraseFromParent();
  }
}

void CodeGenModule::clear() {
  DeferredDeclsToEmit.clear();
  EmittedDeferredDecls.clear();
  if (OpenMPRuntime)
    OpenMPRuntime->clear();
}

void InstrProfStats::reportDiagnostics(DiagnosticsEngine &Diags,
                                       StringRef MainFile) {
  if (!hasDiagnostics())
    return;
  if (VisitedInMainFile > 0 && VisitedInMainFile == MissingInMainFile) {
    if (MainFile.empty())
      MainFile = "<stdin>";
    Diags.Report(diag::warn_profile_data_unprofiled) << MainFile;
  } else {
    if (Mismatched > 0)
      Diags.Report(diag::warn_profile_data_out_of_date) << Visited << Mismatched;

    if (Missing > 0)
      Diags.Report(diag::warn_profile_data_missing) << Visited << Missing;
  }
}

static void setVisibilityFromDLLStorageClass(const clang::LangOptions &LO,
                                             llvm::Module &M) {
  if (!LO.VisibilityFromDLLStorageClass)
    return;

  llvm::GlobalValue::VisibilityTypes DLLExportVisibility =
      CodeGenModule::GetLLVMVisibility(LO.getDLLExportVisibility());
  llvm::GlobalValue::VisibilityTypes NoDLLStorageClassVisibility =
      CodeGenModule::GetLLVMVisibility(LO.getNoDLLStorageClassVisibility());
  llvm::GlobalValue::VisibilityTypes ExternDeclDLLImportVisibility =
      CodeGenModule::GetLLVMVisibility(LO.getExternDeclDLLImportVisibility());
  llvm::GlobalValue::VisibilityTypes ExternDeclNoDLLStorageClassVisibility =
      CodeGenModule::GetLLVMVisibility(
          LO.getExternDeclNoDLLStorageClassVisibility());

  for (llvm::GlobalValue &GV : M.global_values()) {
    if (GV.hasAppendingLinkage() || GV.hasLocalLinkage())
      continue;

    // Reset DSO locality before setting the visibility. This removes
    // any effects that visibility options and annotations may have
    // had on the DSO locality. Setting the visibility will implicitly set
    // appropriate globals to DSO Local; however, this will be pessimistic
    // w.r.t. to the normal compiler IRGen.
    GV.setDSOLocal(false);

    if (GV.isDeclarationForLinker()) {
      GV.setVisibility(GV.getDLLStorageClass() ==
                               llvm::GlobalValue::DLLImportStorageClass
                           ? ExternDeclDLLImportVisibility
                           : ExternDeclNoDLLStorageClassVisibility);
    } else {
      GV.setVisibility(GV.getDLLStorageClass() ==
                               llvm::GlobalValue::DLLExportStorageClass
                           ? DLLExportVisibility
                           : NoDLLStorageClassVisibility);
    }

    GV.setDLLStorageClass(llvm::GlobalValue::DefaultStorageClass);
  }
}

static llvm::MDNode *getAspectsMD(ASTContext &ASTContext,
                                  llvm::LLVMContext &Ctx, StringRef Name,
                                  const SYCLUsesAspectsAttr *A) {
  SmallVector<llvm::Metadata *, 4> AspectsMD;
  AspectsMD.push_back(llvm::MDString::get(Ctx, Name));
  for (auto *Aspect : A->aspects()) {
    llvm::APSInt AspectInt = Aspect->EvaluateKnownConstInt(ASTContext);
    AspectsMD.push_back(llvm::ConstantAsMetadata::get(llvm::ConstantInt::get(
        llvm::Type::getInt32Ty(Ctx), AspectInt.getZExtValue())));
  }
  return llvm::MDNode::get(Ctx, AspectsMD);
}

static llvm::MDNode *getAspectEnumValueMD(ASTContext &ASTContext,
                                          llvm::LLVMContext &Ctx,
                                          const EnumConstantDecl *ECD) {
  SmallVector<llvm::Metadata *, 2> AspectEnumValMD;
  AspectEnumValMD.push_back(llvm::MDString::get(Ctx, ECD->getName()));
  AspectEnumValMD.push_back(
      llvm::ConstantAsMetadata::get(llvm::ConstantInt::get(
          llvm::Type::getInt32Ty(Ctx), ECD->getInitVal().getSExtValue())));
  return llvm::MDNode::get(Ctx, AspectEnumValMD);
}

static bool isStackProtectorOn(const LangOptions &LangOpts,
                               const llvm::Triple &Triple,
                               clang::LangOptions::StackProtectorMode Mode) {
  if (Triple.isAMDGPU() || Triple.isNVPTX())
    return false;
  return LangOpts.getStackProtector() == Mode;
}

void CodeGenModule::Release() {
  Module *Primary = getContext().getCurrentNamedModule();
  if (CXX20ModuleInits && Primary && !Primary->isHeaderLikeModule())
    EmitModuleInitializers(Primary);
  EmitDeferred();
  DeferredDecls.insert(EmittedDeferredDecls.begin(),
                       EmittedDeferredDecls.end());
  EmittedDeferredDecls.clear();
  EmitVTablesOpportunistically();
  applyGlobalValReplacements();
  applyReplacements();
  emitMultiVersionFunctions();

  if (Context.getLangOpts().IncrementalExtensions &&
      GlobalTopLevelStmtBlockInFlight.first) {
    const TopLevelStmtDecl *TLSD = GlobalTopLevelStmtBlockInFlight.second;
    GlobalTopLevelStmtBlockInFlight.first->FinishFunction(TLSD->getEndLoc());
    GlobalTopLevelStmtBlockInFlight = {nullptr, nullptr};
  }

  // Module implementations are initialized the same way as a regular TU that
  // imports one or more modules.
  if (CXX20ModuleInits && Primary && Primary->isInterfaceOrPartition())
    EmitCXXModuleInitFunc(Primary);
  else
    EmitCXXGlobalInitFunc();
  EmitCXXGlobalCleanUpFunc();
  registerGlobalDtorsWithAtExit();
  EmitCXXThreadLocalInitFunc();
  if (ObjCRuntime)
    if (llvm::Function *ObjCInitFunction = ObjCRuntime->ModuleInitFunction())
      AddGlobalCtor(ObjCInitFunction);
  if (Context.getLangOpts().CUDA && CUDARuntime) {
    if (llvm::Function *CudaCtorFunction = CUDARuntime->finalizeModule())
      AddGlobalCtor(CudaCtorFunction);
  }
  if (OpenMPRuntime) {
    if (llvm::Function *OpenMPRequiresDirectiveRegFun =
            OpenMPRuntime->emitRequiresDirectiveRegFun()) {
      AddGlobalCtor(OpenMPRequiresDirectiveRegFun, 0);
    }
    OpenMPRuntime->createOffloadEntriesAndInfoMetadata();
    OpenMPRuntime->clear();
  }
  if (PGOReader) {
    getModule().setProfileSummary(
        PGOReader->getSummary(/* UseCS */ false).getMD(VMContext),
        llvm::ProfileSummary::PSK_Instr);
    if (PGOStats.hasDiagnostics())
      PGOStats.reportDiagnostics(getDiags(), getCodeGenOpts().MainFileName);
  }
  llvm::stable_sort(GlobalCtors, [](const Structor &L, const Structor &R) {
    return L.LexOrder < R.LexOrder;
  });
  EmitCtorList(GlobalCtors, "llvm.global_ctors");
  EmitCtorList(GlobalDtors, "llvm.global_dtors");
  EmitGlobalAnnotations();
  EmitStaticExternCAliases();
  checkAliases();
  EmitDeferredUnusedCoverageMappings();
  CodeGenPGO(*this).setValueProfilingFlag(getModule());
  if (CoverageMapping)
    CoverageMapping->emit();
  if (CodeGenOpts.SanitizeCfiCrossDso) {
    CodeGenFunction(*this).EmitCfiCheckFail();
    CodeGenFunction(*this).EmitCfiCheckStub();
  }
  if (LangOpts.Sanitize.has(SanitizerKind::KCFI))
    finalizeKCFITypes();
  emitAtAvailableLinkGuard();
  if (Context.getTargetInfo().getTriple().isWasm())
    EmitMainVoidAlias();

  if (getTriple().isAMDGPU()) {
    // Emit amdgpu_code_object_version module flag, which is code object version
    // times 100.
    if (getTarget().getTargetOpts().CodeObjectVersion !=
        TargetOptions::COV_None) {
      getModule().addModuleFlag(llvm::Module::Error,
                                "amdgpu_code_object_version",
                                getTarget().getTargetOpts().CodeObjectVersion);
    }

    // Currently, "-mprintf-kind" option is only supported for HIP
    if (LangOpts.HIP) {
      auto *MDStr = llvm::MDString::get(
          getLLVMContext(), (getTarget().getTargetOpts().AMDGPUPrintfKindVal ==
                             TargetOptions::AMDGPUPrintfKind::Hostcall)
                                ? "hostcall"
                                : "buffered");
      getModule().addModuleFlag(llvm::Module::Error, "amdgpu_printf_kind",
                                MDStr);
    }
  }

  // Emit a global array containing all external kernels or device variables
  // used by host functions and mark it as used for CUDA/HIP. This is necessary
  // to get kernels or device variables in archives linked in even if these
  // kernels or device variables are only used in host functions.
  if (!Context.CUDAExternalDeviceDeclODRUsedByHost.empty()) {
    SmallVector<llvm::Constant *, 8> UsedArray;
    for (auto D : Context.CUDAExternalDeviceDeclODRUsedByHost) {
      GlobalDecl GD;
      if (auto *FD = dyn_cast<FunctionDecl>(D))
        GD = GlobalDecl(FD, KernelReferenceKind::Kernel);
      else
        GD = GlobalDecl(D);
      UsedArray.push_back(llvm::ConstantExpr::getPointerBitCastOrAddrSpaceCast(
          GetAddrOfGlobal(GD), Int8PtrTy));
    }

    llvm::ArrayType *ATy = llvm::ArrayType::get(Int8PtrTy, UsedArray.size());

    auto *GV = new llvm::GlobalVariable(
        getModule(), ATy, false, llvm::GlobalValue::InternalLinkage,
        llvm::ConstantArray::get(ATy, UsedArray), "__clang_gpu_used_external");
    addCompilerUsedGlobal(GV);
  }

  emitLLVMUsed();
  if (SanStats)
    SanStats->finish();

  if (CodeGenOpts.Autolink &&
      (Context.getLangOpts().Modules || !LinkerOptionsMetadata.empty())) {
    EmitModuleLinkOptions();
  }

  // On ELF we pass the dependent library specifiers directly to the linker
  // without manipulating them. This is in contrast to other platforms where
  // they are mapped to a specific linker option by the compiler. This
  // difference is a result of the greater variety of ELF linkers and the fact
  // that ELF linkers tend to handle libraries in a more complicated fashion
  // than on other platforms. This forces us to defer handling the dependent
  // libs to the linker.
  //
  // CUDA/HIP device and host libraries are different. Currently there is no
  // way to differentiate dependent libraries for host or device. Existing
  // usage of #pragma comment(lib, *) is intended for host libraries on
  // Windows. Therefore emit llvm.dependent-libraries only for host.
  if (!ELFDependentLibraries.empty() && !Context.getLangOpts().CUDAIsDevice) {
    auto *NMD = getModule().getOrInsertNamedMetadata("llvm.dependent-libraries");
    for (auto *MD : ELFDependentLibraries)
      NMD->addOperand(MD);
  }

  // Record mregparm value now so it is visible through rest of codegen.
  if (Context.getTargetInfo().getTriple().getArch() == llvm::Triple::x86)
    getModule().addModuleFlag(llvm::Module::Error, "NumRegisterParameters",
                              CodeGenOpts.NumRegisterParameters);

  if (CodeGenOpts.DwarfVersion) {
    getModule().addModuleFlag(llvm::Module::Max, "Dwarf Version",
                              CodeGenOpts.DwarfVersion);
  }

  if (CodeGenOpts.Dwarf64)
    getModule().addModuleFlag(llvm::Module::Max, "DWARF64", 1);

  if (Context.getLangOpts().SemanticInterposition)
    // Require various optimization to respect semantic interposition.
    getModule().setSemanticInterposition(true);

  if (CodeGenOpts.EmitCodeView) {
    // Indicate that we want CodeView in the metadata.
    getModule().addModuleFlag(llvm::Module::Warning, "CodeView", 1);
  }
  if (CodeGenOpts.CodeViewGHash) {
    getModule().addModuleFlag(llvm::Module::Warning, "CodeViewGHash", 1);
  }
  if (CodeGenOpts.ControlFlowGuard) {
    // Function ID tables and checks for Control Flow Guard (cfguard=2).
    getModule().addModuleFlag(llvm::Module::Warning, "cfguard", 2);
  } else if (CodeGenOpts.ControlFlowGuardNoChecks) {
    // Function ID tables for Control Flow Guard (cfguard=1).
    getModule().addModuleFlag(llvm::Module::Warning, "cfguard", 1);
  }
  if (CodeGenOpts.EHContGuard) {
    // Function ID tables for EH Continuation Guard.
    getModule().addModuleFlag(llvm::Module::Warning, "ehcontguard", 1);
  }
  if (Context.getLangOpts().Kernel) {
    // Note if we are compiling with /kernel.
    getModule().addModuleFlag(llvm::Module::Warning, "ms-kernel", 1);
  }
  if (CodeGenOpts.OptimizationLevel > 0 && CodeGenOpts.StrictVTablePointers) {
    // We don't support LTO with 2 with different StrictVTablePointers
    // FIXME: we could support it by stripping all the information introduced
    // by StrictVTablePointers.

    getModule().addModuleFlag(llvm::Module::Error, "StrictVTablePointers",1);

    llvm::Metadata *Ops[2] = {
              llvm::MDString::get(VMContext, "StrictVTablePointers"),
              llvm::ConstantAsMetadata::get(llvm::ConstantInt::get(
                  llvm::Type::getInt32Ty(VMContext), 1))};

    getModule().addModuleFlag(llvm::Module::Require,
                              "StrictVTablePointersRequirement",
                              llvm::MDNode::get(VMContext, Ops));
  }
  if (getModuleDebugInfo())
    // We support a single version in the linked module. The LLVM
    // parser will drop debug info with a different version number
    // (and warn about it, too).
    getModule().addModuleFlag(llvm::Module::Warning, "Debug Info Version",
                              llvm::DEBUG_METADATA_VERSION);

  // We need to record the widths of enums and wchar_t, so that we can generate
  // the correct build attributes in the ARM backend. wchar_size is also used by
  // TargetLibraryInfo.
  uint64_t WCharWidth =
      Context.getTypeSizeInChars(Context.getWideCharType()).getQuantity();
  getModule().addModuleFlag(llvm::Module::Error, "wchar_size", WCharWidth);

  llvm::Triple::ArchType Arch = Context.getTargetInfo().getTriple().getArch();
  if (   Arch == llvm::Triple::arm
      || Arch == llvm::Triple::armeb
      || Arch == llvm::Triple::thumb
      || Arch == llvm::Triple::thumbeb) {
    // The minimum width of an enum in bytes
    uint64_t EnumWidth = Context.getLangOpts().ShortEnums ? 1 : 4;
    getModule().addModuleFlag(llvm::Module::Error, "min_enum_size", EnumWidth);
  }

  if (Arch == llvm::Triple::riscv32 || Arch == llvm::Triple::riscv64) {
    StringRef ABIStr = Target.getABI();
    llvm::LLVMContext &Ctx = TheModule.getContext();
    getModule().addModuleFlag(llvm::Module::Error, "target-abi",
                              llvm::MDString::get(Ctx, ABIStr));
  }

  if (CodeGenOpts.SanitizeCfiCrossDso) {
    // Indicate that we want cross-DSO control flow integrity checks.
    getModule().addModuleFlag(llvm::Module::Override, "Cross-DSO CFI", 1);
  }

  if (CodeGenOpts.WholeProgramVTables) {
    // Indicate whether VFE was enabled for this module, so that the
    // vcall_visibility metadata added under whole program vtables is handled
    // appropriately in the optimizer.
    getModule().addModuleFlag(llvm::Module::Error, "Virtual Function Elim",
                              CodeGenOpts.VirtualFunctionElimination);
  }

  if (LangOpts.Sanitize.has(SanitizerKind::CFIICall)) {
    getModule().addModuleFlag(llvm::Module::Override,
                              "CFI Canonical Jump Tables",
                              CodeGenOpts.SanitizeCfiCanonicalJumpTables);
  }

  if (LangOpts.Sanitize.has(SanitizerKind::KCFI)) {
    getModule().addModuleFlag(llvm::Module::Override, "kcfi", 1);
    // KCFI assumes patchable-function-prefix is the same for all indirectly
    // called functions. Store the expected offset for code generation.
    if (CodeGenOpts.PatchableFunctionEntryOffset)
      getModule().addModuleFlag(llvm::Module::Override, "kcfi-offset",
                                CodeGenOpts.PatchableFunctionEntryOffset);
  }

  if (CodeGenOpts.CFProtectionReturn &&
      Target.checkCFProtectionReturnSupported(getDiags())) {
    // Indicate that we want to instrument return control flow protection.
    getModule().addModuleFlag(llvm::Module::Min, "cf-protection-return",
                              1);
  }

  if (CodeGenOpts.CFProtectionBranch &&
      Target.checkCFProtectionBranchSupported(getDiags())) {
    // Indicate that we want to instrument branch control flow protection.
    getModule().addModuleFlag(llvm::Module::Min, "cf-protection-branch",
                              1);
  }

  if (CodeGenOpts.FunctionReturnThunks)
    getModule().addModuleFlag(llvm::Module::Override, "function_return_thunk_extern", 1);

  if (CodeGenOpts.IndirectBranchCSPrefix)
    getModule().addModuleFlag(llvm::Module::Override, "indirect_branch_cs_prefix", 1);

  // Add module metadata for return address signing (ignoring
  // non-leaf/all) and stack tagging. These are actually turned on by function
  // attributes, but we use module metadata to emit build attributes. This is
  // needed for LTO, where the function attributes are inside bitcode
  // serialised into a global variable by the time build attributes are
  // emitted, so we can't access them. LTO objects could be compiled with
  // different flags therefore module flags are set to "Min" behavior to achieve
  // the same end result of the normal build where e.g BTI is off if any object
  // doesn't support it.
  if (Context.getTargetInfo().hasFeature("ptrauth") &&
      LangOpts.getSignReturnAddressScope() !=
          LangOptions::SignReturnAddressScopeKind::None)
    getModule().addModuleFlag(llvm::Module::Override,
                              "sign-return-address-buildattr", 1);
  if (LangOpts.Sanitize.has(SanitizerKind::MemtagStack))
    getModule().addModuleFlag(llvm::Module::Override,
                              "tag-stack-memory-buildattr", 1);

  if (Arch == llvm::Triple::thumb || Arch == llvm::Triple::thumbeb ||
      Arch == llvm::Triple::arm || Arch == llvm::Triple::armeb ||
      Arch == llvm::Triple::aarch64 || Arch == llvm::Triple::aarch64_32 ||
      Arch == llvm::Triple::aarch64_be) {
    if (LangOpts.BranchTargetEnforcement)
      getModule().addModuleFlag(llvm::Module::Min, "branch-target-enforcement",
                                1);
    if (LangOpts.hasSignReturnAddress())
      getModule().addModuleFlag(llvm::Module::Min, "sign-return-address", 1);
    if (LangOpts.isSignReturnAddressScopeAll())
      getModule().addModuleFlag(llvm::Module::Min, "sign-return-address-all",
                                1);
    if (!LangOpts.isSignReturnAddressWithAKey())
      getModule().addModuleFlag(llvm::Module::Min,
                                "sign-return-address-with-bkey", 1);
  }

  if (!CodeGenOpts.MemoryProfileOutput.empty()) {
    llvm::LLVMContext &Ctx = TheModule.getContext();
    getModule().addModuleFlag(
        llvm::Module::Error, "MemProfProfileFilename",
        llvm::MDString::get(Ctx, CodeGenOpts.MemoryProfileOutput));
  }

  if ((LangOpts.CUDAIsDevice || LangOpts.SYCLIsDevice) && getTriple().isNVPTX()) {
    // Indicate whether __nvvm_reflect should be configured to flush denormal
    // floating point values to 0.  (This corresponds to its "__CUDA_FTZ"
    // property.)
    getModule().addModuleFlag(
        llvm::Module::Max, "nvvm-reflect-ftz",
        (CodeGenOpts.FP32DenormalMode.Output != llvm::DenormalMode::IEEE) ||
            (CodeGenOpts.FPDenormalMode.Output != llvm::DenormalMode::IEEE));
    getModule().addModuleFlag(llvm::Module::Max, "nvvm-reflect-prec-sqrt",
                              getTarget().getTargetOpts().NVVMCudaPrecSqrt);
  }

  if (LangOpts.SYCLIsDevice && LangOpts.SYCLIsNativeCPU) {
    getModule().addModuleFlag(llvm::Module::Error, "is-native-cpu", 1);
  }

  if (LangOpts.EHAsynch)
    getModule().addModuleFlag(llvm::Module::Warning, "eh-asynch", 1);

  // Indicate whether this Module was compiled with -fopenmp
  if (getLangOpts().OpenMP && !getLangOpts().OpenMPSimd)
    getModule().addModuleFlag(llvm::Module::Max, "openmp", LangOpts.OpenMP);
  if (getLangOpts().OpenMPIsTargetDevice)
    getModule().addModuleFlag(llvm::Module::Max, "openmp-device",
                              LangOpts.OpenMP);

  // Emit OpenCL specific module metadata: OpenCL/SPIR version.
  if (LangOpts.OpenCL || (LangOpts.CUDAIsDevice && getTriple().isSPIRV())) {
    EmitOpenCLMetadata();
    // Emit SPIR version.
    if (getTriple().isSPIR()) {
      // SPIR v2.0 s2.12 - The SPIR version used by the module is stored in the
      // opencl.spir.version named metadata.
      // C++ for OpenCL has a distinct mapping for version compatibility with
      // OpenCL.
      auto Version = LangOpts.getOpenCLCompatibleVersion();
      llvm::Metadata *SPIRVerElts[] = {
          llvm::ConstantAsMetadata::get(llvm::ConstantInt::get(
              Int32Ty, Version / 100)),
          llvm::ConstantAsMetadata::get(llvm::ConstantInt::get(
              Int32Ty, (Version / 100 > 1) ? 0 : 2))};
      llvm::NamedMDNode *SPIRVerMD =
          TheModule.getOrInsertNamedMetadata("opencl.spir.version");
      llvm::LLVMContext &Ctx = TheModule.getContext();
      SPIRVerMD->addOperand(llvm::MDNode::get(Ctx, SPIRVerElts));
    }
  }

  // Emit SYCL specific module metadata: OpenCL/SPIR version, OpenCL language,
  // metadata for optional features (device aspects).
  if (LangOpts.SYCLIsDevice) {
    llvm::LLVMContext &Ctx = TheModule.getContext();
    llvm::Metadata *SPIRVerElts[] = {
        llvm::ConstantAsMetadata::get(llvm::ConstantInt::get(Int32Ty, 1)),
        llvm::ConstantAsMetadata::get(llvm::ConstantInt::get(Int32Ty, 2))};
    llvm::NamedMDNode *SPIRVerMD =
        TheModule.getOrInsertNamedMetadata("opencl.spir.version");
    SPIRVerMD->addOperand(llvm::MDNode::get(Ctx, SPIRVerElts));
    // We are trying to look like OpenCL C++ for SPIR-V translator.
    // 4 - OpenCL_CPP, 100000 - OpenCL C++ version 1.0
    // 0 - ESIMD, if any kernel or function is an explicit SIMD one
    int Lang = llvm::any_of(TheModule,
                            [](const auto &F) {
                              return F.getMetadata("sycl_explicit_simd");
                            })
                   ? 0
                   : 4;

    llvm::Metadata *SPIRVSourceElts[] = {
        llvm::ConstantAsMetadata::get(llvm::ConstantInt::get(Int32Ty, Lang)),
        llvm::ConstantAsMetadata::get(llvm::ConstantInt::get(Int32Ty, 100000))};
    llvm::NamedMDNode *SPIRVSourceMD =
        TheModule.getOrInsertNamedMetadata("spirv.Source");
    SPIRVSourceMD->addOperand(llvm::MDNode::get(Ctx, SPIRVSourceElts));

    // Emit type name with list of associated device aspects.
    if (TypesWithAspects.size() > 0) {
      llvm::NamedMDNode *AspectsMD =
          TheModule.getOrInsertNamedMetadata("sycl_types_that_use_aspects");
      for (const auto &Type : TypesWithAspects) {
        StringRef Name = Type.first;
        const RecordDecl *RD = Type.second;
        AspectsMD->addOperand(getAspectsMD(Context, TheModule.getContext(),
                                           Name,
                                           RD->getAttr<SYCLUsesAspectsAttr>()));
      }
    }

    // Emit metadata for all aspects defined in the aspects enum.
    if (AspectsEnumDecl) {
      llvm::NamedMDNode *AspectEnumValsMD =
          TheModule.getOrInsertNamedMetadata("sycl_aspects");
      for (const EnumConstantDecl *ECD : AspectsEnumDecl->enumerators())
        AspectEnumValsMD->addOperand(
            getAspectEnumValueMD(Context, TheModule.getContext(), ECD));
    }
  }

  // HLSL related end of code gen work items.
  if (LangOpts.HLSL)
    getHLSLRuntime().finishCodeGen();

  if (uint32_t PLevel = Context.getLangOpts().PICLevel) {
    assert(PLevel < 3 && "Invalid PIC Level");
    getModule().setPICLevel(static_cast<llvm::PICLevel::Level>(PLevel));
    if (Context.getLangOpts().PIE)
      getModule().setPIELevel(static_cast<llvm::PIELevel::Level>(PLevel));
  }

  if (getCodeGenOpts().CodeModel.size() > 0) {
    unsigned CM = llvm::StringSwitch<unsigned>(getCodeGenOpts().CodeModel)
                  .Case("tiny", llvm::CodeModel::Tiny)
                  .Case("small", llvm::CodeModel::Small)
                  .Case("kernel", llvm::CodeModel::Kernel)
                  .Case("medium", llvm::CodeModel::Medium)
                  .Case("large", llvm::CodeModel::Large)
                  .Default(~0u);
    if (CM != ~0u) {
      llvm::CodeModel::Model codeModel = static_cast<llvm::CodeModel::Model>(CM);
      getModule().setCodeModel(codeModel);

      if (CM == llvm::CodeModel::Medium &&
          Context.getTargetInfo().getTriple().getArch() ==
              llvm::Triple::x86_64) {
        getModule().setLargeDataThreshold(getCodeGenOpts().LargeDataThreshold);
      }
    }
  }

  if (CodeGenOpts.NoPLT)
    getModule().setRtLibUseGOT();
  if (getTriple().isOSBinFormatELF() &&
      CodeGenOpts.DirectAccessExternalData !=
          getModule().getDirectAccessExternalData()) {
    getModule().setDirectAccessExternalData(
        CodeGenOpts.DirectAccessExternalData);
  }
  if (CodeGenOpts.UnwindTables)
    getModule().setUwtable(llvm::UWTableKind(CodeGenOpts.UnwindTables));

  switch (CodeGenOpts.getFramePointer()) {
  case CodeGenOptions::FramePointerKind::None:
    // 0 ("none") is the default.
    break;
  case CodeGenOptions::FramePointerKind::NonLeaf:
    getModule().setFramePointer(llvm::FramePointerKind::NonLeaf);
    break;
  case CodeGenOptions::FramePointerKind::All:
    getModule().setFramePointer(llvm::FramePointerKind::All);
    break;
  }

  SimplifyPersonality();

  if (getCodeGenOpts().EmitDeclMetadata)
    EmitDeclMetadata();

  if (getCodeGenOpts().CoverageNotesFile.size() ||
      getCodeGenOpts().CoverageDataFile.size())
    EmitCoverageFile();

  if (CGDebugInfo *DI = getModuleDebugInfo())
    DI->finalize();

  if (getCodeGenOpts().EmitVersionIdentMetadata)
    EmitVersionIdentMetadata();

  if (!getCodeGenOpts().RecordCommandLine.empty())
    EmitCommandLineMetadata();

  if (!getCodeGenOpts().StackProtectorGuard.empty())
    getModule().setStackProtectorGuard(getCodeGenOpts().StackProtectorGuard);
  if (!getCodeGenOpts().StackProtectorGuardReg.empty())
    getModule().setStackProtectorGuardReg(
        getCodeGenOpts().StackProtectorGuardReg);
  if (!getCodeGenOpts().StackProtectorGuardSymbol.empty())
    getModule().setStackProtectorGuardSymbol(
        getCodeGenOpts().StackProtectorGuardSymbol);
  if (getCodeGenOpts().StackProtectorGuardOffset != INT_MAX)
    getModule().setStackProtectorGuardOffset(
        getCodeGenOpts().StackProtectorGuardOffset);
  if (getCodeGenOpts().StackAlignment)
    getModule().setOverrideStackAlignment(getCodeGenOpts().StackAlignment);
  if (getCodeGenOpts().SkipRaxSetup)
    getModule().addModuleFlag(llvm::Module::Override, "SkipRaxSetup", 1);
  if (getLangOpts().RegCall4)
    getModule().addModuleFlag(llvm::Module::Override, "RegCallv4", 1);

  if (getContext().getTargetInfo().getMaxTLSAlign())
    getModule().addModuleFlag(llvm::Module::Error, "MaxTLSAlign",
                              getContext().getTargetInfo().getMaxTLSAlign());

  getTargetCodeGenInfo().emitTargetGlobals(*this);

  getTargetCodeGenInfo().emitTargetMetadata(*this, MangledDeclNames);

  EmitBackendOptionsMetadata(getCodeGenOpts());

  // If there is device offloading code embed it in the host now.
  EmbedObject(&getModule(), CodeGenOpts, getDiags());

  // Set visibility from DLL storage class
  // We do this at the end of LLVM IR generation; after any operation
  // that might affect the DLL storage class or the visibility, and
  // before anything that might act on these.
  setVisibilityFromDLLStorageClass(LangOpts, getModule());
}

void CodeGenModule::EmitOpenCLMetadata() {
  // SPIR v2.0 s2.13 - The OpenCL version used by the module is stored in the
  // opencl.ocl.version named metadata node.
  // C++ for OpenCL has a distinct mapping for versions compatibile with OpenCL.
  auto Version = LangOpts.getOpenCLCompatibleVersion();
  llvm::Metadata *OCLVerElts[] = {
      llvm::ConstantAsMetadata::get(llvm::ConstantInt::get(
          Int32Ty, Version / 100)),
      llvm::ConstantAsMetadata::get(llvm::ConstantInt::get(
          Int32Ty, (Version % 100) / 10))};
  llvm::NamedMDNode *OCLVerMD =
      TheModule.getOrInsertNamedMetadata("opencl.ocl.version");
  llvm::LLVMContext &Ctx = TheModule.getContext();
  OCLVerMD->addOperand(llvm::MDNode::get(Ctx, OCLVerElts));
}

void CodeGenModule::EmitBackendOptionsMetadata(
    const CodeGenOptions &CodeGenOpts) {
  if (getTriple().isRISCV()) {
    getModule().addModuleFlag(llvm::Module::Min, "SmallDataLimit",
                              CodeGenOpts.SmallDataLimit);
  }
}

void CodeGenModule::UpdateCompletedType(const TagDecl *TD) {
  // Make sure that this type is translated.
  Types.UpdateCompletedType(TD);
}

void CodeGenModule::RefreshTypeCacheForClass(const CXXRecordDecl *RD) {
  // Make sure that this type is translated.
  Types.RefreshTypeCacheForClass(RD);
}

llvm::MDNode *CodeGenModule::getTBAATypeInfo(QualType QTy) {
  if (!TBAA)
    return nullptr;
  return TBAA->getTypeInfo(QTy);
}

TBAAAccessInfo CodeGenModule::getTBAAAccessInfo(QualType AccessType) {
  if (!TBAA)
    return TBAAAccessInfo();
  if (getLangOpts().CUDAIsDevice) {
    // As CUDA builtin surface/texture types are replaced, skip generating TBAA
    // access info.
    if (AccessType->isCUDADeviceBuiltinSurfaceType()) {
      if (getTargetCodeGenInfo().getCUDADeviceBuiltinSurfaceDeviceType() !=
          nullptr)
        return TBAAAccessInfo();
    } else if (AccessType->isCUDADeviceBuiltinTextureType()) {
      if (getTargetCodeGenInfo().getCUDADeviceBuiltinTextureDeviceType() !=
          nullptr)
        return TBAAAccessInfo();
    }
  }
  return TBAA->getAccessInfo(AccessType);
}

TBAAAccessInfo
CodeGenModule::getTBAAVTablePtrAccessInfo(llvm::Type *VTablePtrType) {
  if (!TBAA)
    return TBAAAccessInfo();
  return TBAA->getVTablePtrAccessInfo(VTablePtrType);
}

llvm::MDNode *CodeGenModule::getTBAAStructInfo(QualType QTy) {
  if (!TBAA)
    return nullptr;
  return TBAA->getTBAAStructInfo(QTy);
}

llvm::MDNode *CodeGenModule::getTBAABaseTypeInfo(QualType QTy) {
  if (!TBAA)
    return nullptr;
  return TBAA->getBaseTypeInfo(QTy);
}

llvm::MDNode *CodeGenModule::getTBAAAccessTagInfo(TBAAAccessInfo Info) {
  if (!TBAA)
    return nullptr;
  return TBAA->getAccessTagInfo(Info);
}

TBAAAccessInfo CodeGenModule::mergeTBAAInfoForCast(TBAAAccessInfo SourceInfo,
                                                   TBAAAccessInfo TargetInfo) {
  if (!TBAA)
    return TBAAAccessInfo();
  return TBAA->mergeTBAAInfoForCast(SourceInfo, TargetInfo);
}

TBAAAccessInfo
CodeGenModule::mergeTBAAInfoForConditionalOperator(TBAAAccessInfo InfoA,
                                                   TBAAAccessInfo InfoB) {
  if (!TBAA)
    return TBAAAccessInfo();
  return TBAA->mergeTBAAInfoForConditionalOperator(InfoA, InfoB);
}

TBAAAccessInfo
CodeGenModule::mergeTBAAInfoForMemoryTransfer(TBAAAccessInfo DestInfo,
                                              TBAAAccessInfo SrcInfo) {
  if (!TBAA)
    return TBAAAccessInfo();
  return TBAA->mergeTBAAInfoForConditionalOperator(DestInfo, SrcInfo);
}

void CodeGenModule::DecorateInstructionWithTBAA(llvm::Instruction *Inst,
                                                TBAAAccessInfo TBAAInfo) {
  if (llvm::MDNode *Tag = getTBAAAccessTagInfo(TBAAInfo))
    Inst->setMetadata(llvm::LLVMContext::MD_tbaa, Tag);
}

void CodeGenModule::DecorateInstructionWithInvariantGroup(
    llvm::Instruction *I, const CXXRecordDecl *RD) {
  I->setMetadata(llvm::LLVMContext::MD_invariant_group,
                 llvm::MDNode::get(getLLVMContext(), {}));
}

void CodeGenModule::Error(SourceLocation loc, StringRef message) {
  unsigned diagID = getDiags().getCustomDiagID(DiagnosticsEngine::Error, "%0");
  getDiags().Report(Context.getFullLoc(loc), diagID) << message;
}

/// ErrorUnsupported - Print out an error that codegen doesn't support the
/// specified stmt yet.
void CodeGenModule::ErrorUnsupported(const Stmt *S, const char *Type) {
  unsigned DiagID = getDiags().getCustomDiagID(DiagnosticsEngine::Error,
                                               "cannot compile this %0 yet");
  std::string Msg = Type;
  getDiags().Report(Context.getFullLoc(S->getBeginLoc()), DiagID)
      << Msg << S->getSourceRange();
}

/// ErrorUnsupported - Print out an error that codegen doesn't support the
/// specified decl yet.
void CodeGenModule::ErrorUnsupported(const Decl *D, const char *Type) {
  unsigned DiagID = getDiags().getCustomDiagID(DiagnosticsEngine::Error,
                                               "cannot compile this %0 yet");
  std::string Msg = Type;
  getDiags().Report(Context.getFullLoc(D->getLocation()), DiagID) << Msg;
}

llvm::ConstantInt *CodeGenModule::getSize(CharUnits size) {
  return llvm::ConstantInt::get(SizeTy, size.getQuantity());
}

void CodeGenModule::setGlobalVisibility(llvm::GlobalValue *GV,
                                        const NamedDecl *D) const {
  // Internal definitions always have default visibility.
  if (GV->hasLocalLinkage()) {
    GV->setVisibility(llvm::GlobalValue::DefaultVisibility);
    return;
  }
  if (!D)
    return;

  // Set visibility for definitions, and for declarations if requested globally
  // or set explicitly.
  LinkageInfo LV = D->getLinkageAndVisibility();

  // OpenMP declare target variables must be visible to the host so they can
  // be registered. We require protected visibility unless the variable has
  // the DT_nohost modifier and does not need to be registered.
  if (Context.getLangOpts().OpenMP &&
      Context.getLangOpts().OpenMPIsTargetDevice && isa<VarDecl>(D) &&
      D->hasAttr<OMPDeclareTargetDeclAttr>() &&
      D->getAttr<OMPDeclareTargetDeclAttr>()->getDevType() !=
          OMPDeclareTargetDeclAttr::DT_NoHost &&
      LV.getVisibility() == HiddenVisibility) {
    GV->setVisibility(llvm::GlobalValue::ProtectedVisibility);
    return;
  }

  if (GV->hasDLLExportStorageClass() || GV->hasDLLImportStorageClass()) {
    // Reject incompatible dlllstorage and visibility annotations.
    if (!LV.isVisibilityExplicit())
      return;
    if (GV->hasDLLExportStorageClass()) {
      if (LV.getVisibility() == HiddenVisibility)
        getDiags().Report(D->getLocation(),
                          diag::err_hidden_visibility_dllexport);
    } else if (LV.getVisibility() != DefaultVisibility) {
      getDiags().Report(D->getLocation(),
                        diag::err_non_default_visibility_dllimport);
    }
    return;
  }

  if (LV.isVisibilityExplicit() || getLangOpts().SetVisibilityForExternDecls ||
      !GV->isDeclarationForLinker())
    GV->setVisibility(GetLLVMVisibility(LV.getVisibility()));
}

static bool shouldAssumeDSOLocal(const CodeGenModule &CGM,
                                 llvm::GlobalValue *GV) {
  if (GV->hasLocalLinkage())
    return true;

  if (!GV->hasDefaultVisibility() && !GV->hasExternalWeakLinkage())
    return true;

  // DLLImport explicitly marks the GV as external.
  if (GV->hasDLLImportStorageClass())
    return false;

  const llvm::Triple &TT = CGM.getTriple();
  const auto &CGOpts = CGM.getCodeGenOpts();
  if (TT.isWindowsGNUEnvironment()) {
    // In MinGW, variables without DLLImport can still be automatically
    // imported from a DLL by the linker; don't mark variables that
    // potentially could come from another DLL as DSO local.

    // With EmulatedTLS, TLS variables can be autoimported from other DLLs
    // (and this actually happens in the public interface of libstdc++), so
    // such variables can't be marked as DSO local. (Native TLS variables
    // can't be dllimported at all, though.)
    if (GV->isDeclarationForLinker() && isa<llvm::GlobalVariable>(GV) &&
        (!GV->isThreadLocal() || CGM.getCodeGenOpts().EmulatedTLS) &&
        CGOpts.AutoImport)
      return false;
  }

  // On COFF, don't mark 'extern_weak' symbols as DSO local. If these symbols
  // remain unresolved in the link, they can be resolved to zero, which is
  // outside the current DSO.
  if (TT.isOSBinFormatCOFF() && GV->hasExternalWeakLinkage())
    return false;

  // Every other GV is local on COFF.
  // Make an exception for windows OS in the triple: Some firmware builds use
  // *-win32-macho triples. This (accidentally?) produced windows relocations
  // without GOT tables in older clang versions; Keep this behaviour.
  // FIXME: even thread local variables?
  if (TT.isOSBinFormatCOFF() || (TT.isOSWindows() && TT.isOSBinFormatMachO()))
    return true;

  // Only handle COFF and ELF for now.
  if (!TT.isOSBinFormatELF())
    return false;

  // If this is not an executable, don't assume anything is local.
  llvm::Reloc::Model RM = CGOpts.RelocationModel;
  const auto &LOpts = CGM.getLangOpts();
  if (RM != llvm::Reloc::Static && !LOpts.PIE) {
    // On ELF, if -fno-semantic-interposition is specified and the target
    // supports local aliases, there will be neither CC1
    // -fsemantic-interposition nor -fhalf-no-semantic-interposition. Set
    // dso_local on the function if using a local alias is preferable (can avoid
    // PLT indirection).
    if (!(isa<llvm::Function>(GV) && GV->canBenefitFromLocalAlias()))
      return false;
    return !(CGM.getLangOpts().SemanticInterposition ||
             CGM.getLangOpts().HalfNoSemanticInterposition);
  }

  // A definition cannot be preempted from an executable.
  if (!GV->isDeclarationForLinker())
    return true;

  // Most PIC code sequences that assume that a symbol is local cannot produce a
  // 0 if it turns out the symbol is undefined. While this is ABI and relocation
  // depended, it seems worth it to handle it here.
  if (RM == llvm::Reloc::PIC_ && GV->hasExternalWeakLinkage())
    return false;

  // PowerPC64 prefers TOC indirection to avoid copy relocations.
  if (TT.isPPC64())
    return false;

  if (CGOpts.DirectAccessExternalData) {
    // If -fdirect-access-external-data (default for -fno-pic), set dso_local
    // for non-thread-local variables. If the symbol is not defined in the
    // executable, a copy relocation will be needed at link time. dso_local is
    // excluded for thread-local variables because they generally don't support
    // copy relocations.
    if (auto *Var = dyn_cast<llvm::GlobalVariable>(GV))
      if (!Var->isThreadLocal())
        return true;

    // -fno-pic sets dso_local on a function declaration to allow direct
    // accesses when taking its address (similar to a data symbol). If the
    // function is not defined in the executable, a canonical PLT entry will be
    // needed at link time. -fno-direct-access-external-data can avoid the
    // canonical PLT entry. We don't generalize this condition to -fpie/-fpic as
    // it could just cause trouble without providing perceptible benefits.
    if (isa<llvm::Function>(GV) && !CGOpts.NoPLT && RM == llvm::Reloc::Static)
      return true;
  }

  // If we can use copy relocations we can assume it is local.

  // Otherwise don't assume it is local.
  return false;
}

void CodeGenModule::setDSOLocal(llvm::GlobalValue *GV) const {
  GV->setDSOLocal(shouldAssumeDSOLocal(*this, GV));
}

void CodeGenModule::setDLLImportDLLExport(llvm::GlobalValue *GV,
                                          GlobalDecl GD) const {
  const auto *D = dyn_cast<NamedDecl>(GD.getDecl());
  // C++ destructors have a few C++ ABI specific special cases.
  if (const auto *Dtor = dyn_cast_or_null<CXXDestructorDecl>(D)) {
    getCXXABI().setCXXDestructorDLLStorage(GV, Dtor, GD.getDtorType());
    return;
  }
  setDLLImportDLLExport(GV, D);
}

void CodeGenModule::setDLLImportDLLExport(llvm::GlobalValue *GV,
                                          const NamedDecl *D) const {
  if (D && D->isExternallyVisible()) {
    if (D->hasAttr<DLLImportAttr>())
      GV->setDLLStorageClass(llvm::GlobalVariable::DLLImportStorageClass);
    else if ((D->hasAttr<DLLExportAttr>() ||
              shouldMapVisibilityToDLLExport(D)) &&
             !GV->isDeclarationForLinker())
      GV->setDLLStorageClass(llvm::GlobalVariable::DLLExportStorageClass);
  }
}

void CodeGenModule::setGVProperties(llvm::GlobalValue *GV,
                                    GlobalDecl GD) const {
  setDLLImportDLLExport(GV, GD);
  setGVPropertiesAux(GV, dyn_cast<NamedDecl>(GD.getDecl()));
}

void CodeGenModule::setGVProperties(llvm::GlobalValue *GV,
                                    const NamedDecl *D) const {
  setDLLImportDLLExport(GV, D);
  setGVPropertiesAux(GV, D);
}

void CodeGenModule::setGVPropertiesAux(llvm::GlobalValue *GV,
                                       const NamedDecl *D) const {
  setGlobalVisibility(GV, D);
  setDSOLocal(GV);
  GV->setPartition(CodeGenOpts.SymbolPartition);
}

static llvm::GlobalVariable::ThreadLocalMode GetLLVMTLSModel(StringRef S) {
  return llvm::StringSwitch<llvm::GlobalVariable::ThreadLocalMode>(S)
      .Case("global-dynamic", llvm::GlobalVariable::GeneralDynamicTLSModel)
      .Case("local-dynamic", llvm::GlobalVariable::LocalDynamicTLSModel)
      .Case("initial-exec", llvm::GlobalVariable::InitialExecTLSModel)
      .Case("local-exec", llvm::GlobalVariable::LocalExecTLSModel);
}

llvm::GlobalVariable::ThreadLocalMode
CodeGenModule::GetDefaultLLVMTLSModel() const {
  switch (CodeGenOpts.getDefaultTLSModel()) {
  case CodeGenOptions::GeneralDynamicTLSModel:
    return llvm::GlobalVariable::GeneralDynamicTLSModel;
  case CodeGenOptions::LocalDynamicTLSModel:
    return llvm::GlobalVariable::LocalDynamicTLSModel;
  case CodeGenOptions::InitialExecTLSModel:
    return llvm::GlobalVariable::InitialExecTLSModel;
  case CodeGenOptions::LocalExecTLSModel:
    return llvm::GlobalVariable::LocalExecTLSModel;
  }
  llvm_unreachable("Invalid TLS model!");
}

void CodeGenModule::setTLSMode(llvm::GlobalValue *GV, const VarDecl &D) const {
  assert(D.getTLSKind() && "setting TLS mode on non-TLS var!");

  llvm::GlobalValue::ThreadLocalMode TLM;
  TLM = GetDefaultLLVMTLSModel();

  // Override the TLS model if it is explicitly specified.
  if (const TLSModelAttr *Attr = D.getAttr<TLSModelAttr>()) {
    TLM = GetLLVMTLSModel(Attr->getModel());
  }

  GV->setThreadLocalMode(TLM);
}

static std::string getCPUSpecificMangling(const CodeGenModule &CGM,
                                          StringRef Name) {
  const TargetInfo &Target = CGM.getTarget();
  return (Twine('.') + Twine(Target.CPUSpecificManglingCharacter(Name))).str();
}

static void AppendCPUSpecificCPUDispatchMangling(const CodeGenModule &CGM,
                                                 const CPUSpecificAttr *Attr,
                                                 unsigned CPUIndex,
                                                 raw_ostream &Out) {
  // cpu_specific gets the current name, dispatch gets the resolver if IFunc is
  // supported.
  if (Attr)
    Out << getCPUSpecificMangling(CGM, Attr->getCPUName(CPUIndex)->getName());
  else if (CGM.getTarget().supportsIFunc())
    Out << ".resolver";
}

static void AppendTargetVersionMangling(const CodeGenModule &CGM,
                                        const TargetVersionAttr *Attr,
                                        raw_ostream &Out) {
  if (Attr->isDefaultVersion())
    return;
  Out << "._";
  const TargetInfo &TI = CGM.getTarget();
  llvm::SmallVector<StringRef, 8> Feats;
  Attr->getFeatures(Feats);
  llvm::stable_sort(Feats, [&TI](const StringRef FeatL, const StringRef FeatR) {
    return TI.multiVersionSortPriority(FeatL) <
           TI.multiVersionSortPriority(FeatR);
  });
  for (const auto &Feat : Feats) {
    Out << 'M';
    Out << Feat;
  }
}

static void AppendTargetMangling(const CodeGenModule &CGM,
                                 const TargetAttr *Attr, raw_ostream &Out) {
  if (Attr->isDefaultVersion())
    return;

  Out << '.';
  const TargetInfo &Target = CGM.getTarget();
  ParsedTargetAttr Info = Target.parseTargetAttr(Attr->getFeaturesStr());
  llvm::sort(Info.Features, [&Target](StringRef LHS, StringRef RHS) {
    // Multiversioning doesn't allow "no-${feature}", so we can
    // only have "+" prefixes here.
    assert(LHS.startswith("+") && RHS.startswith("+") &&
           "Features should always have a prefix.");
    return Target.multiVersionSortPriority(LHS.substr(1)) >
           Target.multiVersionSortPriority(RHS.substr(1));
  });

  bool IsFirst = true;

  if (!Info.CPU.empty()) {
    IsFirst = false;
    Out << "arch_" << Info.CPU;
  }

  for (StringRef Feat : Info.Features) {
    if (!IsFirst)
      Out << '_';
    IsFirst = false;
    Out << Feat.substr(1);
  }
}

// Returns true if GD is a function decl with internal linkage and
// needs a unique suffix after the mangled name.
static bool isUniqueInternalLinkageDecl(GlobalDecl GD,
                                        CodeGenModule &CGM) {
  const Decl *D = GD.getDecl();
  return !CGM.getModuleNameHash().empty() && isa<FunctionDecl>(D) &&
         (CGM.getFunctionLinkage(GD) == llvm::GlobalValue::InternalLinkage);
}

static void AppendTargetClonesMangling(const CodeGenModule &CGM,
                                       const TargetClonesAttr *Attr,
                                       unsigned VersionIndex,
                                       raw_ostream &Out) {
  const TargetInfo &TI = CGM.getTarget();
  if (TI.getTriple().isAArch64()) {
    StringRef FeatureStr = Attr->getFeatureStr(VersionIndex);
    if (FeatureStr == "default")
      return;
    Out << "._";
    SmallVector<StringRef, 8> Features;
    FeatureStr.split(Features, "+");
    llvm::stable_sort(Features,
                      [&TI](const StringRef FeatL, const StringRef FeatR) {
                        return TI.multiVersionSortPriority(FeatL) <
                               TI.multiVersionSortPriority(FeatR);
                      });
    for (auto &Feat : Features) {
      Out << 'M';
      Out << Feat;
    }
  } else {
    Out << '.';
    StringRef FeatureStr = Attr->getFeatureStr(VersionIndex);
    if (FeatureStr.startswith("arch="))
      Out << "arch_" << FeatureStr.substr(sizeof("arch=") - 1);
    else
      Out << FeatureStr;

    Out << '.' << Attr->getMangledIndex(VersionIndex);
  }
}

static std::string getMangledNameImpl(CodeGenModule &CGM, GlobalDecl GD,
                                      const NamedDecl *ND,
                                      bool OmitMultiVersionMangling = false) {
  SmallString<256> Buffer;
  llvm::raw_svector_ostream Out(Buffer);
  MangleContext &MC = CGM.getCXXABI().getMangleContext();
  if (!CGM.getModuleNameHash().empty())
    MC.needsUniqueInternalLinkageNames();
  bool ShouldMangle = MC.shouldMangleDeclName(ND);
  if (ShouldMangle)
    MC.mangleName(GD.getWithDecl(ND), Out);
  else {
    IdentifierInfo *II = ND->getIdentifier();
    assert(II && "Attempt to mangle unnamed decl.");
    const auto *FD = dyn_cast<FunctionDecl>(ND);

    if (FD &&
        FD->getType()->castAs<FunctionType>()->getCallConv() == CC_X86RegCall) {
      if (CGM.getLangOpts().RegCall4)
        Out << "__regcall4__" << II->getName();
      else
        Out << "__regcall3__" << II->getName();
    } else if (FD && FD->hasAttr<CUDAGlobalAttr>() &&
               GD.getKernelReferenceKind() == KernelReferenceKind::Stub) {
      Out << "__device_stub__" << II->getName();
    } else {
      Out << II->getName();
    }
  }

  // Check if the module name hash should be appended for internal linkage
  // symbols.   This should come before multi-version target suffixes are
  // appended. This is to keep the name and module hash suffix of the
  // internal linkage function together.  The unique suffix should only be
  // added when name mangling is done to make sure that the final name can
  // be properly demangled.  For example, for C functions without prototypes,
  // name mangling is not done and the unique suffix should not be appeneded
  // then.
  if (ShouldMangle && isUniqueInternalLinkageDecl(GD, CGM)) {
    assert(CGM.getCodeGenOpts().UniqueInternalLinkageNames &&
           "Hash computed when not explicitly requested");
    Out << CGM.getModuleNameHash();
  }

  if (const auto *FD = dyn_cast<FunctionDecl>(ND))
    if (FD->isMultiVersion() && !OmitMultiVersionMangling) {
      switch (FD->getMultiVersionKind()) {
      case MultiVersionKind::CPUDispatch:
      case MultiVersionKind::CPUSpecific:
        AppendCPUSpecificCPUDispatchMangling(CGM,
                                             FD->getAttr<CPUSpecificAttr>(),
                                             GD.getMultiVersionIndex(), Out);
        break;
      case MultiVersionKind::Target:
        AppendTargetMangling(CGM, FD->getAttr<TargetAttr>(), Out);
        break;
      case MultiVersionKind::TargetVersion:
        AppendTargetVersionMangling(CGM, FD->getAttr<TargetVersionAttr>(), Out);
        break;
      case MultiVersionKind::TargetClones:
        AppendTargetClonesMangling(CGM, FD->getAttr<TargetClonesAttr>(),
                                   GD.getMultiVersionIndex(), Out);
        break;
      case MultiVersionKind::None:
        llvm_unreachable("None multiversion type isn't valid here");
      }
    }

  // Make unique name for device side static file-scope variable for HIP.
  if (CGM.getContext().shouldExternalize(ND) &&
      CGM.getLangOpts().GPURelocatableDeviceCode &&
      CGM.getLangOpts().CUDAIsDevice)
    CGM.printPostfixForExternalizedDecl(Out, ND);

  return std::string(Out.str());
}

void CodeGenModule::UpdateMultiVersionNames(GlobalDecl GD,
                                            const FunctionDecl *FD,
                                            StringRef &CurName) {
  if (!FD->isMultiVersion())
    return;

  // Get the name of what this would be without the 'target' attribute.  This
  // allows us to lookup the version that was emitted when this wasn't a
  // multiversion function.
  std::string NonTargetName =
      getMangledNameImpl(*this, GD, FD, /*OmitMultiVersionMangling=*/true);
  GlobalDecl OtherGD;
  if (lookupRepresentativeDecl(NonTargetName, OtherGD)) {
    assert(OtherGD.getCanonicalDecl()
               .getDecl()
               ->getAsFunction()
               ->isMultiVersion() &&
           "Other GD should now be a multiversioned function");
    // OtherFD is the version of this function that was mangled BEFORE
    // becoming a MultiVersion function.  It potentially needs to be updated.
    const FunctionDecl *OtherFD = OtherGD.getCanonicalDecl()
                                      .getDecl()
                                      ->getAsFunction()
                                      ->getMostRecentDecl();
    std::string OtherName = getMangledNameImpl(*this, OtherGD, OtherFD);
    // This is so that if the initial version was already the 'default'
    // version, we don't try to update it.
    if (OtherName != NonTargetName) {
      // Remove instead of erase, since others may have stored the StringRef
      // to this.
      const auto ExistingRecord = Manglings.find(NonTargetName);
      if (ExistingRecord != std::end(Manglings))
        Manglings.remove(&(*ExistingRecord));
      auto Result = Manglings.insert(std::make_pair(OtherName, OtherGD));
      StringRef OtherNameRef = MangledDeclNames[OtherGD.getCanonicalDecl()] =
          Result.first->first();
      // If this is the current decl is being created, make sure we update the name.
      if (GD.getCanonicalDecl() == OtherGD.getCanonicalDecl())
        CurName = OtherNameRef;
      if (llvm::GlobalValue *Entry = GetGlobalValue(NonTargetName))
        Entry->setName(OtherName);
    }
  }
}

StringRef CodeGenModule::getMangledName(GlobalDecl GD) {
  GlobalDecl CanonicalGD = GD.getCanonicalDecl();

  // Some ABIs don't have constructor variants.  Make sure that base and
  // complete constructors get mangled the same.
  if (const auto *CD = dyn_cast<CXXConstructorDecl>(CanonicalGD.getDecl())) {
    if (!getTarget().getCXXABI().hasConstructorVariants()) {
      CXXCtorType OrigCtorType = GD.getCtorType();
      assert(OrigCtorType == Ctor_Base || OrigCtorType == Ctor_Complete);
      if (OrigCtorType == Ctor_Base)
        CanonicalGD = GlobalDecl(CD, Ctor_Complete);
    }
  }

  // In CUDA/HIP device compilation with -fgpu-rdc, the mangled name of a
  // static device variable depends on whether the variable is referenced by
  // a host or device host function. Therefore the mangled name cannot be
  // cached.
  if (!LangOpts.CUDAIsDevice || !getContext().mayExternalize(GD.getDecl())) {
    auto FoundName = MangledDeclNames.find(CanonicalGD);
    if (FoundName != MangledDeclNames.end())
      return FoundName->second;
  }

  // Keep the first result in the case of a mangling collision.
  const auto *ND = cast<NamedDecl>(GD.getDecl());
  std::string MangledName = getMangledNameImpl(*this, GD, ND);

  // Ensure either we have different ABIs between host and device compilations,
  // says host compilation following MSVC ABI but device compilation follows
  // Itanium C++ ABI or, if they follow the same ABI, kernel names after
  // mangling should be the same after name stubbing. The later checking is
  // very important as the device kernel name being mangled in host-compilation
  // is used to resolve the device binaries to be executed. Inconsistent naming
  // result in undefined behavior. Even though we cannot check that naming
  // directly between host- and device-compilations, the host- and
  // device-mangling in host compilation could help catching certain ones.
  assert(!isa<FunctionDecl>(ND) || !ND->hasAttr<CUDAGlobalAttr>() ||
         getContext().shouldExternalize(ND) || getLangOpts().CUDAIsDevice ||
         (getContext().getAuxTargetInfo() &&
          (getContext().getAuxTargetInfo()->getCXXABI() !=
           getContext().getTargetInfo().getCXXABI())) ||
         getCUDARuntime().getDeviceSideName(ND) ==
             getMangledNameImpl(
                 *this,
                 GD.getWithKernelReferenceKind(KernelReferenceKind::Kernel),
                 ND));

  auto Result = Manglings.insert(std::make_pair(MangledName, GD));
  return MangledDeclNames[CanonicalGD] = Result.first->first();
}

StringRef CodeGenModule::getBlockMangledName(GlobalDecl GD,
                                             const BlockDecl *BD) {
  MangleContext &MangleCtx = getCXXABI().getMangleContext();
  const Decl *D = GD.getDecl();

  SmallString<256> Buffer;
  llvm::raw_svector_ostream Out(Buffer);
  if (!D)
    MangleCtx.mangleGlobalBlock(BD,
      dyn_cast_or_null<VarDecl>(initializedGlobalDecl.getDecl()), Out);
  else if (const auto *CD = dyn_cast<CXXConstructorDecl>(D))
    MangleCtx.mangleCtorBlock(CD, GD.getCtorType(), BD, Out);
  else if (const auto *DD = dyn_cast<CXXDestructorDecl>(D))
    MangleCtx.mangleDtorBlock(DD, GD.getDtorType(), BD, Out);
  else
    MangleCtx.mangleBlock(cast<DeclContext>(D), BD, Out);

  auto Result = Manglings.insert(std::make_pair(Out.str(), BD));
  return Result.first->first();
}

const GlobalDecl CodeGenModule::getMangledNameDecl(StringRef Name) {
  auto it = MangledDeclNames.begin();
  while (it != MangledDeclNames.end()) {
    if (it->second == Name)
      return it->first;
    it++;
  }
  return GlobalDecl();
}

llvm::GlobalValue *CodeGenModule::GetGlobalValue(StringRef Name) {
  return getModule().getNamedValue(Name);
}

/// AddGlobalCtor - Add a function to the list that will be called before
/// main() runs.
void CodeGenModule::AddGlobalCtor(llvm::Function *Ctor, int Priority,
                                  unsigned LexOrder,
                                  llvm::Constant *AssociatedData) {
  // FIXME: Type coercion of void()* types.
  GlobalCtors.push_back(Structor(Priority, LexOrder, Ctor, AssociatedData));
}

/// AddGlobalDtor - Add a function to the list that will be called
/// when the module is unloaded.
void CodeGenModule::AddGlobalDtor(llvm::Function *Dtor, int Priority,
                                  bool IsDtorAttrFunc) {
  if (CodeGenOpts.RegisterGlobalDtorsWithAtExit &&
      (!getContext().getTargetInfo().getTriple().isOSAIX() || IsDtorAttrFunc)) {
    DtorsUsingAtExit[Priority].push_back(Dtor);
    return;
  }

  // FIXME: Type coercion of void()* types.
  GlobalDtors.push_back(Structor(Priority, ~0U, Dtor, nullptr));
}

void CodeGenModule::EmitCtorList(CtorList &Fns, const char *GlobalName) {
  if (Fns.empty()) return;

  // Ctor function type is void()*.
  llvm::FunctionType* CtorFTy = llvm::FunctionType::get(VoidTy, false);
  llvm::Type *CtorPFTy = llvm::PointerType::get(CtorFTy,
      TheModule.getDataLayout().getProgramAddressSpace());
  llvm::PointerType *TargetType = VoidPtrTy;
  // Get target type when templated global variables are used,
  // to emit them correctly in the target (default) address space and avoid
  // emitting them in a private address space.
  if (getLangOpts().SYCLIsDevice)
    TargetType = llvm::PointerType::get(
        getLLVMContext(), getContext().getTargetAddressSpace(LangAS::Default));

  // Get the type of a ctor entry, { i32, void ()*, i8* }.
  llvm::StructType *CtorStructTy =
      llvm::StructType::get(Int32Ty, CtorPFTy, TargetType);

  // Construct the constructor and destructor arrays.
  ConstantInitBuilder builder(*this);
  auto ctors = builder.beginArray(CtorStructTy);
  for (const auto &I : Fns) {
    auto ctor = ctors.beginStruct(CtorStructTy);
    ctor.addInt(Int32Ty, I.Priority);
<<<<<<< HEAD
    ctor.add(llvm::ConstantExpr::getBitCast(I.Initializer, CtorPFTy));
    // Emit appropriate bitcasts for pointers of different address spaces.
    if (I.AssociatedData)
      ctor.add(llvm::ConstantExpr::getPointerBitCastOrAddrSpaceCast(
          I.AssociatedData, TargetType));
=======
    ctor.add(I.Initializer);
    if (I.AssociatedData)
      ctor.add(I.AssociatedData);
>>>>>>> ed73121f
    else
      ctor.addNullPointer(TargetType);
    ctor.finishAndAddTo(ctors);
  }

  auto list =
    ctors.finishAndCreateGlobal(GlobalName, getPointerAlign(),
                                /*constant*/ false,
                                llvm::GlobalValue::AppendingLinkage);

  // The LTO linker doesn't seem to like it when we set an alignment
  // on appending variables.  Take it off as a workaround.
  list->setAlignment(std::nullopt);

  Fns.clear();
}

llvm::GlobalValue::LinkageTypes
CodeGenModule::getFunctionLinkage(GlobalDecl GD) {
  const auto *D = cast<FunctionDecl>(GD.getDecl());

  GVALinkage Linkage = getContext().GetGVALinkageForFunction(D);

  if (const auto *Dtor = dyn_cast<CXXDestructorDecl>(D))
    return getCXXABI().getCXXDestructorLinkage(Linkage, Dtor, GD.getDtorType());

  return getLLVMLinkageForDeclarator(D, Linkage);
}

llvm::ConstantInt *CodeGenModule::CreateCrossDsoCfiTypeId(llvm::Metadata *MD) {
  llvm::MDString *MDS = dyn_cast<llvm::MDString>(MD);
  if (!MDS) return nullptr;

  return llvm::ConstantInt::get(Int64Ty, llvm::MD5Hash(MDS->getString()));
}

llvm::ConstantInt *CodeGenModule::CreateKCFITypeId(QualType T) {
  if (auto *FnType = T->getAs<FunctionProtoType>())
    T = getContext().getFunctionType(
        FnType->getReturnType(), FnType->getParamTypes(),
        FnType->getExtProtoInfo().withExceptionSpec(EST_None));

  std::string OutName;
  llvm::raw_string_ostream Out(OutName);
  getCXXABI().getMangleContext().mangleCanonicalTypeName(
      T, Out, getCodeGenOpts().SanitizeCfiICallNormalizeIntegers);

  if (getCodeGenOpts().SanitizeCfiICallNormalizeIntegers)
    Out << ".normalized";

  return llvm::ConstantInt::get(Int32Ty,
                                static_cast<uint32_t>(llvm::xxHash64(OutName)));
}

void CodeGenModule::SetLLVMFunctionAttributes(GlobalDecl GD,
                                              const CGFunctionInfo &Info,
                                              llvm::Function *F, bool IsThunk) {
  unsigned CallingConv;
  llvm::AttributeList PAL;
  ConstructAttributeList(F->getName(), Info, GD, PAL, CallingConv,
                         /*AttrOnCallSite=*/false, IsThunk);
  F->setAttributes(PAL);
  F->setCallingConv(static_cast<llvm::CallingConv::ID>(CallingConv));
}

static void removeImageAccessQualifier(std::string& TyName) {
  std::string ReadOnlyQual("__read_only");
  std::string::size_type ReadOnlyPos = TyName.find(ReadOnlyQual);
  if (ReadOnlyPos != std::string::npos)
    // "+ 1" for the space after access qualifier.
    TyName.erase(ReadOnlyPos, ReadOnlyQual.size() + 1);
  else {
    std::string WriteOnlyQual("__write_only");
    std::string::size_type WriteOnlyPos = TyName.find(WriteOnlyQual);
    if (WriteOnlyPos != std::string::npos)
      TyName.erase(WriteOnlyPos, WriteOnlyQual.size() + 1);
    else {
      std::string ReadWriteQual("__read_write");
      std::string::size_type ReadWritePos = TyName.find(ReadWriteQual);
      if (ReadWritePos != std::string::npos)
        TyName.erase(ReadWritePos, ReadWriteQual.size() + 1);
    }
  }
}

// Returns the address space id that should be produced to the
// kernel_arg_addr_space metadata. This is always fixed to the ids
// as specified in the SPIR 2.0 specification in order to differentiate
// for example in clGetKernelArgInfo() implementation between the address
// spaces with targets without unique mapping to the OpenCL address spaces
// (basically all single AS CPUs).
static unsigned ArgInfoAddressSpace(LangAS AS) {
  switch (AS) {
  case LangAS::opencl_global:
  case LangAS::sycl_global:
    return 1;
  case LangAS::opencl_constant:
    return 2;
  case LangAS::opencl_local:
  case LangAS::sycl_local:
    return 3;
  case LangAS::opencl_generic:
    return 4; // Not in SPIR 2.0 specs.
  case LangAS::opencl_global_device:
  case LangAS::sycl_global_device:
    return 5;
  case LangAS::opencl_global_host:
  case LangAS::sycl_global_host:
    return 6;
  default:
    return 0; // Assume private.
  }
}

void CodeGenModule::GenKernelArgMetadata(llvm::Function *Fn,
                                         const FunctionDecl *FD,
                                         CodeGenFunction *CGF) {
  assert(((FD && CGF) || (!FD && !CGF)) &&
         "Incorrect use - FD and CGF should either be both null or not!");
  // Create MDNodes that represent the kernel arg metadata.
  // Each MDNode is a list in the form of "key", N number of values which is
  // the same number of values as their are kernel arguments.

  const PrintingPolicy &Policy = Context.getPrintingPolicy();

  // MDNode for the kernel argument address space qualifiers.
  SmallVector<llvm::Metadata *, 8> addressQuals;

  // MDNode for the kernel argument access qualifiers (images only).
  SmallVector<llvm::Metadata *, 8> accessQuals;

  // MDNode for the kernel argument type names.
  SmallVector<llvm::Metadata *, 8> argTypeNames;

  // MDNode for the kernel argument base type names.
  SmallVector<llvm::Metadata *, 8> argBaseTypeNames;

  // MDNode for the kernel argument type qualifiers.
  SmallVector<llvm::Metadata *, 8> argTypeQuals;

  // MDNode for the kernel argument names.
  SmallVector<llvm::Metadata *, 8> argNames;

  // MDNode for the intel_buffer_location attribute.
  SmallVector<llvm::Metadata *, 8> argSYCLBufferLocationAttr;

  // MDNode for listing SYCL kernel pointer arguments originating from
  // accessors.
  SmallVector<llvm::Metadata *, 8> argSYCLAccessorPtrs;

  bool isKernelArgAnAccessor = false;

  if (FD && CGF)
    for (unsigned i = 0, e = FD->getNumParams(); i != e; ++i) {
      const ParmVarDecl *parm = FD->getParamDecl(i);
      // Get argument name.
      argNames.push_back(llvm::MDString::get(VMContext, parm->getName()));

      if (!getLangOpts().OpenCL && !getLangOpts().SYCLIsDevice)
        continue;
      QualType ty = parm->getType();
      std::string typeQuals;

      // Get image and pipe access qualifier:
      if (ty->isImageType() || ty->isPipeType()) {
        const Decl *PDecl = parm;
        if (const auto *TD = ty->getAs<TypedefType>())
          PDecl = TD->getDecl();
        const OpenCLAccessAttr *A = PDecl->getAttr<OpenCLAccessAttr>();
        if (A && A->isWriteOnly())
          accessQuals.push_back(llvm::MDString::get(VMContext, "write_only"));
        else if (A && A->isReadWrite())
          accessQuals.push_back(llvm::MDString::get(VMContext, "read_write"));
        else
          accessQuals.push_back(llvm::MDString::get(VMContext, "read_only"));
      } else
        accessQuals.push_back(llvm::MDString::get(VMContext, "none"));

      auto getTypeSpelling = [&](QualType Ty) {
        auto typeName = Ty.getUnqualifiedType().getAsString(Policy);

        if (Ty.isCanonical()) {
          StringRef typeNameRef = typeName;
          // Turn "unsigned type" to "utype"
          if (typeNameRef.consume_front("unsigned "))
            return std::string("u") + typeNameRef.str();
          if (typeNameRef.consume_front("signed "))
            return typeNameRef.str();
        }

        return typeName;
      };

      if (ty->isPointerType()) {
        QualType pointeeTy = ty->getPointeeType();

        // Get address qualifier.
        addressQuals.push_back(
            llvm::ConstantAsMetadata::get(CGF->Builder.getInt32(
                ArgInfoAddressSpace(pointeeTy.getAddressSpace()))));

        // Get argument type name.
        std::string typeName = getTypeSpelling(pointeeTy) + "*";
        std::string baseTypeName =
            getTypeSpelling(pointeeTy.getCanonicalType()) + "*";
        argTypeNames.push_back(llvm::MDString::get(VMContext, typeName));
        argBaseTypeNames.push_back(
            llvm::MDString::get(VMContext, baseTypeName));

        // Get argument type qualifiers:
        if (ty.isRestrictQualified())
          typeQuals = "restrict";
        if (pointeeTy.isConstQualified() ||
            (pointeeTy.getAddressSpace() == LangAS::opencl_constant))
          typeQuals += typeQuals.empty() ? "const" : " const";
        if (pointeeTy.isVolatileQualified())
          typeQuals += typeQuals.empty() ? "volatile" : " volatile";
      } else {
        uint32_t AddrSpc = 0;
        bool isPipe = ty->isPipeType();
        if (ty->isImageType() || isPipe)
          AddrSpc = ArgInfoAddressSpace(LangAS::opencl_global);

        addressQuals.push_back(
            llvm::ConstantAsMetadata::get(CGF->Builder.getInt32(AddrSpc)));

        // Get argument type name.
        ty = isPipe ? ty->castAs<PipeType>()->getElementType() : ty;
        std::string typeName = getTypeSpelling(ty);
        std::string baseTypeName = getTypeSpelling(ty.getCanonicalType());

        // Remove access qualifiers on images
        // (as they are inseparable from type in clang implementation,
        // but OpenCL spec provides a special query to get access qualifier
        // via clGetKernelArgInfo with CL_KERNEL_ARG_ACCESS_QUALIFIER):
        if (ty->isImageType()) {
          removeImageAccessQualifier(typeName);
          removeImageAccessQualifier(baseTypeName);
        }

        argTypeNames.push_back(llvm::MDString::get(VMContext, typeName));
        argBaseTypeNames.push_back(
            llvm::MDString::get(VMContext, baseTypeName));

        if (isPipe)
          typeQuals = "pipe";
      }
      argTypeQuals.push_back(llvm::MDString::get(VMContext, typeQuals));

      auto *SYCLBufferLocationAttr =
          parm->getAttr<SYCLIntelBufferLocationAttr>();
      argSYCLBufferLocationAttr.push_back(
          (SYCLBufferLocationAttr)
              ? llvm::ConstantAsMetadata::get(CGF->Builder.getInt32(
                    SYCLBufferLocationAttr->getLocationID()))
              : llvm::ConstantAsMetadata::get(CGF->Builder.getInt32(-1)));

      // If a kernel pointer argument comes from an accessor, we generate
      // the following metadata :
      // 1. kernel_arg_runtime_aligned - To indicate that this pointer has
      // runtime allocated alignment.
      // 2. kernel_arg_exclusive_ptr - To indicate that it is illegal to
      // dereference the pointer from outside current invocation of the
      // kernel.
      // In both cases, the value of metadata element is 'true' for any
      // kernel arguments that corresponds to the base pointer of an accessor
      // and 'false' otherwise.
      // Note: Although both metadata apply only to the base pointer of an
      // accessor currently, it is possible that one or both may be extended
      // to include other pointers. Therefore, both metadata are required.
      if (parm->hasAttr<SYCLAccessorPtrAttr>()) {
        isKernelArgAnAccessor = true;
        argSYCLAccessorPtrs.push_back(
            llvm::ConstantAsMetadata::get(CGF->Builder.getTrue()));
      } else {
        argSYCLAccessorPtrs.push_back(
            llvm::ConstantAsMetadata::get(CGF->Builder.getFalse()));
      }
    }

  bool IsEsimdFunction = FD && FD->hasAttr<SYCLSimdAttr>();

  if (LangOpts.SYCLIsDevice && !IsEsimdFunction) {
    Fn->setMetadata("kernel_arg_buffer_location",
                    llvm::MDNode::get(VMContext, argSYCLBufferLocationAttr));
    // Generate this metadata only if atleast one kernel argument is an
    // accessor.
    if (isKernelArgAnAccessor) {
      Fn->setMetadata("kernel_arg_runtime_aligned",
                      llvm::MDNode::get(VMContext, argSYCLAccessorPtrs));
      Fn->setMetadata("kernel_arg_exclusive_ptr",
                      llvm::MDNode::get(VMContext, argSYCLAccessorPtrs));
    }
  } else {
    if (getLangOpts().OpenCL || getLangOpts().SYCLIsDevice) {
      Fn->setMetadata("kernel_arg_addr_space",
                      llvm::MDNode::get(VMContext, addressQuals));
      Fn->setMetadata("kernel_arg_access_qual",
                      llvm::MDNode::get(VMContext, accessQuals));
      Fn->setMetadata("kernel_arg_type",
                      llvm::MDNode::get(VMContext, argTypeNames));
      Fn->setMetadata("kernel_arg_base_type",
                      llvm::MDNode::get(VMContext, argBaseTypeNames));
      Fn->setMetadata("kernel_arg_type_qual",
                      llvm::MDNode::get(VMContext, argTypeQuals));
      if (IsEsimdFunction)
        Fn->setMetadata("kernel_arg_accessor_ptr",
                        llvm::MDNode::get(VMContext, argSYCLAccessorPtrs));
    }
    if (getCodeGenOpts().EmitOpenCLArgMetadata ||
        getCodeGenOpts().HIPSaveKernelArgName)
      Fn->setMetadata("kernel_arg_name",
                      llvm::MDNode::get(VMContext, argNames));
  }
}

/// Determines whether the language options require us to model
/// unwind exceptions.  We treat -fexceptions as mandating this
/// except under the fragile ObjC ABI with only ObjC exceptions
/// enabled.  This means, for example, that C with -fexceptions
/// enables this.
static bool hasUnwindExceptions(const LangOptions &LangOpts) {
  // If exceptions are completely disabled, obviously this is false.
  if (!LangOpts.Exceptions) return false;

  // If C++ exceptions are enabled, this is true.
  if (LangOpts.CXXExceptions) return true;

  // If ObjC exceptions are enabled, this depends on the ABI.
  if (LangOpts.ObjCExceptions) {
    return LangOpts.ObjCRuntime.hasUnwindExceptions();
  }

  return true;
}

static bool requiresMemberFunctionPointerTypeMetadata(CodeGenModule &CGM,
                                                      const CXXMethodDecl *MD) {
  // Check that the type metadata can ever actually be used by a call.
  if (!CGM.getCodeGenOpts().LTOUnit ||
      !CGM.HasHiddenLTOVisibility(MD->getParent()))
    return false;

  // Only functions whose address can be taken with a member function pointer
  // need this sort of type metadata.
  return MD->isImplicitObjectMemberFunction() && !MD->isVirtual() &&
         !isa<CXXConstructorDecl, CXXDestructorDecl>(MD);
}

SmallVector<const CXXRecordDecl *, 0>
CodeGenModule::getMostBaseClasses(const CXXRecordDecl *RD) {
  llvm::SetVector<const CXXRecordDecl *> MostBases;

  std::function<void (const CXXRecordDecl *)> CollectMostBases;
  CollectMostBases = [&](const CXXRecordDecl *RD) {
    if (RD->getNumBases() == 0)
      MostBases.insert(RD);
    for (const CXXBaseSpecifier &B : RD->bases())
      CollectMostBases(B.getType()->getAsCXXRecordDecl());
  };
  CollectMostBases(RD);
  return MostBases.takeVector();
}

/// Function checks whether given DeclContext contains a topmost
/// namespace with name "sycl"
static bool checkIfDeclaredInSYCLNamespace(const Decl *D) {
  const DeclContext *DC = D->getDeclContext()->getEnclosingNamespaceContext();
  const auto *ND = dyn_cast<NamespaceDecl>(DC);
  if (!ND)
    return false;

  while (const DeclContext *Parent = ND->getParent()) {
    if (!isa<NamespaceDecl>(Parent))
      break;
    ND = cast<NamespaceDecl>(Parent);
  }

  return ND && ND->getName() == "sycl";
}

void CodeGenModule::SetLLVMFunctionAttributesForDefinition(const Decl *D,
                                                           llvm::Function *F) {
  llvm::AttrBuilder B(F->getContext());

  if ((!D || !D->hasAttr<NoUwtableAttr>()) && CodeGenOpts.UnwindTables)
    B.addUWTableAttr(llvm::UWTableKind(CodeGenOpts.UnwindTables));

  if (CodeGenOpts.StackClashProtector)
    B.addAttribute("probe-stack", "inline-asm");

  if (!hasUnwindExceptions(LangOpts))
    B.addAttribute(llvm::Attribute::NoUnwind);

  if (D && D->hasAttr<NoStackProtectorAttr>())
    ; // Do nothing.
  else if (D && D->hasAttr<StrictGuardStackCheckAttr>() &&
           isStackProtectorOn(LangOpts, getTriple(), LangOptions::SSPOn))
    B.addAttribute(llvm::Attribute::StackProtectStrong);
  else if (isStackProtectorOn(LangOpts, getTriple(), LangOptions::SSPOn))
    B.addAttribute(llvm::Attribute::StackProtect);
  else if (isStackProtectorOn(LangOpts, getTriple(), LangOptions::SSPStrong))
    B.addAttribute(llvm::Attribute::StackProtectStrong);
  else if (isStackProtectorOn(LangOpts, getTriple(), LangOptions::SSPReq))
    B.addAttribute(llvm::Attribute::StackProtectReq);

  if (!D) {
    // If we don't have a declaration to control inlining, the function isn't
    // explicitly marked as alwaysinline for semantic reasons, and inlining is
    // disabled, mark the function as noinline.
    if (!F->hasFnAttribute(llvm::Attribute::AlwaysInline) &&
        CodeGenOpts.getInlining() == CodeGenOptions::OnlyAlwaysInlining)
      B.addAttribute(llvm::Attribute::NoInline);

    F->addFnAttrs(B);
    return;
  }

  // Handle SME attributes that apply to function definitions,
  // rather than to function prototypes.
  if (D->hasAttr<ArmLocallyStreamingAttr>())
    B.addAttribute("aarch64_pstate_sm_body");

  if (D->hasAttr<ArmNewZAAttr>())
    B.addAttribute("aarch64_pstate_za_new");

  // Track whether we need to add the optnone LLVM attribute,
  // starting with the default for this optimization level.
  bool ShouldAddOptNone =
      !CodeGenOpts.DisableO0ImplyOptNone && CodeGenOpts.OptimizationLevel == 0;
  // We can't add optnone in the following cases, it won't pass the verifier.
  ShouldAddOptNone &= !D->hasAttr<MinSizeAttr>();
  ShouldAddOptNone &= !D->hasAttr<AlwaysInlineAttr>();

  // Add optnone, but do so only if the function isn't always_inline.
  if ((ShouldAddOptNone || D->hasAttr<OptimizeNoneAttr>()) &&
      !F->hasFnAttribute(llvm::Attribute::AlwaysInline)) {
    B.addAttribute(llvm::Attribute::OptimizeNone);

    // OptimizeNone implies noinline; we should not be inlining such functions.
    B.addAttribute(llvm::Attribute::NoInline);

    // We still need to handle naked functions even though optnone subsumes
    // much of their semantics.
    if (D->hasAttr<NakedAttr>())
      B.addAttribute(llvm::Attribute::Naked);

    // OptimizeNone wins over OptimizeForSize and MinSize.
    F->removeFnAttr(llvm::Attribute::OptimizeForSize);
    F->removeFnAttr(llvm::Attribute::MinSize);
  } else if (D->hasAttr<NakedAttr>()) {
    // Naked implies noinline: we should not be inlining such functions.
    B.addAttribute(llvm::Attribute::Naked);
    B.addAttribute(llvm::Attribute::NoInline);
  } else if (D->hasAttr<NoDuplicateAttr>()) {
    B.addAttribute(llvm::Attribute::NoDuplicate);
  } else if (D->hasAttr<NoInlineAttr>() && !F->hasFnAttribute(llvm::Attribute::AlwaysInline)) {
    // Add noinline if the function isn't always_inline.
    B.addAttribute(llvm::Attribute::NoInline);
  } else if (D->hasAttr<AlwaysInlineAttr>() &&
             !F->hasFnAttribute(llvm::Attribute::NoInline)) {
    // (noinline wins over always_inline, and we can't specify both in IR)
    B.addAttribute(llvm::Attribute::AlwaysInline);
  } else if (CodeGenOpts.getInlining() == CodeGenOptions::OnlyAlwaysInlining) {
    // If we're not inlining, then force everything that isn't always_inline to
    // carry an explicit noinline attribute.
    if (!F->hasFnAttribute(llvm::Attribute::AlwaysInline))
      B.addAttribute(llvm::Attribute::NoInline);
  } else {
    // Otherwise, propagate the inline hint attribute and potentially use its
    // absence to mark things as noinline.
    if (auto *FD = dyn_cast<FunctionDecl>(D)) {
      // Search function and template pattern redeclarations for inline.
      auto CheckForInline = [](const FunctionDecl *FD) {
        auto CheckRedeclForInline = [](const FunctionDecl *Redecl) {
          return Redecl->isInlineSpecified();
        };
        if (any_of(FD->redecls(), CheckRedeclForInline))
          return true;
        const FunctionDecl *Pattern = FD->getTemplateInstantiationPattern();
        if (!Pattern)
          return false;
        return any_of(Pattern->redecls(), CheckRedeclForInline);
      };
      if (CheckForInline(FD)) {
        B.addAttribute(llvm::Attribute::InlineHint);
      } else if (CodeGenOpts.getInlining() ==
                     CodeGenOptions::OnlyHintInlining &&
                 !FD->isInlined() &&
                 !F->hasFnAttribute(llvm::Attribute::AlwaysInline)) {
        B.addAttribute(llvm::Attribute::NoInline);
      }
    }
  }

  // Add other optimization related attributes if we are optimizing this
  // function.
  if (!D->hasAttr<OptimizeNoneAttr>()) {
    if (D->hasAttr<ColdAttr>()) {
      if (!ShouldAddOptNone)
        B.addAttribute(llvm::Attribute::OptimizeForSize);
      B.addAttribute(llvm::Attribute::Cold);
    }
    if (D->hasAttr<HotAttr>())
      B.addAttribute(llvm::Attribute::Hot);
    if (D->hasAttr<MinSizeAttr>())
      B.addAttribute(llvm::Attribute::MinSize);
  }

  F->addFnAttrs(B);

  if (getLangOpts().SYCLIsDevice && getCodeGenOpts().OptimizeSYCLFramework &&
      checkIfDeclaredInSYCLNamespace(D)) {
    F->removeFnAttr(llvm::Attribute::OptimizeNone);
    F->removeFnAttr(llvm::Attribute::NoInline);
  }

  unsigned alignment = D->getMaxAlignment() / Context.getCharWidth();
  if (alignment)
    F->setAlignment(llvm::Align(alignment));

  if (!D->hasAttr<AlignedAttr>())
    if (LangOpts.FunctionAlignment)
      F->setAlignment(llvm::Align(1ull << LangOpts.FunctionAlignment));

  // Some C++ ABIs require 2-byte alignment for member functions, in order to
  // reserve a bit for differentiating between virtual and non-virtual member
  // functions. If the current target's C++ ABI requires this and this is a
  // member function, set its alignment accordingly.
  if (getTarget().getCXXABI().areMemberFunctionsAligned()) {
    if (isa<CXXMethodDecl>(D) && F->getPointerAlignment(getDataLayout()) < 2)
      F->setAlignment(std::max(llvm::Align(2), F->getAlign().valueOrOne()));
  }

  // In the cross-dso CFI mode with canonical jump tables, we want !type
  // attributes on definitions only.
  if (CodeGenOpts.SanitizeCfiCrossDso &&
      CodeGenOpts.SanitizeCfiCanonicalJumpTables) {
    if (auto *FD = dyn_cast<FunctionDecl>(D)) {
      // Skip available_externally functions. They won't be codegen'ed in the
      // current module anyway.
      if (getContext().GetGVALinkageForFunction(FD) != GVA_AvailableExternally)
        CreateFunctionTypeMetadataForIcall(FD, F);
    }
  }

  // Emit type metadata on member functions for member function pointer checks.
  // These are only ever necessary on definitions; we're guaranteed that the
  // definition will be present in the LTO unit as a result of LTO visibility.
  auto *MD = dyn_cast<CXXMethodDecl>(D);
  if (MD && requiresMemberFunctionPointerTypeMetadata(*this, MD)) {
    for (const CXXRecordDecl *Base : getMostBaseClasses(MD->getParent())) {
      llvm::Metadata *Id =
          CreateMetadataIdentifierForType(Context.getMemberPointerType(
              MD->getType(), Context.getRecordType(Base).getTypePtr()));
      F->addTypeMetadata(0, Id);
    }
  }
}

void CodeGenModule::SetCommonAttributes(GlobalDecl GD, llvm::GlobalValue *GV) {
  const Decl *D = GD.getDecl();
  if (isa_and_nonnull<NamedDecl>(D))
    setGVProperties(GV, GD);
  else
    GV->setVisibility(llvm::GlobalValue::DefaultVisibility);

  if (D && D->hasAttr<UsedAttr>())
    addUsedOrCompilerUsedGlobal(GV);

  if (const auto *VD = dyn_cast_if_present<VarDecl>(D);
      VD &&
      ((CodeGenOpts.KeepPersistentStorageVariables &&
        (VD->getStorageDuration() == SD_Static ||
         VD->getStorageDuration() == SD_Thread)) ||
       (CodeGenOpts.KeepStaticConsts && VD->getStorageDuration() == SD_Static &&
        VD->getType().isConstQualified())))
    addUsedOrCompilerUsedGlobal(GV);

  if (getLangOpts().SYCLIsDevice) {
    // Add internal device_global variables to llvm.compiler.used array to
    // prevent early optimizations from removing these variables from the
    // module.
    if (D && isa<VarDecl>(D)) {
      const auto *VD = cast<VarDecl>(D);
      const RecordDecl *RD = VD->getType()->getAsRecordDecl();
      if (RD && RD->hasAttr<SYCLDeviceGlobalAttr>() &&
          VD->getFormalLinkage() == Linkage::Internal)
        addUsedOrCompilerUsedGlobal(GV);
    }
  }
}

bool CodeGenModule::GetCPUAndFeaturesAttributes(GlobalDecl GD,
                                                llvm::AttrBuilder &Attrs,
                                                bool SetTargetFeatures) {
  // Add target-cpu and target-features attributes to functions. If
  // we have a decl for the function and it has a target attribute then
  // parse that and add it to the feature set.
  StringRef TargetCPU = getTarget().getTargetOpts().CPU;
  StringRef TuneCPU = getTarget().getTargetOpts().TuneCPU;
  std::vector<std::string> Features;
  const auto *FD = dyn_cast_or_null<FunctionDecl>(GD.getDecl());
  FD = FD ? FD->getMostRecentDecl() : FD;
  const auto *TD = FD ? FD->getAttr<TargetAttr>() : nullptr;
  const auto *TV = FD ? FD->getAttr<TargetVersionAttr>() : nullptr;
  assert((!TD || !TV) && "both target_version and target specified");
  const auto *SD = FD ? FD->getAttr<CPUSpecificAttr>() : nullptr;
  const auto *TC = FD ? FD->getAttr<TargetClonesAttr>() : nullptr;
  bool AddedAttr = false;
  if (TD || TV || SD || TC) {
    llvm::StringMap<bool> FeatureMap;
    getContext().getFunctionFeatureMap(FeatureMap, GD);

    // Produce the canonical string for this set of features.
    for (const llvm::StringMap<bool>::value_type &Entry : FeatureMap)
      Features.push_back((Entry.getValue() ? "+" : "-") + Entry.getKey().str());

    // Now add the target-cpu and target-features to the function.
    // While we populated the feature map above, we still need to
    // get and parse the target attribute so we can get the cpu for
    // the function.
    if (TD) {
      ParsedTargetAttr ParsedAttr =
          Target.parseTargetAttr(TD->getFeaturesStr());
      if (!ParsedAttr.CPU.empty() &&
          getTarget().isValidCPUName(ParsedAttr.CPU)) {
        TargetCPU = ParsedAttr.CPU;
        TuneCPU = ""; // Clear the tune CPU.
      }
      if (!ParsedAttr.Tune.empty() &&
          getTarget().isValidCPUName(ParsedAttr.Tune))
        TuneCPU = ParsedAttr.Tune;
    }

    if (SD) {
      // Apply the given CPU name as the 'tune-cpu' so that the optimizer can
      // favor this processor.
      TuneCPU = SD->getCPUName(GD.getMultiVersionIndex())->getName();
    }
  } else {
    // Otherwise just add the existing target cpu and target features to the
    // function.
    Features = getTarget().getTargetOpts().Features;
  }

  if (!TargetCPU.empty()) {
    Attrs.addAttribute("target-cpu", TargetCPU);
    AddedAttr = true;
  }
  if (!TuneCPU.empty()) {
    Attrs.addAttribute("tune-cpu", TuneCPU);
    AddedAttr = true;
  }
  if (!Features.empty() && SetTargetFeatures) {
    llvm::erase_if(Features, [&](const std::string& F) {
       return getTarget().isReadOnlyFeature(F.substr(1));
    });
    llvm::sort(Features);
    Attrs.addAttribute("target-features", llvm::join(Features, ","));
    AddedAttr = true;
  }

  return AddedAttr;
}

void CodeGenModule::setNonAliasAttributes(GlobalDecl GD,
                                          llvm::GlobalObject *GO) {
  const Decl *D = GD.getDecl();
  SetCommonAttributes(GD, GO);

  if (D) {
    if (auto *GV = dyn_cast<llvm::GlobalVariable>(GO)) {
      if (D->hasAttr<RetainAttr>())
        addUsedGlobal(GV);
      if (auto *SA = D->getAttr<PragmaClangBSSSectionAttr>())
        GV->addAttribute("bss-section", SA->getName());
      if (auto *SA = D->getAttr<PragmaClangDataSectionAttr>())
        GV->addAttribute("data-section", SA->getName());
      if (auto *SA = D->getAttr<PragmaClangRodataSectionAttr>())
        GV->addAttribute("rodata-section", SA->getName());
      if (auto *SA = D->getAttr<PragmaClangRelroSectionAttr>())
        GV->addAttribute("relro-section", SA->getName());
    }

    if (auto *F = dyn_cast<llvm::Function>(GO)) {
      if (D->hasAttr<RetainAttr>())
        addUsedGlobal(F);
      if (auto *SA = D->getAttr<PragmaClangTextSectionAttr>())
        if (!D->getAttr<SectionAttr>())
          F->addFnAttr("implicit-section-name", SA->getName());

      llvm::AttrBuilder Attrs(F->getContext());
      if (GetCPUAndFeaturesAttributes(GD, Attrs)) {
        // We know that GetCPUAndFeaturesAttributes will always have the
        // newest set, since it has the newest possible FunctionDecl, so the
        // new ones should replace the old.
        llvm::AttributeMask RemoveAttrs;
        RemoveAttrs.addAttribute("target-cpu");
        RemoveAttrs.addAttribute("target-features");
        RemoveAttrs.addAttribute("tune-cpu");
        F->removeFnAttrs(RemoveAttrs);
        F->addFnAttrs(Attrs);
      }
    }

    if (const auto *CSA = D->getAttr<CodeSegAttr>())
      GO->setSection(CSA->getName());
    else if (const auto *SA = D->getAttr<SectionAttr>())
      GO->setSection(SA->getName());
  }

  getTargetCodeGenInfo().setTargetAttributes(D, GO, *this);
}

void CodeGenModule::SetInternalFunctionAttributes(GlobalDecl GD,
                                                  llvm::Function *F,
                                                  const CGFunctionInfo &FI) {
  const Decl *D = GD.getDecl();
  SetLLVMFunctionAttributes(GD, FI, F, /*IsThunk=*/false);
  SetLLVMFunctionAttributesForDefinition(D, F);

  F->setLinkage(llvm::Function::InternalLinkage);

  setNonAliasAttributes(GD, F);
}

static void setLinkageForGV(llvm::GlobalValue *GV, const NamedDecl *ND) {
  // Set linkage and visibility in case we never see a definition.
  LinkageInfo LV = ND->getLinkageAndVisibility();
  // Don't set internal linkage on declarations.
  // "extern_weak" is overloaded in LLVM; we probably should have
  // separate linkage types for this.
  if (isExternallyVisible(LV.getLinkage()) &&
      (ND->hasAttr<WeakAttr>() || ND->isWeakImported()))
    GV->setLinkage(llvm::GlobalValue::ExternalWeakLinkage);
}

void CodeGenModule::CreateFunctionTypeMetadataForIcall(const FunctionDecl *FD,
                                                       llvm::Function *F) {
  // Only if we are checking indirect calls.
  if (!LangOpts.Sanitize.has(SanitizerKind::CFIICall))
    return;

  // Non-static class methods are handled via vtable or member function pointer
  // checks elsewhere.
  if (isa<CXXMethodDecl>(FD) && !cast<CXXMethodDecl>(FD)->isStatic())
    return;

  llvm::Metadata *MD = CreateMetadataIdentifierForType(FD->getType());
  F->addTypeMetadata(0, MD);
  F->addTypeMetadata(0, CreateMetadataIdentifierGeneralized(FD->getType()));

  // Emit a hash-based bit set entry for cross-DSO calls.
  if (CodeGenOpts.SanitizeCfiCrossDso)
    if (auto CrossDsoTypeId = CreateCrossDsoCfiTypeId(MD))
      F->addTypeMetadata(0, llvm::ConstantAsMetadata::get(CrossDsoTypeId));
}

void CodeGenModule::setKCFIType(const FunctionDecl *FD, llvm::Function *F) {
  llvm::LLVMContext &Ctx = F->getContext();
  llvm::MDBuilder MDB(Ctx);
  F->setMetadata(llvm::LLVMContext::MD_kcfi_type,
                 llvm::MDNode::get(
                     Ctx, MDB.createConstant(CreateKCFITypeId(FD->getType()))));
}

static bool allowKCFIIdentifier(StringRef Name) {
  // KCFI type identifier constants are only necessary for external assembly
  // functions, which means it's safe to skip unusual names. Subset of
  // MCAsmInfo::isAcceptableChar() and MCAsmInfoXCOFF::isAcceptableChar().
  return llvm::all_of(Name, [](const char &C) {
    return llvm::isAlnum(C) || C == '_' || C == '.';
  });
}

void CodeGenModule::finalizeKCFITypes() {
  llvm::Module &M = getModule();
  for (auto &F : M.functions()) {
    // Remove KCFI type metadata from non-address-taken local functions.
    bool AddressTaken = F.hasAddressTaken();
    if (!AddressTaken && F.hasLocalLinkage())
      F.eraseMetadata(llvm::LLVMContext::MD_kcfi_type);

    // Generate a constant with the expected KCFI type identifier for all
    // address-taken function declarations to support annotating indirectly
    // called assembly functions.
    if (!AddressTaken || !F.isDeclaration())
      continue;

    const llvm::ConstantInt *Type;
    if (const llvm::MDNode *MD = F.getMetadata(llvm::LLVMContext::MD_kcfi_type))
      Type = llvm::mdconst::extract<llvm::ConstantInt>(MD->getOperand(0));
    else
      continue;

    StringRef Name = F.getName();
    if (!allowKCFIIdentifier(Name))
      continue;

    std::string Asm = (".weak __kcfi_typeid_" + Name + "\n.set __kcfi_typeid_" +
                       Name + ", " + Twine(Type->getZExtValue()) + "\n")
                          .str();
    M.appendModuleInlineAsm(Asm);
  }
}

template <typename AttrT>
void applySYCLAspectsMD(AttrT *A, ASTContext &ACtx, llvm::LLVMContext &LLVMCtx,
                        llvm::Function *F, StringRef MDName) {
  SmallVector<llvm::Metadata *, 4> AspectsMD;
  for (auto *Aspect : A->aspects()) {
    llvm::APSInt AspectInt = Aspect->EvaluateKnownConstInt(ACtx);
    auto *T = llvm::Type::getInt32Ty(LLVMCtx);
    auto *C = llvm::Constant::getIntegerValue(T, AspectInt);
    AspectsMD.push_back(llvm::ConstantAsMetadata::get(C));
  }
  F->setMetadata(MDName, llvm::MDNode::get(LLVMCtx, AspectsMD));
}

void CodeGenModule::SetFunctionAttributes(GlobalDecl GD, llvm::Function *F,
                                          bool IsIncompleteFunction,
                                          bool IsThunk) {

  if (llvm::Intrinsic::ID IID = F->getIntrinsicID()) {
    // If this is an intrinsic function, set the function's attributes
    // to the intrinsic's attributes.
    F->setAttributes(llvm::Intrinsic::getAttributes(getLLVMContext(), IID));
    return;
  }

  const auto *FD = cast<FunctionDecl>(GD.getDecl());

  if (!IsIncompleteFunction)
    SetLLVMFunctionAttributes(GD, getTypes().arrangeGlobalDeclaration(GD), F,
                              IsThunk);

  // Add the Returned attribute for "this", except for iOS 5 and earlier
  // where substantial code, including the libstdc++ dylib, was compiled with
  // GCC and does not actually return "this".
  if (!IsThunk && getCXXABI().HasThisReturn(GD) &&
      !(getTriple().isiOS() && getTriple().isOSVersionLT(6))) {
    assert(!F->arg_empty() &&
           F->arg_begin()->getType()
             ->canLosslesslyBitCastTo(F->getReturnType()) &&
           "unexpected this return");
    F->addParamAttr(0, llvm::Attribute::Returned);
  }

  // Only a few attributes are set on declarations; these may later be
  // overridden by a definition.

  setLinkageForGV(F, FD);
  setGVProperties(F, FD);

  // Setup target-specific attributes.
  if (!IsIncompleteFunction && F->isDeclaration())
    getTargetCodeGenInfo().setTargetAttributes(FD, F, *this);

  if (const auto *CSA = FD->getAttr<CodeSegAttr>())
    F->setSection(CSA->getName());
  else if (const auto *SA = FD->getAttr<SectionAttr>())
     F->setSection(SA->getName());

  if (const auto *EA = FD->getAttr<ErrorAttr>()) {
    if (EA->isError())
      F->addFnAttr("dontcall-error", EA->getUserDiagnostic());
    else if (EA->isWarning())
      F->addFnAttr("dontcall-warn", EA->getUserDiagnostic());
  }

  // If we plan on emitting this inline builtin, we can't treat it as a builtin.
  if (FD->isInlineBuiltinDeclaration()) {
    const FunctionDecl *FDBody;
    bool HasBody = FD->hasBody(FDBody);
    (void)HasBody;
    assert(HasBody && "Inline builtin declarations should always have an "
                      "available body!");
    if (shouldEmitFunction(FDBody))
      F->addFnAttr(llvm::Attribute::NoBuiltin);
  }

  if (FD->isReplaceableGlobalAllocationFunction()) {
    // A replaceable global allocation function does not act like a builtin by
    // default, only if it is invoked by a new-expression or delete-expression.
    F->addFnAttr(llvm::Attribute::NoBuiltin);
  }

  if (isa<CXXConstructorDecl>(FD) || isa<CXXDestructorDecl>(FD))
    F->setUnnamedAddr(llvm::GlobalValue::UnnamedAddr::Global);
  else if (const auto *MD = dyn_cast<CXXMethodDecl>(FD))
    if (MD->isVirtual())
      F->setUnnamedAddr(llvm::GlobalValue::UnnamedAddr::Global);

  // Don't emit entries for function declarations in the cross-DSO mode. This
  // is handled with better precision by the receiving DSO. But if jump tables
  // are non-canonical then we need type metadata in order to produce the local
  // jump table.
  if (!CodeGenOpts.SanitizeCfiCrossDso ||
      !CodeGenOpts.SanitizeCfiCanonicalJumpTables)
    CreateFunctionTypeMetadataForIcall(FD, F);

  if (LangOpts.Sanitize.has(SanitizerKind::KCFI))
    setKCFIType(FD, F);

  if (getLangOpts().OpenMP && FD->hasAttr<OMPDeclareSimdDeclAttr>())
    getOpenMPRuntime().emitDeclareSimdFunction(FD, F);

  if (CodeGenOpts.InlineMaxStackSize != UINT_MAX)
    F->addFnAttr("inline-max-stacksize", llvm::utostr(CodeGenOpts.InlineMaxStackSize));

  if (const auto *CB = FD->getAttr<CallbackAttr>()) {
    // Annotate the callback behavior as metadata:
    //  - The callback callee (as argument number).
    //  - The callback payloads (as argument numbers).
    llvm::LLVMContext &Ctx = F->getContext();
    llvm::MDBuilder MDB(Ctx);

    // The payload indices are all but the first one in the encoding. The first
    // identifies the callback callee.
    int CalleeIdx = *CB->encoding_begin();
    ArrayRef<int> PayloadIndices(CB->encoding_begin() + 1, CB->encoding_end());
    F->addMetadata(llvm::LLVMContext::MD_callback,
                   *llvm::MDNode::get(Ctx, {MDB.createCallbackEncoding(
                                               CalleeIdx, PayloadIndices,
                                               /* VarArgsArePassed */ false)}));
  }

  // Apply SYCL specific attributes/metadata.
  if (const auto *A = FD->getAttr<SYCLDeviceHasAttr>())
    applySYCLAspectsMD(A, getContext(), getLLVMContext(), F,
                       "sycl_declared_aspects");

  if (const auto *A = FD->getAttr<SYCLUsesAspectsAttr>())
    applySYCLAspectsMD(A, getContext(), getLLVMContext(), F,
                       "sycl_used_aspects");
}

void CodeGenModule::addUsedGlobal(llvm::GlobalValue *GV) {
  assert((isa<llvm::Function>(GV) || !GV->isDeclaration()) &&
         "Only globals with definition can force usage.");
  LLVMUsed.emplace_back(GV);
}

void CodeGenModule::addCompilerUsedGlobal(llvm::GlobalValue *GV) {
  assert(!GV->isDeclaration() &&
         "Only globals with definition can force usage.");
  LLVMCompilerUsed.emplace_back(GV);
}

void CodeGenModule::addUsedOrCompilerUsedGlobal(llvm::GlobalValue *GV) {
  assert((isa<llvm::Function>(GV) || !GV->isDeclaration()) &&
         "Only globals with definition can force usage.");
  if (getTriple().isOSBinFormatELF())
    LLVMCompilerUsed.emplace_back(GV);
  else
    LLVMUsed.emplace_back(GV);
}

static void emitUsed(CodeGenModule &CGM, StringRef Name,
                     std::vector<llvm::WeakTrackingVH> &List) {
  // Don't create llvm.used if there is no need.
  if (List.empty())
    return;
  // For SYCL emit pointers in the default address space which is a superset of
  // other address spaces, so that casts from any other address spaces will be
  // valid.
  llvm::PointerType *TargetType = CGM.Int8PtrTy;
  if (CGM.getLangOpts().SYCLIsDevice)
    TargetType = llvm::PointerType::get(
        CGM.getLLVMContext(),
        CGM.getContext().getTargetAddressSpace(LangAS::Default));

  // Convert List to what ConstantArray needs.
  SmallVector<llvm::Constant*, 8> UsedArray;
  UsedArray.resize(List.size());
  for (unsigned i = 0, e = List.size(); i != e; ++i) {
    UsedArray[i] = llvm::ConstantExpr::getPointerBitCastOrAddrSpaceCast(
        cast<llvm::Constant>(&*List[i]), TargetType);
  }

  if (UsedArray.empty())
    return;
  llvm::ArrayType *ATy = llvm::ArrayType::get(TargetType, UsedArray.size());

  auto *GV = new llvm::GlobalVariable(
      CGM.getModule(), ATy, false, llvm::GlobalValue::AppendingLinkage,
      llvm::ConstantArray::get(ATy, UsedArray), Name);

  GV->setSection("llvm.metadata");
}

void CodeGenModule::emitLLVMUsed() {
  emitUsed(*this, "llvm.used", LLVMUsed);
  emitUsed(*this, "llvm.compiler.used", LLVMCompilerUsed);
}

void CodeGenModule::AppendLinkerOptions(StringRef Opts) {
  auto *MDOpts = llvm::MDString::get(getLLVMContext(), Opts);
  LinkerOptionsMetadata.push_back(llvm::MDNode::get(getLLVMContext(), MDOpts));
}

void CodeGenModule::AddDetectMismatch(StringRef Name, StringRef Value) {
  llvm::SmallString<32> Opt;
  getTargetCodeGenInfo().getDetectMismatchOption(Name, Value, Opt);
  if (Opt.empty())
    return;
  auto *MDOpts = llvm::MDString::get(getLLVMContext(), Opt);
  LinkerOptionsMetadata.push_back(llvm::MDNode::get(getLLVMContext(), MDOpts));
}

void CodeGenModule::AddDependentLib(StringRef Lib) {
  auto &C = getLLVMContext();
  if (getTarget().getTriple().isOSBinFormatELF()) {
      ELFDependentLibraries.push_back(
        llvm::MDNode::get(C, llvm::MDString::get(C, Lib)));
    return;
  }

  llvm::SmallString<24> Opt;
  getTargetCodeGenInfo().getDependentLibraryOption(Lib, Opt);
  auto *MDOpts = llvm::MDString::get(getLLVMContext(), Opt);
  LinkerOptionsMetadata.push_back(llvm::MDNode::get(C, MDOpts));
}

/// Add link options implied by the given module, including modules
/// it depends on, using a postorder walk.
static void addLinkOptionsPostorder(CodeGenModule &CGM, Module *Mod,
                                    SmallVectorImpl<llvm::MDNode *> &Metadata,
                                    llvm::SmallPtrSet<Module *, 16> &Visited) {
  // Import this module's parent.
  if (Mod->Parent && Visited.insert(Mod->Parent).second) {
    addLinkOptionsPostorder(CGM, Mod->Parent, Metadata, Visited);
  }

  // Import this module's dependencies.
  for (Module *Import : llvm::reverse(Mod->Imports)) {
    if (Visited.insert(Import).second)
      addLinkOptionsPostorder(CGM, Import, Metadata, Visited);
  }

  // Add linker options to link against the libraries/frameworks
  // described by this module.
  llvm::LLVMContext &Context = CGM.getLLVMContext();
  bool IsELF = CGM.getTarget().getTriple().isOSBinFormatELF();

  // For modules that use export_as for linking, use that module
  // name instead.
  if (Mod->UseExportAsModuleLinkName)
    return;

  for (const Module::LinkLibrary &LL : llvm::reverse(Mod->LinkLibraries)) {
    // Link against a framework.  Frameworks are currently Darwin only, so we
    // don't to ask TargetCodeGenInfo for the spelling of the linker option.
    if (LL.IsFramework) {
      llvm::Metadata *Args[2] = {llvm::MDString::get(Context, "-framework"),
                                 llvm::MDString::get(Context, LL.Library)};

      Metadata.push_back(llvm::MDNode::get(Context, Args));
      continue;
    }

    // Link against a library.
    if (IsELF) {
      llvm::Metadata *Args[2] = {
          llvm::MDString::get(Context, "lib"),
          llvm::MDString::get(Context, LL.Library),
      };
      Metadata.push_back(llvm::MDNode::get(Context, Args));
    } else {
      llvm::SmallString<24> Opt;
      CGM.getTargetCodeGenInfo().getDependentLibraryOption(LL.Library, Opt);
      auto *OptString = llvm::MDString::get(Context, Opt);
      Metadata.push_back(llvm::MDNode::get(Context, OptString));
    }
  }
}

void CodeGenModule::EmitModuleInitializers(clang::Module *Primary) {
  assert(Primary->isNamedModuleUnit() &&
         "We should only emit module initializers for named modules.");

  // Emit the initializers in the order that sub-modules appear in the
  // source, first Global Module Fragments, if present.
  if (auto GMF = Primary->getGlobalModuleFragment()) {
    for (Decl *D : getContext().getModuleInitializers(GMF)) {
      if (isa<ImportDecl>(D))
        continue;
      assert(isa<VarDecl>(D) && "GMF initializer decl is not a var?");
      EmitTopLevelDecl(D);
    }
  }
  // Second any associated with the module, itself.
  for (Decl *D : getContext().getModuleInitializers(Primary)) {
    // Skip import decls, the inits for those are called explicitly.
    if (isa<ImportDecl>(D))
      continue;
    EmitTopLevelDecl(D);
  }
  // Third any associated with the Privat eMOdule Fragment, if present.
  if (auto PMF = Primary->getPrivateModuleFragment()) {
    for (Decl *D : getContext().getModuleInitializers(PMF)) {
      // Skip import decls, the inits for those are called explicitly.
      if (isa<ImportDecl>(D))
        continue;
      assert(isa<VarDecl>(D) && "PMF initializer decl is not a var?");
      EmitTopLevelDecl(D);
    }
  }
}

void CodeGenModule::EmitModuleLinkOptions() {
  // Collect the set of all of the modules we want to visit to emit link
  // options, which is essentially the imported modules and all of their
  // non-explicit child modules.
  llvm::SetVector<clang::Module *> LinkModules;
  llvm::SmallPtrSet<clang::Module *, 16> Visited;
  SmallVector<clang::Module *, 16> Stack;

  // Seed the stack with imported modules.
  for (Module *M : ImportedModules) {
    // Do not add any link flags when an implementation TU of a module imports
    // a header of that same module.
    if (M->getTopLevelModuleName() == getLangOpts().CurrentModule &&
        !getLangOpts().isCompilingModule())
      continue;
    if (Visited.insert(M).second)
      Stack.push_back(M);
  }

  // Find all of the modules to import, making a little effort to prune
  // non-leaf modules.
  while (!Stack.empty()) {
    clang::Module *Mod = Stack.pop_back_val();

    bool AnyChildren = false;

    // Visit the submodules of this module.
    for (const auto &SM : Mod->submodules()) {
      // Skip explicit children; they need to be explicitly imported to be
      // linked against.
      if (SM->IsExplicit)
        continue;

      if (Visited.insert(SM).second) {
        Stack.push_back(SM);
        AnyChildren = true;
      }
    }

    // We didn't find any children, so add this module to the list of
    // modules to link against.
    if (!AnyChildren) {
      LinkModules.insert(Mod);
    }
  }

  // Add link options for all of the imported modules in reverse topological
  // order.  We don't do anything to try to order import link flags with respect
  // to linker options inserted by things like #pragma comment().
  SmallVector<llvm::MDNode *, 16> MetadataArgs;
  Visited.clear();
  for (Module *M : LinkModules)
    if (Visited.insert(M).second)
      addLinkOptionsPostorder(*this, M, MetadataArgs, Visited);
  std::reverse(MetadataArgs.begin(), MetadataArgs.end());
  LinkerOptionsMetadata.append(MetadataArgs.begin(), MetadataArgs.end());

  // Add the linker options metadata flag.
  auto *NMD = getModule().getOrInsertNamedMetadata("llvm.linker.options");
  for (auto *MD : LinkerOptionsMetadata)
    NMD->addOperand(MD);
}

void CodeGenModule::EmitDeferred() {
  // Emit deferred declare target declarations.
  if (getLangOpts().OpenMP && !getLangOpts().OpenMPSimd)
    getOpenMPRuntime().emitDeferredTargetDecls();

  // Emit code for any potentially referenced deferred decls.  Since a
  // previously unused static decl may become used during the generation of code
  // for a static function, iterate until no changes are made.

  if (!DeferredVTables.empty()) {
    EmitDeferredVTables();

    // Emitting a vtable doesn't directly cause more vtables to
    // become deferred, although it can cause functions to be
    // emitted that then need those vtables.
    assert(DeferredVTables.empty());
  }

  // Emit CUDA/HIP static device variables referenced by host code only.
  // Note we should not clear CUDADeviceVarODRUsedByHost since it is still
  // needed for further handling.
  if (getLangOpts().CUDA && getLangOpts().CUDAIsDevice)
    llvm::append_range(DeferredDeclsToEmit,
                       getContext().CUDADeviceVarODRUsedByHost);

  // Stop if we're out of both deferred vtables and deferred declarations.
  if (DeferredDeclsToEmit.empty())
    return;

  // Grab the list of decls to emit. If EmitGlobalDefinition schedules more
  // work, it will not interfere with this.
  std::vector<GlobalDecl> CurDeclsToEmit;
  CurDeclsToEmit.swap(DeferredDeclsToEmit);

  for (GlobalDecl &D : CurDeclsToEmit) {
    // Emit a dummy __host__ function if a legit one is not already present in
    // case of SYCL compilation of CUDA sources.
    if (SYCLCUDAIsHost(LangOpts)) {
      GlobalDecl OtherD;
      if (lookupRepresentativeDecl(getMangledName(D), OtherD) &&
          (D.getCanonicalDecl().getDecl() !=
           OtherD.getCanonicalDecl().getDecl()) &&
          D.getCanonicalDecl().getDecl()->hasAttr<CUDADeviceAttr>())
        continue;
    }
    // Emit a dummy __host__ function if a legit one is not already present in
    // case of SYCL compilation of CUDA sources.
    if (SYCLCUDAIsSYCLDevice(LangOpts)) {
      GlobalDecl OtherD;
      if (lookupRepresentativeDecl(getMangledName(D), OtherD) &&
          (D.getCanonicalDecl().getDecl() !=
           OtherD.getCanonicalDecl().getDecl()) &&
          D.getCanonicalDecl().getDecl()->hasAttr<CUDAHostAttr>())
        continue;
    }
    const ValueDecl *VD = cast<ValueDecl>(D.getDecl());
    // If emitting for SYCL device, emit the deferred alias
    // as well as what it aliases.
    if (LangOpts.SYCLIsDevice) {
      if (AliasAttr *Attr = VD->getAttr<AliasAttr>()) {
        StringRef AliaseeName = Attr->getAliasee();
        auto DDI = DeferredDecls.find(AliaseeName);
        // Emit what is aliased first.
        if (DDI != DeferredDecls.end()) {
          GlobalDecl GD = DDI->second;
          llvm::GlobalValue *AliaseeGV =
              dyn_cast<llvm::GlobalValue>(GetAddrOfGlobal(GD, ForDefinition));
          if (!AliaseeGV)
            AliaseeGV = GetGlobalValue(getMangledName(GD));
          assert(AliaseeGV);
          EmitGlobalDefinition(GD, AliaseeGV);
          // Remove the entry just added to the DeferredDeclsToEmit
          // since we have emitted it.
          DeferredDeclsToEmit.pop_back();
        }
        // Now emit the alias itself.
        EmitAliasDefinition(D);
        continue;
      }
    }
    // We should call GetAddrOfGlobal with IsForDefinition set to true in order
    // to get GlobalValue with exactly the type we need, not something that
    // might had been created for another decl with the same mangled name but
    // different type.
    llvm::GlobalValue *GV = dyn_cast<llvm::GlobalValue>(
        GetAddrOfGlobal(D, ForDefinition));

    // In case of different address spaces, we may still get a cast, even with
    // IsForDefinition equal to true. Query mangled names table to get
    // GlobalValue.
    if (!GV)
      GV = GetGlobalValue(getMangledName(D));

    // Make sure GetGlobalValue returned non-null.
    assert(GV);

    // Check to see if we've already emitted this.  This is necessary
    // for a couple of reasons: first, decls can end up in the
    // deferred-decls queue multiple times, and second, decls can end
    // up with definitions in unusual ways (e.g. by an extern inline
    // function acquiring a strong function redefinition).  Just
    // ignore these cases.
    if (!GV->isDeclaration())
      continue;

    // If this is OpenMP, check if it is legal to emit this global normally.
    if (LangOpts.OpenMP && OpenMPRuntime && OpenMPRuntime->emitTargetGlobal(D))
      continue;

    // Otherwise, emit the definition and move on to the next one.
    EmitGlobalDefinition(D, GV);

    if (LangOpts.SYCLIsDevice) {
      // If there are any aliases deferred for this, emit those now.
      for (auto It = DeferredAliases.begin(); It != DeferredAliases.end();
           /*no increment*/) {
        const ValueDecl *Global = cast<ValueDecl>(It->second.getDecl());
        if (It->first == getMangledName(D)) {
          EmitAliasDefinition(Global);
          It = DeferredAliases.erase(It);
        } else {
          ++It;
        }
      }
    }

    // If we found out that we need to emit more decls, do that recursively.
    // This has the advantage that the decls are emitted in a DFS and related
    // ones are close together, which is convenient for testing.
    if (!DeferredVTables.empty() || !DeferredDeclsToEmit.empty()) {
      EmitDeferred();
      assert(DeferredVTables.empty() && DeferredDeclsToEmit.empty());
    }
  }
}

void CodeGenModule::EmitVTablesOpportunistically() {
  // Try to emit external vtables as available_externally if they have emitted
  // all inlined virtual functions.  It runs after EmitDeferred() and therefore
  // is not allowed to create new references to things that need to be emitted
  // lazily. Note that it also uses fact that we eagerly emitting RTTI.

  assert((OpportunisticVTables.empty() || shouldOpportunisticallyEmitVTables())
         && "Only emit opportunistic vtables with optimizations");

  for (const CXXRecordDecl *RD : OpportunisticVTables) {
    assert(getVTables().isVTableExternal(RD) &&
           "This queue should only contain external vtables");
    if (getCXXABI().canSpeculativelyEmitVTable(RD))
      VTables.GenerateClassData(RD);
  }
  OpportunisticVTables.clear();
}

void CodeGenModule::EmitGlobalAnnotations() {
  if (Annotations.empty())
    return;

  // Create a new global variable for the ConstantStruct in the Module.
  llvm::Constant *Array = llvm::ConstantArray::get(llvm::ArrayType::get(
    Annotations[0]->getType(), Annotations.size()), Annotations);
  auto *gv = new llvm::GlobalVariable(getModule(), Array->getType(), false,
                                      llvm::GlobalValue::AppendingLinkage,
                                      Array, "llvm.global.annotations");
  gv->setSection(AnnotationSection);
}

llvm::Constant *CodeGenModule::EmitAnnotationString(StringRef Str) {
  llvm::Constant *&AStr = AnnotationStrings[Str];
  if (AStr)
    return AStr;

  // Not found yet, create a new global.
  llvm::Constant *s = llvm::ConstantDataArray::getString(getLLVMContext(), Str);
  auto *gv = new llvm::GlobalVariable(
      getModule(), s->getType(), true, llvm::GlobalValue::PrivateLinkage, s,
      ".str", nullptr, llvm::GlobalValue::NotThreadLocal,
      ConstGlobalsPtrTy->getAddressSpace());
  gv->setSection(AnnotationSection);
  gv->setUnnamedAddr(llvm::GlobalValue::UnnamedAddr::Global);
  AStr = gv;
  return gv;
}

llvm::Constant *CodeGenModule::EmitAnnotationUnit(SourceLocation Loc) {
  SourceManager &SM = getContext().getSourceManager();
  PresumedLoc PLoc = SM.getPresumedLoc(Loc);
  if (PLoc.isValid())
    return EmitAnnotationString(PLoc.getFilename());
  return EmitAnnotationString(SM.getBufferName(Loc));
}

llvm::Constant *CodeGenModule::EmitAnnotationLineNo(SourceLocation L) {
  SourceManager &SM = getContext().getSourceManager();
  PresumedLoc PLoc = SM.getPresumedLoc(L);
  unsigned LineNo = PLoc.isValid() ? PLoc.getLine() :
    SM.getExpansionLineNumber(L);
  return llvm::ConstantInt::get(Int32Ty, LineNo);
}

llvm::Constant *CodeGenModule::EmitAnnotationArgs(const AnnotateAttr *Attr) {
  ArrayRef<Expr *> Exprs = {Attr->args_begin(), Attr->args_size()};
  if (Exprs.empty())
    return llvm::ConstantPointerNull::get(ConstGlobalsPtrTy);

  llvm::FoldingSetNodeID ID;
  for (Expr *E : Exprs) {
    ID.Add(cast<clang::ConstantExpr>(E)->getAPValueResult());
  }
  llvm::Constant *&Lookup = AnnotationArgs[ID.ComputeHash()];
  if (Lookup)
    return Lookup;

  llvm::SmallVector<llvm::Constant *, 4> LLVMArgs;
  LLVMArgs.reserve(Exprs.size());
  ConstantEmitter ConstEmiter(*this);
  llvm::transform(Exprs, std::back_inserter(LLVMArgs), [&](const Expr *E) {
    const auto *CE = cast<clang::ConstantExpr>(E);
    return ConstEmiter.emitAbstract(CE->getBeginLoc(), CE->getAPValueResult(),
                                    CE->getType());
  });
  auto *Struct = llvm::ConstantStruct::getAnon(LLVMArgs);
  auto *GV = new llvm::GlobalVariable(getModule(), Struct->getType(), true,
                                      llvm::GlobalValue::PrivateLinkage, Struct,
                                      ".args");
  GV->setSection(AnnotationSection);
  GV->setUnnamedAddr(llvm::GlobalValue::UnnamedAddr::Global);

  Lookup = GV;
  return GV;
}

llvm::Constant *CodeGenModule::EmitAnnotateAttr(llvm::GlobalValue *GV,
                                                const AnnotateAttr *AA,
                                                SourceLocation L) {
  // Get the globals for file name, annotation, and the line number.
  llvm::Constant *AnnoGV = EmitAnnotationString(AA->getAnnotation()),
                 *UnitGV = EmitAnnotationUnit(L),
                 *LineNoCst = EmitAnnotationLineNo(L),
                 *Args = EmitAnnotationArgs(AA);

  llvm::Constant *GVInGlobalsAS = GV;
  if (GV->getAddressSpace() !=
      getDataLayout().getDefaultGlobalsAddressSpace()) {
    GVInGlobalsAS = llvm::ConstantExpr::getAddrSpaceCast(
        GV,
        llvm::PointerType::get(
            GV->getContext(), getDataLayout().getDefaultGlobalsAddressSpace()));
  }

  // Create the ConstantStruct for the global annotation.
  llvm::Constant *Fields[] = {
      GVInGlobalsAS, AnnoGV, UnitGV, LineNoCst, Args,
  };
  return llvm::ConstantStruct::getAnon(Fields);
}

void CodeGenModule::AddGlobalAnnotations(const ValueDecl *D,
                                         llvm::GlobalValue *GV) {
  assert(D->hasAttr<AnnotateAttr>() && "no annotate attribute");
  // Get the struct elements for these annotations.
  for (const auto *I : D->specific_attrs<AnnotateAttr>())
    Annotations.push_back(EmitAnnotateAttr(GV, I, D->getLocation()));
}

llvm::Constant *CodeGenModule::EmitSYCLAnnotationArgs(
    llvm::SmallVectorImpl<std::pair<std::string, std::string>>
        &AnnotationNameValPairs) {

  if (AnnotationNameValPairs.empty())
    return llvm::ConstantPointerNull::get(ConstGlobalsPtrTy);

  // For each name-value pair of the SYCL annotation attribute, create an
  // annotation string for it. This will be the annotation arguments. If the
  // value is the empty string, use a null-pointer instead.
  llvm::SmallVector<llvm::Constant *, 4> LLVMArgs;
  llvm::FoldingSetNodeID ID;
  LLVMArgs.reserve(AnnotationNameValPairs.size() * 2);
  for (const std::pair<std::string, std::string> &NVP :
       AnnotationNameValPairs) {
    llvm::Constant *NameStrC = EmitAnnotationString(NVP.first);
    llvm::Constant *ValueStrC =
        NVP.second == "" ? llvm::ConstantPointerNull::get(ConstGlobalsPtrTy)
                         : EmitAnnotationString(NVP.second);
    LLVMArgs.push_back(NameStrC);
    LLVMArgs.push_back(ValueStrC);
    ID.Add(NameStrC);
    ID.Add(ValueStrC);
  }

  // If another SYCL annotation had the same arguments we can reuse the
  // annotation value it created.
  llvm::Constant *&LookupRef = SYCLAnnotationArgs[ID.ComputeHash()];
  if (LookupRef)
    return LookupRef;

  // Create an anonymous struct global variable pointing to the annotation
  // arguments in the order they were added above. This is the final constant
  // used as the annotation value.
  auto *Struct = llvm::ConstantStruct::getAnon(LLVMArgs);
  auto *GV = new llvm::GlobalVariable(
      getModule(), Struct->getType(), true, llvm::GlobalValue::PrivateLinkage,
      Struct, ".args", nullptr, llvm::GlobalValue::NotThreadLocal,
      ConstGlobalsPtrTy->getAddressSpace());
  GV->setSection(AnnotationSection);
  GV->setUnnamedAddr(llvm::GlobalValue::UnnamedAddr::Global);
  auto *Bitcasted = llvm::ConstantExpr::getBitCast(GV, ConstGlobalsPtrTy);

  // Set the look-up reference to the final annotation value for future
  // annotations to reuse.
  LookupRef = Bitcasted;
  return Bitcasted;
}

void CodeGenModule::AddGlobalSYCLIRAttributes(llvm::GlobalVariable *GV,
                                              const RecordDecl *RD) {
  const auto *A = RD->getAttr<SYCLAddIRAttributesGlobalVariableAttr>();
  assert(A && "no add_ir_attributes_global_variable attribute");
  SmallVector<std::pair<std::string, std::string>, 4> NameValuePairs =
      A->getFilteredAttributeNameValuePairs(Context);
  for (const std::pair<std::string, std::string> &NameValuePair :
       NameValuePairs)
    GV->addAttribute(NameValuePair.first, NameValuePair.second);
}

// Add "sycl-unique-id" llvm IR attribute that has a unique string generated
// by __builtin_sycl_unique_stable_id for global variables marked with
// SYCL device_global attribute.
static void addSYCLUniqueID(llvm::GlobalVariable *GV, const VarDecl *VD,
                            ASTContext &Context) {
  auto builtinString = SYCLUniqueStableIdExpr::ComputeName(Context, VD);
  GV->addAttribute("sycl-unique-id", builtinString);
}

bool CodeGenModule::isInNoSanitizeList(SanitizerMask Kind, llvm::Function *Fn,
                                       SourceLocation Loc) const {
  const auto &NoSanitizeL = getContext().getNoSanitizeList();
  // NoSanitize by function name.
  if (NoSanitizeL.containsFunction(Kind, Fn->getName()))
    return true;
  // NoSanitize by location. Check "mainfile" prefix.
  auto &SM = Context.getSourceManager();
  FileEntryRef MainFile = *SM.getFileEntryRefForID(SM.getMainFileID());
  if (NoSanitizeL.containsMainFile(Kind, MainFile.getName()))
    return true;

  // Check "src" prefix.
  if (Loc.isValid())
    return NoSanitizeL.containsLocation(Kind, Loc);
  // If location is unknown, this may be a compiler-generated function. Assume
  // it's located in the main file.
  return NoSanitizeL.containsFile(Kind, MainFile.getName());
}

bool CodeGenModule::isInNoSanitizeList(SanitizerMask Kind,
                                       llvm::GlobalVariable *GV,
                                       SourceLocation Loc, QualType Ty,
                                       StringRef Category) const {
  const auto &NoSanitizeL = getContext().getNoSanitizeList();
  if (NoSanitizeL.containsGlobal(Kind, GV->getName(), Category))
    return true;
  auto &SM = Context.getSourceManager();
  if (NoSanitizeL.containsMainFile(
          Kind, SM.getFileEntryRefForID(SM.getMainFileID())->getName(),
          Category))
    return true;
  if (NoSanitizeL.containsLocation(Kind, Loc, Category))
    return true;

  // Check global type.
  if (!Ty.isNull()) {
    // Drill down the array types: if global variable of a fixed type is
    // not sanitized, we also don't instrument arrays of them.
    while (auto AT = dyn_cast<ArrayType>(Ty.getTypePtr()))
      Ty = AT->getElementType();
    Ty = Ty.getCanonicalType().getUnqualifiedType();
    // Only record types (classes, structs etc.) are ignored.
    if (Ty->isRecordType()) {
      std::string TypeStr = Ty.getAsString(getContext().getPrintingPolicy());
      if (NoSanitizeL.containsType(Kind, TypeStr, Category))
        return true;
    }
  }
  return false;
}

bool CodeGenModule::imbueXRayAttrs(llvm::Function *Fn, SourceLocation Loc,
                                   StringRef Category) const {
  const auto &XRayFilter = getContext().getXRayFilter();
  using ImbueAttr = XRayFunctionFilter::ImbueAttribute;
  auto Attr = ImbueAttr::NONE;
  if (Loc.isValid())
    Attr = XRayFilter.shouldImbueLocation(Loc, Category);
  if (Attr == ImbueAttr::NONE)
    Attr = XRayFilter.shouldImbueFunction(Fn->getName());
  switch (Attr) {
  case ImbueAttr::NONE:
    return false;
  case ImbueAttr::ALWAYS:
    Fn->addFnAttr("function-instrument", "xray-always");
    break;
  case ImbueAttr::ALWAYS_ARG1:
    Fn->addFnAttr("function-instrument", "xray-always");
    Fn->addFnAttr("xray-log-args", "1");
    break;
  case ImbueAttr::NEVER:
    Fn->addFnAttr("function-instrument", "xray-never");
    break;
  }
  return true;
}

ProfileList::ExclusionType
CodeGenModule::isFunctionBlockedByProfileList(llvm::Function *Fn,
                                              SourceLocation Loc) const {
  const auto &ProfileList = getContext().getProfileList();
  // If the profile list is empty, then instrument everything.
  if (ProfileList.isEmpty())
    return ProfileList::Allow;
  CodeGenOptions::ProfileInstrKind Kind = getCodeGenOpts().getProfileInstr();
  // First, check the function name.
  if (auto V = ProfileList.isFunctionExcluded(Fn->getName(), Kind))
    return *V;
  // Next, check the source location.
  if (Loc.isValid())
    if (auto V = ProfileList.isLocationExcluded(Loc, Kind))
      return *V;
  // If location is unknown, this may be a compiler-generated function. Assume
  // it's located in the main file.
  auto &SM = Context.getSourceManager();
  if (auto MainFile = SM.getFileEntryRefForID(SM.getMainFileID()))
    if (auto V = ProfileList.isFileExcluded(MainFile->getName(), Kind))
      return *V;
  return ProfileList.getDefault(Kind);
}

ProfileList::ExclusionType
CodeGenModule::isFunctionBlockedFromProfileInstr(llvm::Function *Fn,
                                                 SourceLocation Loc) const {
  auto V = isFunctionBlockedByProfileList(Fn, Loc);
  if (V != ProfileList::Allow)
    return V;

  auto NumGroups = getCodeGenOpts().ProfileTotalFunctionGroups;
  if (NumGroups > 1) {
    auto Group = llvm::crc32(arrayRefFromStringRef(Fn->getName())) % NumGroups;
    if (Group != getCodeGenOpts().ProfileSelectedFunctionGroup)
      return ProfileList::Skip;
  }
  return ProfileList::Allow;
}

bool CodeGenModule::MustBeEmitted(const ValueDecl *Global) {
  // Never defer when EmitAllDecls is specified.
  if (LangOpts.EmitAllDecls)
    return true;

  const auto *VD = dyn_cast<VarDecl>(Global);
  if (VD &&
      ((CodeGenOpts.KeepPersistentStorageVariables &&
        (VD->getStorageDuration() == SD_Static ||
         VD->getStorageDuration() == SD_Thread)) ||
       (CodeGenOpts.KeepStaticConsts && VD->getStorageDuration() == SD_Static &&
        VD->getType().isConstQualified())))
    return true;

  return getContext().DeclMustBeEmitted(Global);
}

bool CodeGenModule::MayBeEmittedEagerly(const ValueDecl *Global) {
  // In OpenMP 5.0 variables and function may be marked as
  // device_type(host/nohost) and we should not emit them eagerly unless we sure
  // that they must be emitted on the host/device. To be sure we need to have
  // seen a declare target with an explicit mentioning of the function, we know
  // we have if the level of the declare target attribute is -1. Note that we
  // check somewhere else if we should emit this at all.
  if (LangOpts.OpenMP >= 50 && !LangOpts.OpenMPSimd) {
    std::optional<OMPDeclareTargetDeclAttr *> ActiveAttr =
        OMPDeclareTargetDeclAttr::getActiveAttr(Global);
    if (!ActiveAttr || (*ActiveAttr)->getLevel() != (unsigned)-1)
      return false;
  }

  if (const auto *FD = dyn_cast<FunctionDecl>(Global)) {
    if (FD->getTemplateSpecializationKind() == TSK_ImplicitInstantiation)
      // Implicit template instantiations may change linkage if they are later
      // explicitly instantiated, so they should not be emitted eagerly.
      return false;
  }
  if (const auto *VD = dyn_cast<VarDecl>(Global)) {
    if (Context.getInlineVariableDefinitionKind(VD) ==
        ASTContext::InlineVariableDefinitionKind::WeakUnknown)
      // A definition of an inline constexpr static data member may change
      // linkage later if it's redeclared outside the class.
      return false;
    if (CXX20ModuleInits && VD->getOwningModule() &&
        !VD->getOwningModule()->isModuleMapModule()) {
      // For CXX20, module-owned initializers need to be deferred, since it is
      // not known at this point if they will be run for the current module or
      // as part of the initializer for an imported one.
      return false;
    }
  }
  // If OpenMP is enabled and threadprivates must be generated like TLS, delay
  // codegen for global variables, because they may be marked as threadprivate.
  if (LangOpts.OpenMP && LangOpts.OpenMPUseTLS &&
      getContext().getTargetInfo().isTLSSupported() && isa<VarDecl>(Global) &&
      !Global->getType().isConstantStorage(getContext(), false, false) &&
      !OMPDeclareTargetDeclAttr::isDeclareTargetDeclaration(Global))
    return false;

  return true;
}

ConstantAddress CodeGenModule::GetAddrOfMSGuidDecl(const MSGuidDecl *GD) {
  StringRef Name = getMangledName(GD);

  // The UUID descriptor should be pointer aligned.
  CharUnits Alignment = CharUnits::fromQuantity(PointerAlignInBytes);

  // Look for an existing global.
  if (llvm::GlobalVariable *GV = getModule().getNamedGlobal(Name))
    return ConstantAddress(GV, GV->getValueType(), Alignment);

  ConstantEmitter Emitter(*this);
  llvm::Constant *Init;

  APValue &V = GD->getAsAPValue();
  if (!V.isAbsent()) {
    // If possible, emit the APValue version of the initializer. In particular,
    // this gets the type of the constant right.
    Init = Emitter.emitForInitializer(
        GD->getAsAPValue(), GD->getType().getAddressSpace(), GD->getType());
  } else {
    // As a fallback, directly construct the constant.
    // FIXME: This may get padding wrong under esoteric struct layout rules.
    // MSVC appears to create a complete type 'struct __s_GUID' that it
    // presumably uses to represent these constants.
    MSGuidDecl::Parts Parts = GD->getParts();
    llvm::Constant *Fields[4] = {
        llvm::ConstantInt::get(Int32Ty, Parts.Part1),
        llvm::ConstantInt::get(Int16Ty, Parts.Part2),
        llvm::ConstantInt::get(Int16Ty, Parts.Part3),
        llvm::ConstantDataArray::getRaw(
            StringRef(reinterpret_cast<char *>(Parts.Part4And5), 8), 8,
            Int8Ty)};
    Init = llvm::ConstantStruct::getAnon(Fields);
  }

  auto *GV = new llvm::GlobalVariable(
      getModule(), Init->getType(),
      /*isConstant=*/true, llvm::GlobalValue::LinkOnceODRLinkage, Init, Name);
  if (supportsCOMDAT())
    GV->setComdat(TheModule.getOrInsertComdat(GV->getName()));
  setDSOLocal(GV);

  if (!V.isAbsent()) {
    Emitter.finalize(GV);
    return ConstantAddress(GV, GV->getValueType(), Alignment);
  }

  llvm::Type *Ty = getTypes().ConvertTypeForMem(GD->getType());
  return ConstantAddress(GV, Ty, Alignment);
}

ConstantAddress CodeGenModule::GetAddrOfUnnamedGlobalConstantDecl(
    const UnnamedGlobalConstantDecl *GCD) {
  CharUnits Alignment = getContext().getTypeAlignInChars(GCD->getType());

  llvm::GlobalVariable **Entry = nullptr;
  Entry = &UnnamedGlobalConstantDeclMap[GCD];
  if (*Entry)
    return ConstantAddress(*Entry, (*Entry)->getValueType(), Alignment);

  ConstantEmitter Emitter(*this);
  llvm::Constant *Init;

  const APValue &V = GCD->getValue();

  assert(!V.isAbsent());
  Init = Emitter.emitForInitializer(V, GCD->getType().getAddressSpace(),
                                    GCD->getType());

  auto *GV = new llvm::GlobalVariable(getModule(), Init->getType(),
                                      /*isConstant=*/true,
                                      llvm::GlobalValue::PrivateLinkage, Init,
                                      ".constant");
  GV->setUnnamedAddr(llvm::GlobalValue::UnnamedAddr::Global);
  GV->setAlignment(Alignment.getAsAlign());

  Emitter.finalize(GV);

  *Entry = GV;
  return ConstantAddress(GV, GV->getValueType(), Alignment);
}

ConstantAddress CodeGenModule::GetAddrOfTemplateParamObject(
    const TemplateParamObjectDecl *TPO) {
  StringRef Name = getMangledName(TPO);
  CharUnits Alignment = getNaturalTypeAlignment(TPO->getType());

  if (llvm::GlobalVariable *GV = getModule().getNamedGlobal(Name))
    return ConstantAddress(GV, GV->getValueType(), Alignment);

  ConstantEmitter Emitter(*this);
  llvm::Constant *Init = Emitter.emitForInitializer(
        TPO->getValue(), TPO->getType().getAddressSpace(), TPO->getType());

  if (!Init) {
    ErrorUnsupported(TPO, "template parameter object");
    return ConstantAddress::invalid();
  }

  llvm::GlobalValue::LinkageTypes Linkage =
      isExternallyVisible(TPO->getLinkageAndVisibility().getLinkage())
          ? llvm::GlobalValue::LinkOnceODRLinkage
          : llvm::GlobalValue::InternalLinkage;
  auto *GV = new llvm::GlobalVariable(getModule(), Init->getType(),
                                      /*isConstant=*/true, Linkage, Init, Name);
  setGVProperties(GV, TPO);
  if (supportsCOMDAT())
    GV->setComdat(TheModule.getOrInsertComdat(GV->getName()));
  Emitter.finalize(GV);

    return ConstantAddress(GV, GV->getValueType(), Alignment);
}

ConstantAddress CodeGenModule::GetWeakRefReference(const ValueDecl *VD) {
  const AliasAttr *AA = VD->getAttr<AliasAttr>();
  assert(AA && "No alias?");

  CharUnits Alignment = getContext().getDeclAlign(VD);
  llvm::Type *DeclTy = getTypes().ConvertTypeForMem(VD->getType());

  // See if there is already something with the target's name in the module.
  llvm::GlobalValue *Entry = GetGlobalValue(AA->getAliasee());
  if (Entry)
    return ConstantAddress(Entry, DeclTy, Alignment);

  llvm::Constant *Aliasee;
  if (isa<llvm::FunctionType>(DeclTy))
    Aliasee = GetOrCreateLLVMFunction(AA->getAliasee(), DeclTy,
                                      GlobalDecl(cast<FunctionDecl>(VD)),
                                      /*ForVTable=*/false);
  else
    Aliasee = GetOrCreateLLVMGlobal(AA->getAliasee(), DeclTy, LangAS::Default,
                                    nullptr);

  auto *F = cast<llvm::GlobalValue>(Aliasee);
  F->setLinkage(llvm::Function::ExternalWeakLinkage);
  WeakRefReferences.insert(F);

  return ConstantAddress(Aliasee, DeclTy, Alignment);
}

template <typename AttrT> static bool hasImplicitAttr(const ValueDecl *D) {
  if (!D)
    return false;
  if (auto *A = D->getAttr<AttrT>())
    return A->isImplicit();
  return D->isImplicit();
}

void CodeGenModule::EmitGlobal(GlobalDecl GD) {
  const auto *Global = cast<ValueDecl>(GD.getDecl());

  // Weak references don't produce any output by themselves.
  if (Global->hasAttr<WeakRefAttr>())
    return;

  // If this is an alias definition (which otherwise looks like a declaration)
  // handle it now.
  if (AliasAttr *Attr = Global->getAttr<AliasAttr>()) {
    // Emit the alias here if it is not SYCL device compilation.
    if (!LangOpts.SYCLIsDevice)
      return EmitAliasDefinition(GD);
    // Defer for SYCL devices, until either the alias or what it aliases
    // is used.
    StringRef MangledName = getMangledName(GD);
    DeferredDecls[MangledName] = GD;
    StringRef AliaseeName = Attr->getAliasee();
    DeferredAliases[AliaseeName] = GD;
    return;
  }

  // IFunc like an alias whose value is resolved at runtime by calling resolver.
  if (Global->hasAttr<IFuncAttr>())
    return emitIFuncDefinition(GD);

  // If this is a cpu_dispatch multiversion function, emit the resolver.
  if (Global->hasAttr<CPUDispatchAttr>())
    return emitCPUDispatchDefinition(GD);

  // If this is CUDA, be selective about which declarations we emit.
  // Non-constexpr non-lambda implicit host device functions are not emitted
  // unless they are used on device side.
  if (LangOpts.CUDA) {
    if (LangOpts.CUDAIsDevice) {
      const auto *FD = dyn_cast<FunctionDecl>(Global);
      if ((!Global->hasAttr<CUDADeviceAttr>() ||
           (LangOpts.OffloadImplicitHostDeviceTemplates && FD &&
            hasImplicitAttr<CUDAHostAttr>(FD) &&
            hasImplicitAttr<CUDADeviceAttr>(FD) && !FD->isConstexpr() &&
            !isLambdaCallOperator(FD) &&
            !getContext().CUDAImplicitHostDeviceFunUsedByDevice.count(FD))) &&
          !Global->hasAttr<CUDAGlobalAttr>() &&
          !Global->hasAttr<CUDAConstantAttr>() &&
          !Global->hasAttr<CUDASharedAttr>() &&
          !Global->getType()->isCUDADeviceBuiltinSurfaceType() &&
          !Global->getType()->isCUDADeviceBuiltinTextureType() &&
          !(LangOpts.HIPStdPar && isa<FunctionDecl>(Global) &&
            !Global->hasAttr<CUDAHostAttr>()))
        return;
    } else {
      // We need to emit host-side 'shadows' for all global
      // device-side variables because the CUDA runtime needs their
      // size and host-side address in order to provide access to
      // their device-side incarnations.

      // So device-only functions are the only things we skip, except for SYCL.
      if (!LangOpts.isSYCL() && isa<FunctionDecl>(Global) &&
          !Global->hasAttr<CUDAHostAttr>() && Global->hasAttr<CUDADeviceAttr>())
        return;

      assert((isa<FunctionDecl>(Global) || isa<VarDecl>(Global)) &&
             "Expected Variable or Function");
    }
  }

  if (LangOpts.OpenMP) {
    // If this is OpenMP, check if it is legal to emit this global normally.
    if (OpenMPRuntime && OpenMPRuntime->emitTargetGlobal(GD))
      return;
    if (auto *DRD = dyn_cast<OMPDeclareReductionDecl>(Global)) {
      if (MustBeEmitted(Global))
        EmitOMPDeclareReduction(DRD);
      return;
    }
    if (auto *DMD = dyn_cast<OMPDeclareMapperDecl>(Global)) {
      if (MustBeEmitted(Global))
        EmitOMPDeclareMapper(DMD);
      return;
    }
  }

  // Ignore declarations, they will be emitted on their first use.
  if (const auto *FD = dyn_cast<FunctionDecl>(Global)) {
    // Forward declarations are emitted lazily on first use.
    if (!FD->doesThisDeclarationHaveABody()) {
      if (!FD->doesDeclarationForceExternallyVisibleDefinition()) {
        // Force the declaration in SYCL compilation of CUDA sources.
        if (!((SYCLCUDAIsHost(LangOpts) && Global->hasAttr<CUDAHostAttr>()) ||
              (SYCLCUDAIsSYCLDevice(LangOpts) &&
               Global->hasAttr<CUDADeviceAttr>())))
          return;
      }

      StringRef MangledName = getMangledName(GD);

      // Compute the function info and LLVM type.
      const CGFunctionInfo &FI = getTypes().arrangeGlobalDeclaration(GD);
      llvm::Type *Ty = getTypes().GetFunctionType(FI);

      GetOrCreateLLVMFunction(MangledName, Ty, GD, /*ForVTable=*/false,
                              /*DontDefer=*/false);
      return;
    }
  } else {
    const auto *VD = cast<VarDecl>(Global);
    assert(VD->isFileVarDecl() && "Cannot emit local var decl as global.");
    if (VD->isThisDeclarationADefinition() != VarDecl::Definition &&
        !Context.isMSStaticDataMemberInlineDefinition(VD)) {
      if (LangOpts.OpenMP) {
        // Emit declaration of the must-be-emitted declare target variable.
        if (std::optional<OMPDeclareTargetDeclAttr::MapTypeTy> Res =
                OMPDeclareTargetDeclAttr::isDeclareTargetDeclaration(VD)) {

          // If this variable has external storage and doesn't require special
          // link handling we defer to its canonical definition.
          if (VD->hasExternalStorage() &&
              Res != OMPDeclareTargetDeclAttr::MT_Link)
            return;

          bool UnifiedMemoryEnabled =
              getOpenMPRuntime().hasRequiresUnifiedSharedMemory();
          if ((*Res == OMPDeclareTargetDeclAttr::MT_To ||
               *Res == OMPDeclareTargetDeclAttr::MT_Enter) &&
              !UnifiedMemoryEnabled) {
            (void)GetAddrOfGlobalVar(VD);
          } else {
            assert(((*Res == OMPDeclareTargetDeclAttr::MT_Link) ||
                    ((*Res == OMPDeclareTargetDeclAttr::MT_To ||
                      *Res == OMPDeclareTargetDeclAttr::MT_Enter) &&
                     UnifiedMemoryEnabled)) &&
                   "Link clause or to clause with unified memory expected.");
            (void)getOpenMPRuntime().getAddrOfDeclareTargetVar(VD);
          }

          return;
        }
      }
      // If this declaration may have caused an inline variable definition to
      // change linkage, make sure that it's emitted.
      if (Context.getInlineVariableDefinitionKind(VD) ==
          ASTContext::InlineVariableDefinitionKind::Strong)
        GetAddrOfGlobalVar(VD);
      return;
    }
  }

  // clang::ParseAST ensures that we emit the SYCL devices at the end, so
  // anything that is a device (or indirectly called) will be handled later.
  if (LangOpts.SYCLIsDevice && MustBeEmitted(Global)) {
    addDeferredDeclToEmit(GD);
    return;
  }

  // Defer code generation to first use when possible, e.g. if this is an inline
  // function. If the global must always be emitted, do it eagerly if possible
  // to benefit from cache locality.
  if (MustBeEmitted(Global) && MayBeEmittedEagerly(Global)) {
    // Avoid emitting the same __host__ __device__ functions,
    // in SYCL-CUDA-host compilation, and
    if (SYCLCUDAIsHost(LangOpts) && isa<FunctionDecl>(Global) &&
        !Global->hasAttr<CUDAHostAttr>() && Global->hasAttr<CUDADeviceAttr>()) {
      addDeferredDeclToEmit(GD);
      return;
    }
    // in SYCL-CUDA-device compilation.
    if (SYCLCUDAIsSYCLDevice(LangOpts) && isa<FunctionDecl>(Global) &&
        Global->hasAttr<CUDAHostAttr>() && !Global->hasAttr<CUDADeviceAttr>()) {
      addDeferredDeclToEmit(GD);
      return;
    }

    // Emit the definition if it can't be deferred.
    EmitGlobalDefinition(GD);
    addEmittedDeferredDecl(GD);
    return;
  }

  // If we're deferring emission of a C++ variable with an
  // initializer, remember the order in which it appeared in the file.
  if (getLangOpts().CPlusPlus && isa<VarDecl>(Global) &&
      cast<VarDecl>(Global)->hasInit()) {
    DelayedCXXInitPosition[Global] = CXXGlobalInits.size();
    CXXGlobalInits.push_back(nullptr);
  }

  StringRef MangledName = getMangledName(GD);
  if (GetGlobalValue(MangledName) != nullptr) {
    // The value has already been used and should therefore be emitted.
    addDeferredDeclToEmit(GD);
  } else if (MustBeEmitted(Global)) {
    // The value must be emitted, but cannot be emitted eagerly.
    assert(!MayBeEmittedEagerly(Global));
    addDeferredDeclToEmit(GD);
  } else {

    // For SYCL compilation of CUDA sources,
    if (LangOpts.isSYCL() && LangOpts.CUDA && !LangOpts.CUDAIsDevice) {
      // in case of SYCL-CUDA-host,
      if (LangOpts.SYCLIsHost) {
        if (Global->hasAttr<CUDAHostAttr>()) {
          // remove already present __device__ function.
          auto DDI = DeferredDecls.find(MangledName);
          if (DDI != DeferredDecls.end())
            DeferredDecls.erase(DDI);
        } else if (Global->hasAttr<CUDADeviceAttr>()) {
          // do not insert a __device__ function if a __host__ one is present.
          auto DDI = DeferredDecls.find(MangledName);
          if (DDI != DeferredDecls.end())
            return;
        }
      }
      // in case of SYCL-CUDA-device,
      if (LangOpts.SYCLIsDevice) {
        if (Global->hasAttr<CUDADeviceAttr>()) {
          // remove already present __host__ function.
          auto DDI = DeferredDecls.find(MangledName);
          if (DDI != DeferredDecls.end())
            DeferredDecls.erase(DDI);
        } else if (Global->hasAttr<CUDAHostAttr>()) {
          // do not insert a __host__ function if a __device__ one is present.
          auto DDI = DeferredDecls.find(MangledName);
          if (DDI != DeferredDecls.end())
            return;
        }
      }
    }

    // Otherwise, remember that we saw a deferred decl with this name.  The
    // first use of the mangled name will cause it to move into
    // DeferredDeclsToEmit.
    DeferredDecls[MangledName] = GD;
  }
}

// Check if T is a class type with a destructor that's not dllimport.
static bool HasNonDllImportDtor(QualType T) {
  if (const auto *RT = T->getBaseElementTypeUnsafe()->getAs<RecordType>())
    if (CXXRecordDecl *RD = dyn_cast<CXXRecordDecl>(RT->getDecl()))
      if (RD->getDestructor() && !RD->getDestructor()->hasAttr<DLLImportAttr>())
        return true;

  return false;
}

namespace {
  struct FunctionIsDirectlyRecursive
      : public ConstStmtVisitor<FunctionIsDirectlyRecursive, bool> {
    const StringRef Name;
    const Builtin::Context &BI;
    FunctionIsDirectlyRecursive(StringRef N, const Builtin::Context &C)
        : Name(N), BI(C) {}

    bool VisitCallExpr(const CallExpr *E) {
      const FunctionDecl *FD = E->getDirectCallee();
      if (!FD)
        return false;
      AsmLabelAttr *Attr = FD->getAttr<AsmLabelAttr>();
      if (Attr && Name == Attr->getLabel())
        return true;
      unsigned BuiltinID = FD->getBuiltinID();
      if (!BuiltinID || !BI.isLibFunction(BuiltinID))
        return false;
      StringRef BuiltinName = BI.getName(BuiltinID);
      if (BuiltinName.startswith("__builtin_") &&
          Name == BuiltinName.slice(strlen("__builtin_"), StringRef::npos)) {
        return true;
      }
      return false;
    }

    bool VisitStmt(const Stmt *S) {
      for (const Stmt *Child : S->children())
        if (Child && this->Visit(Child))
          return true;
      return false;
    }
  };

  // Make sure we're not referencing non-imported vars or functions.
  struct DLLImportFunctionVisitor
      : public RecursiveASTVisitor<DLLImportFunctionVisitor> {
    bool SafeToInline = true;

    bool shouldVisitImplicitCode() const { return true; }

    bool VisitVarDecl(VarDecl *VD) {
      if (VD->getTLSKind()) {
        // A thread-local variable cannot be imported.
        SafeToInline = false;
        return SafeToInline;
      }

      // A variable definition might imply a destructor call.
      if (VD->isThisDeclarationADefinition())
        SafeToInline = !HasNonDllImportDtor(VD->getType());

      return SafeToInline;
    }

    bool VisitCXXBindTemporaryExpr(CXXBindTemporaryExpr *E) {
      if (const auto *D = E->getTemporary()->getDestructor())
        SafeToInline = D->hasAttr<DLLImportAttr>();
      return SafeToInline;
    }

    bool VisitDeclRefExpr(DeclRefExpr *E) {
      ValueDecl *VD = E->getDecl();
      if (isa<FunctionDecl>(VD))
        SafeToInline = VD->hasAttr<DLLImportAttr>();
      else if (VarDecl *V = dyn_cast<VarDecl>(VD))
        SafeToInline = !V->hasGlobalStorage() || V->hasAttr<DLLImportAttr>();
      return SafeToInline;
    }

    bool VisitCXXConstructExpr(CXXConstructExpr *E) {
      SafeToInline = E->getConstructor()->hasAttr<DLLImportAttr>();
      return SafeToInline;
    }

    bool VisitCXXMemberCallExpr(CXXMemberCallExpr *E) {
      CXXMethodDecl *M = E->getMethodDecl();
      if (!M) {
        // Call through a pointer to member function. This is safe to inline.
        SafeToInline = true;
      } else {
        SafeToInline = M->hasAttr<DLLImportAttr>();
      }
      return SafeToInline;
    }

    bool VisitCXXDeleteExpr(CXXDeleteExpr *E) {
      SafeToInline = E->getOperatorDelete()->hasAttr<DLLImportAttr>();
      return SafeToInline;
    }

    bool VisitCXXNewExpr(CXXNewExpr *E) {
      SafeToInline = E->getOperatorNew()->hasAttr<DLLImportAttr>();
      return SafeToInline;
    }
  };
}

// isTriviallyRecursive - Check if this function calls another
// decl that, because of the asm attribute or the other decl being a builtin,
// ends up pointing to itself.
bool
CodeGenModule::isTriviallyRecursive(const FunctionDecl *FD) {
  StringRef Name;
  if (getCXXABI().getMangleContext().shouldMangleDeclName(FD)) {
    // asm labels are a special kind of mangling we have to support.
    AsmLabelAttr *Attr = FD->getAttr<AsmLabelAttr>();
    if (!Attr)
      return false;
    Name = Attr->getLabel();
  } else {
    Name = FD->getName();
  }

  FunctionIsDirectlyRecursive Walker(Name, Context.BuiltinInfo);
  const Stmt *Body = FD->getBody();
  return Body ? Walker.Visit(Body) : false;
}

bool CodeGenModule::shouldEmitFunction(GlobalDecl GD) {
  if (getFunctionLinkage(GD) != llvm::Function::AvailableExternallyLinkage)
    return true;

  const auto *F = cast<FunctionDecl>(GD.getDecl());
  if (CodeGenOpts.OptimizationLevel == 0 && !F->hasAttr<AlwaysInlineAttr>())
    return false;

  // We don't import function bodies from other named module units since that
  // behavior may break ABI compatibility of the current unit.
  if (const Module *M = F->getOwningModule();
      M && M->getTopLevelModule()->isNamedModule() &&
      getContext().getCurrentNamedModule() != M->getTopLevelModule() &&
      !F->hasAttr<AlwaysInlineAttr>())
    return false;

  if (F->hasAttr<NoInlineAttr>())
    return false;

  if (F->hasAttr<DLLImportAttr>() && !F->hasAttr<AlwaysInlineAttr>()) {
    // Check whether it would be safe to inline this dllimport function.
    DLLImportFunctionVisitor Visitor;
    Visitor.TraverseFunctionDecl(const_cast<FunctionDecl*>(F));
    if (!Visitor.SafeToInline)
      return false;

    if (const CXXDestructorDecl *Dtor = dyn_cast<CXXDestructorDecl>(F)) {
      // Implicit destructor invocations aren't captured in the AST, so the
      // check above can't see them. Check for them manually here.
      for (const Decl *Member : Dtor->getParent()->decls())
        if (isa<FieldDecl>(Member))
          if (HasNonDllImportDtor(cast<FieldDecl>(Member)->getType()))
            return false;
      for (const CXXBaseSpecifier &B : Dtor->getParent()->bases())
        if (HasNonDllImportDtor(B.getType()))
          return false;
    }
  }

  // Inline builtins declaration must be emitted. They often are fortified
  // functions.
  if (F->isInlineBuiltinDeclaration())
    return true;

  // PR9614. Avoid cases where the source code is lying to us. An available
  // externally function should have an equivalent function somewhere else,
  // but a function that calls itself through asm label/`__builtin_` trickery is
  // clearly not equivalent to the real implementation.
  // This happens in glibc's btowc and in some configure checks.
  return !isTriviallyRecursive(F);
}

bool CodeGenModule::shouldOpportunisticallyEmitVTables() {
  return CodeGenOpts.OptimizationLevel > 0;
}

void CodeGenModule::EmitMultiVersionFunctionDefinition(GlobalDecl GD,
                                                       llvm::GlobalValue *GV) {
  const auto *FD = cast<FunctionDecl>(GD.getDecl());

  if (FD->isCPUSpecificMultiVersion()) {
    auto *Spec = FD->getAttr<CPUSpecificAttr>();
    for (unsigned I = 0; I < Spec->cpus_size(); ++I)
      EmitGlobalFunctionDefinition(GD.getWithMultiVersionIndex(I), nullptr);
  } else if (FD->isTargetClonesMultiVersion()) {
    auto *Clone = FD->getAttr<TargetClonesAttr>();
    for (unsigned I = 0; I < Clone->featuresStrs_size(); ++I)
      if (Clone->isFirstOfVersion(I))
        EmitGlobalFunctionDefinition(GD.getWithMultiVersionIndex(I), nullptr);
    // Ensure that the resolver function is also emitted.
    GetOrCreateMultiVersionResolver(GD);
  } else
    EmitGlobalFunctionDefinition(GD, GV);
}

void CodeGenModule::EmitGlobalDefinition(GlobalDecl GD, llvm::GlobalValue *GV) {
  const auto *D = cast<ValueDecl>(GD.getDecl());

  PrettyStackTraceDecl CrashInfo(const_cast<ValueDecl *>(D), D->getLocation(),
                                 Context.getSourceManager(),
                                 "Generating code for declaration");

  if (const auto *FD = dyn_cast<FunctionDecl>(D)) {
    // At -O0, don't generate IR for functions with available_externally
    // linkage.
    if (!shouldEmitFunction(GD))
      return;

    llvm::TimeTraceScope TimeScope("CodeGen Function", [&]() {
      std::string Name;
      llvm::raw_string_ostream OS(Name);
      FD->getNameForDiagnostic(OS, getContext().getPrintingPolicy(),
                               /*Qualified=*/true);
      return Name;
    });

    if (const auto *Method = dyn_cast<CXXMethodDecl>(D)) {
      // Make sure to emit the definition(s) before we emit the thunks.
      // This is necessary for the generation of certain thunks.
      if (isa<CXXConstructorDecl>(Method) || isa<CXXDestructorDecl>(Method))
        ABI->emitCXXStructor(GD);
      else if (FD->isMultiVersion())
        EmitMultiVersionFunctionDefinition(GD, GV);
      else
        EmitGlobalFunctionDefinition(GD, GV);

      if (Method->isVirtual())
        getVTables().EmitThunks(GD);

      return;
    }

    if (FD->isMultiVersion())
      return EmitMultiVersionFunctionDefinition(GD, GV);
    return EmitGlobalFunctionDefinition(GD, GV);
  }

  if (const auto *VD = dyn_cast<VarDecl>(D))
    return EmitGlobalVarDefinition(VD, !VD->hasDefinition());

  llvm_unreachable("Invalid argument to EmitGlobalDefinition()");
}

static void ReplaceUsesOfNonProtoTypeWithRealFunction(llvm::GlobalValue *Old,
                                                      llvm::Function *NewFn);

static unsigned
TargetMVPriority(const TargetInfo &TI,
                 const CodeGenFunction::MultiVersionResolverOption &RO) {
  unsigned Priority = 0;
  unsigned NumFeatures = 0;
  for (StringRef Feat : RO.Conditions.Features) {
    Priority = std::max(Priority, TI.multiVersionSortPriority(Feat));
    NumFeatures++;
  }

  if (!RO.Conditions.Architecture.empty())
    Priority = std::max(
        Priority, TI.multiVersionSortPriority(RO.Conditions.Architecture));

  Priority += TI.multiVersionFeatureCost() * NumFeatures;

  return Priority;
}

// Multiversion functions should be at most 'WeakODRLinkage' so that a different
// TU can forward declare the function without causing problems.  Particularly
// in the cases of CPUDispatch, this causes issues. This also makes sure we
// work with internal linkage functions, so that the same function name can be
// used with internal linkage in multiple TUs.
llvm::GlobalValue::LinkageTypes getMultiversionLinkage(CodeGenModule &CGM,
                                                       GlobalDecl GD) {
  const FunctionDecl *FD = cast<FunctionDecl>(GD.getDecl());
  if (FD->getFormalLinkage() == Linkage::Internal)
    return llvm::GlobalValue::InternalLinkage;
  return llvm::GlobalValue::WeakODRLinkage;
}

void CodeGenModule::emitMultiVersionFunctions() {
  std::vector<GlobalDecl> MVFuncsToEmit;
  MultiVersionFuncs.swap(MVFuncsToEmit);
  for (GlobalDecl GD : MVFuncsToEmit) {
    const auto *FD = cast<FunctionDecl>(GD.getDecl());
    assert(FD && "Expected a FunctionDecl");

    SmallVector<CodeGenFunction::MultiVersionResolverOption, 10> Options;
    if (FD->isTargetMultiVersion()) {
      getContext().forEachMultiversionedFunctionVersion(
          FD, [this, &GD, &Options](const FunctionDecl *CurFD) {
            GlobalDecl CurGD{
                (CurFD->isDefined() ? CurFD->getDefinition() : CurFD)};
            StringRef MangledName = getMangledName(CurGD);
            llvm::Constant *Func = GetGlobalValue(MangledName);
            if (!Func) {
              if (CurFD->isDefined()) {
                EmitGlobalFunctionDefinition(CurGD, nullptr);
                Func = GetGlobalValue(MangledName);
              } else {
                const CGFunctionInfo &FI =
                    getTypes().arrangeGlobalDeclaration(GD);
                llvm::FunctionType *Ty = getTypes().GetFunctionType(FI);
                Func = GetAddrOfFunction(CurGD, Ty, /*ForVTable=*/false,
                                         /*DontDefer=*/false, ForDefinition);
              }
              assert(Func && "This should have just been created");
            }
            if (CurFD->getMultiVersionKind() == MultiVersionKind::Target) {
              const auto *TA = CurFD->getAttr<TargetAttr>();
              llvm::SmallVector<StringRef, 8> Feats;
              TA->getAddedFeatures(Feats);
              Options.emplace_back(cast<llvm::Function>(Func),
                                   TA->getArchitecture(), Feats);
            } else {
              const auto *TVA = CurFD->getAttr<TargetVersionAttr>();
              llvm::SmallVector<StringRef, 8> Feats;
              TVA->getFeatures(Feats);
              Options.emplace_back(cast<llvm::Function>(Func),
                                   /*Architecture*/ "", Feats);
            }
          });
    } else if (FD->isTargetClonesMultiVersion()) {
      const auto *TC = FD->getAttr<TargetClonesAttr>();
      for (unsigned VersionIndex = 0; VersionIndex < TC->featuresStrs_size();
           ++VersionIndex) {
        if (!TC->isFirstOfVersion(VersionIndex))
          continue;
        GlobalDecl CurGD{(FD->isDefined() ? FD->getDefinition() : FD),
                         VersionIndex};
        StringRef Version = TC->getFeatureStr(VersionIndex);
        StringRef MangledName = getMangledName(CurGD);
        llvm::Constant *Func = GetGlobalValue(MangledName);
        if (!Func) {
          if (FD->isDefined()) {
            EmitGlobalFunctionDefinition(CurGD, nullptr);
            Func = GetGlobalValue(MangledName);
          } else {
            const CGFunctionInfo &FI =
                getTypes().arrangeGlobalDeclaration(CurGD);
            llvm::FunctionType *Ty = getTypes().GetFunctionType(FI);
            Func = GetAddrOfFunction(CurGD, Ty, /*ForVTable=*/false,
                                     /*DontDefer=*/false, ForDefinition);
          }
          assert(Func && "This should have just been created");
        }

        StringRef Architecture;
        llvm::SmallVector<StringRef, 1> Feature;

        if (getTarget().getTriple().isAArch64()) {
          if (Version != "default") {
            llvm::SmallVector<StringRef, 8> VerFeats;
            Version.split(VerFeats, "+");
            for (auto &CurFeat : VerFeats)
              Feature.push_back(CurFeat.trim());
          }
        } else {
          if (Version.startswith("arch="))
            Architecture = Version.drop_front(sizeof("arch=") - 1);
          else if (Version != "default")
            Feature.push_back(Version);
        }

        Options.emplace_back(cast<llvm::Function>(Func), Architecture, Feature);
      }
    } else {
      assert(0 && "Expected a target or target_clones multiversion function");
      continue;
    }

    llvm::Constant *ResolverConstant = GetOrCreateMultiVersionResolver(GD);
    if (auto *IFunc = dyn_cast<llvm::GlobalIFunc>(ResolverConstant))
      ResolverConstant = IFunc->getResolver();
    llvm::Function *ResolverFunc = cast<llvm::Function>(ResolverConstant);

    ResolverFunc->setLinkage(getMultiversionLinkage(*this, GD));

    if (!ResolverFunc->hasLocalLinkage() && supportsCOMDAT())
      ResolverFunc->setComdat(
          getModule().getOrInsertComdat(ResolverFunc->getName()));

    const TargetInfo &TI = getTarget();
    llvm::stable_sort(
        Options, [&TI](const CodeGenFunction::MultiVersionResolverOption &LHS,
                       const CodeGenFunction::MultiVersionResolverOption &RHS) {
          return TargetMVPriority(TI, LHS) > TargetMVPriority(TI, RHS);
        });
    CodeGenFunction CGF(*this);
    CGF.EmitMultiVersionResolver(ResolverFunc, Options);
  }

  // Ensure that any additions to the deferred decls list caused by emitting a
  // variant are emitted.  This can happen when the variant itself is inline and
  // calls a function without linkage.
  if (!MVFuncsToEmit.empty())
    EmitDeferred();

  // Ensure that any additions to the multiversion funcs list from either the
  // deferred decls or the multiversion functions themselves are emitted.
  if (!MultiVersionFuncs.empty())
    emitMultiVersionFunctions();
}

void CodeGenModule::emitCPUDispatchDefinition(GlobalDecl GD) {
  const auto *FD = cast<FunctionDecl>(GD.getDecl());
  assert(FD && "Not a FunctionDecl?");
  assert(FD->isCPUDispatchMultiVersion() && "Not a multiversion function?");
  const auto *DD = FD->getAttr<CPUDispatchAttr>();
  assert(DD && "Not a cpu_dispatch Function?");

  const CGFunctionInfo &FI = getTypes().arrangeGlobalDeclaration(GD);
  llvm::FunctionType *DeclTy = getTypes().GetFunctionType(FI);

  StringRef ResolverName = getMangledName(GD);
  UpdateMultiVersionNames(GD, FD, ResolverName);

  llvm::Type *ResolverType;
  GlobalDecl ResolverGD;
  if (getTarget().supportsIFunc()) {
    ResolverType = llvm::FunctionType::get(
        llvm::PointerType::get(DeclTy,
                               getTypes().getTargetAddressSpace(FD->getType())),
        false);
  }
  else {
    ResolverType = DeclTy;
    ResolverGD = GD;
  }

  auto *ResolverFunc = cast<llvm::Function>(GetOrCreateLLVMFunction(
      ResolverName, ResolverType, ResolverGD, /*ForVTable=*/false));
  ResolverFunc->setLinkage(getMultiversionLinkage(*this, GD));
  if (supportsCOMDAT())
    ResolverFunc->setComdat(
        getModule().getOrInsertComdat(ResolverFunc->getName()));

  SmallVector<CodeGenFunction::MultiVersionResolverOption, 10> Options;
  const TargetInfo &Target = getTarget();
  unsigned Index = 0;
  for (const IdentifierInfo *II : DD->cpus()) {
    // Get the name of the target function so we can look it up/create it.
    std::string MangledName = getMangledNameImpl(*this, GD, FD, true) +
                              getCPUSpecificMangling(*this, II->getName());

    llvm::Constant *Func = GetGlobalValue(MangledName);

    if (!Func) {
      GlobalDecl ExistingDecl = Manglings.lookup(MangledName);
      if (ExistingDecl.getDecl() &&
          ExistingDecl.getDecl()->getAsFunction()->isDefined()) {
        EmitGlobalFunctionDefinition(ExistingDecl, nullptr);
        Func = GetGlobalValue(MangledName);
      } else {
        if (!ExistingDecl.getDecl())
          ExistingDecl = GD.getWithMultiVersionIndex(Index);

      Func = GetOrCreateLLVMFunction(
          MangledName, DeclTy, ExistingDecl,
          /*ForVTable=*/false, /*DontDefer=*/true,
          /*IsThunk=*/false, llvm::AttributeList(), ForDefinition);
      }
    }

    llvm::SmallVector<StringRef, 32> Features;
    Target.getCPUSpecificCPUDispatchFeatures(II->getName(), Features);
    llvm::transform(Features, Features.begin(),
                    [](StringRef Str) { return Str.substr(1); });
    llvm::erase_if(Features, [&Target](StringRef Feat) {
      return !Target.validateCpuSupports(Feat);
    });
    Options.emplace_back(cast<llvm::Function>(Func), StringRef{}, Features);
    ++Index;
  }

  llvm::stable_sort(
      Options, [](const CodeGenFunction::MultiVersionResolverOption &LHS,
                  const CodeGenFunction::MultiVersionResolverOption &RHS) {
        return llvm::X86::getCpuSupportsMask(LHS.Conditions.Features) >
               llvm::X86::getCpuSupportsMask(RHS.Conditions.Features);
      });

  // If the list contains multiple 'default' versions, such as when it contains
  // 'pentium' and 'generic', don't emit the call to the generic one (since we
  // always run on at least a 'pentium'). We do this by deleting the 'least
  // advanced' (read, lowest mangling letter).
  while (Options.size() > 1 &&
         llvm::all_of(llvm::X86::getCpuSupportsMask(
                          (Options.end() - 2)->Conditions.Features),
                      [](auto X) { return X == 0; })) {
    StringRef LHSName = (Options.end() - 2)->Function->getName();
    StringRef RHSName = (Options.end() - 1)->Function->getName();
    if (LHSName.compare(RHSName) < 0)
      Options.erase(Options.end() - 2);
    else
      Options.erase(Options.end() - 1);
  }

  CodeGenFunction CGF(*this);
  CGF.EmitMultiVersionResolver(ResolverFunc, Options);

  if (getTarget().supportsIFunc()) {
    llvm::GlobalValue::LinkageTypes Linkage = getMultiversionLinkage(*this, GD);
    auto *IFunc = cast<llvm::GlobalValue>(GetOrCreateMultiVersionResolver(GD));

    // Fix up function declarations that were created for cpu_specific before
    // cpu_dispatch was known
    if (!isa<llvm::GlobalIFunc>(IFunc)) {
      assert(cast<llvm::Function>(IFunc)->isDeclaration());
      auto *GI = llvm::GlobalIFunc::create(DeclTy, 0, Linkage, "", ResolverFunc,
                                           &getModule());
      GI->takeName(IFunc);
      IFunc->replaceAllUsesWith(GI);
      IFunc->eraseFromParent();
      IFunc = GI;
    }

    std::string AliasName = getMangledNameImpl(
        *this, GD, FD, /*OmitMultiVersionMangling=*/true);
    llvm::Constant *AliasFunc = GetGlobalValue(AliasName);
    if (!AliasFunc) {
      auto *GA = llvm::GlobalAlias::create(DeclTy, 0, Linkage, AliasName, IFunc,
                                           &getModule());
      SetCommonAttributes(GD, GA);
    }
  }
}

/// If a dispatcher for the specified mangled name is not in the module, create
/// and return an llvm Function with the specified type.
llvm::Constant *CodeGenModule::GetOrCreateMultiVersionResolver(GlobalDecl GD) {
  const auto *FD = cast<FunctionDecl>(GD.getDecl());
  assert(FD && "Not a FunctionDecl?");

  std::string MangledName =
      getMangledNameImpl(*this, GD, FD, /*OmitMultiVersionMangling=*/true);

  // Holds the name of the resolver, in ifunc mode this is the ifunc (which has
  // a separate resolver).
  std::string ResolverName = MangledName;
  if (getTarget().supportsIFunc())
    ResolverName += ".ifunc";
  else if (FD->isTargetMultiVersion())
    ResolverName += ".resolver";

  // If the resolver has already been created, just return it.
  if (llvm::GlobalValue *ResolverGV = GetGlobalValue(ResolverName))
    return ResolverGV;

  const CGFunctionInfo &FI = getTypes().arrangeGlobalDeclaration(GD);
  llvm::FunctionType *DeclTy = getTypes().GetFunctionType(FI);

  // The resolver needs to be created. For target and target_clones, defer
  // creation until the end of the TU.
  if (FD->isTargetMultiVersion() || FD->isTargetClonesMultiVersion())
    MultiVersionFuncs.push_back(GD);

  // For cpu_specific, don't create an ifunc yet because we don't know if the
  // cpu_dispatch will be emitted in this translation unit.
  if (getTarget().supportsIFunc() && !FD->isCPUSpecificMultiVersion()) {
    llvm::Type *ResolverType = llvm::FunctionType::get(
        llvm::PointerType::get(DeclTy,
                               getTypes().getTargetAddressSpace(FD->getType())),
        false);
    llvm::Constant *Resolver = GetOrCreateLLVMFunction(
        MangledName + ".resolver", ResolverType, GlobalDecl{},
        /*ForVTable=*/false);
    llvm::GlobalIFunc *GIF =
        llvm::GlobalIFunc::create(DeclTy, 0, getMultiversionLinkage(*this, GD),
                                  "", Resolver, &getModule());
    GIF->setName(ResolverName);
    SetCommonAttributes(FD, GIF);

    return GIF;
  }

  llvm::Constant *Resolver = GetOrCreateLLVMFunction(
      ResolverName, DeclTy, GlobalDecl{}, /*ForVTable=*/false);
  assert(isa<llvm::GlobalValue>(Resolver) &&
         "Resolver should be created for the first time");
  SetCommonAttributes(FD, cast<llvm::GlobalValue>(Resolver));
  return Resolver;
}

/// GetOrCreateLLVMFunction - If the specified mangled name is not in the
/// module, create and return an llvm Function with the specified type. If there
/// is something in the module with the specified name, return it potentially
/// bitcasted to the right type.
///
/// If D is non-null, it specifies a decl that correspond to this.  This is used
/// to set the attributes on the function when it is first created.
llvm::Constant *CodeGenModule::GetOrCreateLLVMFunction(
    StringRef MangledName, llvm::Type *Ty, GlobalDecl GD, bool ForVTable,
    bool DontDefer, bool IsThunk, llvm::AttributeList ExtraAttrs,
    ForDefinition_t IsForDefinition) {
  const Decl *D = GD.getDecl();

  // Any attempts to use a MultiVersion function should result in retrieving
  // the iFunc instead. Name Mangling will handle the rest of the changes.
  if (const FunctionDecl *FD = cast_or_null<FunctionDecl>(D)) {
    // For the device mark the function as one that should be emitted.
    if (getLangOpts().OpenMPIsTargetDevice && OpenMPRuntime &&
        !OpenMPRuntime->markAsGlobalTarget(GD) && FD->isDefined() &&
        !DontDefer && !IsForDefinition) {
      if (const FunctionDecl *FDDef = FD->getDefinition()) {
        GlobalDecl GDDef;
        if (const auto *CD = dyn_cast<CXXConstructorDecl>(FDDef))
          GDDef = GlobalDecl(CD, GD.getCtorType());
        else if (const auto *DD = dyn_cast<CXXDestructorDecl>(FDDef))
          GDDef = GlobalDecl(DD, GD.getDtorType());
        else
          GDDef = GlobalDecl(FDDef);
        EmitGlobal(GDDef);
      }
    }

    if (FD->isMultiVersion()) {
      UpdateMultiVersionNames(GD, FD, MangledName);
      if (!IsForDefinition)
        return GetOrCreateMultiVersionResolver(GD);
    }
  }

  // Lookup the entry, lazily creating it if necessary.
  llvm::GlobalValue *Entry = GetGlobalValue(MangledName);
  if (Entry) {
    if (WeakRefReferences.erase(Entry)) {
      const FunctionDecl *FD = cast_or_null<FunctionDecl>(D);
      if (FD && !FD->hasAttr<WeakAttr>())
        Entry->setLinkage(llvm::Function::ExternalLinkage);
    }

    // Handle dropped DLL attributes.
    if (D && !D->hasAttr<DLLImportAttr>() && !D->hasAttr<DLLExportAttr>() &&
        !shouldMapVisibilityToDLLExport(cast_or_null<NamedDecl>(D))) {
      Entry->setDLLStorageClass(llvm::GlobalValue::DefaultStorageClass);
      setDSOLocal(Entry);
    }

    // If there are two attempts to define the same mangled name, issue an
    // error.
    if (IsForDefinition && !Entry->isDeclaration()) {
      GlobalDecl OtherGD;
      // Check that GD is not yet in DiagnosedConflictingDefinitions is required
      // to make sure that we issue an error only once.
      if (lookupRepresentativeDecl(MangledName, OtherGD) &&
          (GD.getCanonicalDecl().getDecl() !=
           OtherGD.getCanonicalDecl().getDecl()) &&
          DiagnosedConflictingDefinitions.insert(GD).second) {
        getDiags().Report(D->getLocation(), diag::err_duplicate_mangled_name)
            << MangledName;
        getDiags().Report(OtherGD.getDecl()->getLocation(),
                          diag::note_previous_definition);
      }
    }

    if ((isa<llvm::Function>(Entry) || isa<llvm::GlobalAlias>(Entry)) &&
        (Entry->getValueType() == Ty)) {
      return Entry;
    }

    // Make sure the result is of the correct type.
    // (If function is requested for a definition, we always need to create a new
    // function, not just return a bitcast.)
    if (!IsForDefinition)
      return Entry;
  }

  // This function doesn't have a complete type (for example, the return
  // type is an incomplete struct). Use a fake type instead, and make
  // sure not to try to set attributes.
  bool IsIncompleteFunction = false;

  llvm::FunctionType *FTy;
  if (isa<llvm::FunctionType>(Ty)) {
    FTy = cast<llvm::FunctionType>(Ty);
  } else {
    FTy = llvm::FunctionType::get(VoidTy, false);
    IsIncompleteFunction = true;
  }

  llvm::Function *F =
      llvm::Function::Create(FTy, llvm::Function::ExternalLinkage,
                             Entry ? StringRef() : MangledName, &getModule());

  // If we already created a function with the same mangled name (but different
  // type) before, take its name and add it to the list of functions to be
  // replaced with F at the end of CodeGen.
  //
  // This happens if there is a prototype for a function (e.g. "int f()") and
  // then a definition of a different type (e.g. "int f(int x)").
  if (Entry) {
    F->takeName(Entry);

    // This might be an implementation of a function without a prototype, in
    // which case, try to do special replacement of calls which match the new
    // prototype.  The really key thing here is that we also potentially drop
    // arguments from the call site so as to make a direct call, which makes the
    // inliner happier and suppresses a number of optimizer warnings (!) about
    // dropping arguments.
    if (!Entry->use_empty()) {
      ReplaceUsesOfNonProtoTypeWithRealFunction(Entry, F);
      Entry->removeDeadConstantUsers();
    }

    addGlobalValReplacement(Entry, F);
  }

  assert(F->getName() == MangledName && "name was uniqued!");
  if (D)
    SetFunctionAttributes(GD, F, IsIncompleteFunction, IsThunk);
  if (ExtraAttrs.hasFnAttrs()) {
    llvm::AttrBuilder B(F->getContext(), ExtraAttrs.getFnAttrs());
    F->addFnAttrs(B);
  }

  if (!DontDefer) {
    // All MSVC dtors other than the base dtor are linkonce_odr and delegate to
    // each other bottoming out with the base dtor.  Therefore we emit non-base
    // dtors on usage, even if there is no dtor definition in the TU.
    if (isa_and_nonnull<CXXDestructorDecl>(D) &&
        getCXXABI().useThunkForDtorVariant(cast<CXXDestructorDecl>(D),
                                           GD.getDtorType()))
      addDeferredDeclToEmit(GD);

    // This is the first use or definition of a mangled name.  If there is a
    // deferred decl with this name, remember that we need to emit it at the end
    // of the file.
    // In SYCL compilation of CUDA sources, avoid the emission if the
    // __device__/__host__ attributes do not match.
    auto DDI = DeferredDecls.find(MangledName);
    if (DDI != DeferredDecls.end() &&
        (!(getLangOpts().isSYCL() && getLangOpts().CUDA &&
           !getLangOpts().CUDAIsDevice) ||
         ((DDI->second).getDecl()->hasAttr<CUDAHostAttr>() ==
              D->hasAttr<CUDAHostAttr>() &&
          (DDI->second).getDecl()->hasAttr<CUDADeviceAttr>() ==
              D->hasAttr<CUDADeviceAttr>()))) {
      // Move the potentially referenced deferred decl to the
      // DeferredDeclsToEmit list, and remove it from DeferredDecls (since we
      // don't need it anymore).
      addDeferredDeclToEmit(DDI->second);
      DeferredDecls.erase(DDI);

      // Otherwise, there are cases we have to worry about where we're
      // using a declaration for which we must emit a definition but where
      // we might not find a top-level definition:
      //   - member functions defined inline in their classes
      //   - friend functions defined inline in some class
      //   - special member functions with implicit definitions
      // If we ever change our AST traversal to walk into class methods,
      // this will be unnecessary.
      //
      // We also don't emit a definition for a function if it's going to be an
      // entry in a vtable, unless it's already marked as used.
    } else if (getLangOpts().CPlusPlus && D) {
      // Look for a declaration that's lexically in a record.
      for (const auto *FD = cast<FunctionDecl>(D)->getMostRecentDecl(); FD;
           FD = FD->getPreviousDecl()) {
        if (isa<CXXRecordDecl>(FD->getLexicalDeclContext())) {
          if (FD->doesThisDeclarationHaveABody()) {
            addDeferredDeclToEmit(GD.getWithDecl(FD));
            break;
          }
        }
      }
    }
  }

  // Make sure the result is of the requested type.
  if (!IsIncompleteFunction) {
    assert(F->getFunctionType() == Ty);
    return F;
  }

  return F;
}

/// GetAddrOfFunction - Return the address of the given function.  If Ty is
/// non-null, then this function will use the specified type if it has to
/// create it (this occurs when we see a definition of the function).
llvm::Constant *
CodeGenModule::GetAddrOfFunction(GlobalDecl GD, llvm::Type *Ty, bool ForVTable,
                                 bool DontDefer,
                                 ForDefinition_t IsForDefinition) {
  // If there was no specific requested type, just convert it now.
  if (!Ty) {
    const auto *FD = cast<FunctionDecl>(GD.getDecl());
    Ty = getTypes().ConvertType(FD->getType());
  }

  // Devirtualized destructor calls may come through here instead of via
  // getAddrOfCXXStructor. Make sure we use the MS ABI base destructor instead
  // of the complete destructor when necessary.
  if (const auto *DD = dyn_cast<CXXDestructorDecl>(GD.getDecl())) {
    if (getTarget().getCXXABI().isMicrosoft() &&
        GD.getDtorType() == Dtor_Complete &&
        DD->getParent()->getNumVBases() == 0)
      GD = GlobalDecl(DD, Dtor_Base);
  }

  StringRef MangledName = getMangledName(GD);
  auto *F = GetOrCreateLLVMFunction(MangledName, Ty, GD, ForVTable, DontDefer,
                                    /*IsThunk=*/false, llvm::AttributeList(),
                                    IsForDefinition);
  // Returns kernel handle for HIP kernel stub function.
  if (LangOpts.CUDA && !LangOpts.CUDAIsDevice &&
      cast<FunctionDecl>(GD.getDecl())->hasAttr<CUDAGlobalAttr>()) {
    auto *Handle = getCUDARuntime().getKernelHandle(
        cast<llvm::Function>(F->stripPointerCasts()), GD);
    if (IsForDefinition)
      return F;
    return Handle;
  }
  return F;
}

llvm::Constant *CodeGenModule::GetFunctionStart(const ValueDecl *Decl) {
  llvm::GlobalValue *F =
      cast<llvm::GlobalValue>(GetAddrOfFunction(Decl)->stripPointerCasts());

  return llvm::NoCFIValue::get(F);
}

static const FunctionDecl *
GetRuntimeFunctionDecl(ASTContext &C, StringRef Name) {
  TranslationUnitDecl *TUDecl = C.getTranslationUnitDecl();
  DeclContext *DC = TranslationUnitDecl::castToDeclContext(TUDecl);

  IdentifierInfo &CII = C.Idents.get(Name);
  for (const auto *Result : DC->lookup(&CII))
    if (const auto *FD = dyn_cast<FunctionDecl>(Result))
      return FD;

  if (!C.getLangOpts().CPlusPlus)
    return nullptr;

  // Demangle the premangled name from getTerminateFn()
  IdentifierInfo &CXXII =
      (Name == "_ZSt9terminatev" || Name == "?terminate@@YAXXZ")
          ? C.Idents.get("terminate")
          : C.Idents.get(Name);

  for (const auto &N : {"__cxxabiv1", "std"}) {
    IdentifierInfo &NS = C.Idents.get(N);
    for (const auto *Result : DC->lookup(&NS)) {
      const NamespaceDecl *ND = dyn_cast<NamespaceDecl>(Result);
      if (auto *LSD = dyn_cast<LinkageSpecDecl>(Result))
        for (const auto *Result : LSD->lookup(&NS))
          if ((ND = dyn_cast<NamespaceDecl>(Result)))
            break;

      if (ND)
        for (const auto *Result : ND->lookup(&CXXII))
          if (const auto *FD = dyn_cast<FunctionDecl>(Result))
            return FD;
    }
  }

  return nullptr;
}

/// CreateRuntimeFunction - Create a new runtime function with the specified
/// type and name.
llvm::FunctionCallee
CodeGenModule::CreateRuntimeFunction(llvm::FunctionType *FTy, StringRef Name,
                                     llvm::AttributeList ExtraAttrs, bool Local,
                                     bool AssumeConvergent) {
  if (AssumeConvergent) {
    ExtraAttrs =
        ExtraAttrs.addFnAttribute(VMContext, llvm::Attribute::Convergent);
  }

  llvm::Constant *C =
      GetOrCreateLLVMFunction(Name, FTy, GlobalDecl(), /*ForVTable=*/false,
                              /*DontDefer=*/false, /*IsThunk=*/false,
                              ExtraAttrs);

  if (auto *F = dyn_cast<llvm::Function>(C)) {
    if (F->empty()) {
      F->setCallingConv(getRuntimeCC());

      // In Windows Itanium environments, try to mark runtime functions
      // dllimport. For Mingw and MSVC, don't. We don't really know if the user
      // will link their standard library statically or dynamically. Marking
      // functions imported when they are not imported can cause linker errors
      // and warnings.
      if (!Local && getTriple().isWindowsItaniumEnvironment() &&
          !getCodeGenOpts().LTOVisibilityPublicStd) {
        const FunctionDecl *FD = GetRuntimeFunctionDecl(Context, Name);
        if (!FD || FD->hasAttr<DLLImportAttr>()) {
          F->setDLLStorageClass(llvm::GlobalValue::DLLImportStorageClass);
          F->setLinkage(llvm::GlobalValue::ExternalLinkage);
        }
      }
      setDSOLocal(F);
    }
  }

  return {FTy, C};
}

static void maybeEmitPipeStorageMetadata(const VarDecl *D,
                                         llvm::GlobalVariable *GV,
                                         CodeGenModule &CGM) {
  // TODO: Applicable only on pipe storages. Currently they are defined
  // as structures inside of SYCL headers. Add a check for pipe_storage_t
  // when it ready.
  QualType PipeTy = D->getType();
  if (!PipeTy->isStructureType())
    return;

  if (const auto *IOAttr = D->getAttr<SYCLIntelPipeIOAttr>()) {
    const auto *CE = cast<ConstantExpr>(IOAttr->getID());
    std::optional<llvm::APSInt> ID = CE->getResultAsAPSInt();
    llvm::LLVMContext &Context = CGM.getLLVMContext();

    llvm::Metadata *AttrMDArgs[] = {
        llvm::ConstantAsMetadata::get(llvm::ConstantInt::get(
            llvm::Type::getInt32Ty(Context), ID->getSExtValue()))};
    GV->setMetadata(IOAttr->getSpelling(),
                    llvm::MDNode::get(Context, AttrMDArgs));
  }
}

/// GetOrCreateLLVMGlobal - If the specified mangled name is not in the module,
/// create and return an llvm GlobalVariable with the specified type and address
/// space. If there is something in the module with the specified name, return
/// it potentially bitcasted to the right type.
///
/// If D is non-null, it specifies a decl that correspond to this.  This is used
/// to set the attributes on the global when it is first created.
///
/// If IsForDefinition is true, it is guaranteed that an actual global with
/// type Ty will be returned, not conversion of a variable with the same
/// mangled name but some other type.
llvm::Constant *
CodeGenModule::GetOrCreateLLVMGlobal(StringRef MangledName, llvm::Type *Ty,
                                     LangAS AddrSpace, const VarDecl *D,
                                     ForDefinition_t IsForDefinition) {
  // Lookup the entry, lazily creating it if necessary.
  llvm::GlobalValue *Entry = GetGlobalValue(MangledName);
  unsigned TargetAS = getContext().getTargetAddressSpace(AddrSpace);
  if (Entry) {
    if (WeakRefReferences.erase(Entry)) {
      if (D && !D->hasAttr<WeakAttr>())
        Entry->setLinkage(llvm::Function::ExternalLinkage);
    }

    // Handle dropped DLL attributes.
    if (D && !D->hasAttr<DLLImportAttr>() && !D->hasAttr<DLLExportAttr>() &&
        !shouldMapVisibilityToDLLExport(D))
      Entry->setDLLStorageClass(llvm::GlobalValue::DefaultStorageClass);

    if (LangOpts.OpenMP && !LangOpts.OpenMPSimd && D)
      getOpenMPRuntime().registerTargetGlobalVariable(D, Entry);

    if (Entry->getValueType() == Ty && Entry->getAddressSpace() == TargetAS)
      return Entry;

    // If there are two attempts to define the same mangled name, issue an
    // error.
    if (IsForDefinition && !Entry->isDeclaration()) {
      GlobalDecl OtherGD;
      const VarDecl *OtherD;

      // Check that D is not yet in DiagnosedConflictingDefinitions is required
      // to make sure that we issue an error only once.
      if (D && lookupRepresentativeDecl(MangledName, OtherGD) &&
          (D->getCanonicalDecl() != OtherGD.getCanonicalDecl().getDecl()) &&
          (OtherD = dyn_cast<VarDecl>(OtherGD.getDecl())) &&
          OtherD->hasInit() &&
          DiagnosedConflictingDefinitions.insert(D).second) {
        getDiags().Report(D->getLocation(), diag::err_duplicate_mangled_name)
            << MangledName;
        getDiags().Report(OtherGD.getDecl()->getLocation(),
                          diag::note_previous_definition);
      }
    }

    // Make sure the result is of the correct type.
    if (Entry->getType()->getAddressSpace() != TargetAS)
      return llvm::ConstantExpr::getAddrSpaceCast(
          Entry, llvm::PointerType::get(Ty->getContext(), TargetAS));

    // (If global is requested for a definition, we always need to create a new
    // global, not just return a bitcast.)
    if (!IsForDefinition)
      return Entry;
  }

  auto DAddrSpace = GetGlobalVarAddressSpace(D);

  auto *GV = new llvm::GlobalVariable(
      getModule(), Ty, false, llvm::GlobalValue::ExternalLinkage, nullptr,
      MangledName, nullptr, llvm::GlobalVariable::NotThreadLocal,
      getContext().getTargetAddressSpace(DAddrSpace));

  // If we already created a global with the same mangled name (but different
  // type) before, take its name and remove it from its parent.
  if (Entry) {
    GV->takeName(Entry);

    if (!Entry->use_empty()) {
      Entry->replaceAllUsesWith(GV);
    }

    Entry->eraseFromParent();
  }

  // This is the first use or definition of a mangled name.  If there is a
  // deferred decl with this name, remember that we need to emit it at the end
  // of the file.
  auto DDI = DeferredDecls.find(MangledName);
  if (DDI != DeferredDecls.end()) {
    // Move the potentially referenced deferred decl to the DeferredDeclsToEmit
    // list, and remove it from DeferredDecls (since we don't need it anymore).
    addDeferredDeclToEmit(DDI->second);
    DeferredDecls.erase(DDI);
  }

  // Handle things which are present even on external declarations.
  if (D) {
    if (LangOpts.OpenMP && !LangOpts.OpenMPSimd)
      getOpenMPRuntime().registerTargetGlobalVariable(D, GV);

    // FIXME: This code is overly simple and should be merged with other global
    // handling.
    GV->setConstant(D->getType().isConstantStorage(getContext(), false, false));

    GV->setAlignment(getContext().getDeclAlign(D).getAsAlign());

    setLinkageForGV(GV, D);

    if (D->getTLSKind()) {
      if (D->getTLSKind() == VarDecl::TLS_Dynamic)
        CXXThreadLocals.push_back(D);
      setTLSMode(GV, *D);
    }

    setGVProperties(GV, D);

    // If required by the ABI, treat declarations of static data members with
    // inline initializers as definitions.
    if (getContext().isMSStaticDataMemberInlineDefinition(D)) {
      EmitGlobalVarDefinition(D);
    }

    // Emit section information for extern variables.
    if (D->hasExternalStorage()) {
      if (const SectionAttr *SA = D->getAttr<SectionAttr>())
        GV->setSection(SA->getName());
    }

    // Handle XCore specific ABI requirements.
    if (getTriple().getArch() == llvm::Triple::xcore &&
        D->getLanguageLinkage() == CLanguageLinkage &&
        D->getType().isConstant(Context) &&
        isExternallyVisible(D->getLinkageAndVisibility().getLinkage()))
      GV->setSection(".cp.rodata");

    // Check if we a have a const declaration with an initializer, we may be
    // able to emit it as available_externally to expose it's value to the
    // optimizer.
    if (Context.getLangOpts().CPlusPlus && GV->hasExternalLinkage() &&
        D->getType().isConstQualified() && !GV->hasInitializer() &&
        !D->hasDefinition() && D->hasInit() && !D->hasAttr<DLLImportAttr>()) {
      const auto *Record =
          Context.getBaseElementType(D->getType())->getAsCXXRecordDecl();
      bool HasMutableFields = Record && Record->hasMutableFields();
      if (!HasMutableFields) {
        const VarDecl *InitDecl;
        const Expr *InitExpr = D->getAnyInitializer(InitDecl);
        if (InitExpr) {
          ConstantEmitter emitter(*this);
          llvm::Constant *Init = emitter.tryEmitForInitializer(*InitDecl);
          if (Init) {
            auto *InitType = Init->getType();
            if (GV->getValueType() != InitType) {
              // The type of the initializer does not match the definition.
              // This happens when an initializer has a different type from
              // the type of the global (because of padding at the end of a
              // structure for instance).
              GV->setName(StringRef());
              // Make a new global with the correct type, this is now guaranteed
              // to work.
              auto *NewGV = cast<llvm::GlobalVariable>(
                  GetAddrOfGlobalVar(D, InitType, IsForDefinition)
                      ->stripPointerCasts());

              // Erase the old global, since it is no longer used.
              GV->eraseFromParent();
              GV = NewGV;
            } else {
              GV->setInitializer(Init);
              GV->setConstant(true);
              GV->setLinkage(llvm::GlobalValue::AvailableExternallyLinkage);
            }
            emitter.finalize(GV);
          }
        }
      }
    }

    if (LangOpts.SYCLIsDevice)
      maybeEmitPipeStorageMetadata(D, GV, *this);
  }

  if (D &&
      D->isThisDeclarationADefinition(Context) == VarDecl::DeclarationOnly) {
    getTargetCodeGenInfo().setTargetAttributes(D, GV, *this);
    // External HIP managed variables needed to be recorded for transformation
    // in both device and host compilations.
    if (getLangOpts().CUDA && D && D->hasAttr<HIPManagedAttr>() &&
        D->hasExternalStorage())
      getCUDARuntime().handleVarRegistration(D, *GV);
  }

  if (D)
    SanitizerMD->reportGlobal(GV, *D);

  LangAS ExpectedAS =
      D ? D->getType().getAddressSpace()
        : (LangOpts.OpenCL ? LangAS::opencl_global : LangAS::Default);
  assert(getContext().getTargetAddressSpace(ExpectedAS) == TargetAS);
  if (DAddrSpace != ExpectedAS) {
    return getTargetCodeGenInfo().performAddrSpaceCast(
        *this, GV, DAddrSpace, ExpectedAS,
        llvm::PointerType::get(getLLVMContext(), TargetAS));
  }

  return GV;
}

llvm::Constant *
CodeGenModule::GetAddrOfGlobal(GlobalDecl GD, ForDefinition_t IsForDefinition) {
  const Decl *D = GD.getDecl();

  if (isa<CXXConstructorDecl>(D) || isa<CXXDestructorDecl>(D))
    return getAddrOfCXXStructor(GD, /*FnInfo=*/nullptr, /*FnType=*/nullptr,
                                /*DontDefer=*/false, IsForDefinition);

  if (isa<CXXMethodDecl>(D)) {
    auto FInfo =
        &getTypes().arrangeCXXMethodDeclaration(cast<CXXMethodDecl>(D));
    auto Ty = getTypes().GetFunctionType(*FInfo);
    return GetAddrOfFunction(GD, Ty, /*ForVTable=*/false, /*DontDefer=*/false,
                             IsForDefinition);
  }

  if (isa<FunctionDecl>(D)) {
    const CGFunctionInfo &FI = getTypes().arrangeGlobalDeclaration(GD);
    llvm::FunctionType *Ty = getTypes().GetFunctionType(FI);
    return GetAddrOfFunction(GD, Ty, /*ForVTable=*/false, /*DontDefer=*/false,
                             IsForDefinition);
  }

  return GetAddrOfGlobalVar(cast<VarDecl>(D), /*Ty=*/nullptr, IsForDefinition);
}

llvm::GlobalVariable *CodeGenModule::CreateOrReplaceCXXRuntimeVariable(
    StringRef Name, llvm::Type *Ty, llvm::GlobalValue::LinkageTypes Linkage,
    llvm::Align Alignment) {
  llvm::GlobalVariable *GV = getModule().getNamedGlobal(Name);
  llvm::GlobalVariable *OldGV = nullptr;

  if (GV) {
    // Check if the variable has the right type.
    if (GV->getValueType() == Ty)
      return GV;

    // Because C++ name mangling, the only way we can end up with an already
    // existing global with the same name is if it has been declared extern "C".
    assert(GV->isDeclaration() && "Declaration has wrong type!");
    OldGV = GV;
  }

  // Create a new variable.
  GV = new llvm::GlobalVariable(getModule(), Ty, /*isConstant=*/true,
                                Linkage, nullptr, Name);

  if (OldGV) {
    // Replace occurrences of the old variable if needed.
    GV->takeName(OldGV);

    if (!OldGV->use_empty()) {
      OldGV->replaceAllUsesWith(GV);
    }

    OldGV->eraseFromParent();
  }

  if (supportsCOMDAT() && GV->isWeakForLinker() &&
      !GV->hasAvailableExternallyLinkage())
    GV->setComdat(TheModule.getOrInsertComdat(GV->getName()));

  GV->setAlignment(Alignment);

  return GV;
}

/// GetAddrOfGlobalVar - Return the llvm::Constant for the address of the
/// given global variable.  If Ty is non-null and if the global doesn't exist,
/// then it will be created with the specified type instead of whatever the
/// normal requested type would be. If IsForDefinition is true, it is guaranteed
/// that an actual global with type Ty will be returned, not conversion of a
/// variable with the same mangled name but some other type.
llvm::Constant *CodeGenModule::GetAddrOfGlobalVar(const VarDecl *D,
                                                  llvm::Type *Ty,
                                           ForDefinition_t IsForDefinition) {
  assert(D->hasGlobalStorage() && "Not a global variable");
  QualType ASTTy = D->getType();
  if (!Ty)
    Ty = getTypes().ConvertTypeForMem(ASTTy);

  StringRef MangledName = getMangledName(D);
  return GetOrCreateLLVMGlobal(MangledName, Ty, ASTTy.getAddressSpace(), D,
                               IsForDefinition);
}

/// CreateRuntimeVariable - Create a new runtime global variable with the
/// specified type and name.
llvm::Constant *
CodeGenModule::CreateRuntimeVariable(llvm::Type *Ty,
                                     StringRef Name) {
  LangAS AddrSpace = getContext().getLangOpts().OpenCL ? LangAS::opencl_global
                                                       : LangAS::Default;
  auto *Ret = GetOrCreateLLVMGlobal(Name, Ty, AddrSpace, nullptr);
  setDSOLocal(cast<llvm::GlobalValue>(Ret->stripPointerCasts()));
  return Ret;
}

void CodeGenModule::EmitTentativeDefinition(const VarDecl *D) {
  assert(!D->getInit() && "Cannot emit definite definitions here!");

  StringRef MangledName = getMangledName(D);
  llvm::GlobalValue *GV = GetGlobalValue(MangledName);

  // We already have a definition, not declaration, with the same mangled name.
  // Emitting of declaration is not required (and actually overwrites emitted
  // definition).
  if (GV && !GV->isDeclaration())
    return;

  // If we have not seen a reference to this variable yet, place it into the
  // deferred declarations table to be emitted if needed later.
  if (!MustBeEmitted(D) && !GV) {
      DeferredDecls[MangledName] = D;
      return;
  }

  // The tentative definition is the only definition.
  EmitGlobalVarDefinition(D);
}

void CodeGenModule::EmitExternalDeclaration(const VarDecl *D) {
  EmitExternalVarDeclaration(D);
}

CharUnits CodeGenModule::GetTargetTypeStoreSize(llvm::Type *Ty) const {
  return Context.toCharUnitsFromBits(
      getDataLayout().getTypeStoreSizeInBits(Ty));
}

LangAS CodeGenModule::GetGlobalVarAddressSpace(const VarDecl *D) {
  if (LangOpts.OpenCL) {
    LangAS AS = D ? D->getType().getAddressSpace() : LangAS::opencl_global;
    assert(AS == LangAS::opencl_global ||
           AS == LangAS::opencl_global_device ||
           AS == LangAS::opencl_global_host ||
           AS == LangAS::opencl_constant ||
           AS == LangAS::opencl_local ||
           AS >= LangAS::FirstTargetAddressSpace);
    return AS;
  }

  if (LangOpts.SYCLIsDevice && D) {
    auto *Scope = D->getAttr<SYCLScopeAttr>();
    if (Scope && Scope->isWorkGroup())
      return LangAS::sycl_local;
  }

  if (LangOpts.SYCLIsDevice &&
      (!D || D->getType().getAddressSpace() == LangAS::Default))
    return LangAS::sycl_global;

  if (LangOpts.CUDA && LangOpts.CUDAIsDevice) {
    if (D) {
      if (D->hasAttr<CUDAConstantAttr>())
        return LangAS::cuda_constant;
      if (D->hasAttr<CUDASharedAttr>())
        return LangAS::cuda_shared;
      if (D->hasAttr<CUDADeviceAttr>())
        return LangAS::cuda_device;
      if (D->getType().isConstQualified())
        return LangAS::cuda_constant;
    }
    return LangAS::cuda_device;
  }

  if (LangOpts.OpenMP) {
    LangAS AS;
    if (OpenMPRuntime->hasAllocateAttributeForGlobalVar(D, AS))
      return AS;
  }
  return getTargetCodeGenInfo().getGlobalVarAddressSpace(*this, D);
}

LangAS CodeGenModule::GetGlobalConstantAddressSpace() const {
  // OpenCL v1.2 s6.5.3: a string literal is in the constant address space.
  if (LangOpts.OpenCL)
    return LangAS::opencl_constant;
  if (LangOpts.SYCLIsDevice)
    return LangAS::sycl_global;
  if (LangOpts.HIP && LangOpts.CUDAIsDevice && getTriple().isSPIRV())
    // For HIPSPV map literals to cuda_device (maps to CrossWorkGroup in SPIR-V)
    // instead of default AS (maps to Generic in SPIR-V). Otherwise, we end up
    // with OpVariable instructions with Generic storage class which is not
    // allowed (SPIR-V V1.6 s3.42.8). Also, mapping literals to SPIR-V
    // UniformConstant storage class is not viable as pointers to it may not be
    // casted to Generic pointers which are used to model HIP's "flat" pointers.
    return LangAS::cuda_device;
  if (auto AS = getTarget().getConstantAddressSpace())
    return *AS;
  return LangAS::Default;
}

// In address space agnostic languages, string literals are in default address
// space in AST. However, certain targets (e.g. amdgcn) request them to be
// emitted in constant address space in LLVM IR. To be consistent with other
// parts of AST, string literal global variables in constant address space
// need to be casted to default address space before being put into address
// map and referenced by other part of CodeGen.
// In OpenCL, string literals are in constant address space in AST, therefore
// they should not be casted to default address space.
static llvm::Constant *
castStringLiteralToDefaultAddressSpace(CodeGenModule &CGM,
                                       llvm::GlobalVariable *GV) {
  llvm::Constant *Cast = GV;
  if (!CGM.getLangOpts().OpenCL) {
    auto AS = CGM.GetGlobalConstantAddressSpace();
    if (AS != LangAS::Default)
      Cast = CGM.getTargetCodeGenInfo().performAddrSpaceCast(
          CGM, GV, AS, LangAS::Default,
          llvm::PointerType::get(
              CGM.getLLVMContext(),
              CGM.getContext().getTargetAddressSpace(LangAS::Default)));
  }
  return Cast;
}

template<typename SomeDecl>
void CodeGenModule::MaybeHandleStaticInExternC(const SomeDecl *D,
                                               llvm::GlobalValue *GV) {
  if (!getLangOpts().CPlusPlus)
    return;

  // Must have 'used' attribute, or else inline assembly can't rely on
  // the name existing.
  if (!D->template hasAttr<UsedAttr>())
    return;

  // Must have internal linkage and an ordinary name.
  if (!D->getIdentifier() || D->getFormalLinkage() != Linkage::Internal)
    return;

  // Must be in an extern "C" context. Entities declared directly within
  // a record are not extern "C" even if the record is in such a context.
  const SomeDecl *First = D->getFirstDecl();
  if (First->getDeclContext()->isRecord() || !First->isInExternCContext())
    return;

  // OK, this is an internal linkage entity inside an extern "C" linkage
  // specification. Make a note of that so we can give it the "expected"
  // mangled name if nothing else is using that name.
  std::pair<StaticExternCMap::iterator, bool> R =
      StaticExternCValues.insert(std::make_pair(D->getIdentifier(), GV));

  // If we have multiple internal linkage entities with the same name
  // in extern "C" regions, none of them gets that name.
  if (!R.second)
    R.first->second = nullptr;
}

static bool shouldBeInCOMDAT(CodeGenModule &CGM, const Decl &D) {
  if (!CGM.supportsCOMDAT())
    return false;

  if (D.hasAttr<SelectAnyAttr>())
    return true;

  GVALinkage Linkage;
  if (auto *VD = dyn_cast<VarDecl>(&D))
    Linkage = CGM.getContext().GetGVALinkageForVariable(VD);
  else
    Linkage = CGM.getContext().GetGVALinkageForFunction(cast<FunctionDecl>(&D));

  switch (Linkage) {
  case GVA_Internal:
  case GVA_AvailableExternally:
  case GVA_StrongExternal:
    return false;
  case GVA_DiscardableODR:
  case GVA_StrongODR:
    return true;
  }
  llvm_unreachable("No such linkage");
}

bool CodeGenModule::supportsCOMDAT() const {
  return getTriple().supportsCOMDAT();
}

void CodeGenModule::maybeSetTrivialComdat(const Decl &D,
                                          llvm::GlobalObject &GO) {
  if (!shouldBeInCOMDAT(*this, D))
    return;
  GO.setComdat(TheModule.getOrInsertComdat(GO.getName()));
}

void CodeGenModule::setAspectsEnumDecl(const EnumDecl *ED) {
  if (AspectsEnumDecl && AspectsEnumDecl != ED) {
    // Conflicting definitions of the aspect enum are not allowed.
    Error(ED->getLocation(), "redefinition of aspect enum");
    getDiags().Report(AspectsEnumDecl->getLocation(),
                      diag::note_previous_definition);
  }
  AspectsEnumDecl = ED;
}

void CodeGenModule::generateIntelFPGAAnnotation(
    const Decl *D, llvm::SmallString<256> &AnnotStr) {
  llvm::raw_svector_ostream Out(AnnotStr);
  if (D->hasAttr<SYCLIntelRegisterAttr>())
    Out << "{register:1}";
  if (auto const *MA = D->getAttr<SYCLIntelMemoryAttr>()) {
    SYCLIntelMemoryAttr::MemoryKind Kind = MA->getKind();
    Out << "{memory:";
    switch (Kind) {
    case SYCLIntelMemoryAttr::MLAB:
    case SYCLIntelMemoryAttr::BlockRAM:
      Out << SYCLIntelMemoryAttr::ConvertMemoryKindToStr(Kind);
      break;
    case SYCLIntelMemoryAttr::Default:
      Out << "DEFAULT";
      break;
    }
    Out << '}';
    if (const auto *DD = dyn_cast<DeclaratorDecl>(D)) {
      Out << "{sizeinfo:";
      // D can't be of type FunctionDecl (as no memory attribute can be applied
      // to a function)
      QualType ElementTy = DD->getType();
      QualType TmpTy = ElementTy->isArrayType()
                           ? getContext().getBaseElementType(ElementTy)
                           : ElementTy;
      Out << getContext().getTypeSizeInChars(TmpTy).getQuantity();
      // Add the dimension of the array to Out.
      while (const auto *AT = getContext().getAsArrayType(ElementTy)) {
        // Expecting only constant array types, assert otherwise.
        const auto *CAT = cast<ConstantArrayType>(AT);
        Out << "," << CAT->getSize();
        ElementTy = CAT->getElementType();
      }
      Out << '}';
    }
  }
  if (D->hasAttr<SYCLIntelSinglePumpAttr>())
    Out << "{pump:1}";
  if (D->hasAttr<SYCLIntelDoublePumpAttr>())
    Out << "{pump:2}";
  if (const auto *BWA = D->getAttr<SYCLIntelBankWidthAttr>()) {
    llvm::APSInt BWAInt = BWA->getValue()->EvaluateKnownConstInt(getContext());
    Out << '{' << BWA->getSpelling() << ':' << BWAInt << '}';
  }
  if (const auto *PCA = D->getAttr<SYCLIntelPrivateCopiesAttr>()) {
    llvm::APSInt PCAInt = PCA->getValue()->EvaluateKnownConstInt(getContext());
    Out << '{' << PCA->getSpelling() << ':' << PCAInt << '}';
  }
  if (const auto *NBA = D->getAttr<SYCLIntelNumBanksAttr>()) {
    llvm::APSInt NBAInt = NBA->getValue()->EvaluateKnownConstInt(getContext());
    Out << '{' << NBA->getSpelling() << ':' << NBAInt << '}';
  }
  if (const auto *BBA = D->getAttr<SYCLIntelBankBitsAttr>()) {
    Out << '{' << BBA->getSpelling() << ':';
    for (SYCLIntelBankBitsAttr::args_iterator I = BBA->args_begin(),
                                              E = BBA->args_end();
         I != E; ++I) {
      if (I != BBA->args_begin())
        Out << ',';
      llvm::APSInt BBAInt = (*I)->EvaluateKnownConstInt(getContext());
      Out << BBAInt;
    }
    Out << '}';
  }
  if (const auto *MRA = D->getAttr<SYCLIntelMaxReplicatesAttr>()) {
    llvm::APSInt MRAInt = MRA->getValue()->EvaluateKnownConstInt(getContext());
    Out << '{' << MRA->getSpelling() << ':' << MRAInt << '}';
  }
  if (const auto *MA = D->getAttr<SYCLIntelMergeAttr>()) {
    Out << '{' << MA->getSpelling() << ':' << MA->getName() << ':'
        << MA->getDirection() << '}';
  }
  if (D->hasAttr<SYCLIntelSimpleDualPortAttr>())
    Out << "{simple_dual_port:1}";
  if (const auto *FP2D = D->getAttr<SYCLIntelForcePow2DepthAttr>()) {
    llvm::APSInt FP2DInt =
        FP2D->getValue()->EvaluateKnownConstInt(getContext());
    Out << '{' << FP2D->getSpelling() << ':' << FP2DInt << '}';
  }
}

void CodeGenModule::addGlobalIntelFPGAAnnotation(const VarDecl *VD,
                                                 llvm::GlobalValue *GV) {
  SmallString<256> AnnotStr;
  generateIntelFPGAAnnotation(VD, AnnotStr);
  if (!AnnotStr.empty()) {
    // Get the globals for file name, annotation, and the line number.
    llvm::Constant *AnnoGV = EmitAnnotationString(AnnotStr),
                   *UnitGV = EmitAnnotationUnit(VD->getLocation()),
                   *LineNoCst = EmitAnnotationLineNo(VD->getLocation());

    llvm::Constant *ASZeroGV = GV;
    if (GV->getAddressSpace() != 0)
      ASZeroGV = llvm::ConstantExpr::getAddrSpaceCast(
          GV, GV->getValueType()->getPointerTo(0));

    // Create the ConstantStruct for the global annotation.
    llvm::Constant *Fields[5] = {
        llvm::ConstantExpr::getBitCast(ASZeroGV, Int8PtrTy),
        llvm::ConstantExpr::getBitCast(AnnoGV, ConstGlobalsPtrTy),
        llvm::ConstantExpr::getBitCast(UnitGV, ConstGlobalsPtrTy), LineNoCst,
        llvm::ConstantPointerNull::get(ConstGlobalsPtrTy)};
    Annotations.push_back(llvm::ConstantStruct::getAnon(Fields));
  }
}

/// Pass IsTentative as true if you want to create a tentative definition.
void CodeGenModule::EmitGlobalVarDefinition(const VarDecl *D,
                                            bool IsTentative) {
  // OpenCL global variables of sampler type are translated to function calls,
  // therefore no need to be translated.
  QualType ASTTy = D->getType();
  if (getLangOpts().OpenCL && ASTTy->isSamplerT())
    return;

  // If this is OpenMP device, check if it is legal to emit this global
  // normally.
  if (LangOpts.OpenMPIsTargetDevice && OpenMPRuntime &&
      OpenMPRuntime->emitTargetGlobalVariable(D))
    return;

  llvm::TrackingVH<llvm::Constant> Init;
  bool NeedsGlobalCtor = false;
  // Whether the definition of the variable is available externally.
  // If yes, we shouldn't emit the GloablCtor and GlobalDtor for the variable
  // since this is the job for its original source.
  bool IsDefinitionAvailableExternally =
      getContext().GetGVALinkageForVariable(D) == GVA_AvailableExternally;
  bool NeedsGlobalDtor =
      !IsDefinitionAvailableExternally &&
      D->needsDestruction(getContext()) == QualType::DK_cxx_destructor;

  const VarDecl *InitDecl;
  const Expr *InitExpr = D->getAnyInitializer(InitDecl);

  std::optional<ConstantEmitter> emitter;

  // CUDA E.2.4.1 "__shared__ variables cannot have an initialization
  // as part of their declaration."  Sema has already checked for
  // error cases, so we just need to set Init to UndefValue.
  bool IsCUDASharedVar =
      getLangOpts().CUDAIsDevice && D->hasAttr<CUDASharedAttr>();
  // Shadows of initialized device-side global variables are also left
  // undefined.
  // Managed Variables should be initialized on both host side and device side.
  bool IsCUDAShadowVar =
      !getLangOpts().CUDAIsDevice && !D->hasAttr<HIPManagedAttr>() &&
      (D->hasAttr<CUDAConstantAttr>() || D->hasAttr<CUDADeviceAttr>() ||
       D->hasAttr<CUDASharedAttr>());
  bool IsCUDADeviceShadowVar =
      getLangOpts().CUDAIsDevice && !D->hasAttr<HIPManagedAttr>() &&
      (D->getType()->isCUDADeviceBuiltinSurfaceType() ||
       D->getType()->isCUDADeviceBuiltinTextureType());
  if (getLangOpts().CUDA &&
      (IsCUDASharedVar || IsCUDAShadowVar || IsCUDADeviceShadowVar))
    Init = llvm::UndefValue::get(getTypes().ConvertTypeForMem(ASTTy));
  else if (D->hasAttr<LoaderUninitializedAttr>())
    Init = llvm::UndefValue::get(getTypes().ConvertTypeForMem(ASTTy));
  else if (!InitExpr) {
    // This is a tentative definition; tentative definitions are
    // implicitly initialized with { 0 }.
    //
    // Note that tentative definitions are only emitted at the end of
    // a translation unit, so they should never have incomplete
    // type. In addition, EmitTentativeDefinition makes sure that we
    // never attempt to emit a tentative definition if a real one
    // exists. A use may still exists, however, so we still may need
    // to do a RAUW.
    assert(!ASTTy->isIncompleteType() && "Unexpected incomplete type");
    Init = EmitNullConstant(D->getType());
  } else {
    initializedGlobalDecl = GlobalDecl(D);
    emitter.emplace(*this);
    llvm::Constant *Initializer = emitter->tryEmitForInitializer(*InitDecl);
    if (!Initializer) {
      QualType T = InitExpr->getType();
      if (D->getType()->isReferenceType())
        T = D->getType();

      if (getLangOpts().CPlusPlus) {
        if (InitDecl->hasFlexibleArrayInit(getContext()))
          ErrorUnsupported(D, "flexible array initializer");
        Init = EmitNullConstant(T);

        if (!IsDefinitionAvailableExternally)
          NeedsGlobalCtor = true;
      } else {
        ErrorUnsupported(D, "static initializer");
        Init = llvm::UndefValue::get(getTypes().ConvertType(T));
      }
    } else {
      Init = Initializer;
      // We don't need an initializer, so remove the entry for the delayed
      // initializer position (just in case this entry was delayed) if we
      // also don't need to register a destructor.
      if (getLangOpts().CPlusPlus && !NeedsGlobalDtor)
        DelayedCXXInitPosition.erase(D);

#ifndef NDEBUG
      CharUnits VarSize = getContext().getTypeSizeInChars(ASTTy) +
                          InitDecl->getFlexibleArrayInitChars(getContext());
      CharUnits CstSize = CharUnits::fromQuantity(
          getDataLayout().getTypeAllocSize(Init->getType()));
      assert(VarSize == CstSize && "Emitted constant has unexpected size");
#endif
    }
  }

  llvm::Type* InitType = Init->getType();
  llvm::Constant *Entry =
      GetAddrOfGlobalVar(D, InitType, ForDefinition_t(!IsTentative));

  // Strip off pointer casts if we got them.
  Entry = Entry->stripPointerCasts();

  // Entry is now either a Function or GlobalVariable.
  auto *GV = dyn_cast<llvm::GlobalVariable>(Entry);

  // We have a definition after a declaration with the wrong type.
  // We must make a new GlobalVariable* and update everything that used OldGV
  // (a declaration or tentative definition) with the new GlobalVariable*
  // (which will be a definition).
  //
  // This happens if there is a prototype for a global (e.g.
  // "extern int x[];") and then a definition of a different type (e.g.
  // "int x[10];"). This also happens when an initializer has a different type
  // from the type of the global (this happens with unions).
  if (!GV || GV->getValueType() != InitType ||
      GV->getType()->getAddressSpace() !=
          getContext().getTargetAddressSpace(GetGlobalVarAddressSpace(D))) {

    // Move the old entry aside so that we'll create a new one.
    Entry->setName(StringRef());

    // Make a new global with the correct type, this is now guaranteed to work.
    GV = cast<llvm::GlobalVariable>(
        GetAddrOfGlobalVar(D, InitType, ForDefinition_t(!IsTentative))
            ->stripPointerCasts());

    // Replace all uses of the old global with the new global
    llvm::Constant *NewPtrForOldDecl =
        llvm::ConstantExpr::getPointerBitCastOrAddrSpaceCast(GV,
                                                             Entry->getType());
    Entry->replaceAllUsesWith(NewPtrForOldDecl);

    // Erase the old global, since it is no longer used.
    cast<llvm::GlobalValue>(Entry)->eraseFromParent();
  }

  MaybeHandleStaticInExternC(D, GV);

  if (D->hasAttr<AnnotateAttr>())
    AddGlobalAnnotations(D, GV);

  // Emit Intel FPGA attribute annotation for a file-scope static variable.
  if (getLangOpts().SYCLIsDevice)
    addGlobalIntelFPGAAnnotation(D, GV);

  if (getLangOpts().SYCLIsDevice) {
    const RecordDecl *RD = D->getType()->getAsRecordDecl();

    if (RD) {
      // Add IR attributes if add_ir_attribute_global_variable is attached to
      // type.
      if (RD->hasAttr<SYCLAddIRAttributesGlobalVariableAttr>())
        AddGlobalSYCLIRAttributes(GV, RD);
      // If VarDecl has a type decorated with SYCL device_global attribute 
      // emit IR attribute 'sycl-unique-id'.
      if (RD->hasAttr<SYCLDeviceGlobalAttr>())
        addSYCLUniqueID(GV, D, Context);
      // If VarDecl type is SYCLTypeAttr::host_pipe, emit the IR attribute 
      // 'sycl-unique-id'.
      if (const auto *Attr = RD->getAttr<SYCLTypeAttr>())
        if (Attr->getType() == SYCLTypeAttr::SYCLType::host_pipe)
          addSYCLUniqueID(GV, D, Context);
    }
  }

  if (D->getType().isRestrictQualified()) {
    llvm::LLVMContext &Context = getLLVMContext();

    // Common metadata nodes.
    llvm::NamedMDNode *GlobalsRestrict =
        getModule().getOrInsertNamedMetadata("globals.restrict");
    llvm::Metadata *Args[] = {llvm::ValueAsMetadata::get(GV)};
    llvm::MDNode *Node = llvm::MDNode::get(Context, Args);
    GlobalsRestrict->addOperand(Node);
  }

  // Set the llvm linkage type as appropriate.
  llvm::GlobalValue::LinkageTypes Linkage = getLLVMLinkageVarDefinition(D);

  // CUDA B.2.1 "The __device__ qualifier declares a variable that resides on
  // the device. [...]"
  // CUDA B.2.2 "The __constant__ qualifier, optionally used together with
  // __device__, declares a variable that: [...]
  // Is accessible from all the threads within the grid and from the host
  // through the runtime library (cudaGetSymbolAddress() / cudaGetSymbolSize()
  // / cudaMemcpyToSymbol() / cudaMemcpyFromSymbol())."
  if (LangOpts.CUDA) {
    if (LangOpts.CUDAIsDevice) {
      if (Linkage != llvm::GlobalValue::InternalLinkage &&
          (D->hasAttr<CUDADeviceAttr>() || D->hasAttr<CUDAConstantAttr>() ||
           D->getType()->isCUDADeviceBuiltinSurfaceType() ||
           D->getType()->isCUDADeviceBuiltinTextureType()))
        GV->setExternallyInitialized(true);
    } else {
      getCUDARuntime().internalizeDeviceSideVar(D, Linkage);
    }
    getCUDARuntime().handleVarRegistration(D, *GV);
  }

  GV->setInitializer(Init);
  if (emitter)
    emitter->finalize(GV);

  // If it is safe to mark the global 'constant', do so now.
  GV->setConstant(!NeedsGlobalCtor && !NeedsGlobalDtor &&
                  D->getType().isConstantStorage(getContext(), true, true));

  // If it is in a read-only section, mark it 'constant'.
  if (const SectionAttr *SA = D->getAttr<SectionAttr>()) {
    const ASTContext::SectionInfo &SI = Context.SectionInfos[SA->getName()];
    if ((SI.SectionFlags & ASTContext::PSF_Write) == 0)
      GV->setConstant(true);
  }

  CharUnits AlignVal = getContext().getDeclAlign(D);
  // Check for alignment specifed in an 'omp allocate' directive.
  if (std::optional<CharUnits> AlignValFromAllocate =
          getOMPAllocateAlignment(D))
    AlignVal = *AlignValFromAllocate;
  GV->setAlignment(AlignVal.getAsAlign());

  // On Darwin, unlike other Itanium C++ ABI platforms, the thread-wrapper
  // function is only defined alongside the variable, not also alongside
  // callers. Normally, all accesses to a thread_local go through the
  // thread-wrapper in order to ensure initialization has occurred, underlying
  // variable will never be used other than the thread-wrapper, so it can be
  // converted to internal linkage.
  //
  // However, if the variable has the 'constinit' attribute, it _can_ be
  // referenced directly, without calling the thread-wrapper, so the linkage
  // must not be changed.
  //
  // Additionally, if the variable isn't plain external linkage, e.g. if it's
  // weak or linkonce, the de-duplication semantics are important to preserve,
  // so we don't change the linkage.
  if (D->getTLSKind() == VarDecl::TLS_Dynamic &&
      Linkage == llvm::GlobalValue::ExternalLinkage &&
      Context.getTargetInfo().getTriple().isOSDarwin() &&
      !D->hasAttr<ConstInitAttr>())
    Linkage = llvm::GlobalValue::InternalLinkage;

  GV->setLinkage(Linkage);
  if (D->hasAttr<DLLImportAttr>())
    GV->setDLLStorageClass(llvm::GlobalVariable::DLLImportStorageClass);
  else if (D->hasAttr<DLLExportAttr>())
    GV->setDLLStorageClass(llvm::GlobalVariable::DLLExportStorageClass);
  else
    GV->setDLLStorageClass(llvm::GlobalVariable::DefaultStorageClass);

  if (Linkage == llvm::GlobalVariable::CommonLinkage) {
    // common vars aren't constant even if declared const.
    GV->setConstant(false);
    // Tentative definition of global variables may be initialized with
    // non-zero null pointers. In this case they should have weak linkage
    // since common linkage must have zero initializer and must not have
    // explicit section therefore cannot have non-zero initial value.
    if (!GV->getInitializer()->isNullValue())
      GV->setLinkage(llvm::GlobalVariable::WeakAnyLinkage);
  }

  setNonAliasAttributes(D, GV);

  if (D->getTLSKind() && !GV->isThreadLocal()) {
    if (D->getTLSKind() == VarDecl::TLS_Dynamic)
      CXXThreadLocals.push_back(D);
    setTLSMode(GV, *D);
  }

  maybeSetTrivialComdat(*D, *GV);

  // Emit the initializer function if necessary.
  if (NeedsGlobalCtor || NeedsGlobalDtor)
    EmitCXXGlobalVarDeclInitFunc(D, GV, NeedsGlobalCtor);

  SanitizerMD->reportGlobal(GV, *D, NeedsGlobalCtor);

  // Emit global variable debug information.
  if (CGDebugInfo *DI = getModuleDebugInfo())
    if (getCodeGenOpts().hasReducedDebugInfo())
      DI->EmitGlobalVariable(GV, D);

  if (LangOpts.SYCLIsDevice) {
    maybeEmitPipeStorageMetadata(D, GV, *this);
    // Notify SYCL code generation infrastructure that a global variable is
    // being generated.
    getSYCLRuntime().actOnGlobalVarEmit(*this, *D, GV);
  }
}

void CodeGenModule::EmitExternalVarDeclaration(const VarDecl *D) {
  if (CGDebugInfo *DI = getModuleDebugInfo())
    if (getCodeGenOpts().hasReducedDebugInfo()) {
      QualType ASTTy = D->getType();
      llvm::Type *Ty = getTypes().ConvertTypeForMem(D->getType());
      llvm::Constant *GV =
          GetOrCreateLLVMGlobal(D->getName(), Ty, ASTTy.getAddressSpace(), D);
      DI->EmitExternalVariable(
          cast<llvm::GlobalVariable>(GV->stripPointerCasts()), D);
    }
}

static bool isVarDeclStrongDefinition(const ASTContext &Context,
                                      CodeGenModule &CGM, const VarDecl *D,
                                      bool NoCommon) {
  // Don't give variables common linkage if -fno-common was specified unless it
  // was overridden by a NoCommon attribute.
  if ((NoCommon || D->hasAttr<NoCommonAttr>()) && !D->hasAttr<CommonAttr>())
    return true;

  // C11 6.9.2/2:
  //   A declaration of an identifier for an object that has file scope without
  //   an initializer, and without a storage-class specifier or with the
  //   storage-class specifier static, constitutes a tentative definition.
  if (D->getInit() || D->hasExternalStorage())
    return true;

  // A variable cannot be both common and exist in a section.
  if (D->hasAttr<SectionAttr>())
    return true;

  // A variable cannot be both common and exist in a section.
  // We don't try to determine which is the right section in the front-end.
  // If no specialized section name is applicable, it will resort to default.
  if (D->hasAttr<PragmaClangBSSSectionAttr>() ||
      D->hasAttr<PragmaClangDataSectionAttr>() ||
      D->hasAttr<PragmaClangRelroSectionAttr>() ||
      D->hasAttr<PragmaClangRodataSectionAttr>())
    return true;

  // Thread local vars aren't considered common linkage.
  if (D->getTLSKind())
    return true;

  // Tentative definitions marked with WeakImportAttr are true definitions.
  if (D->hasAttr<WeakImportAttr>())
    return true;

  // A variable cannot be both common and exist in a comdat.
  if (shouldBeInCOMDAT(CGM, *D))
    return true;

  // Declarations with a required alignment do not have common linkage in MSVC
  // mode.
  if (Context.getTargetInfo().getCXXABI().isMicrosoft()) {
    if (D->hasAttr<AlignedAttr>())
      return true;
    QualType VarType = D->getType();
    if (Context.isAlignmentRequired(VarType))
      return true;

    if (const auto *RT = VarType->getAs<RecordType>()) {
      const RecordDecl *RD = RT->getDecl();
      for (const FieldDecl *FD : RD->fields()) {
        if (FD->isBitField())
          continue;
        if (FD->hasAttr<AlignedAttr>())
          return true;
        if (Context.isAlignmentRequired(FD->getType()))
          return true;
      }
    }
  }

  // Microsoft's link.exe doesn't support alignments greater than 32 bytes for
  // common symbols, so symbols with greater alignment requirements cannot be
  // common.
  // Other COFF linkers (ld.bfd and LLD) support arbitrary power-of-two
  // alignments for common symbols via the aligncomm directive, so this
  // restriction only applies to MSVC environments.
  if (Context.getTargetInfo().getTriple().isKnownWindowsMSVCEnvironment() &&
      Context.getTypeAlignIfKnown(D->getType()) >
          Context.toBits(CharUnits::fromQuantity(32)))
    return true;

  return false;
}

llvm::GlobalValue::LinkageTypes
CodeGenModule::getLLVMLinkageForDeclarator(const DeclaratorDecl *D,
                                           GVALinkage Linkage) {
  if (Linkage == GVA_Internal)
    return llvm::Function::InternalLinkage;

  if (D->hasAttr<WeakAttr>())
    return llvm::GlobalVariable::WeakAnyLinkage;

  if (const auto *FD = D->getAsFunction())
    if (FD->isMultiVersion() && Linkage == GVA_AvailableExternally)
      return llvm::GlobalVariable::LinkOnceAnyLinkage;

  // We are guaranteed to have a strong definition somewhere else,
  // so we can use available_externally linkage.
  if (Linkage == GVA_AvailableExternally)
    return llvm::GlobalValue::AvailableExternallyLinkage;

  // SYCL: Device code is not generally limited to one translation unit, but
  // anything accessed from another translation unit is required to be annotated
  // with the SYCL_EXTERNAL macro. For any function or variable that does not
  // have this, linkonce_odr suffices. If -fno-sycl-rdc is passed, we know there
  // is only one translation unit and can so mark them internal.
  if (getLangOpts().SYCLIsDevice && !D->hasAttr<SYCLKernelAttr>() &&
      !D->hasAttr<SYCLDeviceAttr>() &&
      !Sema::isTypeDecoratedWithDeclAttribute<SYCLDeviceGlobalAttr>(
          D->getType()))
    return getLangOpts().GPURelocatableDeviceCode
               ? llvm::Function::LinkOnceODRLinkage
               : llvm::Function::InternalLinkage;

  // Note that Apple's kernel linker doesn't support symbol
  // coalescing, so we need to avoid linkonce and weak linkages there.
  // Normally, this means we just map to internal, but for explicit
  // instantiations we'll map to external.

  // In C++, the compiler has to emit a definition in every translation unit
  // that references the function.  We should use linkonce_odr because
  // a) if all references in this translation unit are optimized away, we
  // don't need to codegen it.  b) if the function persists, it needs to be
  // merged with other definitions. c) C++ has the ODR, so we know the
  // definition is dependable.
  if (Linkage == GVA_DiscardableODR)
    return !Context.getLangOpts().AppleKext ? llvm::Function::LinkOnceODRLinkage
                                            : llvm::Function::InternalLinkage;

  // An explicit instantiation of a template has weak linkage, since
  // explicit instantiations can occur in multiple translation units
  // and must all be equivalent. However, we are not allowed to
  // throw away these explicit instantiations.
  //
  // CUDA/HIP: For -fno-gpu-rdc case, device code is limited to one TU,
  // so say that CUDA templates are either external (for kernels) or internal.
  // This lets llvm perform aggressive inter-procedural optimizations. For
  // -fgpu-rdc case, device function calls across multiple TU's are allowed,
  // therefore we need to follow the normal linkage paradigm.
  if (Linkage == GVA_StrongODR) {
    if (getLangOpts().AppleKext)
      return llvm::Function::ExternalLinkage;
    if (getLangOpts().CUDA && getLangOpts().CUDAIsDevice &&
        !getLangOpts().GPURelocatableDeviceCode)
      return D->hasAttr<CUDAGlobalAttr>() ? llvm::Function::ExternalLinkage
                                          : llvm::Function::InternalLinkage;
    return llvm::Function::WeakODRLinkage;
  }

  // C++ doesn't have tentative definitions and thus cannot have common
  // linkage.
  if (!getLangOpts().CPlusPlus && isa<VarDecl>(D) &&
      !isVarDeclStrongDefinition(Context, *this, cast<VarDecl>(D),
                                 CodeGenOpts.NoCommon))
    return llvm::GlobalVariable::CommonLinkage;

  // selectany symbols are externally visible, so use weak instead of
  // linkonce.  MSVC optimizes away references to const selectany globals, so
  // all definitions should be the same and ODR linkage should be used.
  // http://msdn.microsoft.com/en-us/library/5tkz6s71.aspx
  if (D->hasAttr<SelectAnyAttr>())
    return llvm::GlobalVariable::WeakODRLinkage;

  // Otherwise, we have strong external linkage.
  assert(Linkage == GVA_StrongExternal);
  return llvm::GlobalVariable::ExternalLinkage;
}

llvm::GlobalValue::LinkageTypes
CodeGenModule::getLLVMLinkageVarDefinition(const VarDecl *VD) {
  GVALinkage Linkage = getContext().GetGVALinkageForVariable(VD);
  return getLLVMLinkageForDeclarator(VD, Linkage);
}

/// Replace the uses of a function that was declared with a non-proto type.
/// We want to silently drop extra arguments from call sites
static void replaceUsesOfNonProtoConstant(llvm::Constant *old,
                                          llvm::Function *newFn) {
  // Fast path.
  if (old->use_empty()) return;

  llvm::Type *newRetTy = newFn->getReturnType();
  SmallVector<llvm::Value*, 4> newArgs;

  for (llvm::Value::use_iterator ui = old->use_begin(), ue = old->use_end();
         ui != ue; ) {
    llvm::Value::use_iterator use = ui++; // Increment before the use is erased.
    llvm::User *user = use->getUser();

    // Recognize and replace uses of bitcasts.  Most calls to
    // unprototyped functions will use bitcasts.
    if (auto *bitcast = dyn_cast<llvm::ConstantExpr>(user)) {
      if (bitcast->getOpcode() == llvm::Instruction::BitCast)
        replaceUsesOfNonProtoConstant(bitcast, newFn);
      continue;
    }

    // Recognize calls to the function.
    llvm::CallBase *callSite = dyn_cast<llvm::CallBase>(user);
    if (!callSite) continue;
    if (!callSite->isCallee(&*use))
      continue;

    // If the return types don't match exactly, then we can't
    // transform this call unless it's dead.
    if (callSite->getType() != newRetTy && !callSite->use_empty())
      continue;

    // Get the call site's attribute list.
    SmallVector<llvm::AttributeSet, 8> newArgAttrs;
    llvm::AttributeList oldAttrs = callSite->getAttributes();

    // If the function was passed too few arguments, don't transform.
    unsigned newNumArgs = newFn->arg_size();
    if (callSite->arg_size() < newNumArgs)
      continue;

    // If extra arguments were passed, we silently drop them.
    // If any of the types mismatch, we don't transform.
    unsigned argNo = 0;
    bool dontTransform = false;
    for (llvm::Argument &A : newFn->args()) {
      if (callSite->getArgOperand(argNo)->getType() != A.getType()) {
        dontTransform = true;
        break;
      }

      // Add any parameter attributes.
      newArgAttrs.push_back(oldAttrs.getParamAttrs(argNo));
      argNo++;
    }
    if (dontTransform)
      continue;

    // Okay, we can transform this.  Create the new call instruction and copy
    // over the required information.
    newArgs.append(callSite->arg_begin(), callSite->arg_begin() + argNo);

    // Copy over any operand bundles.
    SmallVector<llvm::OperandBundleDef, 1> newBundles;
    callSite->getOperandBundlesAsDefs(newBundles);

    llvm::CallBase *newCall;
    if (isa<llvm::CallInst>(callSite)) {
      newCall =
          llvm::CallInst::Create(newFn, newArgs, newBundles, "", callSite);
    } else {
      auto *oldInvoke = cast<llvm::InvokeInst>(callSite);
      newCall = llvm::InvokeInst::Create(newFn, oldInvoke->getNormalDest(),
                                         oldInvoke->getUnwindDest(), newArgs,
                                         newBundles, "", callSite);
    }
    newArgs.clear(); // for the next iteration

    if (!newCall->getType()->isVoidTy())
      newCall->takeName(callSite);
    newCall->setAttributes(
        llvm::AttributeList::get(newFn->getContext(), oldAttrs.getFnAttrs(),
                                 oldAttrs.getRetAttrs(), newArgAttrs));
    newCall->setCallingConv(callSite->getCallingConv());

    // Finally, remove the old call, replacing any uses with the new one.
    if (!callSite->use_empty())
      callSite->replaceAllUsesWith(newCall);

    // Copy debug location attached to CI.
    if (callSite->getDebugLoc())
      newCall->setDebugLoc(callSite->getDebugLoc());

    callSite->eraseFromParent();
  }
}

/// ReplaceUsesOfNonProtoTypeWithRealFunction - This function is called when we
/// implement a function with no prototype, e.g. "int foo() {}".  If there are
/// existing call uses of the old function in the module, this adjusts them to
/// call the new function directly.
///
/// This is not just a cleanup: the always_inline pass requires direct calls to
/// functions to be able to inline them.  If there is a bitcast in the way, it
/// won't inline them.  Instcombine normally deletes these calls, but it isn't
/// run at -O0.
static void ReplaceUsesOfNonProtoTypeWithRealFunction(llvm::GlobalValue *Old,
                                                      llvm::Function *NewFn) {
  // If we're redefining a global as a function, don't transform it.
  if (!isa<llvm::Function>(Old)) return;

  replaceUsesOfNonProtoConstant(Old, NewFn);
}

void CodeGenModule::HandleCXXStaticMemberVarInstantiation(VarDecl *VD) {
  auto DK = VD->isThisDeclarationADefinition();
  if (DK == VarDecl::Definition && VD->hasAttr<DLLImportAttr>())
    return;

  TemplateSpecializationKind TSK = VD->getTemplateSpecializationKind();
  // If we have a definition, this might be a deferred decl. If the
  // instantiation is explicit, make sure we emit it at the end.
  if (VD->getDefinition() && TSK == TSK_ExplicitInstantiationDefinition)
    GetAddrOfGlobalVar(VD);

  EmitTopLevelDecl(VD);
}

void CodeGenModule::EmitGlobalFunctionDefinition(GlobalDecl GD,
                                                 llvm::GlobalValue *GV) {
  const auto *D = cast<FunctionDecl>(GD.getDecl());

  // Compute the function info and LLVM type.
  const CGFunctionInfo &FI = getTypes().arrangeGlobalDeclaration(GD);
  llvm::FunctionType *Ty = getTypes().GetFunctionType(FI);

  // Get or create the prototype for the function.
  if (!GV || (GV->getValueType() != Ty))
    GV = cast<llvm::GlobalValue>(GetAddrOfFunction(GD, Ty, /*ForVTable=*/false,
                                                   /*DontDefer=*/true,
                                                   ForDefinition));

  // Already emitted.
  if (!GV->isDeclaration())
    return;

  // We need to set linkage and visibility on the function before
  // generating code for it because various parts of IR generation
  // want to propagate this information down (e.g. to local static
  // declarations).
  auto *Fn = cast<llvm::Function>(GV);
  setFunctionLinkage(GD, Fn);

  // FIXME: this is redundant with part of setFunctionDefinitionAttributes
  setGVProperties(Fn, GD);

  MaybeHandleStaticInExternC(D, Fn);

  maybeSetTrivialComdat(*D, *Fn);

  CodeGenFunction(*this).GenerateCode(GD, Fn, FI);

  setNonAliasAttributes(GD, Fn);
  SetLLVMFunctionAttributesForDefinition(D, Fn);

  if (const ConstructorAttr *CA = D->getAttr<ConstructorAttr>())
    AddGlobalCtor(Fn, CA->getPriority());
  if (const DestructorAttr *DA = D->getAttr<DestructorAttr>())
    AddGlobalDtor(Fn, DA->getPriority(), true);
  if (D->hasAttr<AnnotateAttr>())
    AddGlobalAnnotations(D, Fn);
  if (getLangOpts().OpenMP && D->hasAttr<OMPDeclareTargetDeclAttr>())
    getOpenMPRuntime().emitDeclareTargetFunction(D, GV);
}

void CodeGenModule::EmitAliasDefinition(GlobalDecl GD) {
  const auto *D = cast<ValueDecl>(GD.getDecl());
  const AliasAttr *AA = D->getAttr<AliasAttr>();
  assert(AA && "Not an alias?");

  StringRef MangledName = getMangledName(GD);

  if (AA->getAliasee() == MangledName) {
    Diags.Report(AA->getLocation(), diag::err_cyclic_alias) << 0;
    return;
  }

  // If there is a definition in the module, then it wins over the alias.
  // This is dubious, but allow it to be safe.  Just ignore the alias.
  llvm::GlobalValue *Entry = GetGlobalValue(MangledName);
  if (Entry && !Entry->isDeclaration())
    return;

  Aliases.push_back(GD);

  llvm::Type *DeclTy = getTypes().ConvertTypeForMem(D->getType());

  // Create a reference to the named value.  This ensures that it is emitted
  // if a deferred decl.
  llvm::Constant *Aliasee;
  llvm::GlobalValue::LinkageTypes LT;
  unsigned AS;
  if (isa<llvm::FunctionType>(DeclTy)) {
    Aliasee = GetOrCreateLLVMFunction(AA->getAliasee(), DeclTy, GD,
                                      /*ForVTable=*/false);
    LT = getFunctionLinkage(GD);
    AS = Aliasee->getType()->getPointerAddressSpace();
  } else {
    LangAS LAS = GetGlobalVarAddressSpace(dyn_cast<VarDecl>(GD.getDecl()));
    AS = ArgInfoAddressSpace(LAS);
    Aliasee = GetOrCreateLLVMGlobal(AA->getAliasee(), DeclTy, LAS,
                                    /*D=*/nullptr);
    if (const auto *VD = dyn_cast<VarDecl>(GD.getDecl()))
      LT = getLLVMLinkageVarDefinition(VD);
    else
      LT = getFunctionLinkage(GD);
  }

  // Create the new alias itself, but don't set a name yet.
  auto *GA =
      llvm::GlobalAlias::create(DeclTy, AS, LT, "", Aliasee, &getModule());

  if (Entry) {
    if (GA->getAliasee() == Entry) {
      Diags.Report(AA->getLocation(), diag::err_cyclic_alias) << 0;
      return;
    }

    assert(Entry->isDeclaration());

    // If there is a declaration in the module, then we had an extern followed
    // by the alias, as in:
    //   extern int test6();
    //   ...
    //   int test6() __attribute__((alias("test7")));
    //
    // Remove it and replace uses of it with the alias.
    GA->takeName(Entry);

    Entry->replaceAllUsesWith(GA);
    Entry->eraseFromParent();
  } else {
    GA->setName(MangledName);
  }

  // Set attributes which are particular to an alias; this is a
  // specialization of the attributes which may be set on a global
  // variable/function.
  if (D->hasAttr<WeakAttr>() || D->hasAttr<WeakRefAttr>() ||
      D->isWeakImported()) {
    GA->setLinkage(llvm::Function::WeakAnyLinkage);
  }

  if (const auto *VD = dyn_cast<VarDecl>(D))
    if (VD->getTLSKind())
      setTLSMode(GA, *VD);

  SetCommonAttributes(GD, GA);

  // Emit global alias debug information.
  if (isa<VarDecl>(D))
    if (CGDebugInfo *DI = getModuleDebugInfo())
      DI->EmitGlobalAlias(cast<llvm::GlobalValue>(GA->getAliasee()->stripPointerCasts()), GD);
}

void CodeGenModule::emitIFuncDefinition(GlobalDecl GD) {
  const auto *D = cast<ValueDecl>(GD.getDecl());
  const IFuncAttr *IFA = D->getAttr<IFuncAttr>();
  assert(IFA && "Not an ifunc?");

  StringRef MangledName = getMangledName(GD);

  if (IFA->getResolver() == MangledName) {
    Diags.Report(IFA->getLocation(), diag::err_cyclic_alias) << 1;
    return;
  }

  // Report an error if some definition overrides ifunc.
  llvm::GlobalValue *Entry = GetGlobalValue(MangledName);
  if (Entry && !Entry->isDeclaration()) {
    GlobalDecl OtherGD;
    if (lookupRepresentativeDecl(MangledName, OtherGD) &&
        DiagnosedConflictingDefinitions.insert(GD).second) {
      Diags.Report(D->getLocation(), diag::err_duplicate_mangled_name)
          << MangledName;
      Diags.Report(OtherGD.getDecl()->getLocation(),
                   diag::note_previous_definition);
    }
    return;
  }

  Aliases.push_back(GD);

  llvm::Type *DeclTy = getTypes().ConvertTypeForMem(D->getType());
  llvm::Type *ResolverTy = llvm::GlobalIFunc::getResolverFunctionType(DeclTy);
  llvm::Constant *Resolver =
      GetOrCreateLLVMFunction(IFA->getResolver(), ResolverTy, {},
                              /*ForVTable=*/false);
  llvm::GlobalIFunc *GIF =
      llvm::GlobalIFunc::create(DeclTy, 0, llvm::Function::ExternalLinkage,
                                "", Resolver, &getModule());
  if (Entry) {
    if (GIF->getResolver() == Entry) {
      Diags.Report(IFA->getLocation(), diag::err_cyclic_alias) << 1;
      return;
    }
    assert(Entry->isDeclaration());

    // If there is a declaration in the module, then we had an extern followed
    // by the ifunc, as in:
    //   extern int test();
    //   ...
    //   int test() __attribute__((ifunc("resolver")));
    //
    // Remove it and replace uses of it with the ifunc.
    GIF->takeName(Entry);

    Entry->replaceAllUsesWith(GIF);
    Entry->eraseFromParent();
  } else
    GIF->setName(MangledName);
  if (auto *F = dyn_cast<llvm::Function>(Resolver)) {
    F->addFnAttr(llvm::Attribute::DisableSanitizerInstrumentation);
  }
  SetCommonAttributes(GD, GIF);
}

llvm::Function *CodeGenModule::getIntrinsic(unsigned IID,
                                            ArrayRef<llvm::Type*> Tys) {
  return llvm::Intrinsic::getDeclaration(&getModule(), (llvm::Intrinsic::ID)IID,
                                         Tys);
}

static llvm::StringMapEntry<llvm::GlobalVariable *> &
GetConstantCFStringEntry(llvm::StringMap<llvm::GlobalVariable *> &Map,
                         const StringLiteral *Literal, bool TargetIsLSB,
                         bool &IsUTF16, unsigned &StringLength) {
  StringRef String = Literal->getString();
  unsigned NumBytes = String.size();

  // Check for simple case.
  if (!Literal->containsNonAsciiOrNull()) {
    StringLength = NumBytes;
    return *Map.insert(std::make_pair(String, nullptr)).first;
  }

  // Otherwise, convert the UTF8 literals into a string of shorts.
  IsUTF16 = true;

  SmallVector<llvm::UTF16, 128> ToBuf(NumBytes + 1); // +1 for ending nulls.
  const llvm::UTF8 *FromPtr = (const llvm::UTF8 *)String.data();
  llvm::UTF16 *ToPtr = &ToBuf[0];

  (void)llvm::ConvertUTF8toUTF16(&FromPtr, FromPtr + NumBytes, &ToPtr,
                                 ToPtr + NumBytes, llvm::strictConversion);

  // ConvertUTF8toUTF16 returns the length in ToPtr.
  StringLength = ToPtr - &ToBuf[0];

  // Add an explicit null.
  *ToPtr = 0;
  return *Map.insert(std::make_pair(
                         StringRef(reinterpret_cast<const char *>(ToBuf.data()),
                                   (StringLength + 1) * 2),
                         nullptr)).first;
}

ConstantAddress
CodeGenModule::GetAddrOfConstantCFString(const StringLiteral *Literal) {
  unsigned StringLength = 0;
  bool isUTF16 = false;
  llvm::StringMapEntry<llvm::GlobalVariable *> &Entry =
      GetConstantCFStringEntry(CFConstantStringMap, Literal,
                               getDataLayout().isLittleEndian(), isUTF16,
                               StringLength);

  if (auto *C = Entry.second)
    return ConstantAddress(
        C, C->getValueType(), CharUnits::fromQuantity(C->getAlignment()));

  llvm::Constant *Zero = llvm::Constant::getNullValue(Int32Ty);
  llvm::Constant *Zeros[] = { Zero, Zero };

  const ASTContext &Context = getContext();
  const llvm::Triple &Triple = getTriple();

  const auto CFRuntime = getLangOpts().CFRuntime;
  const bool IsSwiftABI =
      static_cast<unsigned>(CFRuntime) >=
      static_cast<unsigned>(LangOptions::CoreFoundationABI::Swift);
  const bool IsSwift4_1 = CFRuntime == LangOptions::CoreFoundationABI::Swift4_1;

  // If we don't already have it, get __CFConstantStringClassReference.
  if (!CFConstantStringClassRef) {
    const char *CFConstantStringClassName = "__CFConstantStringClassReference";
    llvm::Type *Ty = getTypes().ConvertType(getContext().IntTy);
    Ty = llvm::ArrayType::get(Ty, 0);

    switch (CFRuntime) {
    default: break;
    case LangOptions::CoreFoundationABI::Swift: [[fallthrough]];
    case LangOptions::CoreFoundationABI::Swift5_0:
      CFConstantStringClassName =
          Triple.isOSDarwin() ? "$s15SwiftFoundation19_NSCFConstantStringCN"
                              : "$s10Foundation19_NSCFConstantStringCN";
      Ty = IntPtrTy;
      break;
    case LangOptions::CoreFoundationABI::Swift4_2:
      CFConstantStringClassName =
          Triple.isOSDarwin() ? "$S15SwiftFoundation19_NSCFConstantStringCN"
                              : "$S10Foundation19_NSCFConstantStringCN";
      Ty = IntPtrTy;
      break;
    case LangOptions::CoreFoundationABI::Swift4_1:
      CFConstantStringClassName =
          Triple.isOSDarwin() ? "__T015SwiftFoundation19_NSCFConstantStringCN"
                              : "__T010Foundation19_NSCFConstantStringCN";
      Ty = IntPtrTy;
      break;
    }

    llvm::Constant *C = CreateRuntimeVariable(Ty, CFConstantStringClassName);

    if (Triple.isOSBinFormatELF() || Triple.isOSBinFormatCOFF()) {
      llvm::GlobalValue *GV = nullptr;

      if ((GV = dyn_cast<llvm::GlobalValue>(C))) {
        IdentifierInfo &II = Context.Idents.get(GV->getName());
        TranslationUnitDecl *TUDecl = Context.getTranslationUnitDecl();
        DeclContext *DC = TranslationUnitDecl::castToDeclContext(TUDecl);

        const VarDecl *VD = nullptr;
        for (const auto *Result : DC->lookup(&II))
          if ((VD = dyn_cast<VarDecl>(Result)))
            break;

        if (Triple.isOSBinFormatELF()) {
          if (!VD)
            GV->setLinkage(llvm::GlobalValue::ExternalLinkage);
        } else {
          GV->setLinkage(llvm::GlobalValue::ExternalLinkage);
          if (!VD || !VD->hasAttr<DLLExportAttr>())
            GV->setDLLStorageClass(llvm::GlobalValue::DLLImportStorageClass);
          else
            GV->setDLLStorageClass(llvm::GlobalValue::DLLExportStorageClass);
        }

        setDSOLocal(GV);
      }
    }

    // Decay array -> ptr
    CFConstantStringClassRef =
        IsSwiftABI ? llvm::ConstantExpr::getPtrToInt(C, Ty)
                   : llvm::ConstantExpr::getGetElementPtr(Ty, C, Zeros);
  }

  QualType CFTy = Context.getCFConstantStringType();

  auto *STy = cast<llvm::StructType>(getTypes().ConvertType(CFTy));

  ConstantInitBuilder Builder(*this);
  auto Fields = Builder.beginStruct(STy);

  // Class pointer.
  Fields.add(cast<llvm::Constant>(CFConstantStringClassRef));

  // Flags.
  if (IsSwiftABI) {
    Fields.addInt(IntPtrTy, IsSwift4_1 ? 0x05 : 0x01);
    Fields.addInt(Int64Ty, isUTF16 ? 0x07d0 : 0x07c8);
  } else {
    Fields.addInt(IntTy, isUTF16 ? 0x07d0 : 0x07C8);
  }

  // String pointer.
  llvm::Constant *C = nullptr;
  if (isUTF16) {
    auto Arr = llvm::ArrayRef(
        reinterpret_cast<uint16_t *>(const_cast<char *>(Entry.first().data())),
        Entry.first().size() / 2);
    C = llvm::ConstantDataArray::get(VMContext, Arr);
  } else {
    C = llvm::ConstantDataArray::getString(VMContext, Entry.first());
  }

  // Note: -fwritable-strings doesn't make the backing store strings of
  // CFStrings writable.
  auto *GV =
      new llvm::GlobalVariable(getModule(), C->getType(), /*isConstant=*/true,
                               llvm::GlobalValue::PrivateLinkage, C, ".str");
  GV->setUnnamedAddr(llvm::GlobalValue::UnnamedAddr::Global);
  // Don't enforce the target's minimum global alignment, since the only use
  // of the string is via this class initializer.
  CharUnits Align = isUTF16 ? Context.getTypeAlignInChars(Context.ShortTy)
                            : Context.getTypeAlignInChars(Context.CharTy);
  GV->setAlignment(Align.getAsAlign());

  // FIXME: We set the section explicitly to avoid a bug in ld64 224.1.
  // Without it LLVM can merge the string with a non unnamed_addr one during
  // LTO.  Doing that changes the section it ends in, which surprises ld64.
  if (Triple.isOSBinFormatMachO())
    GV->setSection(isUTF16 ? "__TEXT,__ustring"
                           : "__TEXT,__cstring,cstring_literals");
  // Make sure the literal ends up in .rodata to allow for safe ICF and for
  // the static linker to adjust permissions to read-only later on.
  else if (Triple.isOSBinFormatELF())
    GV->setSection(".rodata");

  // String.
  llvm::Constant *Str =
      llvm::ConstantExpr::getGetElementPtr(GV->getValueType(), GV, Zeros);

  Fields.add(Str);

  // String length.
  llvm::IntegerType *LengthTy =
      llvm::IntegerType::get(getModule().getContext(),
                             Context.getTargetInfo().getLongWidth());
  if (IsSwiftABI) {
    if (CFRuntime == LangOptions::CoreFoundationABI::Swift4_1 ||
        CFRuntime == LangOptions::CoreFoundationABI::Swift4_2)
      LengthTy = Int32Ty;
    else
      LengthTy = IntPtrTy;
  }
  Fields.addInt(LengthTy, StringLength);

  // Swift ABI requires 8-byte alignment to ensure that the _Atomic(uint64_t) is
  // properly aligned on 32-bit platforms.
  CharUnits Alignment =
      IsSwiftABI ? Context.toCharUnitsFromBits(64) : getPointerAlign();

  // The struct.
  GV = Fields.finishAndCreateGlobal("_unnamed_cfstring_", Alignment,
                                    /*isConstant=*/false,
                                    llvm::GlobalVariable::PrivateLinkage);
  GV->addAttribute("objc_arc_inert");
  switch (Triple.getObjectFormat()) {
  case llvm::Triple::UnknownObjectFormat:
    llvm_unreachable("unknown file format");
  case llvm::Triple::DXContainer:
  case llvm::Triple::GOFF:
  case llvm::Triple::SPIRV:
  case llvm::Triple::XCOFF:
    llvm_unreachable("unimplemented");
  case llvm::Triple::COFF:
  case llvm::Triple::ELF:
  case llvm::Triple::Wasm:
    GV->setSection("cfstring");
    break;
  case llvm::Triple::MachO:
    GV->setSection("__DATA,__cfstring");
    break;
  }
  Entry.second = GV;

  return ConstantAddress(GV, GV->getValueType(), Alignment);
}

bool CodeGenModule::getExpressionLocationsEnabled() const {
  return !CodeGenOpts.EmitCodeView || CodeGenOpts.DebugColumnInfo;
}

QualType CodeGenModule::getObjCFastEnumerationStateType() {
  if (ObjCFastEnumerationStateType.isNull()) {
    RecordDecl *D = Context.buildImplicitRecord("__objcFastEnumerationState");
    D->startDefinition();

    QualType FieldTypes[] = {
        Context.UnsignedLongTy, Context.getPointerType(Context.getObjCIdType()),
        Context.getPointerType(Context.UnsignedLongTy),
        Context.getConstantArrayType(Context.UnsignedLongTy, llvm::APInt(32, 5),
                                     nullptr, ArraySizeModifier::Normal, 0)};

    for (size_t i = 0; i < 4; ++i) {
      FieldDecl *Field = FieldDecl::Create(Context,
                                           D,
                                           SourceLocation(),
                                           SourceLocation(), nullptr,
                                           FieldTypes[i], /*TInfo=*/nullptr,
                                           /*BitWidth=*/nullptr,
                                           /*Mutable=*/false,
                                           ICIS_NoInit);
      Field->setAccess(AS_public);
      D->addDecl(Field);
    }

    D->completeDefinition();
    ObjCFastEnumerationStateType = Context.getTagDeclType(D);
  }

  return ObjCFastEnumerationStateType;
}

llvm::Constant *
CodeGenModule::GetConstantArrayFromStringLiteral(const StringLiteral *E) {
  assert(!E->getType()->isPointerType() && "Strings are always arrays");

  // Don't emit it as the address of the string, emit the string data itself
  // as an inline array.
  if (E->getCharByteWidth() == 1) {
    SmallString<64> Str(E->getString());

    // Resize the string to the right size, which is indicated by its type.
    const ConstantArrayType *CAT = Context.getAsConstantArrayType(E->getType());
    assert(CAT && "String literal not of constant array type!");
    Str.resize(CAT->getSize().getZExtValue());
    return llvm::ConstantDataArray::getString(VMContext, Str, false);
  }

  auto *AType = cast<llvm::ArrayType>(getTypes().ConvertType(E->getType()));
  llvm::Type *ElemTy = AType->getElementType();
  unsigned NumElements = AType->getNumElements();

  // Wide strings have either 2-byte or 4-byte elements.
  if (ElemTy->getPrimitiveSizeInBits() == 16) {
    SmallVector<uint16_t, 32> Elements;
    Elements.reserve(NumElements);

    for(unsigned i = 0, e = E->getLength(); i != e; ++i)
      Elements.push_back(E->getCodeUnit(i));
    Elements.resize(NumElements);
    return llvm::ConstantDataArray::get(VMContext, Elements);
  }

  assert(ElemTy->getPrimitiveSizeInBits() == 32);
  SmallVector<uint32_t, 32> Elements;
  Elements.reserve(NumElements);

  for(unsigned i = 0, e = E->getLength(); i != e; ++i)
    Elements.push_back(E->getCodeUnit(i));
  Elements.resize(NumElements);
  return llvm::ConstantDataArray::get(VMContext, Elements);
}

static llvm::GlobalVariable *
GenerateStringLiteral(llvm::Constant *C, llvm::GlobalValue::LinkageTypes LT,
                      CodeGenModule &CGM, StringRef GlobalName,
                      CharUnits Alignment) {
  unsigned AddrSpace = CGM.getContext().getTargetAddressSpace(
      CGM.GetGlobalConstantAddressSpace());

  llvm::Module &M = CGM.getModule();
  // Create a global variable for this string
  auto *GV = new llvm::GlobalVariable(
      M, C->getType(), !CGM.getLangOpts().WritableStrings, LT, C, GlobalName,
      nullptr, llvm::GlobalVariable::NotThreadLocal, AddrSpace);
  GV->setAlignment(Alignment.getAsAlign());
  GV->setUnnamedAddr(llvm::GlobalValue::UnnamedAddr::Global);
  if (GV->isWeakForLinker()) {
    assert(CGM.supportsCOMDAT() && "Only COFF uses weak string literals");
    GV->setComdat(M.getOrInsertComdat(GV->getName()));
  }
  CGM.setDSOLocal(GV);

  return GV;
}

/// GetAddrOfConstantStringFromLiteral - Return a pointer to a
/// constant array for the given string literal.
ConstantAddress
CodeGenModule::GetAddrOfConstantStringFromLiteral(const StringLiteral *S,
                                                  StringRef Name) {
  CharUnits Alignment = getContext().getAlignOfGlobalVarInChars(S->getType());

  llvm::Constant *C = GetConstantArrayFromStringLiteral(S);
  llvm::GlobalVariable **Entry = nullptr;
  if (!LangOpts.WritableStrings) {
    Entry = &ConstantStringMap[C];
    if (auto GV = *Entry) {
      if (uint64_t(Alignment.getQuantity()) > GV->getAlignment())
        GV->setAlignment(Alignment.getAsAlign());
      return ConstantAddress(castStringLiteralToDefaultAddressSpace(*this, GV),
                             GV->getValueType(), Alignment);
    }
  }

  SmallString<256> MangledNameBuffer;
  StringRef GlobalVariableName;
  llvm::GlobalValue::LinkageTypes LT;

  // Mangle the string literal if that's how the ABI merges duplicate strings.
  // Don't do it if they are writable, since we don't want writes in one TU to
  // affect strings in another.
  if (getCXXABI().getMangleContext().shouldMangleStringLiteral(S) &&
      !LangOpts.WritableStrings) {
    llvm::raw_svector_ostream Out(MangledNameBuffer);
    getCXXABI().getMangleContext().mangleStringLiteral(S, Out);
    LT = llvm::GlobalValue::LinkOnceODRLinkage;
    GlobalVariableName = MangledNameBuffer;
  } else {
    LT = llvm::GlobalValue::PrivateLinkage;
    GlobalVariableName = Name;
  }

  auto GV = GenerateStringLiteral(C, LT, *this, GlobalVariableName, Alignment);

  CGDebugInfo *DI = getModuleDebugInfo();
  if (DI && getCodeGenOpts().hasReducedDebugInfo())
    DI->AddStringLiteralDebugInfo(GV, S);

  if (Entry)
    *Entry = GV;

  SanitizerMD->reportGlobal(GV, S->getStrTokenLoc(0), "<string literal>");

  return ConstantAddress(castStringLiteralToDefaultAddressSpace(*this, GV),
                         GV->getValueType(), Alignment);
}

/// GetAddrOfConstantStringFromObjCEncode - Return a pointer to a constant
/// array for the given ObjCEncodeExpr node.
ConstantAddress
CodeGenModule::GetAddrOfConstantStringFromObjCEncode(const ObjCEncodeExpr *E) {
  std::string Str;
  getContext().getObjCEncodingForType(E->getEncodedType(), Str);

  return GetAddrOfConstantCString(Str);
}

/// GetAddrOfConstantCString - Returns a pointer to a character array containing
/// the literal and a terminating '\0' character.
/// The result has pointer to array type.
ConstantAddress CodeGenModule::GetAddrOfConstantCString(
    const std::string &Str, const char *GlobalName) {
  StringRef StrWithNull(Str.c_str(), Str.size() + 1);
  CharUnits Alignment =
    getContext().getAlignOfGlobalVarInChars(getContext().CharTy);

  llvm::Constant *C =
      llvm::ConstantDataArray::getString(getLLVMContext(), StrWithNull, false);

  // Don't share any string literals if strings aren't constant.
  llvm::GlobalVariable **Entry = nullptr;
  if (!LangOpts.WritableStrings) {
    Entry = &ConstantStringMap[C];
    if (auto GV = *Entry) {
      if (uint64_t(Alignment.getQuantity()) > GV->getAlignment())
        GV->setAlignment(Alignment.getAsAlign());
      return ConstantAddress(castStringLiteralToDefaultAddressSpace(*this, GV),
                             GV->getValueType(), Alignment);
    }
  }

  // Get the default prefix if a name wasn't specified.
  if (!GlobalName)
    GlobalName = ".str";
  // Create a global variable for this.
  auto GV = GenerateStringLiteral(C, llvm::GlobalValue::PrivateLinkage, *this,
                                  GlobalName, Alignment);
  if (Entry)
    *Entry = GV;

  return ConstantAddress(castStringLiteralToDefaultAddressSpace(*this, GV),
                         GV->getValueType(), Alignment);
}

ConstantAddress CodeGenModule::GetAddrOfGlobalTemporary(
    const MaterializeTemporaryExpr *E, const Expr *Init) {
  assert((E->getStorageDuration() == SD_Static ||
          E->getStorageDuration() == SD_Thread) && "not a global temporary");
  const auto *VD = cast<VarDecl>(E->getExtendingDecl());

  // If we're not materializing a subobject of the temporary, keep the
  // cv-qualifiers from the type of the MaterializeTemporaryExpr.
  QualType MaterializedType = Init->getType();
  if (Init == E->getSubExpr())
    MaterializedType = E->getType();

  CharUnits Align = getContext().getTypeAlignInChars(MaterializedType);

  auto InsertResult = MaterializedGlobalTemporaryMap.insert({E, nullptr});
  if (!InsertResult.second) {
    // We've seen this before: either we already created it or we're in the
    // process of doing so.
    if (!InsertResult.first->second) {
      // We recursively re-entered this function, probably during emission of
      // the initializer. Create a placeholder. We'll clean this up in the
      // outer call, at the end of this function.
      llvm::Type *Type = getTypes().ConvertTypeForMem(MaterializedType);
      InsertResult.first->second = new llvm::GlobalVariable(
          getModule(), Type, false, llvm::GlobalVariable::InternalLinkage,
          nullptr);
    }
    return ConstantAddress(InsertResult.first->second,
                           llvm::cast<llvm::GlobalVariable>(
                               InsertResult.first->second->stripPointerCasts())
                               ->getValueType(),
                           Align);
  }

  // FIXME: If an externally-visible declaration extends multiple temporaries,
  // we need to give each temporary the same name in every translation unit (and
  // we also need to make the temporaries externally-visible).
  SmallString<256> Name;
  llvm::raw_svector_ostream Out(Name);
  getCXXABI().getMangleContext().mangleReferenceTemporary(
      VD, E->getManglingNumber(), Out);

  APValue *Value = nullptr;
  if (E->getStorageDuration() == SD_Static && VD && VD->evaluateValue()) {
    // If the initializer of the extending declaration is a constant
    // initializer, we should have a cached constant initializer for this
    // temporary. Note that this might have a different value from the value
    // computed by evaluating the initializer if the surrounding constant
    // expression modifies the temporary.
    Value = E->getOrCreateValue(false);
  }

  // Try evaluating it now, it might have a constant initializer.
  Expr::EvalResult EvalResult;
  if (!Value && Init->EvaluateAsRValue(EvalResult, getContext()) &&
      !EvalResult.hasSideEffects())
    Value = &EvalResult.Val;

  LangAS AddrSpace =
      VD ? GetGlobalVarAddressSpace(VD) : MaterializedType.getAddressSpace();

  std::optional<ConstantEmitter> emitter;
  llvm::Constant *InitialValue = nullptr;
  bool Constant = false;
  llvm::Type *Type;
  if (Value) {
    // The temporary has a constant initializer, use it.
    emitter.emplace(*this);
    InitialValue = emitter->emitForInitializer(*Value, AddrSpace,
                                               MaterializedType);
    Constant =
        MaterializedType.isConstantStorage(getContext(), /*ExcludeCtor*/ Value,
                                           /*ExcludeDtor*/ false);
    Type = InitialValue->getType();
  } else {
    // No initializer, the initialization will be provided when we
    // initialize the declaration which performed lifetime extension.
    Type = getTypes().ConvertTypeForMem(MaterializedType);
  }

  // Create a global variable for this lifetime-extended temporary.
  llvm::GlobalValue::LinkageTypes Linkage = getLLVMLinkageVarDefinition(VD);
  if (Linkage == llvm::GlobalVariable::ExternalLinkage) {
    const VarDecl *InitVD;
    if (VD->isStaticDataMember() && VD->getAnyInitializer(InitVD) &&
        isa<CXXRecordDecl>(InitVD->getLexicalDeclContext())) {
      // Temporaries defined inside a class get linkonce_odr linkage because the
      // class can be defined in multiple translation units.
      Linkage = llvm::GlobalVariable::LinkOnceODRLinkage;
    } else {
      // There is no need for this temporary to have external linkage if the
      // VarDecl has external linkage.
      Linkage = llvm::GlobalVariable::InternalLinkage;
    }
  }
  auto TargetAS = getContext().getTargetAddressSpace(AddrSpace);
  auto *GV = new llvm::GlobalVariable(
      getModule(), Type, Constant, Linkage, InitialValue, Name.c_str(),
      /*InsertBefore=*/nullptr, llvm::GlobalVariable::NotThreadLocal, TargetAS);
  if (emitter) emitter->finalize(GV);
  // Don't assign dllimport or dllexport to local linkage globals.
  if (!llvm::GlobalValue::isLocalLinkage(Linkage)) {
    setGVProperties(GV, VD);
    if (GV->getDLLStorageClass() == llvm::GlobalVariable::DLLExportStorageClass)
      // The reference temporary should never be dllexport.
      GV->setDLLStorageClass(llvm::GlobalVariable::DefaultStorageClass);
  }
  GV->setAlignment(Align.getAsAlign());
  if (supportsCOMDAT() && GV->isWeakForLinker())
    GV->setComdat(TheModule.getOrInsertComdat(GV->getName()));
  if (VD->getTLSKind())
    setTLSMode(GV, *VD);
  llvm::Constant *CV = GV;
  if (AddrSpace != LangAS::Default)
    CV = getTargetCodeGenInfo().performAddrSpaceCast(
        *this, GV, AddrSpace, LangAS::Default,
        llvm::PointerType::get(
            getLLVMContext(),
            getContext().getTargetAddressSpace(LangAS::Default)));

  // Update the map with the new temporary. If we created a placeholder above,
  // replace it with the new global now.
  llvm::Constant *&Entry = MaterializedGlobalTemporaryMap[E];
  if (Entry) {
    Entry->replaceAllUsesWith(CV);
    llvm::cast<llvm::GlobalVariable>(Entry)->eraseFromParent();
  }
  Entry = CV;

  return ConstantAddress(CV, Type, Align);
}

/// EmitObjCPropertyImplementations - Emit information for synthesized
/// properties for an implementation.
void CodeGenModule::EmitObjCPropertyImplementations(const
                                                    ObjCImplementationDecl *D) {
  for (const auto *PID : D->property_impls()) {
    // Dynamic is just for type-checking.
    if (PID->getPropertyImplementation() == ObjCPropertyImplDecl::Synthesize) {
      ObjCPropertyDecl *PD = PID->getPropertyDecl();

      // Determine which methods need to be implemented, some may have
      // been overridden. Note that ::isPropertyAccessor is not the method
      // we want, that just indicates if the decl came from a
      // property. What we want to know is if the method is defined in
      // this implementation.
      auto *Getter = PID->getGetterMethodDecl();
      if (!Getter || Getter->isSynthesizedAccessorStub())
        CodeGenFunction(*this).GenerateObjCGetter(
            const_cast<ObjCImplementationDecl *>(D), PID);
      auto *Setter = PID->getSetterMethodDecl();
      if (!PD->isReadOnly() && (!Setter || Setter->isSynthesizedAccessorStub()))
        CodeGenFunction(*this).GenerateObjCSetter(
                                 const_cast<ObjCImplementationDecl *>(D), PID);
    }
  }
}

static bool needsDestructMethod(ObjCImplementationDecl *impl) {
  const ObjCInterfaceDecl *iface = impl->getClassInterface();
  for (const ObjCIvarDecl *ivar = iface->all_declared_ivar_begin();
       ivar; ivar = ivar->getNextIvar())
    if (ivar->getType().isDestructedType())
      return true;

  return false;
}

static bool AllTrivialInitializers(CodeGenModule &CGM,
                                   ObjCImplementationDecl *D) {
  CodeGenFunction CGF(CGM);
  for (ObjCImplementationDecl::init_iterator B = D->init_begin(),
       E = D->init_end(); B != E; ++B) {
    CXXCtorInitializer *CtorInitExp = *B;
    Expr *Init = CtorInitExp->getInit();
    if (!CGF.isTrivialInitializer(Init))
      return false;
  }
  return true;
}

/// EmitObjCIvarInitializations - Emit information for ivar initialization
/// for an implementation.
void CodeGenModule::EmitObjCIvarInitializations(ObjCImplementationDecl *D) {
  // We might need a .cxx_destruct even if we don't have any ivar initializers.
  if (needsDestructMethod(D)) {
    IdentifierInfo *II = &getContext().Idents.get(".cxx_destruct");
    Selector cxxSelector = getContext().Selectors.getSelector(0, &II);
    ObjCMethodDecl *DTORMethod = ObjCMethodDecl::Create(
        getContext(), D->getLocation(), D->getLocation(), cxxSelector,
        getContext().VoidTy, nullptr, D,
        /*isInstance=*/true, /*isVariadic=*/false,
        /*isPropertyAccessor=*/true, /*isSynthesizedAccessorStub=*/false,
        /*isImplicitlyDeclared=*/true,
        /*isDefined=*/false, ObjCImplementationControl::Required);
    D->addInstanceMethod(DTORMethod);
    CodeGenFunction(*this).GenerateObjCCtorDtorMethod(D, DTORMethod, false);
    D->setHasDestructors(true);
  }

  // If the implementation doesn't have any ivar initializers, we don't need
  // a .cxx_construct.
  if (D->getNumIvarInitializers() == 0 ||
      AllTrivialInitializers(*this, D))
    return;

  IdentifierInfo *II = &getContext().Idents.get(".cxx_construct");
  Selector cxxSelector = getContext().Selectors.getSelector(0, &II);
  // The constructor returns 'self'.
  ObjCMethodDecl *CTORMethod = ObjCMethodDecl::Create(
      getContext(), D->getLocation(), D->getLocation(), cxxSelector,
      getContext().getObjCIdType(), nullptr, D, /*isInstance=*/true,
      /*isVariadic=*/false,
      /*isPropertyAccessor=*/true, /*isSynthesizedAccessorStub=*/false,
      /*isImplicitlyDeclared=*/true,
      /*isDefined=*/false, ObjCImplementationControl::Required);
  D->addInstanceMethod(CTORMethod);
  CodeGenFunction(*this).GenerateObjCCtorDtorMethod(D, CTORMethod, true);
  D->setHasNonZeroConstructors(true);
}

// EmitLinkageSpec - Emit all declarations in a linkage spec.
void CodeGenModule::EmitLinkageSpec(const LinkageSpecDecl *LSD) {
  if (LSD->getLanguage() != LinkageSpecLanguageIDs::C &&
      LSD->getLanguage() != LinkageSpecLanguageIDs::CXX) {
    ErrorUnsupported(LSD, "linkage spec");
    return;
  }

  EmitDeclContext(LSD);
}

void CodeGenModule::EmitTopLevelStmt(const TopLevelStmtDecl *D) {
  // Device code should not be at top level.
  if (LangOpts.CUDA && LangOpts.CUDAIsDevice)
    return;

  std::unique_ptr<CodeGenFunction> &CurCGF =
      GlobalTopLevelStmtBlockInFlight.first;

  // We emitted a top-level stmt but after it there is initialization.
  // Stop squashing the top-level stmts into a single function.
  if (CurCGF && CXXGlobalInits.back() != CurCGF->CurFn) {
    CurCGF->FinishFunction(D->getEndLoc());
    CurCGF = nullptr;
  }

  if (!CurCGF) {
    // void __stmts__N(void)
    // FIXME: Ask the ABI name mangler to pick a name.
    std::string Name = "__stmts__" + llvm::utostr(CXXGlobalInits.size());
    FunctionArgList Args;
    QualType RetTy = getContext().VoidTy;
    const CGFunctionInfo &FnInfo =
        getTypes().arrangeBuiltinFunctionDeclaration(RetTy, Args);
    llvm::FunctionType *FnTy = getTypes().GetFunctionType(FnInfo);
    llvm::Function *Fn = llvm::Function::Create(
        FnTy, llvm::GlobalValue::InternalLinkage, Name, &getModule());

    CurCGF.reset(new CodeGenFunction(*this));
    GlobalTopLevelStmtBlockInFlight.second = D;
    CurCGF->StartFunction(GlobalDecl(), RetTy, Fn, FnInfo, Args,
                          D->getBeginLoc(), D->getBeginLoc());
    CXXGlobalInits.push_back(Fn);
  }

  CurCGF->EmitStmt(D->getStmt());
}

void CodeGenModule::EmitDeclContext(const DeclContext *DC) {
  for (auto *I : DC->decls()) {
    // Unlike other DeclContexts, the contents of an ObjCImplDecl at TU scope
    // are themselves considered "top-level", so EmitTopLevelDecl on an
    // ObjCImplDecl does not recursively visit them. We need to do that in
    // case they're nested inside another construct (LinkageSpecDecl /
    // ExportDecl) that does stop them from being considered "top-level".
    if (auto *OID = dyn_cast<ObjCImplDecl>(I)) {
      for (auto *M : OID->methods())
        EmitTopLevelDecl(M);
    }

    EmitTopLevelDecl(I);
  }
}

/// EmitTopLevelDecl - Emit code for a single top level declaration.
void CodeGenModule::EmitTopLevelDecl(Decl *D) {
  // Ignore dependent declarations.
  if (D->isTemplated())
    return;

  // Consteval function shouldn't be emitted.
  if (auto *FD = dyn_cast<FunctionDecl>(D); FD && FD->isImmediateFunction())
    return;

  switch (D->getKind()) {
  case Decl::CXXConversion:
  case Decl::CXXMethod:
  case Decl::Function:
    EmitGlobal(cast<FunctionDecl>(D));
    // Always provide some coverage mapping
    // even for the functions that aren't emitted.
    AddDeferredUnusedCoverageMapping(D);
    break;

  case Decl::CXXDeductionGuide:
    // Function-like, but does not result in code emission.
    break;

  case Decl::Var:
  case Decl::Decomposition:
  case Decl::VarTemplateSpecialization:
    EmitGlobal(cast<VarDecl>(D));
    if (auto *DD = dyn_cast<DecompositionDecl>(D))
      for (auto *B : DD->bindings())
        if (auto *HD = B->getHoldingVar())
          EmitGlobal(HD);
    break;

  // Indirect fields from global anonymous structs and unions can be
  // ignored; only the actual variable requires IR gen support.
  case Decl::IndirectField:
    break;

  // C++ Decls
  case Decl::Namespace:
    EmitDeclContext(cast<NamespaceDecl>(D));
    break;
  case Decl::ClassTemplateSpecialization: {
    const auto *Spec = cast<ClassTemplateSpecializationDecl>(D);
    if (CGDebugInfo *DI = getModuleDebugInfo())
      if (Spec->getSpecializationKind() ==
              TSK_ExplicitInstantiationDefinition &&
          Spec->hasDefinition())
        DI->completeTemplateDefinition(*Spec);
  } [[fallthrough]];
  case Decl::CXXRecord: {
    CXXRecordDecl *CRD = cast<CXXRecordDecl>(D);
    if (CGDebugInfo *DI = getModuleDebugInfo()) {
      if (CRD->hasDefinition())
        DI->EmitAndRetainType(getContext().getRecordType(cast<RecordDecl>(D)));
      if (auto *ES = D->getASTContext().getExternalSource())
        if (ES->hasExternalDefinitions(D) == ExternalASTSource::EK_Never)
          DI->completeUnusedClass(*CRD);
    }
    // Emit any static data members, they may be definitions.
    for (auto *I : CRD->decls())
      if (isa<VarDecl>(I) || isa<CXXRecordDecl>(I))
        EmitTopLevelDecl(I);
    break;
  }
    // No code generation needed.
  case Decl::UsingShadow:
  case Decl::ClassTemplate:
  case Decl::VarTemplate:
  case Decl::Concept:
  case Decl::VarTemplatePartialSpecialization:
  case Decl::FunctionTemplate:
  case Decl::TypeAliasTemplate:
  case Decl::Block:
  case Decl::Empty:
  case Decl::Binding:
    break;
  case Decl::Using:          // using X; [C++]
    if (CGDebugInfo *DI = getModuleDebugInfo())
        DI->EmitUsingDecl(cast<UsingDecl>(*D));
    break;
  case Decl::UsingEnum: // using enum X; [C++]
    if (CGDebugInfo *DI = getModuleDebugInfo())
      DI->EmitUsingEnumDecl(cast<UsingEnumDecl>(*D));
    break;
  case Decl::NamespaceAlias:
    if (CGDebugInfo *DI = getModuleDebugInfo())
        DI->EmitNamespaceAlias(cast<NamespaceAliasDecl>(*D));
    break;
  case Decl::UsingDirective: // using namespace X; [C++]
    if (CGDebugInfo *DI = getModuleDebugInfo())
      DI->EmitUsingDirective(cast<UsingDirectiveDecl>(*D));
    break;
  case Decl::CXXConstructor:
    getCXXABI().EmitCXXConstructors(cast<CXXConstructorDecl>(D));
    break;
  case Decl::CXXDestructor:
    getCXXABI().EmitCXXDestructors(cast<CXXDestructorDecl>(D));
    break;

  case Decl::StaticAssert:
    // Nothing to do.
    break;

  // Objective-C Decls

  // Forward declarations, no (immediate) code generation.
  case Decl::ObjCInterface:
  case Decl::ObjCCategory:
    break;

  case Decl::ObjCProtocol: {
    auto *Proto = cast<ObjCProtocolDecl>(D);
    if (Proto->isThisDeclarationADefinition())
      ObjCRuntime->GenerateProtocol(Proto);
    break;
  }

  case Decl::ObjCCategoryImpl:
    // Categories have properties but don't support synthesize so we
    // can ignore them here.
    ObjCRuntime->GenerateCategory(cast<ObjCCategoryImplDecl>(D));
    break;

  case Decl::ObjCImplementation: {
    auto *OMD = cast<ObjCImplementationDecl>(D);
    EmitObjCPropertyImplementations(OMD);
    EmitObjCIvarInitializations(OMD);
    ObjCRuntime->GenerateClass(OMD);
    // Emit global variable debug information.
    if (CGDebugInfo *DI = getModuleDebugInfo())
      if (getCodeGenOpts().hasReducedDebugInfo())
        DI->getOrCreateInterfaceType(getContext().getObjCInterfaceType(
            OMD->getClassInterface()), OMD->getLocation());
    break;
  }
  case Decl::ObjCMethod: {
    auto *OMD = cast<ObjCMethodDecl>(D);
    // If this is not a prototype, emit the body.
    if (OMD->getBody())
      CodeGenFunction(*this).GenerateObjCMethod(OMD);
    break;
  }
  case Decl::ObjCCompatibleAlias:
    ObjCRuntime->RegisterAlias(cast<ObjCCompatibleAliasDecl>(D));
    break;

  case Decl::PragmaComment: {
    const auto *PCD = cast<PragmaCommentDecl>(D);
    switch (PCD->getCommentKind()) {
    case PCK_Unknown:
      llvm_unreachable("unexpected pragma comment kind");
    case PCK_Linker:
      AppendLinkerOptions(PCD->getArg());
      break;
    case PCK_Lib:
        AddDependentLib(PCD->getArg());
      break;
    case PCK_Compiler:
    case PCK_ExeStr:
    case PCK_User:
      break; // We ignore all of these.
    }
    break;
  }

  case Decl::PragmaDetectMismatch: {
    const auto *PDMD = cast<PragmaDetectMismatchDecl>(D);
    AddDetectMismatch(PDMD->getName(), PDMD->getValue());
    break;
  }

  case Decl::LinkageSpec:
    EmitLinkageSpec(cast<LinkageSpecDecl>(D));
    break;

  case Decl::FileScopeAsm: {
    // File-scope asm is ignored during device-side CUDA compilation.
    if (LangOpts.CUDA && LangOpts.CUDAIsDevice)
      break;
    // File-scope asm is ignored during device-side OpenMP compilation.
    if (LangOpts.OpenMPIsTargetDevice)
      break;
    // File-scope asm is ignored during device-side SYCL compilation.
    if (LangOpts.SYCLIsDevice)
      break;
    auto *AD = cast<FileScopeAsmDecl>(D);
    getModule().appendModuleInlineAsm(AD->getAsmString()->getString());
    break;
  }

  case Decl::TopLevelStmt:
    EmitTopLevelStmt(cast<TopLevelStmtDecl>(D));
    break;

  case Decl::Import: {
    auto *Import = cast<ImportDecl>(D);

    // If we've already imported this module, we're done.
    if (!ImportedModules.insert(Import->getImportedModule()))
      break;

    // Emit debug information for direct imports.
    if (!Import->getImportedOwningModule()) {
      if (CGDebugInfo *DI = getModuleDebugInfo())
        DI->EmitImportDecl(*Import);
    }

    // For C++ standard modules we are done - we will call the module
    // initializer for imported modules, and that will likewise call those for
    // any imports it has.
    if (CXX20ModuleInits && Import->getImportedOwningModule() &&
        !Import->getImportedOwningModule()->isModuleMapModule())
      break;

    // For clang C++ module map modules the initializers for sub-modules are
    // emitted here.

    // Find all of the submodules and emit the module initializers.
    llvm::SmallPtrSet<clang::Module *, 16> Visited;
    SmallVector<clang::Module *, 16> Stack;
    Visited.insert(Import->getImportedModule());
    Stack.push_back(Import->getImportedModule());

    while (!Stack.empty()) {
      clang::Module *Mod = Stack.pop_back_val();
      if (!EmittedModuleInitializers.insert(Mod).second)
        continue;

      for (auto *D : Context.getModuleInitializers(Mod))
        EmitTopLevelDecl(D);

      // Visit the submodules of this module.
      for (auto *Submodule : Mod->submodules()) {
        // Skip explicit children; they need to be explicitly imported to emit
        // the initializers.
        if (Submodule->IsExplicit)
          continue;

        if (Visited.insert(Submodule).second)
          Stack.push_back(Submodule);
      }
    }
    break;
  }

  case Decl::Export:
    EmitDeclContext(cast<ExportDecl>(D));
    break;

  case Decl::OMPThreadPrivate:
    EmitOMPThreadPrivateDecl(cast<OMPThreadPrivateDecl>(D));
    break;

  case Decl::OMPAllocate:
    EmitOMPAllocateDecl(cast<OMPAllocateDecl>(D));
    break;

  case Decl::OMPDeclareReduction:
    EmitOMPDeclareReduction(cast<OMPDeclareReductionDecl>(D));
    break;

  case Decl::OMPDeclareMapper:
    EmitOMPDeclareMapper(cast<OMPDeclareMapperDecl>(D));
    break;

  case Decl::OMPRequires:
    EmitOMPRequiresDecl(cast<OMPRequiresDecl>(D));
    break;

  case Decl::Typedef:
  case Decl::TypeAlias: // using foo = bar; [C++11]
    if (CGDebugInfo *DI = getModuleDebugInfo())
      DI->EmitAndRetainType(
          getContext().getTypedefType(cast<TypedefNameDecl>(D)));
    break;

  case Decl::Record:
    if (CGDebugInfo *DI = getModuleDebugInfo())
      if (cast<RecordDecl>(D)->getDefinition())
        DI->EmitAndRetainType(getContext().getRecordType(cast<RecordDecl>(D)));
    break;

  case Decl::Enum:
    if (CGDebugInfo *DI = getModuleDebugInfo())
      if (cast<EnumDecl>(D)->getDefinition())
        DI->EmitAndRetainType(getContext().getEnumType(cast<EnumDecl>(D)));
    break;

  case Decl::HLSLBuffer:
    getHLSLRuntime().addBuffer(cast<HLSLBufferDecl>(D));
    break;

  default:
    // Make sure we handled everything we should, every other kind is a
    // non-top-level decl.  FIXME: Would be nice to have an isTopLevelDeclKind
    // function. Need to recode Decl::Kind to do that easily.
    assert(isa<TypeDecl>(D) && "Unsupported decl kind");
    break;
  }
}

void CodeGenModule::AddDeferredUnusedCoverageMapping(Decl *D) {
  // Do we need to generate coverage mapping?
  if (!CodeGenOpts.CoverageMapping)
    return;
  switch (D->getKind()) {
  case Decl::CXXConversion:
  case Decl::CXXMethod:
  case Decl::Function:
  case Decl::ObjCMethod:
  case Decl::CXXConstructor:
  case Decl::CXXDestructor: {
    if (!cast<FunctionDecl>(D)->doesThisDeclarationHaveABody())
      break;
    SourceManager &SM = getContext().getSourceManager();
    if (LimitedCoverage && SM.getMainFileID() != SM.getFileID(D->getBeginLoc()))
      break;
    DeferredEmptyCoverageMappingDecls.try_emplace(D, true);
    break;
  }
  default:
    break;
  };
}

void CodeGenModule::ClearUnusedCoverageMapping(const Decl *D) {
  // Do we need to generate coverage mapping?
  if (!CodeGenOpts.CoverageMapping)
    return;
  if (const auto *Fn = dyn_cast<FunctionDecl>(D)) {
    if (Fn->isTemplateInstantiation())
      ClearUnusedCoverageMapping(Fn->getTemplateInstantiationPattern());
  }
  DeferredEmptyCoverageMappingDecls.insert_or_assign(D, false);
}

void CodeGenModule::EmitDeferredUnusedCoverageMappings() {
  // We call takeVector() here to avoid use-after-free.
  // FIXME: DeferredEmptyCoverageMappingDecls is getting mutated because
  // we deserialize function bodies to emit coverage info for them, and that
  // deserializes more declarations. How should we handle that case?
  for (const auto &Entry : DeferredEmptyCoverageMappingDecls.takeVector()) {
    if (!Entry.second)
      continue;
    const Decl *D = Entry.first;
    switch (D->getKind()) {
    case Decl::CXXConversion:
    case Decl::CXXMethod:
    case Decl::Function:
    case Decl::ObjCMethod: {
      CodeGenPGO PGO(*this);
      GlobalDecl GD(cast<FunctionDecl>(D));
      PGO.emitEmptyCounterMapping(D, getMangledName(GD),
                                  getFunctionLinkage(GD));
      break;
    }
    case Decl::CXXConstructor: {
      CodeGenPGO PGO(*this);
      GlobalDecl GD(cast<CXXConstructorDecl>(D), Ctor_Base);
      PGO.emitEmptyCounterMapping(D, getMangledName(GD),
                                  getFunctionLinkage(GD));
      break;
    }
    case Decl::CXXDestructor: {
      CodeGenPGO PGO(*this);
      GlobalDecl GD(cast<CXXDestructorDecl>(D), Dtor_Base);
      PGO.emitEmptyCounterMapping(D, getMangledName(GD),
                                  getFunctionLinkage(GD));
      break;
    }
    default:
      break;
    };
  }
}

void CodeGenModule::EmitMainVoidAlias() {
  // In order to transition away from "__original_main" gracefully, emit an
  // alias for "main" in the no-argument case so that libc can detect when
  // new-style no-argument main is in used.
  if (llvm::Function *F = getModule().getFunction("main")) {
    if (!F->isDeclaration() && F->arg_size() == 0 && !F->isVarArg() &&
        F->getReturnType()->isIntegerTy(Context.getTargetInfo().getIntWidth())) {
      auto *GA = llvm::GlobalAlias::create("__main_void", F);
      GA->setVisibility(llvm::GlobalValue::HiddenVisibility);
    }
  }
}

/// Turns the given pointer into a constant.
static llvm::Constant *GetPointerConstant(llvm::LLVMContext &Context,
                                          const void *Ptr) {
  uintptr_t PtrInt = reinterpret_cast<uintptr_t>(Ptr);
  llvm::Type *i64 = llvm::Type::getInt64Ty(Context);
  return llvm::ConstantInt::get(i64, PtrInt);
}

static void EmitGlobalDeclMetadata(CodeGenModule &CGM,
                                   llvm::NamedMDNode *&GlobalMetadata,
                                   GlobalDecl D,
                                   llvm::GlobalValue *Addr) {
  if (!GlobalMetadata)
    GlobalMetadata =
      CGM.getModule().getOrInsertNamedMetadata("clang.global.decl.ptrs");

  // TODO: should we report variant information for ctors/dtors?
  llvm::Metadata *Ops[] = {llvm::ConstantAsMetadata::get(Addr),
                           llvm::ConstantAsMetadata::get(GetPointerConstant(
                               CGM.getLLVMContext(), D.getDecl()))};
  GlobalMetadata->addOperand(llvm::MDNode::get(CGM.getLLVMContext(), Ops));
}

bool CodeGenModule::CheckAndReplaceExternCIFuncs(llvm::GlobalValue *Elem,
                                                 llvm::GlobalValue *CppFunc) {
  // Store the list of ifuncs we need to replace uses in.
  llvm::SmallVector<llvm::GlobalIFunc *> IFuncs;
  // List of ConstantExprs that we should be able to delete when we're done
  // here.
  llvm::SmallVector<llvm::ConstantExpr *> CEs;

  // It isn't valid to replace the extern-C ifuncs if all we find is itself!
  if (Elem == CppFunc)
    return false;

  // First make sure that all users of this are ifuncs (or ifuncs via a
  // bitcast), and collect the list of ifuncs and CEs so we can work on them
  // later.
  for (llvm::User *User : Elem->users()) {
    // Users can either be a bitcast ConstExpr that is used by the ifuncs, OR an
    // ifunc directly. In any other case, just give up, as we don't know what we
    // could break by changing those.
    if (auto *ConstExpr = dyn_cast<llvm::ConstantExpr>(User)) {
      if (ConstExpr->getOpcode() != llvm::Instruction::BitCast)
        return false;

      for (llvm::User *CEUser : ConstExpr->users()) {
        if (auto *IFunc = dyn_cast<llvm::GlobalIFunc>(CEUser)) {
          IFuncs.push_back(IFunc);
        } else {
          return false;
        }
      }
      CEs.push_back(ConstExpr);
    } else if (auto *IFunc = dyn_cast<llvm::GlobalIFunc>(User)) {
      IFuncs.push_back(IFunc);
    } else {
      // This user is one we don't know how to handle, so fail redirection. This
      // will result in an ifunc retaining a resolver name that will ultimately
      // fail to be resolved to a defined function.
      return false;
    }
  }

  // Now we know this is a valid case where we can do this alias replacement, we
  // need to remove all of the references to Elem (and the bitcasts!) so we can
  // delete it.
  for (llvm::GlobalIFunc *IFunc : IFuncs)
    IFunc->setResolver(nullptr);
  for (llvm::ConstantExpr *ConstExpr : CEs)
    ConstExpr->destroyConstant();

  // We should now be out of uses for the 'old' version of this function, so we
  // can erase it as well.
  Elem->eraseFromParent();

  for (llvm::GlobalIFunc *IFunc : IFuncs) {
    // The type of the resolver is always just a function-type that returns the
    // type of the IFunc, so create that here. If the type of the actual
    // resolver doesn't match, it just gets bitcast to the right thing.
    auto *ResolverTy =
        llvm::FunctionType::get(IFunc->getType(), /*isVarArg*/ false);
    llvm::Constant *Resolver = GetOrCreateLLVMFunction(
        CppFunc->getName(), ResolverTy, {}, /*ForVTable*/ false);
    IFunc->setResolver(Resolver);
  }
  return true;
}

/// For each function which is declared within an extern "C" region and marked
/// as 'used', but has internal linkage, create an alias from the unmangled
/// name to the mangled name if possible. People expect to be able to refer
/// to such functions with an unmangled name from inline assembly within the
/// same translation unit.
void CodeGenModule::EmitStaticExternCAliases() {
  if (!getTargetCodeGenInfo().shouldEmitStaticExternCAliases())
    return;
  for (auto &I : StaticExternCValues) {
    IdentifierInfo *Name = I.first;
    llvm::GlobalValue *Val = I.second;

    // If Val is null, that implies there were multiple declarations that each
    // had a claim to the unmangled name. In this case, generation of the alias
    // is suppressed. See CodeGenModule::MaybeHandleStaticInExternC.
    if (!Val)
      break;

    llvm::GlobalValue *ExistingElem =
        getModule().getNamedValue(Name->getName());

    // If there is either not something already by this name, or we were able to
    // replace all uses from IFuncs, create the alias.
    if (!ExistingElem || CheckAndReplaceExternCIFuncs(ExistingElem, Val))
      addCompilerUsedGlobal(llvm::GlobalAlias::create(Name->getName(), Val));
  }
}

bool CodeGenModule::lookupRepresentativeDecl(StringRef MangledName,
                                             GlobalDecl &Result) const {
  auto Res = Manglings.find(MangledName);
  if (Res == Manglings.end())
    return false;
  Result = Res->getValue();
  return true;
}

/// Emits metadata nodes associating all the global values in the
/// current module with the Decls they came from.  This is useful for
/// projects using IR gen as a subroutine.
///
/// Since there's currently no way to associate an MDNode directly
/// with an llvm::GlobalValue, we create a global named metadata
/// with the name 'clang.global.decl.ptrs'.
void CodeGenModule::EmitDeclMetadata() {
  llvm::NamedMDNode *GlobalMetadata = nullptr;

  for (auto &I : MangledDeclNames) {
    llvm::GlobalValue *Addr = getModule().getNamedValue(I.second);
    // Some mangled names don't necessarily have an associated GlobalValue
    // in this module, e.g. if we mangled it for DebugInfo.
    if (Addr)
      EmitGlobalDeclMetadata(*this, GlobalMetadata, I.first, Addr);
  }
}

/// Emits metadata nodes for all the local variables in the current
/// function.
void CodeGenFunction::EmitDeclMetadata() {
  if (LocalDeclMap.empty()) return;

  llvm::LLVMContext &Context = getLLVMContext();

  // Find the unique metadata ID for this name.
  unsigned DeclPtrKind = Context.getMDKindID("clang.decl.ptr");

  llvm::NamedMDNode *GlobalMetadata = nullptr;

  for (auto &I : LocalDeclMap) {
    const Decl *D = I.first;
    llvm::Value *Addr = I.second.getPointer();
    if (auto *Alloca = dyn_cast<llvm::AllocaInst>(Addr)) {
      llvm::Value *DAddr = GetPointerConstant(getLLVMContext(), D);
      Alloca->setMetadata(
          DeclPtrKind, llvm::MDNode::get(
                           Context, llvm::ValueAsMetadata::getConstant(DAddr)));
    } else if (auto *GV = dyn_cast<llvm::GlobalValue>(Addr)) {
      GlobalDecl GD = GlobalDecl(cast<VarDecl>(D));
      EmitGlobalDeclMetadata(CGM, GlobalMetadata, GD, GV);
    }
  }
}

void CodeGenModule::EmitVersionIdentMetadata() {
  llvm::NamedMDNode *IdentMetadata =
    TheModule.getOrInsertNamedMetadata("llvm.ident");
  std::string Version = getClangFullVersion();
  llvm::LLVMContext &Ctx = TheModule.getContext();

  llvm::Metadata *IdentNode[] = {llvm::MDString::get(Ctx, Version)};
  IdentMetadata->addOperand(llvm::MDNode::get(Ctx, IdentNode));
}

void CodeGenModule::EmitCommandLineMetadata() {
  llvm::NamedMDNode *CommandLineMetadata =
    TheModule.getOrInsertNamedMetadata("llvm.commandline");
  std::string CommandLine = getCodeGenOpts().RecordCommandLine;
  llvm::LLVMContext &Ctx = TheModule.getContext();

  llvm::Metadata *CommandLineNode[] = {llvm::MDString::get(Ctx, CommandLine)};
  CommandLineMetadata->addOperand(llvm::MDNode::get(Ctx, CommandLineNode));
}

void CodeGenModule::EmitCoverageFile() {
  llvm::NamedMDNode *CUNode = TheModule.getNamedMetadata("llvm.dbg.cu");
  if (!CUNode)
    return;

  llvm::NamedMDNode *GCov = TheModule.getOrInsertNamedMetadata("llvm.gcov");
  llvm::LLVMContext &Ctx = TheModule.getContext();
  auto *CoverageDataFile =
      llvm::MDString::get(Ctx, getCodeGenOpts().CoverageDataFile);
  auto *CoverageNotesFile =
      llvm::MDString::get(Ctx, getCodeGenOpts().CoverageNotesFile);
  for (int i = 0, e = CUNode->getNumOperands(); i != e; ++i) {
    llvm::MDNode *CU = CUNode->getOperand(i);
    llvm::Metadata *Elts[] = {CoverageNotesFile, CoverageDataFile, CU};
    GCov->addOperand(llvm::MDNode::get(Ctx, Elts));
  }
}

llvm::Constant *CodeGenModule::GetAddrOfRTTIDescriptor(QualType Ty,
                                                       bool ForEH) {
  // Return a bogus pointer if RTTI is disabled, unless it's for EH.
  // FIXME: should we even be calling this method if RTTI is disabled
  // and it's not for EH?
  if (!shouldEmitRTTI(ForEH))
    return llvm::Constant::getNullValue(Int8PtrTy);

  if (ForEH && Ty->isObjCObjectPointerType() &&
      LangOpts.ObjCRuntime.isGNUFamily())
    return ObjCRuntime->GetEHType(Ty);

  return getCXXABI().getAddrOfRTTIDescriptor(Ty);
}

void CodeGenModule::EmitOMPThreadPrivateDecl(const OMPThreadPrivateDecl *D) {
  // Do not emit threadprivates in simd-only mode.
  if (LangOpts.OpenMP && LangOpts.OpenMPSimd)
    return;
  for (auto RefExpr : D->varlists()) {
    auto *VD = cast<VarDecl>(cast<DeclRefExpr>(RefExpr)->getDecl());
    bool PerformInit =
        VD->getAnyInitializer() &&
        !VD->getAnyInitializer()->isConstantInitializer(getContext(),
                                                        /*ForRef=*/false);

    Address Addr(GetAddrOfGlobalVar(VD),
                 getTypes().ConvertTypeForMem(VD->getType()),
                 getContext().getDeclAlign(VD));
    if (auto InitFunction = getOpenMPRuntime().emitThreadPrivateVarDefinition(
            VD, Addr, RefExpr->getBeginLoc(), PerformInit))
      CXXGlobalInits.push_back(InitFunction);
  }
}

llvm::Metadata *
CodeGenModule::CreateMetadataIdentifierImpl(QualType T, MetadataTypeMap &Map,
                                            StringRef Suffix) {
  if (auto *FnType = T->getAs<FunctionProtoType>())
    T = getContext().getFunctionType(
        FnType->getReturnType(), FnType->getParamTypes(),
        FnType->getExtProtoInfo().withExceptionSpec(EST_None));

  llvm::Metadata *&InternalId = Map[T.getCanonicalType()];
  if (InternalId)
    return InternalId;

  if (isExternallyVisible(T->getLinkage())) {
    std::string OutName;
    llvm::raw_string_ostream Out(OutName);
    getCXXABI().getMangleContext().mangleCanonicalTypeName(
        T, Out, getCodeGenOpts().SanitizeCfiICallNormalizeIntegers);

    if (getCodeGenOpts().SanitizeCfiICallNormalizeIntegers)
      Out << ".normalized";

    Out << Suffix;

    InternalId = llvm::MDString::get(getLLVMContext(), Out.str());
  } else {
    InternalId = llvm::MDNode::getDistinct(getLLVMContext(),
                                           llvm::ArrayRef<llvm::Metadata *>());
  }

  return InternalId;
}

llvm::Metadata *CodeGenModule::CreateMetadataIdentifierForType(QualType T) {
  return CreateMetadataIdentifierImpl(T, MetadataIdMap, "");
}

llvm::Metadata *
CodeGenModule::CreateMetadataIdentifierForVirtualMemPtrType(QualType T) {
  return CreateMetadataIdentifierImpl(T, VirtualMetadataIdMap, ".virtual");
}

// Generalize pointer types to a void pointer with the qualifiers of the
// originally pointed-to type, e.g. 'const char *' and 'char * const *'
// generalize to 'const void *' while 'char *' and 'const char **' generalize to
// 'void *'.
static QualType GeneralizeType(ASTContext &Ctx, QualType Ty) {
  if (!Ty->isPointerType())
    return Ty;

  return Ctx.getPointerType(
      QualType(Ctx.VoidTy).withCVRQualifiers(
          Ty->getPointeeType().getCVRQualifiers()));
}

// Apply type generalization to a FunctionType's return and argument types
static QualType GeneralizeFunctionType(ASTContext &Ctx, QualType Ty) {
  if (auto *FnType = Ty->getAs<FunctionProtoType>()) {
    SmallVector<QualType, 8> GeneralizedParams;
    for (auto &Param : FnType->param_types())
      GeneralizedParams.push_back(GeneralizeType(Ctx, Param));

    return Ctx.getFunctionType(
        GeneralizeType(Ctx, FnType->getReturnType()),
        GeneralizedParams, FnType->getExtProtoInfo());
  }

  if (auto *FnType = Ty->getAs<FunctionNoProtoType>())
    return Ctx.getFunctionNoProtoType(
        GeneralizeType(Ctx, FnType->getReturnType()));

  llvm_unreachable("Encountered unknown FunctionType");
}

llvm::Metadata *CodeGenModule::CreateMetadataIdentifierGeneralized(QualType T) {
  return CreateMetadataIdentifierImpl(GeneralizeFunctionType(getContext(), T),
                                      GeneralizedMetadataIdMap, ".generalized");
}

/// Returns whether this module needs the "all-vtables" type identifier.
bool CodeGenModule::NeedAllVtablesTypeId() const {
  // Returns true if at least one of vtable-based CFI checkers is enabled and
  // is not in the trapping mode.
  return ((LangOpts.Sanitize.has(SanitizerKind::CFIVCall) &&
           !CodeGenOpts.SanitizeTrap.has(SanitizerKind::CFIVCall)) ||
          (LangOpts.Sanitize.has(SanitizerKind::CFINVCall) &&
           !CodeGenOpts.SanitizeTrap.has(SanitizerKind::CFINVCall)) ||
          (LangOpts.Sanitize.has(SanitizerKind::CFIDerivedCast) &&
           !CodeGenOpts.SanitizeTrap.has(SanitizerKind::CFIDerivedCast)) ||
          (LangOpts.Sanitize.has(SanitizerKind::CFIUnrelatedCast) &&
           !CodeGenOpts.SanitizeTrap.has(SanitizerKind::CFIUnrelatedCast)));
}

void CodeGenModule::AddVTableTypeMetadata(llvm::GlobalVariable *VTable,
                                          CharUnits Offset,
                                          const CXXRecordDecl *RD) {
  llvm::Metadata *MD =
      CreateMetadataIdentifierForType(QualType(RD->getTypeForDecl(), 0));
  VTable->addTypeMetadata(Offset.getQuantity(), MD);

  if (CodeGenOpts.SanitizeCfiCrossDso)
    if (auto CrossDsoTypeId = CreateCrossDsoCfiTypeId(MD))
      VTable->addTypeMetadata(Offset.getQuantity(),
                              llvm::ConstantAsMetadata::get(CrossDsoTypeId));

  if (NeedAllVtablesTypeId()) {
    llvm::Metadata *MD = llvm::MDString::get(getLLVMContext(), "all-vtables");
    VTable->addTypeMetadata(Offset.getQuantity(), MD);
  }
}

llvm::SanitizerStatReport &CodeGenModule::getSanStats() {
  if (!SanStats)
    SanStats = std::make_unique<llvm::SanitizerStatReport>(&getModule());

  return *SanStats;
}

llvm::Value *
CodeGenModule::createOpenCLIntToSamplerConversion(const Expr *E,
                                                  CodeGenFunction &CGF) {
  llvm::Constant *C = ConstantEmitter(CGF).emitAbstract(E, E->getType());
  auto *SamplerT = getOpenCLRuntime().getSamplerType(E->getType().getTypePtr());
  auto *FTy = llvm::FunctionType::get(SamplerT, {C->getType()}, false);
  auto *Call = CGF.EmitRuntimeCall(
      CreateRuntimeFunction(FTy, "__translate_sampler_initializer"), {C});
  return Call;
}

CharUnits CodeGenModule::getNaturalPointeeTypeAlignment(
    QualType T, LValueBaseInfo *BaseInfo, TBAAAccessInfo *TBAAInfo) {
  return getNaturalTypeAlignment(T->getPointeeType(), BaseInfo, TBAAInfo,
                                 /* forPointeeType= */ true);
}

CharUnits CodeGenModule::getNaturalTypeAlignment(QualType T,
                                                 LValueBaseInfo *BaseInfo,
                                                 TBAAAccessInfo *TBAAInfo,
                                                 bool forPointeeType) {
  if (TBAAInfo)
    *TBAAInfo = getTBAAAccessInfo(T);

  // FIXME: This duplicates logic in ASTContext::getTypeAlignIfKnown. But
  // that doesn't return the information we need to compute BaseInfo.

  // Honor alignment typedef attributes even on incomplete types.
  // We also honor them straight for C++ class types, even as pointees;
  // there's an expressivity gap here.
  if (auto TT = T->getAs<TypedefType>()) {
    if (auto Align = TT->getDecl()->getMaxAlignment()) {
      if (BaseInfo)
        *BaseInfo = LValueBaseInfo(AlignmentSource::AttributedType);
      return getContext().toCharUnitsFromBits(Align);
    }
  }

  bool AlignForArray = T->isArrayType();

  // Analyze the base element type, so we don't get confused by incomplete
  // array types.
  T = getContext().getBaseElementType(T);

  if (T->isIncompleteType()) {
    // We could try to replicate the logic from
    // ASTContext::getTypeAlignIfKnown, but nothing uses the alignment if the
    // type is incomplete, so it's impossible to test. We could try to reuse
    // getTypeAlignIfKnown, but that doesn't return the information we need
    // to set BaseInfo.  So just ignore the possibility that the alignment is
    // greater than one.
    if (BaseInfo)
      *BaseInfo = LValueBaseInfo(AlignmentSource::Type);
    return CharUnits::One();
  }

  if (BaseInfo)
    *BaseInfo = LValueBaseInfo(AlignmentSource::Type);

  CharUnits Alignment;
  const CXXRecordDecl *RD;
  if (T.getQualifiers().hasUnaligned()) {
    Alignment = CharUnits::One();
  } else if (forPointeeType && !AlignForArray &&
             (RD = T->getAsCXXRecordDecl())) {
    // For C++ class pointees, we don't know whether we're pointing at a
    // base or a complete object, so we generally need to use the
    // non-virtual alignment.
    Alignment = getClassPointerAlignment(RD);
  } else {
    Alignment = getContext().getTypeAlignInChars(T);
  }

  // Cap to the global maximum type alignment unless the alignment
  // was somehow explicit on the type.
  if (unsigned MaxAlign = getLangOpts().MaxTypeAlign) {
    if (Alignment.getQuantity() > MaxAlign &&
        !getContext().isAlignmentRequired(T))
      Alignment = CharUnits::fromQuantity(MaxAlign);
  }
  return Alignment;
}

bool CodeGenModule::stopAutoInit() {
  unsigned StopAfter = getContext().getLangOpts().TrivialAutoVarInitStopAfter;
  if (StopAfter) {
    // This number is positive only when -ftrivial-auto-var-init-stop-after=* is
    // used
    if (NumAutoVarInit >= StopAfter) {
      return true;
    }
    if (!NumAutoVarInit) {
      unsigned DiagID = getDiags().getCustomDiagID(
          DiagnosticsEngine::Warning,
          "-ftrivial-auto-var-init-stop-after=%0 has been enabled to limit the "
          "number of times ftrivial-auto-var-init=%1 gets applied.");
      getDiags().Report(DiagID)
          << StopAfter
          << (getContext().getLangOpts().getTrivialAutoVarInit() ==
                      LangOptions::TrivialAutoVarInitKind::Zero
                  ? "zero"
                  : "pattern");
    }
    ++NumAutoVarInit;
  }
  return false;
}

void CodeGenModule::printPostfixForExternalizedDecl(llvm::raw_ostream &OS,
                                                    const Decl *D) const {
  // ptxas does not allow '.' in symbol names. On the other hand, HIP prefers
  // postfix beginning with '.' since the symbol name can be demangled.
  if (LangOpts.HIP)
    OS << (isa<VarDecl>(D) ? ".static." : ".intern.");
  else
    OS << (isa<VarDecl>(D) ? "__static__" : "__intern__");

  // If the CUID is not specified we try to generate a unique postfix.
  if (getLangOpts().CUID.empty()) {
    SourceManager &SM = getContext().getSourceManager();
    PresumedLoc PLoc = SM.getPresumedLoc(D->getLocation());
    assert(PLoc.isValid() && "Source location is expected to be valid.");

    // Get the hash of the user defined macros.
    llvm::MD5 Hash;
    llvm::MD5::MD5Result Result;
    for (const auto &Arg : PreprocessorOpts.Macros)
      Hash.update(Arg.first);
    Hash.final(Result);

    // Get the UniqueID for the file containing the decl.
    llvm::sys::fs::UniqueID ID;
    if (llvm::sys::fs::getUniqueID(PLoc.getFilename(), ID)) {
      PLoc = SM.getPresumedLoc(D->getLocation(), /*UseLineDirectives=*/false);
      assert(PLoc.isValid() && "Source location is expected to be valid.");
      if (auto EC = llvm::sys::fs::getUniqueID(PLoc.getFilename(), ID))
        SM.getDiagnostics().Report(diag::err_cannot_open_file)
            << PLoc.getFilename() << EC.message();
    }
    OS << llvm::format("%x", ID.getFile()) << llvm::format("%x", ID.getDevice())
       << "_" << llvm::utohexstr(Result.low(), /*LowerCase=*/true, /*Width=*/8);
  } else {
    OS << getContext().getCUIDHash();
  }
}

void CodeGenModule::moveLazyEmissionStates(CodeGenModule *NewBuilder) {
  assert(DeferredDeclsToEmit.empty() &&
         "Should have emitted all decls deferred to emit.");
  assert(NewBuilder->DeferredDecls.empty() &&
         "Newly created module should not have deferred decls");
  NewBuilder->DeferredDecls = std::move(DeferredDecls);
  assert(EmittedDeferredDecls.empty() &&
         "Still have (unmerged) EmittedDeferredDecls deferred decls");

  assert(NewBuilder->DeferredVTables.empty() &&
         "Newly created module should not have deferred vtables");
  NewBuilder->DeferredVTables = std::move(DeferredVTables);

  assert(NewBuilder->MangledDeclNames.empty() &&
         "Newly created module should not have mangled decl names");
  assert(NewBuilder->Manglings.empty() &&
         "Newly created module should not have manglings");
  NewBuilder->Manglings = std::move(Manglings);

  NewBuilder->WeakRefReferences = std::move(WeakRefReferences);

  NewBuilder->TBAA = std::move(TBAA);

  NewBuilder->ABI->MangleCtx = std::move(ABI->MangleCtx);
}

void CodeGenModule::getFPAccuracyFuncAttributes(StringRef Name,
                                                llvm::AttributeList &AttrList,
                                                llvm::Metadata *&MD,
                                                unsigned ID,
                                                const llvm::Type *FuncType) {
  llvm::AttrBuilder FuncAttrs(getLLVMContext());
  getDefaultFunctionFPAccuracyAttributes(Name, FuncAttrs, MD, ID, FuncType);
  AttrList = llvm::AttributeList::get(
      getLLVMContext(), llvm::AttributeList::FunctionIndex, FuncAttrs);
}<|MERGE_RESOLUTION|>--- conflicted
+++ resolved
@@ -2090,17 +2090,9 @@
   for (const auto &I : Fns) {
     auto ctor = ctors.beginStruct(CtorStructTy);
     ctor.addInt(Int32Ty, I.Priority);
-<<<<<<< HEAD
-    ctor.add(llvm::ConstantExpr::getBitCast(I.Initializer, CtorPFTy));
-    // Emit appropriate bitcasts for pointers of different address spaces.
-    if (I.AssociatedData)
-      ctor.add(llvm::ConstantExpr::getPointerBitCastOrAddrSpaceCast(
-          I.AssociatedData, TargetType));
-=======
     ctor.add(I.Initializer);
     if (I.AssociatedData)
       ctor.add(I.AssociatedData);
->>>>>>> ed73121f
     else
       ctor.addNullPointer(TargetType);
     ctor.finishAndAddTo(ctors);
