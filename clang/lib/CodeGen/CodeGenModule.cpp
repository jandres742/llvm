//===--- CodeGenModule.cpp - Emit LLVM Code from ASTs for a Module --------===//
//
// Part of the LLVM Project, under the Apache License v2.0 with LLVM Exceptions.
// See https://llvm.org/LICENSE.txt for license information.
// SPDX-License-Identifier: Apache-2.0 WITH LLVM-exception
//
//===----------------------------------------------------------------------===//
//
// This coordinates the per-module state used while generating code.
//
//===----------------------------------------------------------------------===//

#include "CodeGenModule.h"
#include "CGBlocks.h"
#include "CGCUDARuntime.h"
#include "CGCXXABI.h"
#include "CGCall.h"
#include "CGDebugInfo.h"
#include "CGObjCRuntime.h"
#include "CGOpenCLRuntime.h"
#include "CGOpenMPRuntime.h"
#include "CGOpenMPRuntimeAMDGCN.h"
#include "CGOpenMPRuntimeNVPTX.h"
#include "CGSYCLRuntime.h"
#include "CodeGenFunction.h"
#include "CodeGenPGO.h"
#include "ConstantEmitter.h"
#include "CoverageMappingGen.h"
#include "TargetInfo.h"
#include "clang/AST/ASTContext.h"
#include "clang/AST/CharUnits.h"
#include "clang/AST/DeclCXX.h"
#include "clang/AST/DeclObjC.h"
#include "clang/AST/DeclTemplate.h"
#include "clang/AST/Mangle.h"
#include "clang/AST/RecordLayout.h"
#include "clang/AST/RecursiveASTVisitor.h"
#include "clang/AST/StmtVisitor.h"
#include "clang/Basic/Builtins.h"
#include "clang/Basic/CharInfo.h"
#include "clang/Basic/CodeGenOptions.h"
#include "clang/Basic/Diagnostic.h"
#include "clang/Basic/FileManager.h"
#include "clang/Basic/Module.h"
#include "clang/Basic/SourceManager.h"
#include "clang/Basic/TargetInfo.h"
#include "clang/Basic/Version.h"
#include "clang/CodeGen/ConstantInitBuilder.h"
#include "clang/Frontend/FrontendDiagnostic.h"
#include "llvm/ADT/StringSwitch.h"
#include "llvm/ADT/Triple.h"
#include "llvm/Analysis/TargetLibraryInfo.h"
#include "llvm/Frontend/OpenMP/OMPIRBuilder.h"
#include "llvm/IR/CallingConv.h"
#include "llvm/IR/DataLayout.h"
#include "llvm/IR/Intrinsics.h"
#include "llvm/IR/LLVMContext.h"
#include "llvm/IR/Module.h"
#include "llvm/IR/ProfileSummary.h"
#include "llvm/ProfileData/InstrProfReader.h"
#include "llvm/Support/CodeGen.h"
#include "llvm/Support/CommandLine.h"
#include "llvm/Support/ConvertUTF.h"
#include "llvm/Support/ErrorHandling.h"
#include "llvm/Support/MD5.h"
#include "llvm/Support/TimeProfiler.h"

using namespace clang;
using namespace CodeGen;

static llvm::cl::opt<bool> LimitedCoverage(
    "limited-coverage-experimental", llvm::cl::ZeroOrMore, llvm::cl::Hidden,
    llvm::cl::desc("Emit limited coverage mapping information (experimental)"),
    llvm::cl::init(false));

static const char AnnotationSection[] = "llvm.metadata";

static CGCXXABI *createCXXABI(CodeGenModule &CGM) {
  switch (CGM.getTarget().getCXXABI().getKind()) {
  case TargetCXXABI::AppleARM64:
  case TargetCXXABI::Fuchsia:
  case TargetCXXABI::GenericAArch64:
  case TargetCXXABI::GenericARM:
  case TargetCXXABI::iOS:
  case TargetCXXABI::WatchOS:
  case TargetCXXABI::GenericMIPS:
  case TargetCXXABI::GenericItanium:
  case TargetCXXABI::WebAssembly:
  case TargetCXXABI::XL:
    return CreateItaniumCXXABI(CGM);
  case TargetCXXABI::Microsoft:
    return CreateMicrosoftCXXABI(CGM);
  }

  llvm_unreachable("invalid C++ ABI kind");
}

CodeGenModule::CodeGenModule(ASTContext &C, const HeaderSearchOptions &HSO,
                             const PreprocessorOptions &PPO,
                             const CodeGenOptions &CGO, llvm::Module &M,
                             DiagnosticsEngine &diags,
                             CoverageSourceInfo *CoverageInfo)
    : Context(C), LangOpts(C.getLangOpts()), HeaderSearchOpts(HSO),
      PreprocessorOpts(PPO), CodeGenOpts(CGO), TheModule(M), Diags(diags),
      Target(C.getTargetInfo()), ABI(createCXXABI(*this)),
      VMContext(M.getContext()), Types(*this), VTables(*this),
      SanitizerMD(new SanitizerMetadata(*this)) {

  // Initialize the type cache.
  llvm::LLVMContext &LLVMContext = M.getContext();
  VoidTy = llvm::Type::getVoidTy(LLVMContext);
  Int8Ty = llvm::Type::getInt8Ty(LLVMContext);
  Int16Ty = llvm::Type::getInt16Ty(LLVMContext);
  Int32Ty = llvm::Type::getInt32Ty(LLVMContext);
  Int64Ty = llvm::Type::getInt64Ty(LLVMContext);
  HalfTy = llvm::Type::getHalfTy(LLVMContext);
  BFloatTy = llvm::Type::getBFloatTy(LLVMContext);
  FloatTy = llvm::Type::getFloatTy(LLVMContext);
  DoubleTy = llvm::Type::getDoubleTy(LLVMContext);
  PointerWidthInBits = C.getTargetInfo().getPointerWidth(0);
  PointerAlignInBytes =
    C.toCharUnitsFromBits(C.getTargetInfo().getPointerAlign(0)).getQuantity();
  SizeSizeInBytes =
    C.toCharUnitsFromBits(C.getTargetInfo().getMaxPointerWidth()).getQuantity();
  IntAlignInBytes =
    C.toCharUnitsFromBits(C.getTargetInfo().getIntAlign()).getQuantity();
  CharTy =
    llvm::IntegerType::get(LLVMContext, C.getTargetInfo().getCharWidth());
  IntTy = llvm::IntegerType::get(LLVMContext, C.getTargetInfo().getIntWidth());
  IntPtrTy = llvm::IntegerType::get(LLVMContext,
    C.getTargetInfo().getMaxPointerWidth());
  Int8PtrTy = Int8Ty->getPointerTo(0);
  Int8PtrPtrTy = Int8PtrTy->getPointerTo(0);
  AllocaInt8PtrTy = Int8Ty->getPointerTo(
      M.getDataLayout().getAllocaAddrSpace());
  ASTAllocaAddressSpace = getTargetCodeGenInfo().getASTAllocaAddressSpace();

  RuntimeCC = getTargetCodeGenInfo().getABIInfo().getRuntimeCC();

  if (LangOpts.ObjC)
    createObjCRuntime();
  if (LangOpts.OpenCL || LangOpts.SYCLIsDevice)
    createOpenCLRuntime();
  if (LangOpts.OpenMP)
    createOpenMPRuntime();
  if (LangOpts.CUDA)
    createCUDARuntime();
  if (LangOpts.SYCLIsDevice)
    createSYCLRuntime();

  // Enable TBAA unless it's suppressed. ThreadSanitizer needs TBAA even at O0.
  if (LangOpts.Sanitize.has(SanitizerKind::Thread) ||
      (!CodeGenOpts.RelaxedAliasing && CodeGenOpts.OptimizationLevel > 0))
    TBAA.reset(new CodeGenTBAA(Context, TheModule, CodeGenOpts, getLangOpts(),
                               getCXXABI().getMangleContext()));

  // If debug info or coverage generation is enabled, create the CGDebugInfo
  // object.
  if (CodeGenOpts.getDebugInfo() != codegenoptions::NoDebugInfo ||
      CodeGenOpts.EmitGcovArcs || CodeGenOpts.EmitGcovNotes)
    DebugInfo.reset(new CGDebugInfo(*this));

  Block.GlobalUniqueCount = 0;

  if (C.getLangOpts().ObjC)
    ObjCData.reset(new ObjCEntrypoints());

  if (CodeGenOpts.hasProfileClangUse()) {
    auto ReaderOrErr = llvm::IndexedInstrProfReader::create(
        CodeGenOpts.ProfileInstrumentUsePath, CodeGenOpts.ProfileRemappingFile);
    if (auto E = ReaderOrErr.takeError()) {
      unsigned DiagID = Diags.getCustomDiagID(DiagnosticsEngine::Error,
                                              "Could not read profile %0: %1");
      llvm::handleAllErrors(std::move(E), [&](const llvm::ErrorInfoBase &EI) {
        getDiags().Report(DiagID) << CodeGenOpts.ProfileInstrumentUsePath
                                  << EI.message();
      });
    } else
      PGOReader = std::move(ReaderOrErr.get());
  }

  // If coverage mapping generation is enabled, create the
  // CoverageMappingModuleGen object.
  if (CodeGenOpts.CoverageMapping)
    CoverageMapping.reset(new CoverageMappingModuleGen(*this, *CoverageInfo));
}

CodeGenModule::~CodeGenModule() {}

void CodeGenModule::createObjCRuntime() {
  // This is just isGNUFamily(), but we want to force implementors of
  // new ABIs to decide how best to do this.
  switch (LangOpts.ObjCRuntime.getKind()) {
  case ObjCRuntime::GNUstep:
  case ObjCRuntime::GCC:
  case ObjCRuntime::ObjFW:
    ObjCRuntime.reset(CreateGNUObjCRuntime(*this));
    return;

  case ObjCRuntime::FragileMacOSX:
  case ObjCRuntime::MacOSX:
  case ObjCRuntime::iOS:
  case ObjCRuntime::WatchOS:
    ObjCRuntime.reset(CreateMacObjCRuntime(*this));
    return;
  }
  llvm_unreachable("bad runtime kind");
}

void CodeGenModule::createOpenCLRuntime() {
  OpenCLRuntime.reset(new CGOpenCLRuntime(*this));
}

void CodeGenModule::createOpenMPRuntime() {
  // Select a specialized code generation class based on the target, if any.
  // If it does not exist use the default implementation.
  switch (getTriple().getArch()) {
  case llvm::Triple::nvptx:
  case llvm::Triple::nvptx64:
    assert(getLangOpts().OpenMPIsDevice &&
           "OpenMP NVPTX is only prepared to deal with device code.");
    OpenMPRuntime.reset(new CGOpenMPRuntimeNVPTX(*this));
    break;
  case llvm::Triple::amdgcn:
    assert(getLangOpts().OpenMPIsDevice &&
           "OpenMP AMDGCN is only prepared to deal with device code.");
    OpenMPRuntime.reset(new CGOpenMPRuntimeAMDGCN(*this));
    break;
  default:
    if (LangOpts.OpenMPSimd)
      OpenMPRuntime.reset(new CGOpenMPSIMDRuntime(*this));
    else
      OpenMPRuntime.reset(new CGOpenMPRuntime(*this));
    break;
  }
}

void CodeGenModule::createCUDARuntime() {
  CUDARuntime.reset(CreateNVCUDARuntime(*this));
}

void CodeGenModule::createSYCLRuntime() {
  switch (getTriple().getArch()) {
  case llvm::Triple::spir:
  case llvm::Triple::spir64:
  case llvm::Triple::nvptx:
  case llvm::Triple::nvptx64:
    SYCLRuntime.reset(new CGSYCLRuntime(*this));
    break;
  default:
    llvm_unreachable("unsupported target for SYCL");
  }
}

void CodeGenModule::addReplacement(StringRef Name, llvm::Constant *C) {
  Replacements[Name] = C;
}

void CodeGenModule::applyReplacements() {
  for (auto &I : Replacements) {
    StringRef MangledName = I.first();
    llvm::Constant *Replacement = I.second;
    llvm::GlobalValue *Entry = GetGlobalValue(MangledName);
    if (!Entry)
      continue;
    auto *OldF = cast<llvm::Function>(Entry);
    auto *NewF = dyn_cast<llvm::Function>(Replacement);
    if (!NewF) {
      if (auto *Alias = dyn_cast<llvm::GlobalAlias>(Replacement)) {
        NewF = dyn_cast<llvm::Function>(Alias->getAliasee());
      } else {
        auto *CE = cast<llvm::ConstantExpr>(Replacement);
        assert(CE->getOpcode() == llvm::Instruction::BitCast ||
               CE->getOpcode() == llvm::Instruction::GetElementPtr);
        NewF = dyn_cast<llvm::Function>(CE->getOperand(0));
      }
    }

    // Replace old with new, but keep the old order.
    OldF->replaceAllUsesWith(Replacement);
    if (NewF) {
      NewF->removeFromParent();
      OldF->getParent()->getFunctionList().insertAfter(OldF->getIterator(),
                                                       NewF);
    }
    OldF->eraseFromParent();
  }
}

void CodeGenModule::addGlobalValReplacement(llvm::GlobalValue *GV, llvm::Constant *C) {
  GlobalValReplacements.push_back(std::make_pair(GV, C));
}

void CodeGenModule::applyGlobalValReplacements() {
  for (auto &I : GlobalValReplacements) {
    llvm::GlobalValue *GV = I.first;
    llvm::Constant *C = I.second;

    GV->replaceAllUsesWith(C);
    GV->eraseFromParent();
  }
}

// This is only used in aliases that we created and we know they have a
// linear structure.
static const llvm::GlobalObject *getAliasedGlobal(
    const llvm::GlobalIndirectSymbol &GIS) {
  llvm::SmallPtrSet<const llvm::GlobalIndirectSymbol*, 4> Visited;
  const llvm::Constant *C = &GIS;
  for (;;) {
    C = C->stripPointerCasts();
    if (auto *GO = dyn_cast<llvm::GlobalObject>(C))
      return GO;
    // stripPointerCasts will not walk over weak aliases.
    auto *GIS2 = dyn_cast<llvm::GlobalIndirectSymbol>(C);
    if (!GIS2)
      return nullptr;
    if (!Visited.insert(GIS2).second)
      return nullptr;
    C = GIS2->getIndirectSymbol();
  }
}

void CodeGenModule::checkAliases() {
  // Check if the constructed aliases are well formed. It is really unfortunate
  // that we have to do this in CodeGen, but we only construct mangled names
  // and aliases during codegen.
  bool Error = false;
  DiagnosticsEngine &Diags = getDiags();
  for (const GlobalDecl &GD : Aliases) {
    const auto *D = cast<ValueDecl>(GD.getDecl());
    SourceLocation Location;
    bool IsIFunc = D->hasAttr<IFuncAttr>();
    if (const Attr *A = D->getDefiningAttr())
      Location = A->getLocation();
    else
      llvm_unreachable("Not an alias or ifunc?");
    StringRef MangledName = getMangledName(GD);
    llvm::GlobalValue *Entry = GetGlobalValue(MangledName);
    auto *Alias  = cast<llvm::GlobalIndirectSymbol>(Entry);
    const llvm::GlobalValue *GV = getAliasedGlobal(*Alias);
    if (!GV) {
      Error = true;
      Diags.Report(Location, diag::err_cyclic_alias) << IsIFunc;
    } else if (GV->isDeclaration()) {
      Error = true;
      Diags.Report(Location, diag::err_alias_to_undefined)
          << IsIFunc << IsIFunc;
    } else if (IsIFunc) {
      // Check resolver function type.
      llvm::FunctionType *FTy = dyn_cast<llvm::FunctionType>(
          GV->getType()->getPointerElementType());
      assert(FTy);
      if (!FTy->getReturnType()->isPointerTy())
        Diags.Report(Location, diag::err_ifunc_resolver_return);
    }

    llvm::Constant *Aliasee = Alias->getIndirectSymbol();
    llvm::GlobalValue *AliaseeGV;
    if (auto CE = dyn_cast<llvm::ConstantExpr>(Aliasee))
      AliaseeGV = cast<llvm::GlobalValue>(CE->getOperand(0));
    else
      AliaseeGV = cast<llvm::GlobalValue>(Aliasee);

    if (const SectionAttr *SA = D->getAttr<SectionAttr>()) {
      StringRef AliasSection = SA->getName();
      if (AliasSection != AliaseeGV->getSection())
        Diags.Report(SA->getLocation(), diag::warn_alias_with_section)
            << AliasSection << IsIFunc << IsIFunc;
    }

    // We have to handle alias to weak aliases in here. LLVM itself disallows
    // this since the object semantics would not match the IL one. For
    // compatibility with gcc we implement it by just pointing the alias
    // to its aliasee's aliasee. We also warn, since the user is probably
    // expecting the link to be weak.
    if (auto GA = dyn_cast<llvm::GlobalIndirectSymbol>(AliaseeGV)) {
      if (GA->isInterposable()) {
        Diags.Report(Location, diag::warn_alias_to_weak_alias)
            << GV->getName() << GA->getName() << IsIFunc;
        Aliasee = llvm::ConstantExpr::getPointerBitCastOrAddrSpaceCast(
            GA->getIndirectSymbol(), Alias->getType());
        Alias->setIndirectSymbol(Aliasee);
      }
    }
  }
  if (!Error)
    return;

  for (const GlobalDecl &GD : Aliases) {
    StringRef MangledName = getMangledName(GD);
    llvm::GlobalValue *Entry = GetGlobalValue(MangledName);
    auto *Alias = cast<llvm::GlobalIndirectSymbol>(Entry);
    Alias->replaceAllUsesWith(llvm::UndefValue::get(Alias->getType()));
    Alias->eraseFromParent();
  }
}

void CodeGenModule::clear() {
  DeferredDeclsToEmit.clear();
  if (OpenMPRuntime)
    OpenMPRuntime->clear();
}

void InstrProfStats::reportDiagnostics(DiagnosticsEngine &Diags,
                                       StringRef MainFile) {
  if (!hasDiagnostics())
    return;
  if (VisitedInMainFile > 0 && VisitedInMainFile == MissingInMainFile) {
    if (MainFile.empty())
      MainFile = "<stdin>";
    Diags.Report(diag::warn_profile_data_unprofiled) << MainFile;
  } else {
    if (Mismatched > 0)
      Diags.Report(diag::warn_profile_data_out_of_date) << Visited << Mismatched;

    if (Missing > 0)
      Diags.Report(diag::warn_profile_data_missing) << Visited << Missing;
  }
}

static void setVisibilityFromDLLStorageClass(const clang::LangOptions &LO,
                                             llvm::Module &M) {
  if (!LO.VisibilityFromDLLStorageClass)
    return;

  llvm::GlobalValue::VisibilityTypes DLLExportVisibility =
      CodeGenModule::GetLLVMVisibility(LO.getDLLExportVisibility());
  llvm::GlobalValue::VisibilityTypes NoDLLStorageClassVisibility =
      CodeGenModule::GetLLVMVisibility(LO.getNoDLLStorageClassVisibility());
  llvm::GlobalValue::VisibilityTypes ExternDeclDLLImportVisibility =
      CodeGenModule::GetLLVMVisibility(LO.getExternDeclDLLImportVisibility());
  llvm::GlobalValue::VisibilityTypes ExternDeclNoDLLStorageClassVisibility =
      CodeGenModule::GetLLVMVisibility(
          LO.getExternDeclNoDLLStorageClassVisibility());

  for (llvm::GlobalValue &GV : M.global_values()) {
    if (GV.hasAppendingLinkage() || GV.hasLocalLinkage())
      continue;

    // Reset DSO locality before setting the visibility. This removes
    // any effects that visibility options and annotations may have
    // had on the DSO locality. Setting the visibility will implicitly set
    // appropriate globals to DSO Local; however, this will be pessimistic
    // w.r.t. to the normal compiler IRGen.
    GV.setDSOLocal(false);

    if (GV.isDeclarationForLinker()) {
      GV.setVisibility(GV.getDLLStorageClass() ==
                               llvm::GlobalValue::DLLImportStorageClass
                           ? ExternDeclDLLImportVisibility
                           : ExternDeclNoDLLStorageClassVisibility);
    } else {
      GV.setVisibility(GV.getDLLStorageClass() ==
                               llvm::GlobalValue::DLLExportStorageClass
                           ? DLLExportVisibility
                           : NoDLLStorageClassVisibility);
    }

    GV.setDLLStorageClass(llvm::GlobalValue::DefaultStorageClass);
  }
}

void CodeGenModule::Release() {
  EmitDeferred();
  EmitVTablesOpportunistically();
  applyGlobalValReplacements();
  applyReplacements();
  checkAliases();
  emitMultiVersionFunctions();
  EmitCXXGlobalInitFunc();
  EmitCXXGlobalCleanUpFunc();
  registerGlobalDtorsWithAtExit();
  EmitCXXThreadLocalInitFunc();
  if (ObjCRuntime)
    if (llvm::Function *ObjCInitFunction = ObjCRuntime->ModuleInitFunction())
      AddGlobalCtor(ObjCInitFunction);
  if (Context.getLangOpts().CUDA && !Context.getLangOpts().CUDAIsDevice &&
      CUDARuntime) {
    if (llvm::Function *CudaCtorFunction =
            CUDARuntime->makeModuleCtorFunction())
      AddGlobalCtor(CudaCtorFunction);
  }
  if (OpenMPRuntime) {
    if (llvm::Function *OpenMPRequiresDirectiveRegFun =
            OpenMPRuntime->emitRequiresDirectiveRegFun()) {
      AddGlobalCtor(OpenMPRequiresDirectiveRegFun, 0);
    }
    OpenMPRuntime->createOffloadEntriesAndInfoMetadata();
    OpenMPRuntime->clear();
  }
  if (PGOReader) {
    getModule().setProfileSummary(
        PGOReader->getSummary(/* UseCS */ false).getMD(VMContext),
        llvm::ProfileSummary::PSK_Instr);
    if (PGOStats.hasDiagnostics())
      PGOStats.reportDiagnostics(getDiags(), getCodeGenOpts().MainFileName);
  }
  EmitCtorList(GlobalCtors, "llvm.global_ctors");
  EmitCtorList(GlobalDtors, "llvm.global_dtors");
  EmitGlobalAnnotations();
  EmitStaticExternCAliases();
  EmitDeferredUnusedCoverageMappings();
  if (CoverageMapping)
    CoverageMapping->emit();
  if (CodeGenOpts.SanitizeCfiCrossDso) {
    CodeGenFunction(*this).EmitCfiCheckFail();
    CodeGenFunction(*this).EmitCfiCheckStub();
  }
  emitAtAvailableLinkGuard();
  if (Context.getTargetInfo().getTriple().isWasm() &&
      !Context.getTargetInfo().getTriple().isOSEmscripten()) {
    EmitMainVoidAlias();
  }
  emitLLVMUsed();
  if (SanStats)
    SanStats->finish();

  if (CodeGenOpts.Autolink &&
      (Context.getLangOpts().Modules || !LinkerOptionsMetadata.empty())) {
    EmitModuleLinkOptions();
  }

  // On ELF we pass the dependent library specifiers directly to the linker
  // without manipulating them. This is in contrast to other platforms where
  // they are mapped to a specific linker option by the compiler. This
  // difference is a result of the greater variety of ELF linkers and the fact
  // that ELF linkers tend to handle libraries in a more complicated fashion
  // than on other platforms. This forces us to defer handling the dependent
  // libs to the linker.
  //
  // CUDA/HIP device and host libraries are different. Currently there is no
  // way to differentiate dependent libraries for host or device. Existing
  // usage of #pragma comment(lib, *) is intended for host libraries on
  // Windows. Therefore emit llvm.dependent-libraries only for host.
  if (!ELFDependentLibraries.empty() && !Context.getLangOpts().CUDAIsDevice) {
    auto *NMD = getModule().getOrInsertNamedMetadata("llvm.dependent-libraries");
    for (auto *MD : ELFDependentLibraries)
      NMD->addOperand(MD);
  }

  // Record mregparm value now so it is visible through rest of codegen.
  if (Context.getTargetInfo().getTriple().getArch() == llvm::Triple::x86)
    getModule().addModuleFlag(llvm::Module::Error, "NumRegisterParameters",
                              CodeGenOpts.NumRegisterParameters);

  if (CodeGenOpts.DwarfVersion) {
    getModule().addModuleFlag(llvm::Module::Max, "Dwarf Version",
                              CodeGenOpts.DwarfVersion);
  }

  if (Context.getLangOpts().SemanticInterposition)
    // Require various optimization to respect semantic interposition.
    getModule().setSemanticInterposition(1);

  if (CodeGenOpts.EmitCodeView) {
    // Indicate that we want CodeView in the metadata.
    getModule().addModuleFlag(llvm::Module::Warning, "CodeView", 1);
  }
  if (CodeGenOpts.CodeViewGHash) {
    getModule().addModuleFlag(llvm::Module::Warning, "CodeViewGHash", 1);
  }
  if (CodeGenOpts.ControlFlowGuard) {
    // Function ID tables and checks for Control Flow Guard (cfguard=2).
    getModule().addModuleFlag(llvm::Module::Warning, "cfguard", 2);
  } else if (CodeGenOpts.ControlFlowGuardNoChecks) {
    // Function ID tables for Control Flow Guard (cfguard=1).
    getModule().addModuleFlag(llvm::Module::Warning, "cfguard", 1);
  }
  if (CodeGenOpts.OptimizationLevel > 0 && CodeGenOpts.StrictVTablePointers) {
    // We don't support LTO with 2 with different StrictVTablePointers
    // FIXME: we could support it by stripping all the information introduced
    // by StrictVTablePointers.

    getModule().addModuleFlag(llvm::Module::Error, "StrictVTablePointers",1);

    llvm::Metadata *Ops[2] = {
              llvm::MDString::get(VMContext, "StrictVTablePointers"),
              llvm::ConstantAsMetadata::get(llvm::ConstantInt::get(
                  llvm::Type::getInt32Ty(VMContext), 1))};

    getModule().addModuleFlag(llvm::Module::Require,
                              "StrictVTablePointersRequirement",
                              llvm::MDNode::get(VMContext, Ops));
  }
  if (getModuleDebugInfo())
    // We support a single version in the linked module. The LLVM
    // parser will drop debug info with a different version number
    // (and warn about it, too).
    getModule().addModuleFlag(llvm::Module::Warning, "Debug Info Version",
                              llvm::DEBUG_METADATA_VERSION);

  // We need to record the widths of enums and wchar_t, so that we can generate
  // the correct build attributes in the ARM backend. wchar_size is also used by
  // TargetLibraryInfo.
  uint64_t WCharWidth =
      Context.getTypeSizeInChars(Context.getWideCharType()).getQuantity();
  getModule().addModuleFlag(llvm::Module::Error, "wchar_size", WCharWidth);

  llvm::Triple::ArchType Arch = Context.getTargetInfo().getTriple().getArch();
  if (   Arch == llvm::Triple::arm
      || Arch == llvm::Triple::armeb
      || Arch == llvm::Triple::thumb
      || Arch == llvm::Triple::thumbeb) {
    // The minimum width of an enum in bytes
    uint64_t EnumWidth = Context.getLangOpts().ShortEnums ? 1 : 4;
    getModule().addModuleFlag(llvm::Module::Error, "min_enum_size", EnumWidth);
  }

  if (Arch == llvm::Triple::riscv32 || Arch == llvm::Triple::riscv64) {
    StringRef ABIStr = Target.getABI();
    llvm::LLVMContext &Ctx = TheModule.getContext();
    getModule().addModuleFlag(llvm::Module::Error, "target-abi",
                              llvm::MDString::get(Ctx, ABIStr));
  }

  if (CodeGenOpts.SanitizeCfiCrossDso) {
    // Indicate that we want cross-DSO control flow integrity checks.
    getModule().addModuleFlag(llvm::Module::Override, "Cross-DSO CFI", 1);
  }

  if (CodeGenOpts.WholeProgramVTables) {
    // Indicate whether VFE was enabled for this module, so that the
    // vcall_visibility metadata added under whole program vtables is handled
    // appropriately in the optimizer.
    getModule().addModuleFlag(llvm::Module::Error, "Virtual Function Elim",
                              CodeGenOpts.VirtualFunctionElimination);
  }

  if (LangOpts.Sanitize.has(SanitizerKind::CFIICall)) {
    getModule().addModuleFlag(llvm::Module::Override,
                              "CFI Canonical Jump Tables",
                              CodeGenOpts.SanitizeCfiCanonicalJumpTables);
  }

  if (CodeGenOpts.CFProtectionReturn &&
      Target.checkCFProtectionReturnSupported(getDiags())) {
    // Indicate that we want to instrument return control flow protection.
    getModule().addModuleFlag(llvm::Module::Override, "cf-protection-return",
                              1);
  }

  if (CodeGenOpts.CFProtectionBranch &&
      Target.checkCFProtectionBranchSupported(getDiags())) {
    // Indicate that we want to instrument branch control flow protection.
    getModule().addModuleFlag(llvm::Module::Override, "cf-protection-branch",
                              1);
  }

  if (Arch == llvm::Triple::aarch64 || Arch == llvm::Triple::aarch64_32 ||
      Arch == llvm::Triple::aarch64_be) {
    getModule().addModuleFlag(llvm::Module::Error,
                              "branch-target-enforcement",
                              LangOpts.BranchTargetEnforcement);

    getModule().addModuleFlag(llvm::Module::Error, "sign-return-address",
                              LangOpts.hasSignReturnAddress());

    getModule().addModuleFlag(llvm::Module::Error, "sign-return-address-all",
                              LangOpts.isSignReturnAddressScopeAll());

    getModule().addModuleFlag(llvm::Module::Error,
                              "sign-return-address-with-bkey",
                              !LangOpts.isSignReturnAddressWithAKey());
  }

  if (!CodeGenOpts.MemoryProfileOutput.empty()) {
    llvm::LLVMContext &Ctx = TheModule.getContext();
    getModule().addModuleFlag(
        llvm::Module::Error, "MemProfProfileFilename",
        llvm::MDString::get(Ctx, CodeGenOpts.MemoryProfileOutput));
  }

  if (LangOpts.CUDAIsDevice && getTriple().isNVPTX()) {
    // Indicate whether __nvvm_reflect should be configured to flush denormal
    // floating point values to 0.  (This corresponds to its "__CUDA_FTZ"
    // property.)
    getModule().addModuleFlag(llvm::Module::Override, "nvvm-reflect-ftz",
                              CodeGenOpts.FP32DenormalMode.Output !=
                                  llvm::DenormalMode::IEEE);
  }

  // Emit OpenCL specific module metadata: OpenCL/SPIR version.
  if (LangOpts.OpenCL) {
    EmitOpenCLMetadata();
    // Emit SPIR version.
    if (getTriple().isSPIR()) {
      // SPIR v2.0 s2.12 - The SPIR version used by the module is stored in the
      // opencl.spir.version named metadata.
      // C++ is backwards compatible with OpenCL v2.0.
      auto Version = LangOpts.OpenCLCPlusPlus ? 200 : LangOpts.OpenCLVersion;
      llvm::Metadata *SPIRVerElts[] = {
          llvm::ConstantAsMetadata::get(llvm::ConstantInt::get(
              Int32Ty, Version / 100)),
          llvm::ConstantAsMetadata::get(llvm::ConstantInt::get(
              Int32Ty, (Version / 100 > 1) ? 0 : 2))};
      llvm::NamedMDNode *SPIRVerMD =
          TheModule.getOrInsertNamedMetadata("opencl.spir.version");
      llvm::LLVMContext &Ctx = TheModule.getContext();
      SPIRVerMD->addOperand(llvm::MDNode::get(Ctx, SPIRVerElts));
    }
  }

  // Emit SYCL specific module metadata: OpenCL/SPIR version, OpenCL language.
  if (LangOpts.SYCLIsDevice) {
    llvm::LLVMContext &Ctx = TheModule.getContext();
    llvm::Metadata *SPIRVerElts[] = {
        llvm::ConstantAsMetadata::get(llvm::ConstantInt::get(Int32Ty, 1)),
        llvm::ConstantAsMetadata::get(llvm::ConstantInt::get(Int32Ty, 2))};
    llvm::NamedMDNode *SPIRVerMD =
        TheModule.getOrInsertNamedMetadata("opencl.spir.version");
    SPIRVerMD->addOperand(llvm::MDNode::get(Ctx, SPIRVerElts));
    // We are trying to look like OpenCL C++ for SPIR-V translator.
    // 4 - OpenCL_CPP, 100000 - OpenCL C++ version 1.0
    // 0 - ESIMD, if any kernel or function is an explicit SIMD one
    int Lang = llvm::any_of(TheModule,
                            [](const auto &F) {
                              return F.getMetadata("sycl_explicit_simd");
                            })
                   ? 0
                   : 4;

    llvm::Metadata *SPIRVSourceElts[] = {
        llvm::ConstantAsMetadata::get(llvm::ConstantInt::get(Int32Ty, Lang)),
        llvm::ConstantAsMetadata::get(llvm::ConstantInt::get(Int32Ty, 100000))};
    llvm::NamedMDNode *SPIRVSourceMD =
        TheModule.getOrInsertNamedMetadata("spirv.Source");
    SPIRVSourceMD->addOperand(llvm::MDNode::get(Ctx, SPIRVSourceElts));
  }

  if (uint32_t PLevel = Context.getLangOpts().PICLevel) {
    assert(PLevel < 3 && "Invalid PIC Level");
    getModule().setPICLevel(static_cast<llvm::PICLevel::Level>(PLevel));
    if (Context.getLangOpts().PIE)
      getModule().setPIELevel(static_cast<llvm::PIELevel::Level>(PLevel));
  }

  if (getCodeGenOpts().CodeModel.size() > 0) {
    unsigned CM = llvm::StringSwitch<unsigned>(getCodeGenOpts().CodeModel)
                  .Case("tiny", llvm::CodeModel::Tiny)
                  .Case("small", llvm::CodeModel::Small)
                  .Case("kernel", llvm::CodeModel::Kernel)
                  .Case("medium", llvm::CodeModel::Medium)
                  .Case("large", llvm::CodeModel::Large)
                  .Default(~0u);
    if (CM != ~0u) {
      llvm::CodeModel::Model codeModel = static_cast<llvm::CodeModel::Model>(CM);
      getModule().setCodeModel(codeModel);
    }
  }

  if (CodeGenOpts.NoPLT)
    getModule().setRtLibUseGOT();

  SimplifyPersonality();

  if (getCodeGenOpts().EmitDeclMetadata)
    EmitDeclMetadata();

  if (getCodeGenOpts().EmitGcovArcs || getCodeGenOpts().EmitGcovNotes)
    EmitCoverageFile();

  if (CGDebugInfo *DI = getModuleDebugInfo())
    DI->finalize();

  if (getCodeGenOpts().EmitVersionIdentMetadata)
    EmitVersionIdentMetadata();

  if (!getCodeGenOpts().RecordCommandLine.empty())
    EmitCommandLineMetadata();

  getTargetCodeGenInfo().emitTargetMetadata(*this, MangledDeclNames);

  EmitBackendOptionsMetadata(getCodeGenOpts());

  // Set visibility from DLL storage class
  // We do this at the end of LLVM IR generation; after any operation
  // that might affect the DLL storage class or the visibility, and
  // before anything that might act on these.
  setVisibilityFromDLLStorageClass(LangOpts, getModule());
}

void CodeGenModule::EmitOpenCLMetadata() {
  // SPIR v2.0 s2.13 - The OpenCL version used by the module is stored in the
  // opencl.ocl.version named metadata node.
  // C++ is backwards compatible with OpenCL v2.0.
  // FIXME: We might need to add CXX version at some point too?
  auto Version = LangOpts.OpenCLCPlusPlus ? 200 : LangOpts.OpenCLVersion;
  llvm::Metadata *OCLVerElts[] = {
      llvm::ConstantAsMetadata::get(llvm::ConstantInt::get(
          Int32Ty, Version / 100)),
      llvm::ConstantAsMetadata::get(llvm::ConstantInt::get(
          Int32Ty, (Version % 100) / 10))};
  llvm::NamedMDNode *OCLVerMD =
      TheModule.getOrInsertNamedMetadata("opencl.ocl.version");
  llvm::LLVMContext &Ctx = TheModule.getContext();
  OCLVerMD->addOperand(llvm::MDNode::get(Ctx, OCLVerElts));
}

void CodeGenModule::EmitBackendOptionsMetadata(
    const CodeGenOptions CodeGenOpts) {
  switch (getTriple().getArch()) {
  default:
    break;
  case llvm::Triple::riscv32:
  case llvm::Triple::riscv64:
    getModule().addModuleFlag(llvm::Module::Error, "SmallDataLimit",
                              CodeGenOpts.SmallDataLimit);
    break;
  }
}

void CodeGenModule::UpdateCompletedType(const TagDecl *TD) {
  // Make sure that this type is translated.
  Types.UpdateCompletedType(TD);
}

void CodeGenModule::RefreshTypeCacheForClass(const CXXRecordDecl *RD) {
  // Make sure that this type is translated.
  Types.RefreshTypeCacheForClass(RD);
}

llvm::MDNode *CodeGenModule::getTBAATypeInfo(QualType QTy) {
  if (!TBAA)
    return nullptr;
  return TBAA->getTypeInfo(QTy);
}

TBAAAccessInfo CodeGenModule::getTBAAAccessInfo(QualType AccessType) {
  if (!TBAA)
    return TBAAAccessInfo();
  if (getLangOpts().CUDAIsDevice) {
    // As CUDA builtin surface/texture types are replaced, skip generating TBAA
    // access info.
    if (AccessType->isCUDADeviceBuiltinSurfaceType()) {
      if (getTargetCodeGenInfo().getCUDADeviceBuiltinSurfaceDeviceType() !=
          nullptr)
        return TBAAAccessInfo();
    } else if (AccessType->isCUDADeviceBuiltinTextureType()) {
      if (getTargetCodeGenInfo().getCUDADeviceBuiltinTextureDeviceType() !=
          nullptr)
        return TBAAAccessInfo();
    }
  }
  return TBAA->getAccessInfo(AccessType);
}

TBAAAccessInfo
CodeGenModule::getTBAAVTablePtrAccessInfo(llvm::Type *VTablePtrType) {
  if (!TBAA)
    return TBAAAccessInfo();
  return TBAA->getVTablePtrAccessInfo(VTablePtrType);
}

llvm::MDNode *CodeGenModule::getTBAAStructInfo(QualType QTy) {
  if (!TBAA)
    return nullptr;
  return TBAA->getTBAAStructInfo(QTy);
}

llvm::MDNode *CodeGenModule::getTBAABaseTypeInfo(QualType QTy) {
  if (!TBAA)
    return nullptr;
  return TBAA->getBaseTypeInfo(QTy);
}

llvm::MDNode *CodeGenModule::getTBAAAccessTagInfo(TBAAAccessInfo Info) {
  if (!TBAA)
    return nullptr;
  return TBAA->getAccessTagInfo(Info);
}

TBAAAccessInfo CodeGenModule::mergeTBAAInfoForCast(TBAAAccessInfo SourceInfo,
                                                   TBAAAccessInfo TargetInfo) {
  if (!TBAA)
    return TBAAAccessInfo();
  return TBAA->mergeTBAAInfoForCast(SourceInfo, TargetInfo);
}

TBAAAccessInfo
CodeGenModule::mergeTBAAInfoForConditionalOperator(TBAAAccessInfo InfoA,
                                                   TBAAAccessInfo InfoB) {
  if (!TBAA)
    return TBAAAccessInfo();
  return TBAA->mergeTBAAInfoForConditionalOperator(InfoA, InfoB);
}

TBAAAccessInfo
CodeGenModule::mergeTBAAInfoForMemoryTransfer(TBAAAccessInfo DestInfo,
                                              TBAAAccessInfo SrcInfo) {
  if (!TBAA)
    return TBAAAccessInfo();
  return TBAA->mergeTBAAInfoForConditionalOperator(DestInfo, SrcInfo);
}

void CodeGenModule::DecorateInstructionWithTBAA(llvm::Instruction *Inst,
                                                TBAAAccessInfo TBAAInfo) {
  if (llvm::MDNode *Tag = getTBAAAccessTagInfo(TBAAInfo))
    Inst->setMetadata(llvm::LLVMContext::MD_tbaa, Tag);
}

void CodeGenModule::DecorateInstructionWithInvariantGroup(
    llvm::Instruction *I, const CXXRecordDecl *RD) {
  I->setMetadata(llvm::LLVMContext::MD_invariant_group,
                 llvm::MDNode::get(getLLVMContext(), {}));
}

void CodeGenModule::Error(SourceLocation loc, StringRef message) {
  unsigned diagID = getDiags().getCustomDiagID(DiagnosticsEngine::Error, "%0");
  getDiags().Report(Context.getFullLoc(loc), diagID) << message;
}

/// ErrorUnsupported - Print out an error that codegen doesn't support the
/// specified stmt yet.
void CodeGenModule::ErrorUnsupported(const Stmt *S, const char *Type) {
  unsigned DiagID = getDiags().getCustomDiagID(DiagnosticsEngine::Error,
                                               "cannot compile this %0 yet");
  std::string Msg = Type;
  getDiags().Report(Context.getFullLoc(S->getBeginLoc()), DiagID)
      << Msg << S->getSourceRange();
}

/// ErrorUnsupported - Print out an error that codegen doesn't support the
/// specified decl yet.
void CodeGenModule::ErrorUnsupported(const Decl *D, const char *Type) {
  unsigned DiagID = getDiags().getCustomDiagID(DiagnosticsEngine::Error,
                                               "cannot compile this %0 yet");
  std::string Msg = Type;
  getDiags().Report(Context.getFullLoc(D->getLocation()), DiagID) << Msg;
}

llvm::ConstantInt *CodeGenModule::getSize(CharUnits size) {
  return llvm::ConstantInt::get(SizeTy, size.getQuantity());
}

void CodeGenModule::setGlobalVisibility(llvm::GlobalValue *GV,
                                        const NamedDecl *D) const {
  if (GV->hasDLLImportStorageClass())
    return;
  // Internal definitions always have default visibility.
  if (GV->hasLocalLinkage()) {
    GV->setVisibility(llvm::GlobalValue::DefaultVisibility);
    return;
  }
  if (!D)
    return;
  // Set visibility for definitions, and for declarations if requested globally
  // or set explicitly.
  LinkageInfo LV = D->getLinkageAndVisibility();
  if (LV.isVisibilityExplicit() || getLangOpts().SetVisibilityForExternDecls ||
      !GV->isDeclarationForLinker())
    GV->setVisibility(GetLLVMVisibility(LV.getVisibility()));
}

static bool shouldAssumeDSOLocal(const CodeGenModule &CGM,
                                 llvm::GlobalValue *GV) {
  if (GV->hasLocalLinkage())
    return true;

  if (!GV->hasDefaultVisibility() && !GV->hasExternalWeakLinkage())
    return true;

  // DLLImport explicitly marks the GV as external.
  if (GV->hasDLLImportStorageClass())
    return false;

  const llvm::Triple &TT = CGM.getTriple();
  if (TT.isWindowsGNUEnvironment()) {
    // In MinGW, variables without DLLImport can still be automatically
    // imported from a DLL by the linker; don't mark variables that
    // potentially could come from another DLL as DSO local.
    if (GV->isDeclarationForLinker() && isa<llvm::GlobalVariable>(GV) &&
        !GV->isThreadLocal())
      return false;
  }

  // On COFF, don't mark 'extern_weak' symbols as DSO local. If these symbols
  // remain unresolved in the link, they can be resolved to zero, which is
  // outside the current DSO.
  if (TT.isOSBinFormatCOFF() && GV->hasExternalWeakLinkage())
    return false;

  // Every other GV is local on COFF.
  // Make an exception for windows OS in the triple: Some firmware builds use
  // *-win32-macho triples. This (accidentally?) produced windows relocations
  // without GOT tables in older clang versions; Keep this behaviour.
  // FIXME: even thread local variables?
  if (TT.isOSBinFormatCOFF() || (TT.isOSWindows() && TT.isOSBinFormatMachO()))
    return true;

  const auto &CGOpts = CGM.getCodeGenOpts();
  llvm::Reloc::Model RM = CGOpts.RelocationModel;
  const auto &LOpts = CGM.getLangOpts();

  if (TT.isOSBinFormatMachO()) {
    if (RM == llvm::Reloc::Static)
      return true;
    return GV->isStrongDefinitionForLinker();
  }

  // Only handle COFF and ELF for now.
  if (!TT.isOSBinFormatELF())
    return false;

  if (RM != llvm::Reloc::Static && !LOpts.PIE) {
    // On ELF, if -fno-semantic-interposition is specified and the target
    // supports local aliases, there will be neither CC1
    // -fsemantic-interposition nor -fhalf-no-semantic-interposition. Set
    // dso_local if using a local alias is preferable (can avoid GOT
    // indirection).
    if (!GV->canBenefitFromLocalAlias())
      return false;
    return !(CGM.getLangOpts().SemanticInterposition ||
             CGM.getLangOpts().HalfNoSemanticInterposition);
  }

  // A definition cannot be preempted from an executable.
  if (!GV->isDeclarationForLinker())
    return true;

  // Most PIC code sequences that assume that a symbol is local cannot produce a
  // 0 if it turns out the symbol is undefined. While this is ABI and relocation
  // depended, it seems worth it to handle it here.
  if (RM == llvm::Reloc::PIC_ && GV->hasExternalWeakLinkage())
    return false;

  // PowerPC64 prefers TOC indirection to avoid copy relocations.
  if (TT.isPPC64())
    return false;

  if (CGOpts.DirectAccessExternalData) {
    // If -fdirect-access-external-data (default for -fno-pic), set dso_local
    // for non-thread-local variables. If the symbol is not defined in the
    // executable, a copy relocation will be needed at link time. dso_local is
    // excluded for thread-local variables because they generally don't support
    // copy relocations.
    if (auto *Var = dyn_cast<llvm::GlobalVariable>(GV))
      if (!Var->isThreadLocal())
        return true;

    // -fno-pic sets dso_local on a function declaration to allow direct
    // accesses when taking its address (similar to a data symbol). If the
    // function is not defined in the executable, a canonical PLT entry will be
    // needed at link time. -fno-direct-access-external-data can avoid the
    // canonical PLT entry. We don't generalize this condition to -fpie/-fpic as
    // it could just cause trouble without providing perceptible benefits.
    if (isa<llvm::Function>(GV) && !CGOpts.NoPLT && RM == llvm::Reloc::Static)
      return true;
  }

  // If we can use copy relocations we can assume it is local.

  // Otherwise don't assume it is local.
  return false;
}

void CodeGenModule::setDSOLocal(llvm::GlobalValue *GV) const {
  GV->setDSOLocal(shouldAssumeDSOLocal(*this, GV));
}

void CodeGenModule::setDLLImportDLLExport(llvm::GlobalValue *GV,
                                          GlobalDecl GD) const {
  const auto *D = dyn_cast<NamedDecl>(GD.getDecl());
  // C++ destructors have a few C++ ABI specific special cases.
  if (const auto *Dtor = dyn_cast_or_null<CXXDestructorDecl>(D)) {
    getCXXABI().setCXXDestructorDLLStorage(GV, Dtor, GD.getDtorType());
    return;
  }
  setDLLImportDLLExport(GV, D);
}

void CodeGenModule::setDLLImportDLLExport(llvm::GlobalValue *GV,
                                          const NamedDecl *D) const {
  if (D && D->isExternallyVisible()) {
    if (D->hasAttr<DLLImportAttr>())
      GV->setDLLStorageClass(llvm::GlobalVariable::DLLImportStorageClass);
    else if (D->hasAttr<DLLExportAttr>() && !GV->isDeclarationForLinker())
      GV->setDLLStorageClass(llvm::GlobalVariable::DLLExportStorageClass);
  }
}

void CodeGenModule::setGVProperties(llvm::GlobalValue *GV,
                                    GlobalDecl GD) const {
  setDLLImportDLLExport(GV, GD);
  setGVPropertiesAux(GV, dyn_cast<NamedDecl>(GD.getDecl()));
}

void CodeGenModule::setGVProperties(llvm::GlobalValue *GV,
                                    const NamedDecl *D) const {
  setDLLImportDLLExport(GV, D);
  setGVPropertiesAux(GV, D);
}

void CodeGenModule::setGVPropertiesAux(llvm::GlobalValue *GV,
                                       const NamedDecl *D) const {
  setGlobalVisibility(GV, D);
  setDSOLocal(GV);
  GV->setPartition(CodeGenOpts.SymbolPartition);
}

static llvm::GlobalVariable::ThreadLocalMode GetLLVMTLSModel(StringRef S) {
  return llvm::StringSwitch<llvm::GlobalVariable::ThreadLocalMode>(S)
      .Case("global-dynamic", llvm::GlobalVariable::GeneralDynamicTLSModel)
      .Case("local-dynamic", llvm::GlobalVariable::LocalDynamicTLSModel)
      .Case("initial-exec", llvm::GlobalVariable::InitialExecTLSModel)
      .Case("local-exec", llvm::GlobalVariable::LocalExecTLSModel);
}

llvm::GlobalVariable::ThreadLocalMode
CodeGenModule::GetDefaultLLVMTLSModel() const {
  switch (CodeGenOpts.getDefaultTLSModel()) {
  case CodeGenOptions::GeneralDynamicTLSModel:
    return llvm::GlobalVariable::GeneralDynamicTLSModel;
  case CodeGenOptions::LocalDynamicTLSModel:
    return llvm::GlobalVariable::LocalDynamicTLSModel;
  case CodeGenOptions::InitialExecTLSModel:
    return llvm::GlobalVariable::InitialExecTLSModel;
  case CodeGenOptions::LocalExecTLSModel:
    return llvm::GlobalVariable::LocalExecTLSModel;
  }
  llvm_unreachable("Invalid TLS model!");
}

void CodeGenModule::setTLSMode(llvm::GlobalValue *GV, const VarDecl &D) const {
  assert(D.getTLSKind() && "setting TLS mode on non-TLS var!");

  llvm::GlobalValue::ThreadLocalMode TLM;
  TLM = GetDefaultLLVMTLSModel();

  // Override the TLS model if it is explicitly specified.
  if (const TLSModelAttr *Attr = D.getAttr<TLSModelAttr>()) {
    TLM = GetLLVMTLSModel(Attr->getModel());
  }

  GV->setThreadLocalMode(TLM);
}

static std::string getCPUSpecificMangling(const CodeGenModule &CGM,
                                          StringRef Name) {
  const TargetInfo &Target = CGM.getTarget();
  return (Twine('.') + Twine(Target.CPUSpecificManglingCharacter(Name))).str();
}

static void AppendCPUSpecificCPUDispatchMangling(const CodeGenModule &CGM,
                                                 const CPUSpecificAttr *Attr,
                                                 unsigned CPUIndex,
                                                 raw_ostream &Out) {
  // cpu_specific gets the current name, dispatch gets the resolver if IFunc is
  // supported.
  if (Attr)
    Out << getCPUSpecificMangling(CGM, Attr->getCPUName(CPUIndex)->getName());
  else if (CGM.getTarget().supportsIFunc())
    Out << ".resolver";
}

static void AppendTargetMangling(const CodeGenModule &CGM,
                                 const TargetAttr *Attr, raw_ostream &Out) {
  if (Attr->isDefaultVersion())
    return;

  Out << '.';
  const TargetInfo &Target = CGM.getTarget();
  ParsedTargetAttr Info =
      Attr->parse([&Target](StringRef LHS, StringRef RHS) {
        // Multiversioning doesn't allow "no-${feature}", so we can
        // only have "+" prefixes here.
        assert(LHS.startswith("+") && RHS.startswith("+") &&
               "Features should always have a prefix.");
        return Target.multiVersionSortPriority(LHS.substr(1)) >
               Target.multiVersionSortPriority(RHS.substr(1));
      });

  bool IsFirst = true;

  if (!Info.Architecture.empty()) {
    IsFirst = false;
    Out << "arch_" << Info.Architecture;
  }

  for (StringRef Feat : Info.Features) {
    if (!IsFirst)
      Out << '_';
    IsFirst = false;
    Out << Feat.substr(1);
  }
}

static std::string getMangledNameImpl(const CodeGenModule &CGM, GlobalDecl GD,
                                      const NamedDecl *ND,
                                      bool OmitMultiVersionMangling = false) {
  SmallString<256> Buffer;
  llvm::raw_svector_ostream Out(Buffer);
  MangleContext &MC = CGM.getCXXABI().getMangleContext();
  if (MC.shouldMangleDeclName(ND))
    MC.mangleName(GD.getWithDecl(ND), Out);
  else {
    IdentifierInfo *II = ND->getIdentifier();
    assert(II && "Attempt to mangle unnamed decl.");
    const auto *FD = dyn_cast<FunctionDecl>(ND);

    if (FD &&
        FD->getType()->castAs<FunctionType>()->getCallConv() == CC_X86RegCall) {
      Out << "__regcall3__" << II->getName();
    } else if (FD && FD->hasAttr<CUDAGlobalAttr>() &&
               GD.getKernelReferenceKind() == KernelReferenceKind::Stub) {
      Out << "__device_stub__" << II->getName();
    } else {
      Out << II->getName();
    }
  }

  if (const auto *FD = dyn_cast<FunctionDecl>(ND))
    if (FD->isMultiVersion() && !OmitMultiVersionMangling) {
      switch (FD->getMultiVersionKind()) {
      case MultiVersionKind::CPUDispatch:
      case MultiVersionKind::CPUSpecific:
        AppendCPUSpecificCPUDispatchMangling(CGM,
                                             FD->getAttr<CPUSpecificAttr>(),
                                             GD.getMultiVersionIndex(), Out);
        break;
      case MultiVersionKind::Target:
        AppendTargetMangling(CGM, FD->getAttr<TargetAttr>(), Out);
        break;
      case MultiVersionKind::None:
        llvm_unreachable("None multiversion type isn't valid here");
      }
    }

  return std::string(Out.str());
}

void CodeGenModule::UpdateMultiVersionNames(GlobalDecl GD,
                                            const FunctionDecl *FD) {
  if (!FD->isMultiVersion())
    return;

  // Get the name of what this would be without the 'target' attribute.  This
  // allows us to lookup the version that was emitted when this wasn't a
  // multiversion function.
  std::string NonTargetName =
      getMangledNameImpl(*this, GD, FD, /*OmitMultiVersionMangling=*/true);
  GlobalDecl OtherGD;
  if (lookupRepresentativeDecl(NonTargetName, OtherGD)) {
    assert(OtherGD.getCanonicalDecl()
               .getDecl()
               ->getAsFunction()
               ->isMultiVersion() &&
           "Other GD should now be a multiversioned function");
    // OtherFD is the version of this function that was mangled BEFORE
    // becoming a MultiVersion function.  It potentially needs to be updated.
    const FunctionDecl *OtherFD = OtherGD.getCanonicalDecl()
                                      .getDecl()
                                      ->getAsFunction()
                                      ->getMostRecentDecl();
    std::string OtherName = getMangledNameImpl(*this, OtherGD, OtherFD);
    // This is so that if the initial version was already the 'default'
    // version, we don't try to update it.
    if (OtherName != NonTargetName) {
      // Remove instead of erase, since others may have stored the StringRef
      // to this.
      const auto ExistingRecord = Manglings.find(NonTargetName);
      if (ExistingRecord != std::end(Manglings))
        Manglings.remove(&(*ExistingRecord));
      auto Result = Manglings.insert(std::make_pair(OtherName, OtherGD));
      MangledDeclNames[OtherGD.getCanonicalDecl()] = Result.first->first();
      if (llvm::GlobalValue *Entry = GetGlobalValue(NonTargetName))
        Entry->setName(OtherName);
    }
  }
}

StringRef CodeGenModule::getMangledName(GlobalDecl GD) {
  GlobalDecl CanonicalGD = GD.getCanonicalDecl();

  // Some ABIs don't have constructor variants.  Make sure that base and
  // complete constructors get mangled the same.
  if (const auto *CD = dyn_cast<CXXConstructorDecl>(CanonicalGD.getDecl())) {
    if (!getTarget().getCXXABI().hasConstructorVariants()) {
      CXXCtorType OrigCtorType = GD.getCtorType();
      assert(OrigCtorType == Ctor_Base || OrigCtorType == Ctor_Complete);
      if (OrigCtorType == Ctor_Base)
        CanonicalGD = GlobalDecl(CD, Ctor_Complete);
    }
  }

  auto FoundName = MangledDeclNames.find(CanonicalGD);
  if (FoundName != MangledDeclNames.end())
    return FoundName->second;

  // Keep the first result in the case of a mangling collision.
  const auto *ND = cast<NamedDecl>(GD.getDecl());
  std::string MangledName = getMangledNameImpl(*this, GD, ND);

  // Ensure either we have different ABIs between host and device compilations,
  // says host compilation following MSVC ABI but device compilation follows
  // Itanium C++ ABI or, if they follow the same ABI, kernel names after
  // mangling should be the same after name stubbing. The later checking is
  // very important as the device kernel name being mangled in host-compilation
  // is used to resolve the device binaries to be executed. Inconsistent naming
  // result in undefined behavior. Even though we cannot check that naming
  // directly between host- and device-compilations, the host- and
  // device-mangling in host compilation could help catching certain ones.
  assert(!isa<FunctionDecl>(ND) || !ND->hasAttr<CUDAGlobalAttr>() ||
         getLangOpts().CUDAIsDevice ||
         (getContext().getAuxTargetInfo() &&
          (getContext().getAuxTargetInfo()->getCXXABI() !=
           getContext().getTargetInfo().getCXXABI())) ||
         getCUDARuntime().getDeviceSideName(ND) ==
             getMangledNameImpl(
                 *this,
                 GD.getWithKernelReferenceKind(KernelReferenceKind::Kernel),
                 ND));

  auto Result = Manglings.insert(std::make_pair(MangledName, GD));
  return MangledDeclNames[CanonicalGD] = Result.first->first();
}

StringRef CodeGenModule::getBlockMangledName(GlobalDecl GD,
                                             const BlockDecl *BD) {
  MangleContext &MangleCtx = getCXXABI().getMangleContext();
  const Decl *D = GD.getDecl();

  SmallString<256> Buffer;
  llvm::raw_svector_ostream Out(Buffer);
  if (!D)
    MangleCtx.mangleGlobalBlock(BD,
      dyn_cast_or_null<VarDecl>(initializedGlobalDecl.getDecl()), Out);
  else if (const auto *CD = dyn_cast<CXXConstructorDecl>(D))
    MangleCtx.mangleCtorBlock(CD, GD.getCtorType(), BD, Out);
  else if (const auto *DD = dyn_cast<CXXDestructorDecl>(D))
    MangleCtx.mangleDtorBlock(DD, GD.getDtorType(), BD, Out);
  else
    MangleCtx.mangleBlock(cast<DeclContext>(D), BD, Out);

  auto Result = Manglings.insert(std::make_pair(Out.str(), BD));
  return Result.first->first();
}

llvm::GlobalValue *CodeGenModule::GetGlobalValue(StringRef Name) {
  return getModule().getNamedValue(Name);
}

/// AddGlobalCtor - Add a function to the list that will be called before
/// main() runs.
void CodeGenModule::AddGlobalCtor(llvm::Function *Ctor, int Priority,
                                  llvm::Constant *AssociatedData) {
  // FIXME: Type coercion of void()* types.
  GlobalCtors.push_back(Structor(Priority, Ctor, AssociatedData));
}

/// AddGlobalDtor - Add a function to the list that will be called
/// when the module is unloaded.
void CodeGenModule::AddGlobalDtor(llvm::Function *Dtor, int Priority,
                                  bool IsDtorAttrFunc) {
  if (CodeGenOpts.RegisterGlobalDtorsWithAtExit &&
      (!getContext().getTargetInfo().getTriple().isOSAIX() || IsDtorAttrFunc)) {
    DtorsUsingAtExit[Priority].push_back(Dtor);
    return;
  }

  // FIXME: Type coercion of void()* types.
  GlobalDtors.push_back(Structor(Priority, Dtor, nullptr));
}

void CodeGenModule::EmitCtorList(CtorList &Fns, const char *GlobalName) {
  if (Fns.empty()) return;

  // Ctor function type is void()*.
  llvm::FunctionType* CtorFTy = llvm::FunctionType::get(VoidTy, false);
  llvm::Type *CtorPFTy = llvm::PointerType::get(CtorFTy,
      TheModule.getDataLayout().getProgramAddressSpace());

  // Get the type of a ctor entry, { i32, void ()*, i8* }.
  llvm::StructType *CtorStructTy = llvm::StructType::get(
      Int32Ty, CtorPFTy, VoidPtrTy);

  // Construct the constructor and destructor arrays.
  ConstantInitBuilder builder(*this);
  auto ctors = builder.beginArray(CtorStructTy);
  for (const auto &I : Fns) {
    auto ctor = ctors.beginStruct(CtorStructTy);
    ctor.addInt(Int32Ty, I.Priority);
    ctor.add(llvm::ConstantExpr::getBitCast(I.Initializer, CtorPFTy));
    if (I.AssociatedData)
      ctor.add(llvm::ConstantExpr::getBitCast(I.AssociatedData, VoidPtrTy));
    else
      ctor.addNullPointer(VoidPtrTy);
    ctor.finishAndAddTo(ctors);
  }

  auto list =
    ctors.finishAndCreateGlobal(GlobalName, getPointerAlign(),
                                /*constant*/ false,
                                llvm::GlobalValue::AppendingLinkage);

  // The LTO linker doesn't seem to like it when we set an alignment
  // on appending variables.  Take it off as a workaround.
  list->setAlignment(llvm::None);

  Fns.clear();
}

llvm::GlobalValue::LinkageTypes
CodeGenModule::getFunctionLinkage(GlobalDecl GD) {
  const auto *D = cast<FunctionDecl>(GD.getDecl());

  GVALinkage Linkage = getContext().GetGVALinkageForFunction(D);

  if (const auto *Dtor = dyn_cast<CXXDestructorDecl>(D))
    return getCXXABI().getCXXDestructorLinkage(Linkage, Dtor, GD.getDtorType());

  if (isa<CXXConstructorDecl>(D) &&
      cast<CXXConstructorDecl>(D)->isInheritingConstructor() &&
      Context.getTargetInfo().getCXXABI().isMicrosoft()) {
    // Our approach to inheriting constructors is fundamentally different from
    // that used by the MS ABI, so keep our inheriting constructor thunks
    // internal rather than trying to pick an unambiguous mangling for them.
    return llvm::GlobalValue::InternalLinkage;
  }

  return getLLVMLinkageForDeclarator(D, Linkage, /*IsConstantVariable=*/false);
}

llvm::ConstantInt *CodeGenModule::CreateCrossDsoCfiTypeId(llvm::Metadata *MD) {
  llvm::MDString *MDS = dyn_cast<llvm::MDString>(MD);
  if (!MDS) return nullptr;

  return llvm::ConstantInt::get(Int64Ty, llvm::MD5Hash(MDS->getString()));
}

void CodeGenModule::SetLLVMFunctionAttributes(GlobalDecl GD,
                                              const CGFunctionInfo &Info,
                                              llvm::Function *F) {
  unsigned CallingConv;
  llvm::AttributeList PAL;
  ConstructAttributeList(F->getName(), Info, GD, PAL, CallingConv, false);
  F->setAttributes(PAL);
  F->setCallingConv(static_cast<llvm::CallingConv::ID>(CallingConv));
}

static void removeImageAccessQualifier(std::string& TyName) {
  std::string ReadOnlyQual("__read_only");
  std::string::size_type ReadOnlyPos = TyName.find(ReadOnlyQual);
  if (ReadOnlyPos != std::string::npos)
    // "+ 1" for the space after access qualifier.
    TyName.erase(ReadOnlyPos, ReadOnlyQual.size() + 1);
  else {
    std::string WriteOnlyQual("__write_only");
    std::string::size_type WriteOnlyPos = TyName.find(WriteOnlyQual);
    if (WriteOnlyPos != std::string::npos)
      TyName.erase(WriteOnlyPos, WriteOnlyQual.size() + 1);
    else {
      std::string ReadWriteQual("__read_write");
      std::string::size_type ReadWritePos = TyName.find(ReadWriteQual);
      if (ReadWritePos != std::string::npos)
        TyName.erase(ReadWritePos, ReadWriteQual.size() + 1);
    }
  }
}

// Returns the address space id that should be produced to the
// kernel_arg_addr_space metadata. This is always fixed to the ids
// as specified in the SPIR 2.0 specification in order to differentiate
// for example in clGetKernelArgInfo() implementation between the address
// spaces with targets without unique mapping to the OpenCL address spaces
// (basically all single AS CPUs).
static unsigned ArgInfoAddressSpace(LangAS AS) {
  switch (AS) {
  case LangAS::opencl_global:
    return 1;
  case LangAS::opencl_constant:
    return 2;
  case LangAS::opencl_local:
    return 3;
  case LangAS::opencl_generic:
    return 4; // Not in SPIR 2.0 specs.
  case LangAS::opencl_global_device:
    return 5;
  case LangAS::opencl_global_host:
    return 6;
  default:
    return 0; // Assume private.
  }
}

void CodeGenModule::GenOpenCLArgMetadata(llvm::Function *Fn,
                                         const FunctionDecl *FD,
                                         CodeGenFunction *CGF) {
  assert(((FD && CGF) || (!FD && !CGF)) &&
         "Incorrect use - FD and CGF should either be both null or not!");
  // Create MDNodes that represent the kernel arg metadata.
  // Each MDNode is a list in the form of "key", N number of values which is
  // the same number of values as their are kernel arguments.

  const PrintingPolicy &Policy = Context.getPrintingPolicy();

  // MDNode for the kernel argument address space qualifiers.
  SmallVector<llvm::Metadata *, 8> addressQuals;

  // MDNode for the kernel argument access qualifiers (images only).
  SmallVector<llvm::Metadata *, 8> accessQuals;

  // MDNode for the kernel argument type names.
  SmallVector<llvm::Metadata *, 8> argTypeNames;

  // MDNode for the kernel argument base type names.
  SmallVector<llvm::Metadata *, 8> argBaseTypeNames;

  // MDNode for the kernel argument type qualifiers.
  SmallVector<llvm::Metadata *, 8> argTypeQuals;

  // MDNode for the kernel argument names.
  SmallVector<llvm::Metadata *, 8> argNames;

  // MDNode for the intel_buffer_location attribute.
  SmallVector<llvm::Metadata *, 8> argSYCLBufferLocationAttr;

  // MDNode for listing ESIMD kernel pointer arguments originating from
  // accessors
  SmallVector<llvm::Metadata *, 8> argESIMDAccPtrs;

  if (FD && CGF)
    for (unsigned i = 0, e = FD->getNumParams(); i != e; ++i) {
      const ParmVarDecl *parm = FD->getParamDecl(i);
      QualType ty = parm->getType();
      std::string typeQuals;

      // Get image and pipe access qualifier:
      if (ty->isImageType() || ty->isPipeType()) {
        const Decl *PDecl = parm;
        if (auto *TD = dyn_cast<TypedefType>(ty))
          PDecl = TD->getDecl();
        const OpenCLAccessAttr *A = PDecl->getAttr<OpenCLAccessAttr>();
        if (A && A->isWriteOnly())
          accessQuals.push_back(llvm::MDString::get(VMContext, "write_only"));
        else if (A && A->isReadWrite())
          accessQuals.push_back(llvm::MDString::get(VMContext, "read_write"));
        else
          accessQuals.push_back(llvm::MDString::get(VMContext, "read_only"));
      } else
        accessQuals.push_back(llvm::MDString::get(VMContext, "none"));

      // Get argument name.
      argNames.push_back(llvm::MDString::get(VMContext, parm->getName()));

      auto getTypeSpelling = [&](QualType Ty) {
        auto typeName = Ty.getUnqualifiedType().getAsString(Policy);

        if (Ty.isCanonical()) {
          StringRef typeNameRef = typeName;
          // Turn "unsigned type" to "utype"
          if (typeNameRef.consume_front("unsigned "))
            return std::string("u") + typeNameRef.str();
        }

        return typeName;
      };

      if (ty->isPointerType()) {
        QualType pointeeTy = ty->getPointeeType();

        // Get address qualifier.
        addressQuals.push_back(
            llvm::ConstantAsMetadata::get(CGF->Builder.getInt32(
                ArgInfoAddressSpace(pointeeTy.getAddressSpace()))));

        // Get argument type name.
        std::string typeName = getTypeSpelling(pointeeTy) + "*";
        std::string baseTypeName =
            getTypeSpelling(pointeeTy.getCanonicalType()) + "*";
        argTypeNames.push_back(llvm::MDString::get(VMContext, typeName));
        argBaseTypeNames.push_back(
            llvm::MDString::get(VMContext, baseTypeName));

        // Get argument type qualifiers:
        if (ty.isRestrictQualified())
          typeQuals = "restrict";
        if (pointeeTy.isConstQualified() ||
            (pointeeTy.getAddressSpace() == LangAS::opencl_constant))
          typeQuals += typeQuals.empty() ? "const" : " const";
        if (pointeeTy.isVolatileQualified())
          typeQuals += typeQuals.empty() ? "volatile" : " volatile";
      } else {
        uint32_t AddrSpc = 0;
        bool isPipe = ty->isPipeType();
        if (ty->isImageType() || isPipe)
          AddrSpc = ArgInfoAddressSpace(LangAS::opencl_global);

        addressQuals.push_back(
            llvm::ConstantAsMetadata::get(CGF->Builder.getInt32(AddrSpc)));

        // Get argument type name.
        ty = isPipe ? ty->castAs<PipeType>()->getElementType() : ty;
        std::string typeName = getTypeSpelling(ty);
        std::string baseTypeName = getTypeSpelling(ty.getCanonicalType());

        // Remove access qualifiers on images
        // (as they are inseparable from type in clang implementation,
        // but OpenCL spec provides a special query to get access qualifier
        // via clGetKernelArgInfo with CL_KERNEL_ARG_ACCESS_QUALIFIER):
        if (ty->isImageType()) {
          removeImageAccessQualifier(typeName);
          removeImageAccessQualifier(baseTypeName);
        }

        argTypeNames.push_back(llvm::MDString::get(VMContext, typeName));
        argBaseTypeNames.push_back(
            llvm::MDString::get(VMContext, baseTypeName));

        if (isPipe)
          typeQuals = "pipe";
      }
      argTypeQuals.push_back(llvm::MDString::get(VMContext, typeQuals));
<<<<<<< HEAD

      // Get image and pipe access qualifier:
      if (ty->isImageType() || ty->isPipeType()) {
        const Decl *PDecl = parm;
        if (auto *TD = dyn_cast<TypedefType>(ty))
          PDecl = TD->getDecl();
        const OpenCLAccessAttr *A = PDecl->getAttr<OpenCLAccessAttr>();
        if (A && A->isWriteOnly())
          accessQuals.push_back(llvm::MDString::get(VMContext, "write_only"));
        else if (A && A->isReadWrite())
          accessQuals.push_back(llvm::MDString::get(VMContext, "read_write"));
        else
          accessQuals.push_back(llvm::MDString::get(VMContext, "read_only"));
      } else
        accessQuals.push_back(llvm::MDString::get(VMContext, "none"));

      // Get argument name.
      argNames.push_back(llvm::MDString::get(VMContext, parm->getName()));

      auto *SYCLBufferLocationAttr =
          parm->getAttr<SYCLIntelBufferLocationAttr>();
      argSYCLBufferLocationAttr.push_back(
          (SYCLBufferLocationAttr)
              ? llvm::ConstantAsMetadata::get(CGF->Builder.getInt32(
                    SYCLBufferLocationAttr->getLocationID()))
              : llvm::ConstantAsMetadata::get(CGF->Builder.getInt32(-1)));

      if (FD->hasAttr<SYCLSimdAttr>())
        argESIMDAccPtrs.push_back(llvm::ConstantAsMetadata::get(
            CGF->Builder.getInt1(parm->hasAttr<SYCLSimdAccessorPtrAttr>())));
=======
>>>>>>> ecc8ac3f
    }

  if (LangOpts.SYCLIsDevice && !LangOpts.SYCLExplicitSIMD)
    Fn->setMetadata("kernel_arg_buffer_location",
                    llvm::MDNode::get(VMContext, argSYCLBufferLocationAttr));
  else {
    Fn->setMetadata("kernel_arg_addr_space",
                    llvm::MDNode::get(VMContext, addressQuals));
    Fn->setMetadata("kernel_arg_access_qual",
                    llvm::MDNode::get(VMContext, accessQuals));
    Fn->setMetadata("kernel_arg_type",
                    llvm::MDNode::get(VMContext, argTypeNames));
    Fn->setMetadata("kernel_arg_base_type",
                    llvm::MDNode::get(VMContext, argBaseTypeNames));
    Fn->setMetadata("kernel_arg_type_qual",
                    llvm::MDNode::get(VMContext, argTypeQuals));
    if (FD && FD->hasAttr<SYCLSimdAttr>())
      Fn->setMetadata("kernel_arg_accessor_ptr",
                      llvm::MDNode::get(VMContext, argESIMDAccPtrs));
    if (getCodeGenOpts().EmitOpenCLArgMetadata)
      Fn->setMetadata("kernel_arg_name",
                      llvm::MDNode::get(VMContext, argNames));
  }
}

/// Determines whether the language options require us to model
/// unwind exceptions.  We treat -fexceptions as mandating this
/// except under the fragile ObjC ABI with only ObjC exceptions
/// enabled.  This means, for example, that C with -fexceptions
/// enables this.
static bool hasUnwindExceptions(const LangOptions &LangOpts) {
  // If exceptions are completely disabled, obviously this is false.
  if (!LangOpts.Exceptions) return false;

  // If C++ exceptions are enabled, this is true.
  if (LangOpts.CXXExceptions) return true;

  // If ObjC exceptions are enabled, this depends on the ABI.
  if (LangOpts.ObjCExceptions) {
    return LangOpts.ObjCRuntime.hasUnwindExceptions();
  }

  return true;
}

static bool requiresMemberFunctionPointerTypeMetadata(CodeGenModule &CGM,
                                                      const CXXMethodDecl *MD) {
  // Check that the type metadata can ever actually be used by a call.
  if (!CGM.getCodeGenOpts().LTOUnit ||
      !CGM.HasHiddenLTOVisibility(MD->getParent()))
    return false;

  // Only functions whose address can be taken with a member function pointer
  // need this sort of type metadata.
  return !MD->isStatic() && !MD->isVirtual() && !isa<CXXConstructorDecl>(MD) &&
         !isa<CXXDestructorDecl>(MD);
}

std::vector<const CXXRecordDecl *>
CodeGenModule::getMostBaseClasses(const CXXRecordDecl *RD) {
  llvm::SetVector<const CXXRecordDecl *> MostBases;

  std::function<void (const CXXRecordDecl *)> CollectMostBases;
  CollectMostBases = [&](const CXXRecordDecl *RD) {
    if (RD->getNumBases() == 0)
      MostBases.insert(RD);
    for (const CXXBaseSpecifier &B : RD->bases())
      CollectMostBases(B.getType()->getAsCXXRecordDecl());
  };
  CollectMostBases(RD);
  return MostBases.takeVector();
}

void CodeGenModule::SetLLVMFunctionAttributesForDefinition(const Decl *D,
                                                           llvm::Function *F) {
  llvm::AttrBuilder B;

  if (CodeGenOpts.UnwindTables)
    B.addAttribute(llvm::Attribute::UWTable);

  if (CodeGenOpts.StackClashProtector)
    B.addAttribute("probe-stack", "inline-asm");

  if (!hasUnwindExceptions(LangOpts))
    B.addAttribute(llvm::Attribute::NoUnwind);

  if (!D || !D->hasAttr<NoStackProtectorAttr>()) {
    if (LangOpts.getStackProtector() == LangOptions::SSPOn)
      B.addAttribute(llvm::Attribute::StackProtect);
    else if (LangOpts.getStackProtector() == LangOptions::SSPStrong)
      B.addAttribute(llvm::Attribute::StackProtectStrong);
    else if (LangOpts.getStackProtector() == LangOptions::SSPReq)
      B.addAttribute(llvm::Attribute::StackProtectReq);
  }

  if (!D) {
    // If we don't have a declaration to control inlining, the function isn't
    // explicitly marked as alwaysinline for semantic reasons, and inlining is
    // disabled, mark the function as noinline.
    if (!F->hasFnAttribute(llvm::Attribute::AlwaysInline) &&
        CodeGenOpts.getInlining() == CodeGenOptions::OnlyAlwaysInlining)
      B.addAttribute(llvm::Attribute::NoInline);

    F->addAttributes(llvm::AttributeList::FunctionIndex, B);
    return;
  }

  // Track whether we need to add the optnone LLVM attribute,
  // starting with the default for this optimization level.
  bool ShouldAddOptNone =
      !CodeGenOpts.DisableO0ImplyOptNone && CodeGenOpts.OptimizationLevel == 0;
  // We can't add optnone in the following cases, it won't pass the verifier.
  ShouldAddOptNone &= !D->hasAttr<MinSizeAttr>();
  ShouldAddOptNone &= !D->hasAttr<AlwaysInlineAttr>();

  // Add optnone, but do so only if the function isn't always_inline.
  if ((ShouldAddOptNone || D->hasAttr<OptimizeNoneAttr>()) &&
      !F->hasFnAttribute(llvm::Attribute::AlwaysInline)) {
    B.addAttribute(llvm::Attribute::OptimizeNone);

    // OptimizeNone implies noinline; we should not be inlining such functions.
    B.addAttribute(llvm::Attribute::NoInline);

    // We still need to handle naked functions even though optnone subsumes
    // much of their semantics.
    if (D->hasAttr<NakedAttr>())
      B.addAttribute(llvm::Attribute::Naked);

    // OptimizeNone wins over OptimizeForSize and MinSize.
    F->removeFnAttr(llvm::Attribute::OptimizeForSize);
    F->removeFnAttr(llvm::Attribute::MinSize);
  } else if (D->hasAttr<NakedAttr>()) {
    // Naked implies noinline: we should not be inlining such functions.
    B.addAttribute(llvm::Attribute::Naked);
    B.addAttribute(llvm::Attribute::NoInline);
  } else if (D->hasAttr<NoDuplicateAttr>()) {
    B.addAttribute(llvm::Attribute::NoDuplicate);
  } else if (D->hasAttr<NoInlineAttr>() && !F->hasFnAttribute(llvm::Attribute::AlwaysInline)) {
    // Add noinline if the function isn't always_inline.
    B.addAttribute(llvm::Attribute::NoInline);
  } else if (D->hasAttr<AlwaysInlineAttr>() &&
             !F->hasFnAttribute(llvm::Attribute::NoInline)) {
    // (noinline wins over always_inline, and we can't specify both in IR)
    B.addAttribute(llvm::Attribute::AlwaysInline);
  } else if (CodeGenOpts.getInlining() == CodeGenOptions::OnlyAlwaysInlining) {
    // If we're not inlining, then force everything that isn't always_inline to
    // carry an explicit noinline attribute.
    if (!F->hasFnAttribute(llvm::Attribute::AlwaysInline))
      B.addAttribute(llvm::Attribute::NoInline);
  } else {
    // Otherwise, propagate the inline hint attribute and potentially use its
    // absence to mark things as noinline.
    if (auto *FD = dyn_cast<FunctionDecl>(D)) {
      // Search function and template pattern redeclarations for inline.
      auto CheckForInline = [](const FunctionDecl *FD) {
        auto CheckRedeclForInline = [](const FunctionDecl *Redecl) {
          return Redecl->isInlineSpecified();
        };
        if (any_of(FD->redecls(), CheckRedeclForInline))
          return true;
        const FunctionDecl *Pattern = FD->getTemplateInstantiationPattern();
        if (!Pattern)
          return false;
        return any_of(Pattern->redecls(), CheckRedeclForInline);
      };
      if (CheckForInline(FD)) {
        B.addAttribute(llvm::Attribute::InlineHint);
      } else if (CodeGenOpts.getInlining() ==
                     CodeGenOptions::OnlyHintInlining &&
                 !FD->isInlined() &&
                 !F->hasFnAttribute(llvm::Attribute::AlwaysInline)) {
        B.addAttribute(llvm::Attribute::NoInline);
      }
    }
  }

  // Add other optimization related attributes if we are optimizing this
  // function.
  if (!D->hasAttr<OptimizeNoneAttr>()) {
    if (D->hasAttr<ColdAttr>()) {
      if (!ShouldAddOptNone)
        B.addAttribute(llvm::Attribute::OptimizeForSize);
      B.addAttribute(llvm::Attribute::Cold);
    }
    if (D->hasAttr<HotAttr>())
      B.addAttribute(llvm::Attribute::Hot);
    if (D->hasAttr<MinSizeAttr>())
      B.addAttribute(llvm::Attribute::MinSize);
  }

  F->addAttributes(llvm::AttributeList::FunctionIndex, B);

  unsigned alignment = D->getMaxAlignment() / Context.getCharWidth();
  if (alignment)
    F->setAlignment(llvm::Align(alignment));

  if (!D->hasAttr<AlignedAttr>())
    if (LangOpts.FunctionAlignment)
      F->setAlignment(llvm::Align(1ull << LangOpts.FunctionAlignment));

  // Some C++ ABIs require 2-byte alignment for member functions, in order to
  // reserve a bit for differentiating between virtual and non-virtual member
  // functions. If the current target's C++ ABI requires this and this is a
  // member function, set its alignment accordingly.
  if (getTarget().getCXXABI().areMemberFunctionsAligned()) {
    if (F->getAlignment() < 2 && isa<CXXMethodDecl>(D))
      F->setAlignment(llvm::Align(2));
  }

  // In the cross-dso CFI mode with canonical jump tables, we want !type
  // attributes on definitions only.
  if (CodeGenOpts.SanitizeCfiCrossDso &&
      CodeGenOpts.SanitizeCfiCanonicalJumpTables) {
    if (auto *FD = dyn_cast<FunctionDecl>(D)) {
      // Skip available_externally functions. They won't be codegen'ed in the
      // current module anyway.
      if (getContext().GetGVALinkageForFunction(FD) != GVA_AvailableExternally)
        CreateFunctionTypeMetadataForIcall(FD, F);
    }
  }

  // Emit type metadata on member functions for member function pointer checks.
  // These are only ever necessary on definitions; we're guaranteed that the
  // definition will be present in the LTO unit as a result of LTO visibility.
  auto *MD = dyn_cast<CXXMethodDecl>(D);
  if (MD && requiresMemberFunctionPointerTypeMetadata(*this, MD)) {
    for (const CXXRecordDecl *Base : getMostBaseClasses(MD->getParent())) {
      llvm::Metadata *Id =
          CreateMetadataIdentifierForType(Context.getMemberPointerType(
              MD->getType(), Context.getRecordType(Base).getTypePtr()));
      F->addTypeMetadata(0, Id);
    }
  }
}

void CodeGenModule::setLLVMFunctionFEnvAttributes(const FunctionDecl *D,
                                                  llvm::Function *F) {
  if (D->hasAttr<StrictFPAttr>()) {
    llvm::AttrBuilder FuncAttrs;
    FuncAttrs.addAttribute("strictfp");
    F->addAttributes(llvm::AttributeList::FunctionIndex, FuncAttrs);
  }
}

void CodeGenModule::SetCommonAttributes(GlobalDecl GD, llvm::GlobalValue *GV) {
  const Decl *D = GD.getDecl();
  if (dyn_cast_or_null<NamedDecl>(D))
    setGVProperties(GV, GD);
  else
    GV->setVisibility(llvm::GlobalValue::DefaultVisibility);

  if (D && D->hasAttr<UsedAttr>())
    addUsedGlobal(GV);

  if (CodeGenOpts.KeepStaticConsts && D && isa<VarDecl>(D)) {
    const auto *VD = cast<VarDecl>(D);
    if (VD->getType().isConstQualified() &&
        VD->getStorageDuration() == SD_Static)
      addUsedGlobal(GV);
  }
}

bool CodeGenModule::GetCPUAndFeaturesAttributes(GlobalDecl GD,
                                                llvm::AttrBuilder &Attrs) {
  // Add target-cpu and target-features attributes to functions. If
  // we have a decl for the function and it has a target attribute then
  // parse that and add it to the feature set.
  StringRef TargetCPU = getTarget().getTargetOpts().CPU;
  StringRef TuneCPU = getTarget().getTargetOpts().TuneCPU;
  std::vector<std::string> Features;
  const auto *FD = dyn_cast_or_null<FunctionDecl>(GD.getDecl());
  FD = FD ? FD->getMostRecentDecl() : FD;
  const auto *TD = FD ? FD->getAttr<TargetAttr>() : nullptr;
  const auto *SD = FD ? FD->getAttr<CPUSpecificAttr>() : nullptr;
  bool AddedAttr = false;
  if (TD || SD) {
    llvm::StringMap<bool> FeatureMap;
    getContext().getFunctionFeatureMap(FeatureMap, GD);

    // Produce the canonical string for this set of features.
    for (const llvm::StringMap<bool>::value_type &Entry : FeatureMap)
      Features.push_back((Entry.getValue() ? "+" : "-") + Entry.getKey().str());

    // Now add the target-cpu and target-features to the function.
    // While we populated the feature map above, we still need to
    // get and parse the target attribute so we can get the cpu for
    // the function.
    if (TD) {
      ParsedTargetAttr ParsedAttr = TD->parse();
      if (!ParsedAttr.Architecture.empty() &&
          getTarget().isValidCPUName(ParsedAttr.Architecture)) {
        TargetCPU = ParsedAttr.Architecture;
        TuneCPU = ""; // Clear the tune CPU.
      }
      if (!ParsedAttr.Tune.empty() &&
          getTarget().isValidCPUName(ParsedAttr.Tune))
        TuneCPU = ParsedAttr.Tune;
    }
  } else {
    // Otherwise just add the existing target cpu and target features to the
    // function.
    Features = getTarget().getTargetOpts().Features;
  }

  if (!TargetCPU.empty()) {
    Attrs.addAttribute("target-cpu", TargetCPU);
    AddedAttr = true;
  }
  if (!TuneCPU.empty()) {
    Attrs.addAttribute("tune-cpu", TuneCPU);
    AddedAttr = true;
  }
  if (!Features.empty()) {
    llvm::sort(Features);
    Attrs.addAttribute("target-features", llvm::join(Features, ","));
    AddedAttr = true;
  }

  return AddedAttr;
}

void CodeGenModule::setNonAliasAttributes(GlobalDecl GD,
                                          llvm::GlobalObject *GO) {
  const Decl *D = GD.getDecl();
  SetCommonAttributes(GD, GO);

  if (D) {
    if (auto *GV = dyn_cast<llvm::GlobalVariable>(GO)) {
      if (auto *SA = D->getAttr<PragmaClangBSSSectionAttr>())
        GV->addAttribute("bss-section", SA->getName());
      if (auto *SA = D->getAttr<PragmaClangDataSectionAttr>())
        GV->addAttribute("data-section", SA->getName());
      if (auto *SA = D->getAttr<PragmaClangRodataSectionAttr>())
        GV->addAttribute("rodata-section", SA->getName());
      if (auto *SA = D->getAttr<PragmaClangRelroSectionAttr>())
        GV->addAttribute("relro-section", SA->getName());
    }

    if (auto *F = dyn_cast<llvm::Function>(GO)) {
      if (auto *SA = D->getAttr<PragmaClangTextSectionAttr>())
        if (!D->getAttr<SectionAttr>())
          F->addFnAttr("implicit-section-name", SA->getName());

      llvm::AttrBuilder Attrs;
      if (GetCPUAndFeaturesAttributes(GD, Attrs)) {
        // We know that GetCPUAndFeaturesAttributes will always have the
        // newest set, since it has the newest possible FunctionDecl, so the
        // new ones should replace the old.
        llvm::AttrBuilder RemoveAttrs;
        RemoveAttrs.addAttribute("target-cpu");
        RemoveAttrs.addAttribute("target-features");
        RemoveAttrs.addAttribute("tune-cpu");
        F->removeAttributes(llvm::AttributeList::FunctionIndex, RemoveAttrs);
        F->addAttributes(llvm::AttributeList::FunctionIndex, Attrs);
      }
    }

    if (const auto *CSA = D->getAttr<CodeSegAttr>())
      GO->setSection(CSA->getName());
    else if (const auto *SA = D->getAttr<SectionAttr>())
      GO->setSection(SA->getName());
  }

  getTargetCodeGenInfo().setTargetAttributes(D, GO, *this);
}

void CodeGenModule::SetInternalFunctionAttributes(GlobalDecl GD,
                                                  llvm::Function *F,
                                                  const CGFunctionInfo &FI) {
  const Decl *D = GD.getDecl();
  SetLLVMFunctionAttributes(GD, FI, F);
  SetLLVMFunctionAttributesForDefinition(D, F);

  F->setLinkage(llvm::Function::InternalLinkage);

  setNonAliasAttributes(GD, F);
}

static void setLinkageForGV(llvm::GlobalValue *GV, const NamedDecl *ND) {
  // Set linkage and visibility in case we never see a definition.
  LinkageInfo LV = ND->getLinkageAndVisibility();
  // Don't set internal linkage on declarations.
  // "extern_weak" is overloaded in LLVM; we probably should have
  // separate linkage types for this.
  if (isExternallyVisible(LV.getLinkage()) &&
      (ND->hasAttr<WeakAttr>() || ND->isWeakImported()))
    GV->setLinkage(llvm::GlobalValue::ExternalWeakLinkage);
}

void CodeGenModule::CreateFunctionTypeMetadataForIcall(const FunctionDecl *FD,
                                                       llvm::Function *F) {
  // Only if we are checking indirect calls.
  if (!LangOpts.Sanitize.has(SanitizerKind::CFIICall))
    return;

  // Non-static class methods are handled via vtable or member function pointer
  // checks elsewhere.
  if (isa<CXXMethodDecl>(FD) && !cast<CXXMethodDecl>(FD)->isStatic())
    return;

  llvm::Metadata *MD = CreateMetadataIdentifierForType(FD->getType());
  F->addTypeMetadata(0, MD);
  F->addTypeMetadata(0, CreateMetadataIdentifierGeneralized(FD->getType()));

  // Emit a hash-based bit set entry for cross-DSO calls.
  if (CodeGenOpts.SanitizeCfiCrossDso)
    if (auto CrossDsoTypeId = CreateCrossDsoCfiTypeId(MD))
      F->addTypeMetadata(0, llvm::ConstantAsMetadata::get(CrossDsoTypeId));
}

void CodeGenModule::SetFunctionAttributes(GlobalDecl GD, llvm::Function *F,
                                          bool IsIncompleteFunction,
                                          bool IsThunk) {

  if (llvm::Intrinsic::ID IID = F->getIntrinsicID()) {
    // If this is an intrinsic function, set the function's attributes
    // to the intrinsic's attributes.
    F->setAttributes(llvm::Intrinsic::getAttributes(getLLVMContext(), IID));
    return;
  }

  const auto *FD = cast<FunctionDecl>(GD.getDecl());

  if (!IsIncompleteFunction)
    SetLLVMFunctionAttributes(GD, getTypes().arrangeGlobalDeclaration(GD), F);

  // Add the Returned attribute for "this", except for iOS 5 and earlier
  // where substantial code, including the libstdc++ dylib, was compiled with
  // GCC and does not actually return "this".
  if (!IsThunk && getCXXABI().HasThisReturn(GD) &&
      !(getTriple().isiOS() && getTriple().isOSVersionLT(6))) {
    assert(!F->arg_empty() &&
           F->arg_begin()->getType()
             ->canLosslesslyBitCastTo(F->getReturnType()) &&
           "unexpected this return");
    F->addAttribute(1, llvm::Attribute::Returned);
  }

  // Only a few attributes are set on declarations; these may later be
  // overridden by a definition.

  setLinkageForGV(F, FD);
  setGVProperties(F, FD);

  // Setup target-specific attributes.
  if (!IsIncompleteFunction && F->isDeclaration())
    getTargetCodeGenInfo().setTargetAttributes(FD, F, *this);

  if (const auto *CSA = FD->getAttr<CodeSegAttr>())
    F->setSection(CSA->getName());
  else if (const auto *SA = FD->getAttr<SectionAttr>())
     F->setSection(SA->getName());

  // If we plan on emitting this inline builtin, we can't treat it as a builtin.
  if (FD->isInlineBuiltinDeclaration()) {
    const FunctionDecl *FDBody;
    bool HasBody = FD->hasBody(FDBody);
    (void)HasBody;
    assert(HasBody && "Inline builtin declarations should always have an "
                      "available body!");
    if (shouldEmitFunction(FDBody))
      F->addAttribute(llvm::AttributeList::FunctionIndex,
                      llvm::Attribute::NoBuiltin);
  }

  if (FD->isReplaceableGlobalAllocationFunction()) {
    // A replaceable global allocation function does not act like a builtin by
    // default, only if it is invoked by a new-expression or delete-expression.
    F->addAttribute(llvm::AttributeList::FunctionIndex,
                    llvm::Attribute::NoBuiltin);
  }

  if (isa<CXXConstructorDecl>(FD) || isa<CXXDestructorDecl>(FD))
    F->setUnnamedAddr(llvm::GlobalValue::UnnamedAddr::Global);
  else if (const auto *MD = dyn_cast<CXXMethodDecl>(FD))
    if (MD->isVirtual())
      F->setUnnamedAddr(llvm::GlobalValue::UnnamedAddr::Global);

  // Don't emit entries for function declarations in the cross-DSO mode. This
  // is handled with better precision by the receiving DSO. But if jump tables
  // are non-canonical then we need type metadata in order to produce the local
  // jump table.
  if (!CodeGenOpts.SanitizeCfiCrossDso ||
      !CodeGenOpts.SanitizeCfiCanonicalJumpTables)
    CreateFunctionTypeMetadataForIcall(FD, F);

  if (getLangOpts().OpenMP && FD->hasAttr<OMPDeclareSimdDeclAttr>())
    getOpenMPRuntime().emitDeclareSimdFunction(FD, F);

  if (const auto *CB = FD->getAttr<CallbackAttr>()) {
    // Annotate the callback behavior as metadata:
    //  - The callback callee (as argument number).
    //  - The callback payloads (as argument numbers).
    llvm::LLVMContext &Ctx = F->getContext();
    llvm::MDBuilder MDB(Ctx);

    // The payload indices are all but the first one in the encoding. The first
    // identifies the callback callee.
    int CalleeIdx = *CB->encoding_begin();
    ArrayRef<int> PayloadIndices(CB->encoding_begin() + 1, CB->encoding_end());
    F->addMetadata(llvm::LLVMContext::MD_callback,
                   *llvm::MDNode::get(Ctx, {MDB.createCallbackEncoding(
                                               CalleeIdx, PayloadIndices,
                                               /* VarArgsArePassed */ false)}));
  }
}

void CodeGenModule::addUsedGlobal(llvm::GlobalValue *GV) {
  assert((isa<llvm::Function>(GV) || !GV->isDeclaration()) &&
         "Only globals with definition can force usage.");
  LLVMUsed.emplace_back(GV);
}

void CodeGenModule::addCompilerUsedGlobal(llvm::GlobalValue *GV) {
  assert(!GV->isDeclaration() &&
         "Only globals with definition can force usage.");
  LLVMCompilerUsed.emplace_back(GV);
}

static void emitUsed(CodeGenModule &CGM, StringRef Name,
                     std::vector<llvm::WeakTrackingVH> &List) {
  // Don't create llvm.used if there is no need.
  if (List.empty())
    return;

  // Convert List to what ConstantArray needs.
  SmallVector<llvm::Constant*, 8> UsedArray;
  UsedArray.resize(List.size());
  for (unsigned i = 0, e = List.size(); i != e; ++i) {
    UsedArray[i] =
        llvm::ConstantExpr::getPointerBitCastOrAddrSpaceCast(
            cast<llvm::Constant>(&*List[i]), CGM.Int8PtrTy);
  }

  if (UsedArray.empty())
    return;
  llvm::ArrayType *ATy = llvm::ArrayType::get(CGM.Int8PtrTy, UsedArray.size());

  auto *GV = new llvm::GlobalVariable(
      CGM.getModule(), ATy, false, llvm::GlobalValue::AppendingLinkage,
      llvm::ConstantArray::get(ATy, UsedArray), Name);

  GV->setSection("llvm.metadata");
}

void CodeGenModule::emitLLVMUsed() {
  emitUsed(*this, "llvm.used", LLVMUsed);
  emitUsed(*this, "llvm.compiler.used", LLVMCompilerUsed);
}

void CodeGenModule::AppendLinkerOptions(StringRef Opts) {
  auto *MDOpts = llvm::MDString::get(getLLVMContext(), Opts);
  LinkerOptionsMetadata.push_back(llvm::MDNode::get(getLLVMContext(), MDOpts));
}

void CodeGenModule::AddDetectMismatch(StringRef Name, StringRef Value) {
  llvm::SmallString<32> Opt;
  getTargetCodeGenInfo().getDetectMismatchOption(Name, Value, Opt);
  if (Opt.empty())
    return;
  auto *MDOpts = llvm::MDString::get(getLLVMContext(), Opt);
  LinkerOptionsMetadata.push_back(llvm::MDNode::get(getLLVMContext(), MDOpts));
}

void CodeGenModule::AddDependentLib(StringRef Lib) {
  auto &C = getLLVMContext();
  if (getTarget().getTriple().isOSBinFormatELF()) {
      ELFDependentLibraries.push_back(
        llvm::MDNode::get(C, llvm::MDString::get(C, Lib)));
    return;
  }

  llvm::SmallString<24> Opt;
  getTargetCodeGenInfo().getDependentLibraryOption(Lib, Opt);
  auto *MDOpts = llvm::MDString::get(getLLVMContext(), Opt);
  LinkerOptionsMetadata.push_back(llvm::MDNode::get(C, MDOpts));
}

/// Add link options implied by the given module, including modules
/// it depends on, using a postorder walk.
static void addLinkOptionsPostorder(CodeGenModule &CGM, Module *Mod,
                                    SmallVectorImpl<llvm::MDNode *> &Metadata,
                                    llvm::SmallPtrSet<Module *, 16> &Visited) {
  // Import this module's parent.
  if (Mod->Parent && Visited.insert(Mod->Parent).second) {
    addLinkOptionsPostorder(CGM, Mod->Parent, Metadata, Visited);
  }

  // Import this module's dependencies.
  for (unsigned I = Mod->Imports.size(); I > 0; --I) {
    if (Visited.insert(Mod->Imports[I - 1]).second)
      addLinkOptionsPostorder(CGM, Mod->Imports[I-1], Metadata, Visited);
  }

  // Add linker options to link against the libraries/frameworks
  // described by this module.
  llvm::LLVMContext &Context = CGM.getLLVMContext();
  bool IsELF = CGM.getTarget().getTriple().isOSBinFormatELF();

  // For modules that use export_as for linking, use that module
  // name instead.
  if (Mod->UseExportAsModuleLinkName)
    return;

  for (unsigned I = Mod->LinkLibraries.size(); I > 0; --I) {
    // Link against a framework.  Frameworks are currently Darwin only, so we
    // don't to ask TargetCodeGenInfo for the spelling of the linker option.
    if (Mod->LinkLibraries[I-1].IsFramework) {
      llvm::Metadata *Args[2] = {
          llvm::MDString::get(Context, "-framework"),
          llvm::MDString::get(Context, Mod->LinkLibraries[I - 1].Library)};

      Metadata.push_back(llvm::MDNode::get(Context, Args));
      continue;
    }

    // Link against a library.
    if (IsELF) {
      llvm::Metadata *Args[2] = {
          llvm::MDString::get(Context, "lib"),
          llvm::MDString::get(Context, Mod->LinkLibraries[I - 1].Library),
      };
      Metadata.push_back(llvm::MDNode::get(Context, Args));
    } else {
      llvm::SmallString<24> Opt;
      CGM.getTargetCodeGenInfo().getDependentLibraryOption(
          Mod->LinkLibraries[I - 1].Library, Opt);
      auto *OptString = llvm::MDString::get(Context, Opt);
      Metadata.push_back(llvm::MDNode::get(Context, OptString));
    }
  }
}

void CodeGenModule::EmitModuleLinkOptions() {
  // Collect the set of all of the modules we want to visit to emit link
  // options, which is essentially the imported modules and all of their
  // non-explicit child modules.
  llvm::SetVector<clang::Module *> LinkModules;
  llvm::SmallPtrSet<clang::Module *, 16> Visited;
  SmallVector<clang::Module *, 16> Stack;

  // Seed the stack with imported modules.
  for (Module *M : ImportedModules) {
    // Do not add any link flags when an implementation TU of a module imports
    // a header of that same module.
    if (M->getTopLevelModuleName() == getLangOpts().CurrentModule &&
        !getLangOpts().isCompilingModule())
      continue;
    if (Visited.insert(M).second)
      Stack.push_back(M);
  }

  // Find all of the modules to import, making a little effort to prune
  // non-leaf modules.
  while (!Stack.empty()) {
    clang::Module *Mod = Stack.pop_back_val();

    bool AnyChildren = false;

    // Visit the submodules of this module.
    for (const auto &SM : Mod->submodules()) {
      // Skip explicit children; they need to be explicitly imported to be
      // linked against.
      if (SM->IsExplicit)
        continue;

      if (Visited.insert(SM).second) {
        Stack.push_back(SM);
        AnyChildren = true;
      }
    }

    // We didn't find any children, so add this module to the list of
    // modules to link against.
    if (!AnyChildren) {
      LinkModules.insert(Mod);
    }
  }

  // Add link options for all of the imported modules in reverse topological
  // order.  We don't do anything to try to order import link flags with respect
  // to linker options inserted by things like #pragma comment().
  SmallVector<llvm::MDNode *, 16> MetadataArgs;
  Visited.clear();
  for (Module *M : LinkModules)
    if (Visited.insert(M).second)
      addLinkOptionsPostorder(*this, M, MetadataArgs, Visited);
  std::reverse(MetadataArgs.begin(), MetadataArgs.end());
  LinkerOptionsMetadata.append(MetadataArgs.begin(), MetadataArgs.end());

  // Add the linker options metadata flag.
  auto *NMD = getModule().getOrInsertNamedMetadata("llvm.linker.options");
  for (auto *MD : LinkerOptionsMetadata)
    NMD->addOperand(MD);
}

void CodeGenModule::EmitDeferred() {
  // Emit deferred declare target declarations.
  if (getLangOpts().OpenMP && !getLangOpts().OpenMPSimd)
    getOpenMPRuntime().emitDeferredTargetDecls();

  // Emit code for any potentially referenced deferred decls.  Since a
  // previously unused static decl may become used during the generation of code
  // for a static function, iterate until no changes are made.

  if (!DeferredVTables.empty()) {
    EmitDeferredVTables();

    // Emitting a vtable doesn't directly cause more vtables to
    // become deferred, although it can cause functions to be
    // emitted that then need those vtables.
    assert(DeferredVTables.empty());
  }

  // Emit CUDA/HIP static device variables referenced by host code only.
  if (getLangOpts().CUDA)
    for (auto V : getContext().CUDAStaticDeviceVarReferencedByHost)
      DeferredDeclsToEmit.push_back(V);

  // Stop if we're out of both deferred vtables and deferred declarations.
  if (DeferredDeclsToEmit.empty())
    return;

  // Grab the list of decls to emit. If EmitGlobalDefinition schedules more
  // work, it will not interfere with this.
  std::vector<GlobalDecl> CurDeclsToEmit;
  CurDeclsToEmit.swap(DeferredDeclsToEmit);

  for (GlobalDecl &D : CurDeclsToEmit) {
    const ValueDecl *VD = cast<ValueDecl>(D.getDecl());
    // If emitting for SYCL device, emit the deferred alias
    // as well as what it aliases.
    if (LangOpts.SYCLIsDevice) {
      if (AliasAttr *Attr = VD->getAttr<AliasAttr>()) {
        StringRef AliaseeName = Attr->getAliasee();
        auto DDI = DeferredDecls.find(AliaseeName);
        // Emit what is aliased first.
        if (DDI != DeferredDecls.end()) {
          GlobalDecl GD = DDI->second;
          llvm::GlobalValue *AliaseeGV =
              dyn_cast<llvm::GlobalValue>(GetAddrOfGlobal(GD, ForDefinition));
          if (!AliaseeGV)
            AliaseeGV = GetGlobalValue(getMangledName(GD));
          assert(AliaseeGV);
          EmitGlobalDefinition(GD, AliaseeGV);
          // Remove the entry just added to the DeferredDeclsToEmit
          // since we have emitted it.
          DeferredDeclsToEmit.pop_back();
        }
        // Now emit the alias itself.
        EmitAliasDefinition(D);
        continue;
      }
    }
    // We should call GetAddrOfGlobal with IsForDefinition set to true in order
    // to get GlobalValue with exactly the type we need, not something that
    // might had been created for another decl with the same mangled name but
    // different type.
    llvm::GlobalValue *GV = dyn_cast<llvm::GlobalValue>(
        GetAddrOfGlobal(D, ForDefinition));

    // In case of different address spaces, we may still get a cast, even with
    // IsForDefinition equal to true. Query mangled names table to get
    // GlobalValue.
    if (!GV)
      GV = GetGlobalValue(getMangledName(D));

    // Make sure GetGlobalValue returned non-null.
    assert(GV);

    // Check to see if we've already emitted this.  This is necessary
    // for a couple of reasons: first, decls can end up in the
    // deferred-decls queue multiple times, and second, decls can end
    // up with definitions in unusual ways (e.g. by an extern inline
    // function acquiring a strong function redefinition).  Just
    // ignore these cases.
    if (!GV->isDeclaration())
      continue;

    // If this is OpenMP, check if it is legal to emit this global normally.
    if (LangOpts.OpenMP && OpenMPRuntime && OpenMPRuntime->emitTargetGlobal(D))
      continue;

    // Otherwise, emit the definition and move on to the next one.
    EmitGlobalDefinition(D, GV);

    if (LangOpts.SYCLIsDevice) {
      // If there are any aliases deferred for this, emit those now.
      for (auto It = DeferredAliases.begin(); It != DeferredAliases.end();
           /*no increment*/) {
        const ValueDecl *Global = cast<ValueDecl>(It->second.getDecl());
        if (It->first == getMangledName(D)) {
          EmitAliasDefinition(Global);
          It = DeferredAliases.erase(It);
        } else {
          ++It;
        }
      }
    }

    // If we found out that we need to emit more decls, do that recursively.
    // This has the advantage that the decls are emitted in a DFS and related
    // ones are close together, which is convenient for testing.
    if (!DeferredVTables.empty() || !DeferredDeclsToEmit.empty()) {
      EmitDeferred();
      assert(DeferredVTables.empty() && DeferredDeclsToEmit.empty());
    }
  }
}

void CodeGenModule::EmitVTablesOpportunistically() {
  // Try to emit external vtables as available_externally if they have emitted
  // all inlined virtual functions.  It runs after EmitDeferred() and therefore
  // is not allowed to create new references to things that need to be emitted
  // lazily. Note that it also uses fact that we eagerly emitting RTTI.

  assert((OpportunisticVTables.empty() || shouldOpportunisticallyEmitVTables())
         && "Only emit opportunistic vtables with optimizations");

  for (const CXXRecordDecl *RD : OpportunisticVTables) {
    assert(getVTables().isVTableExternal(RD) &&
           "This queue should only contain external vtables");
    if (getCXXABI().canSpeculativelyEmitVTable(RD))
      VTables.GenerateClassData(RD);
  }
  OpportunisticVTables.clear();
}

void CodeGenModule::EmitGlobalAnnotations() {
  if (Annotations.empty())
    return;

  // Create a new global variable for the ConstantStruct in the Module.
  llvm::Constant *Array = llvm::ConstantArray::get(llvm::ArrayType::get(
    Annotations[0]->getType(), Annotations.size()), Annotations);
  auto *gv = new llvm::GlobalVariable(getModule(), Array->getType(), false,
                                      llvm::GlobalValue::AppendingLinkage,
                                      Array, "llvm.global.annotations");
  gv->setSection(AnnotationSection);
}

llvm::Constant *CodeGenModule::EmitAnnotationString(StringRef Str) {
  llvm::Constant *&AStr = AnnotationStrings[Str];
  if (AStr)
    return AStr;

  // Not found yet, create a new global.
  llvm::Constant *s = llvm::ConstantDataArray::getString(getLLVMContext(), Str);
  auto *gv =
      new llvm::GlobalVariable(getModule(), s->getType(), true,
                               llvm::GlobalValue::PrivateLinkage, s, ".str");
  gv->setSection(AnnotationSection);
  gv->setUnnamedAddr(llvm::GlobalValue::UnnamedAddr::Global);
  AStr = gv;
  return gv;
}

llvm::Constant *CodeGenModule::EmitAnnotationUnit(SourceLocation Loc) {
  SourceManager &SM = getContext().getSourceManager();
  PresumedLoc PLoc = SM.getPresumedLoc(Loc);
  if (PLoc.isValid())
    return EmitAnnotationString(PLoc.getFilename());
  return EmitAnnotationString(SM.getBufferName(Loc));
}

llvm::Constant *CodeGenModule::EmitAnnotationLineNo(SourceLocation L) {
  SourceManager &SM = getContext().getSourceManager();
  PresumedLoc PLoc = SM.getPresumedLoc(L);
  unsigned LineNo = PLoc.isValid() ? PLoc.getLine() :
    SM.getExpansionLineNumber(L);
  return llvm::ConstantInt::get(Int32Ty, LineNo);
}

llvm::Constant *CodeGenModule::EmitAnnotationArgs(const AnnotateAttr *Attr) {
  ArrayRef<Expr *> Exprs = {Attr->args_begin(), Attr->args_size()};
  if (Exprs.empty())
    return llvm::ConstantPointerNull::get(Int8PtrTy);

  llvm::FoldingSetNodeID ID;
  for (Expr *E : Exprs) {
    ID.Add(cast<clang::ConstantExpr>(E)->getAPValueResult());
  }
  llvm::Constant *&Lookup = AnnotationArgs[ID.ComputeHash()];
  if (Lookup)
    return Lookup;

  llvm::SmallVector<llvm::Constant *, 4> LLVMArgs;
  LLVMArgs.reserve(Exprs.size());
  ConstantEmitter ConstEmiter(*this);
  llvm::transform(Exprs, std::back_inserter(LLVMArgs), [&](const Expr *E) {
    const auto *CE = cast<clang::ConstantExpr>(E);
    return ConstEmiter.emitAbstract(CE->getBeginLoc(), CE->getAPValueResult(),
                                    CE->getType());
  });
  auto *Struct = llvm::ConstantStruct::getAnon(LLVMArgs);
  auto *GV = new llvm::GlobalVariable(getModule(), Struct->getType(), true,
                                      llvm::GlobalValue::PrivateLinkage, Struct,
                                      ".args");
  GV->setSection(AnnotationSection);
  GV->setUnnamedAddr(llvm::GlobalValue::UnnamedAddr::Global);
  auto *Bitcasted = llvm::ConstantExpr::getBitCast(GV, Int8PtrTy);

  Lookup = Bitcasted;
  return Bitcasted;
}

llvm::Constant *CodeGenModule::EmitAnnotateAttr(llvm::GlobalValue *GV,
                                                const AnnotateAttr *AA,
                                                SourceLocation L) {
  // Get the globals for file name, annotation, and the line number.
  llvm::Constant *AnnoGV = EmitAnnotationString(AA->getAnnotation()),
                 *UnitGV = EmitAnnotationUnit(L),
                 *LineNoCst = EmitAnnotationLineNo(L),
                 *Args = EmitAnnotationArgs(AA);

  llvm::Constant *ASZeroGV = GV;
  if (GV->getAddressSpace() != 0) {
    ASZeroGV = llvm::ConstantExpr::getAddrSpaceCast(
                   GV, GV->getValueType()->getPointerTo(0));
  }

  // Create the ConstantStruct for the global annotation.
  llvm::Constant *Fields[] = {
      llvm::ConstantExpr::getBitCast(ASZeroGV, Int8PtrTy),
      llvm::ConstantExpr::getBitCast(AnnoGV, Int8PtrTy),
      llvm::ConstantExpr::getBitCast(UnitGV, Int8PtrTy),
      LineNoCst,
      Args,
  };
  return llvm::ConstantStruct::getAnon(Fields);
}

void CodeGenModule::AddGlobalAnnotations(const ValueDecl *D,
                                         llvm::GlobalValue *GV) {
  assert(D->hasAttr<AnnotateAttr>() && "no annotate attribute");
  // Get the struct elements for these annotations.
  for (const auto *I : D->specific_attrs<AnnotateAttr>())
    Annotations.push_back(EmitAnnotateAttr(GV, I, D->getLocation()));
}

bool CodeGenModule::isInSanitizerBlacklist(SanitizerMask Kind,
                                           llvm::Function *Fn,
                                           SourceLocation Loc) const {
  const auto &SanitizerBL = getContext().getSanitizerBlacklist();
  // Blacklist by function name.
  if (SanitizerBL.isBlacklistedFunction(Kind, Fn->getName()))
    return true;
  // Blacklist by location.
  if (Loc.isValid())
    return SanitizerBL.isBlacklistedLocation(Kind, Loc);
  // If location is unknown, this may be a compiler-generated function. Assume
  // it's located in the main file.
  auto &SM = Context.getSourceManager();
  if (const auto *MainFile = SM.getFileEntryForID(SM.getMainFileID())) {
    return SanitizerBL.isBlacklistedFile(Kind, MainFile->getName());
  }
  return false;
}

bool CodeGenModule::isInSanitizerBlacklist(llvm::GlobalVariable *GV,
                                           SourceLocation Loc, QualType Ty,
                                           StringRef Category) const {
  // For now globals can be blacklisted only in ASan and KASan.
  const SanitizerMask EnabledAsanMask =
      LangOpts.Sanitize.Mask &
      (SanitizerKind::Address | SanitizerKind::KernelAddress |
       SanitizerKind::HWAddress | SanitizerKind::KernelHWAddress |
       SanitizerKind::MemTag);
  if (!EnabledAsanMask)
    return false;
  const auto &SanitizerBL = getContext().getSanitizerBlacklist();
  if (SanitizerBL.isBlacklistedGlobal(EnabledAsanMask, GV->getName(), Category))
    return true;
  if (SanitizerBL.isBlacklistedLocation(EnabledAsanMask, Loc, Category))
    return true;
  // Check global type.
  if (!Ty.isNull()) {
    // Drill down the array types: if global variable of a fixed type is
    // blacklisted, we also don't instrument arrays of them.
    while (auto AT = dyn_cast<ArrayType>(Ty.getTypePtr()))
      Ty = AT->getElementType();
    Ty = Ty.getCanonicalType().getUnqualifiedType();
    // We allow to blacklist only record types (classes, structs etc.)
    if (Ty->isRecordType()) {
      std::string TypeStr = Ty.getAsString(getContext().getPrintingPolicy());
      if (SanitizerBL.isBlacklistedType(EnabledAsanMask, TypeStr, Category))
        return true;
    }
  }
  return false;
}

bool CodeGenModule::imbueXRayAttrs(llvm::Function *Fn, SourceLocation Loc,
                                   StringRef Category) const {
  const auto &XRayFilter = getContext().getXRayFilter();
  using ImbueAttr = XRayFunctionFilter::ImbueAttribute;
  auto Attr = ImbueAttr::NONE;
  if (Loc.isValid())
    Attr = XRayFilter.shouldImbueLocation(Loc, Category);
  if (Attr == ImbueAttr::NONE)
    Attr = XRayFilter.shouldImbueFunction(Fn->getName());
  switch (Attr) {
  case ImbueAttr::NONE:
    return false;
  case ImbueAttr::ALWAYS:
    Fn->addFnAttr("function-instrument", "xray-always");
    break;
  case ImbueAttr::ALWAYS_ARG1:
    Fn->addFnAttr("function-instrument", "xray-always");
    Fn->addFnAttr("xray-log-args", "1");
    break;
  case ImbueAttr::NEVER:
    Fn->addFnAttr("function-instrument", "xray-never");
    break;
  }
  return true;
}

bool CodeGenModule::isProfileInstrExcluded(llvm::Function *Fn,
                                           SourceLocation Loc) const {
  const auto &ProfileList = getContext().getProfileList();
  // If the profile list is empty, then instrument everything.
  if (ProfileList.isEmpty())
    return false;
  CodeGenOptions::ProfileInstrKind Kind = getCodeGenOpts().getProfileInstr();
  // First, check the function name.
  Optional<bool> V = ProfileList.isFunctionExcluded(Fn->getName(), Kind);
  if (V.hasValue())
    return *V;
  // Next, check the source location.
  if (Loc.isValid()) {
    Optional<bool> V = ProfileList.isLocationExcluded(Loc, Kind);
    if (V.hasValue())
      return *V;
  }
  // If location is unknown, this may be a compiler-generated function. Assume
  // it's located in the main file.
  auto &SM = Context.getSourceManager();
  if (const auto *MainFile = SM.getFileEntryForID(SM.getMainFileID())) {
    Optional<bool> V = ProfileList.isFileExcluded(MainFile->getName(), Kind);
    if (V.hasValue())
      return *V;
  }
  return ProfileList.getDefault();
}

bool CodeGenModule::MustBeEmitted(const ValueDecl *Global) {
  // Never defer when EmitAllDecls is specified.
  if (LangOpts.EmitAllDecls)
    return true;

  if (CodeGenOpts.KeepStaticConsts) {
    const auto *VD = dyn_cast<VarDecl>(Global);
    if (VD && VD->getType().isConstQualified() &&
        VD->getStorageDuration() == SD_Static)
      return true;
  }

  return getContext().DeclMustBeEmitted(Global);
}

bool CodeGenModule::MayBeEmittedEagerly(const ValueDecl *Global) {
  if (const auto *FD = dyn_cast<FunctionDecl>(Global)) {
    if (FD->getTemplateSpecializationKind() == TSK_ImplicitInstantiation)
      // Implicit template instantiations may change linkage if they are later
      // explicitly instantiated, so they should not be emitted eagerly.
      return false;
    // In OpenMP 5.0 function may be marked as device_type(nohost) and we should
    // not emit them eagerly unless we sure that the function must be emitted on
    // the host.
    if (LangOpts.OpenMP >= 50 && !LangOpts.OpenMPSimd &&
        !LangOpts.OpenMPIsDevice &&
        !OMPDeclareTargetDeclAttr::getDeviceType(FD) &&
        !FD->isUsed(/*CheckUsedAttr=*/false) && !FD->isReferenced())
      return false;
  }
  if (const auto *VD = dyn_cast<VarDecl>(Global))
    if (Context.getInlineVariableDefinitionKind(VD) ==
        ASTContext::InlineVariableDefinitionKind::WeakUnknown)
      // A definition of an inline constexpr static data member may change
      // linkage later if it's redeclared outside the class.
      return false;
  // If OpenMP is enabled and threadprivates must be generated like TLS, delay
  // codegen for global variables, because they may be marked as threadprivate.
  if (LangOpts.OpenMP && LangOpts.OpenMPUseTLS &&
      getContext().getTargetInfo().isTLSSupported() && isa<VarDecl>(Global) &&
      !isTypeConstant(Global->getType(), false) &&
      !OMPDeclareTargetDeclAttr::isDeclareTargetDeclaration(Global))
    return false;

  return true;
}

ConstantAddress CodeGenModule::GetAddrOfMSGuidDecl(const MSGuidDecl *GD) {
  StringRef Name = getMangledName(GD);

  // The UUID descriptor should be pointer aligned.
  CharUnits Alignment = CharUnits::fromQuantity(PointerAlignInBytes);

  // Look for an existing global.
  if (llvm::GlobalVariable *GV = getModule().getNamedGlobal(Name))
    return ConstantAddress(GV, Alignment);

  ConstantEmitter Emitter(*this);
  llvm::Constant *Init;

  APValue &V = GD->getAsAPValue();
  if (!V.isAbsent()) {
    // If possible, emit the APValue version of the initializer. In particular,
    // this gets the type of the constant right.
    Init = Emitter.emitForInitializer(
        GD->getAsAPValue(), GD->getType().getAddressSpace(), GD->getType());
  } else {
    // As a fallback, directly construct the constant.
    // FIXME: This may get padding wrong under esoteric struct layout rules.
    // MSVC appears to create a complete type 'struct __s_GUID' that it
    // presumably uses to represent these constants.
    MSGuidDecl::Parts Parts = GD->getParts();
    llvm::Constant *Fields[4] = {
        llvm::ConstantInt::get(Int32Ty, Parts.Part1),
        llvm::ConstantInt::get(Int16Ty, Parts.Part2),
        llvm::ConstantInt::get(Int16Ty, Parts.Part3),
        llvm::ConstantDataArray::getRaw(
            StringRef(reinterpret_cast<char *>(Parts.Part4And5), 8), 8,
            Int8Ty)};
    Init = llvm::ConstantStruct::getAnon(Fields);
  }

  auto *GV = new llvm::GlobalVariable(
      getModule(), Init->getType(),
      /*isConstant=*/true, llvm::GlobalValue::LinkOnceODRLinkage, Init, Name);
  if (supportsCOMDAT())
    GV->setComdat(TheModule.getOrInsertComdat(GV->getName()));
  setDSOLocal(GV);

  llvm::Constant *Addr = GV;
  if (!V.isAbsent()) {
    Emitter.finalize(GV);
  } else {
    llvm::Type *Ty = getTypes().ConvertTypeForMem(GD->getType());
    Addr = llvm::ConstantExpr::getBitCast(
        GV, Ty->getPointerTo(GV->getAddressSpace()));
  }
  return ConstantAddress(Addr, Alignment);
}

ConstantAddress CodeGenModule::GetAddrOfTemplateParamObject(
    const TemplateParamObjectDecl *TPO) {
  StringRef Name = getMangledName(TPO);
  CharUnits Alignment = getNaturalTypeAlignment(TPO->getType());

  if (llvm::GlobalVariable *GV = getModule().getNamedGlobal(Name))
    return ConstantAddress(GV, Alignment);

  ConstantEmitter Emitter(*this);
  llvm::Constant *Init = Emitter.emitForInitializer(
        TPO->getValue(), TPO->getType().getAddressSpace(), TPO->getType());

  if (!Init) {
    ErrorUnsupported(TPO, "template parameter object");
    return ConstantAddress::invalid();
  }

  auto *GV = new llvm::GlobalVariable(
      getModule(), Init->getType(),
      /*isConstant=*/true, llvm::GlobalValue::LinkOnceODRLinkage, Init, Name);
  if (supportsCOMDAT())
    GV->setComdat(TheModule.getOrInsertComdat(GV->getName()));
  Emitter.finalize(GV);

  return ConstantAddress(GV, Alignment);
}

ConstantAddress CodeGenModule::GetWeakRefReference(const ValueDecl *VD) {
  const AliasAttr *AA = VD->getAttr<AliasAttr>();
  assert(AA && "No alias?");

  CharUnits Alignment = getContext().getDeclAlign(VD);
  llvm::Type *DeclTy = getTypes().ConvertTypeForMem(VD->getType());

  // See if there is already something with the target's name in the module.
  llvm::GlobalValue *Entry = GetGlobalValue(AA->getAliasee());
  if (Entry) {
    unsigned AS = getContext().getTargetAddressSpace(VD->getType());
    auto Ptr = llvm::ConstantExpr::getBitCast(Entry, DeclTy->getPointerTo(AS));
    return ConstantAddress(Ptr, Alignment);
  }

  llvm::Constant *Aliasee;
  if (isa<llvm::FunctionType>(DeclTy))
    Aliasee = GetOrCreateLLVMFunction(AA->getAliasee(), DeclTy,
                                      GlobalDecl(cast<FunctionDecl>(VD)),
                                      /*ForVTable=*/false);
  else
    Aliasee = GetOrCreateLLVMGlobal(AA->getAliasee(),
                                    llvm::PointerType::getUnqual(DeclTy),
                                    nullptr);

  auto *F = cast<llvm::GlobalValue>(Aliasee);
  F->setLinkage(llvm::Function::ExternalWeakLinkage);
  WeakRefReferences.insert(F);

  return ConstantAddress(Aliasee, Alignment);
}

void CodeGenModule::EmitGlobal(GlobalDecl GD) {
  const auto *Global = cast<ValueDecl>(GD.getDecl());

  // Weak references don't produce any output by themselves.
  if (Global->hasAttr<WeakRefAttr>())
    return;

  // If this is an alias definition (which otherwise looks like a declaration)
  // handle it now.
  if (AliasAttr *Attr = Global->getAttr<AliasAttr>()) {
    // Emit the alias here if it is not SYCL device compilation.
    if (!LangOpts.SYCLIsDevice)
      return EmitAliasDefinition(GD);
    // Defer for SYCL devices, until either the alias or what it aliases
    // is used.
    StringRef MangledName = getMangledName(GD);
    DeferredDecls[MangledName] = GD;
    StringRef AliaseeName = Attr->getAliasee();
    DeferredAliases[AliaseeName] = GD;
    return;
  }

  // IFunc like an alias whose value is resolved at runtime by calling resolver.
  if (Global->hasAttr<IFuncAttr>())
    return emitIFuncDefinition(GD);

  // If this is a cpu_dispatch multiversion function, emit the resolver.
  if (Global->hasAttr<CPUDispatchAttr>())
    return emitCPUDispatchDefinition(GD);

  // If this is CUDA, be selective about which declarations we emit.
  if (LangOpts.CUDA) {
    if (LangOpts.CUDAIsDevice) {
      if (!Global->hasAttr<CUDADeviceAttr>() &&
          !Global->hasAttr<CUDAGlobalAttr>() &&
          !Global->hasAttr<CUDAConstantAttr>() &&
          !Global->hasAttr<CUDASharedAttr>() &&
          !Global->getType()->isCUDADeviceBuiltinSurfaceType() &&
          !Global->getType()->isCUDADeviceBuiltinTextureType())
        return;
    } else {
      // We need to emit host-side 'shadows' for all global
      // device-side variables because the CUDA runtime needs their
      // size and host-side address in order to provide access to
      // their device-side incarnations.

      // So device-only functions are the only things we skip.
      if (isa<FunctionDecl>(Global) && !Global->hasAttr<CUDAHostAttr>() &&
          Global->hasAttr<CUDADeviceAttr>())
        return;

      assert((isa<FunctionDecl>(Global) || isa<VarDecl>(Global)) &&
             "Expected Variable or Function");
    }
  }

  if (LangOpts.OpenMP) {
    // If this is OpenMP, check if it is legal to emit this global normally.
    if (OpenMPRuntime && OpenMPRuntime->emitTargetGlobal(GD))
      return;
    if (auto *DRD = dyn_cast<OMPDeclareReductionDecl>(Global)) {
      if (MustBeEmitted(Global))
        EmitOMPDeclareReduction(DRD);
      return;
    } else if (auto *DMD = dyn_cast<OMPDeclareMapperDecl>(Global)) {
      if (MustBeEmitted(Global))
        EmitOMPDeclareMapper(DMD);
      return;
    }
  }

  // Ignore declarations, they will be emitted on their first use.
  if (const auto *FD = dyn_cast<FunctionDecl>(Global)) {
    // Forward declarations are emitted lazily on first use.
    if (!FD->doesThisDeclarationHaveABody()) {
      if (!FD->doesDeclarationForceExternallyVisibleDefinition())
        return;

      StringRef MangledName = getMangledName(GD);

      // Compute the function info and LLVM type.
      const CGFunctionInfo &FI = getTypes().arrangeGlobalDeclaration(GD);
      llvm::Type *Ty = getTypes().GetFunctionType(FI);

      GetOrCreateLLVMFunction(MangledName, Ty, GD, /*ForVTable=*/false,
                              /*DontDefer=*/false);
      return;
    }
  } else {
    const auto *VD = cast<VarDecl>(Global);
    assert(VD->isFileVarDecl() && "Cannot emit local var decl as global.");
    if (VD->isThisDeclarationADefinition() != VarDecl::Definition &&
        !Context.isMSStaticDataMemberInlineDefinition(VD)) {
      if (LangOpts.OpenMP) {
        // Emit declaration of the must-be-emitted declare target variable.
        if (llvm::Optional<OMPDeclareTargetDeclAttr::MapTypeTy> Res =
                OMPDeclareTargetDeclAttr::isDeclareTargetDeclaration(VD)) {
          bool UnifiedMemoryEnabled =
              getOpenMPRuntime().hasRequiresUnifiedSharedMemory();
          if (*Res == OMPDeclareTargetDeclAttr::MT_To &&
              !UnifiedMemoryEnabled) {
            (void)GetAddrOfGlobalVar(VD);
          } else {
            assert(((*Res == OMPDeclareTargetDeclAttr::MT_Link) ||
                    (*Res == OMPDeclareTargetDeclAttr::MT_To &&
                     UnifiedMemoryEnabled)) &&
                   "Link clause or to clause with unified memory expected.");
            (void)getOpenMPRuntime().getAddrOfDeclareTargetVar(VD);
          }

          return;
        }
      }
      // If this declaration may have caused an inline variable definition to
      // change linkage, make sure that it's emitted.
      if (Context.getInlineVariableDefinitionKind(VD) ==
          ASTContext::InlineVariableDefinitionKind::Strong)
        GetAddrOfGlobalVar(VD);
      return;
    }
  }

  // clang::ParseAST ensures that we emit the SYCL devices at the end, so
  // anything that is a device (or indirectly called) will be handled later.
  if (LangOpts.SYCLIsDevice && MustBeEmitted(Global)) {
    addDeferredDeclToEmit(GD);
    return;
  }

  // Defer code generation to first use when possible, e.g. if this is an inline
  // function. If the global must always be emitted, do it eagerly if possible
  // to benefit from cache locality.
  if (MustBeEmitted(Global) && MayBeEmittedEagerly(Global)) {
    // Emit the definition if it can't be deferred.
    EmitGlobalDefinition(GD);
    return;
  }

  // If we're deferring emission of a C++ variable with an
  // initializer, remember the order in which it appeared in the file.
  if (getLangOpts().CPlusPlus && isa<VarDecl>(Global) &&
      cast<VarDecl>(Global)->hasInit()) {
    DelayedCXXInitPosition[Global] = CXXGlobalInits.size();
    CXXGlobalInits.push_back(nullptr);
  }

  StringRef MangledName = getMangledName(GD);
  if (GetGlobalValue(MangledName) != nullptr) {
    // The value has already been used and should therefore be emitted.
    addDeferredDeclToEmit(GD);
  } else if (MustBeEmitted(Global)) {
    // The value must be emitted, but cannot be emitted eagerly.
    assert(!MayBeEmittedEagerly(Global));
    addDeferredDeclToEmit(GD);
  } else {
    // Otherwise, remember that we saw a deferred decl with this name.  The
    // first use of the mangled name will cause it to move into
    // DeferredDeclsToEmit.
    DeferredDecls[MangledName] = GD;
  }
}

// Check if T is a class type with a destructor that's not dllimport.
static bool HasNonDllImportDtor(QualType T) {
  if (const auto *RT = T->getBaseElementTypeUnsafe()->getAs<RecordType>())
    if (CXXRecordDecl *RD = dyn_cast<CXXRecordDecl>(RT->getDecl()))
      if (RD->getDestructor() && !RD->getDestructor()->hasAttr<DLLImportAttr>())
        return true;

  return false;
}

namespace {
  struct FunctionIsDirectlyRecursive
      : public ConstStmtVisitor<FunctionIsDirectlyRecursive, bool> {
    const StringRef Name;
    const Builtin::Context &BI;
    FunctionIsDirectlyRecursive(StringRef N, const Builtin::Context &C)
        : Name(N), BI(C) {}

    bool VisitCallExpr(const CallExpr *E) {
      const FunctionDecl *FD = E->getDirectCallee();
      if (!FD)
        return false;
      AsmLabelAttr *Attr = FD->getAttr<AsmLabelAttr>();
      if (Attr && Name == Attr->getLabel())
        return true;
      unsigned BuiltinID = FD->getBuiltinID();
      if (!BuiltinID || !BI.isLibFunction(BuiltinID))
        return false;
      StringRef BuiltinName = BI.getName(BuiltinID);
      if (BuiltinName.startswith("__builtin_") &&
          Name == BuiltinName.slice(strlen("__builtin_"), StringRef::npos)) {
        return true;
      }
      return false;
    }

    bool VisitStmt(const Stmt *S) {
      for (const Stmt *Child : S->children())
        if (Child && this->Visit(Child))
          return true;
      return false;
    }
  };

  // Make sure we're not referencing non-imported vars or functions.
  struct DLLImportFunctionVisitor
      : public RecursiveASTVisitor<DLLImportFunctionVisitor> {
    bool SafeToInline = true;

    bool shouldVisitImplicitCode() const { return true; }

    bool VisitVarDecl(VarDecl *VD) {
      if (VD->getTLSKind()) {
        // A thread-local variable cannot be imported.
        SafeToInline = false;
        return SafeToInline;
      }

      // A variable definition might imply a destructor call.
      if (VD->isThisDeclarationADefinition())
        SafeToInline = !HasNonDllImportDtor(VD->getType());

      return SafeToInline;
    }

    bool VisitCXXBindTemporaryExpr(CXXBindTemporaryExpr *E) {
      if (const auto *D = E->getTemporary()->getDestructor())
        SafeToInline = D->hasAttr<DLLImportAttr>();
      return SafeToInline;
    }

    bool VisitDeclRefExpr(DeclRefExpr *E) {
      ValueDecl *VD = E->getDecl();
      if (isa<FunctionDecl>(VD))
        SafeToInline = VD->hasAttr<DLLImportAttr>();
      else if (VarDecl *V = dyn_cast<VarDecl>(VD))
        SafeToInline = !V->hasGlobalStorage() || V->hasAttr<DLLImportAttr>();
      return SafeToInline;
    }

    bool VisitCXXConstructExpr(CXXConstructExpr *E) {
      SafeToInline = E->getConstructor()->hasAttr<DLLImportAttr>();
      return SafeToInline;
    }

    bool VisitCXXMemberCallExpr(CXXMemberCallExpr *E) {
      CXXMethodDecl *M = E->getMethodDecl();
      if (!M) {
        // Call through a pointer to member function. This is safe to inline.
        SafeToInline = true;
      } else {
        SafeToInline = M->hasAttr<DLLImportAttr>();
      }
      return SafeToInline;
    }

    bool VisitCXXDeleteExpr(CXXDeleteExpr *E) {
      SafeToInline = E->getOperatorDelete()->hasAttr<DLLImportAttr>();
      return SafeToInline;
    }

    bool VisitCXXNewExpr(CXXNewExpr *E) {
      SafeToInline = E->getOperatorNew()->hasAttr<DLLImportAttr>();
      return SafeToInline;
    }
  };
}

// isTriviallyRecursive - Check if this function calls another
// decl that, because of the asm attribute or the other decl being a builtin,
// ends up pointing to itself.
bool
CodeGenModule::isTriviallyRecursive(const FunctionDecl *FD) {
  StringRef Name;
  if (getCXXABI().getMangleContext().shouldMangleDeclName(FD)) {
    // asm labels are a special kind of mangling we have to support.
    AsmLabelAttr *Attr = FD->getAttr<AsmLabelAttr>();
    if (!Attr)
      return false;
    Name = Attr->getLabel();
  } else {
    Name = FD->getName();
  }

  FunctionIsDirectlyRecursive Walker(Name, Context.BuiltinInfo);
  const Stmt *Body = FD->getBody();
  return Body ? Walker.Visit(Body) : false;
}

bool CodeGenModule::shouldEmitFunction(GlobalDecl GD) {
  if (getFunctionLinkage(GD) != llvm::Function::AvailableExternallyLinkage)
    return true;
  const auto *F = cast<FunctionDecl>(GD.getDecl());
  if (CodeGenOpts.OptimizationLevel == 0 && !F->hasAttr<AlwaysInlineAttr>())
    return false;

  if (F->hasAttr<DLLImportAttr>() && !F->hasAttr<AlwaysInlineAttr>()) {
    // Check whether it would be safe to inline this dllimport function.
    DLLImportFunctionVisitor Visitor;
    Visitor.TraverseFunctionDecl(const_cast<FunctionDecl*>(F));
    if (!Visitor.SafeToInline)
      return false;

    if (const CXXDestructorDecl *Dtor = dyn_cast<CXXDestructorDecl>(F)) {
      // Implicit destructor invocations aren't captured in the AST, so the
      // check above can't see them. Check for them manually here.
      for (const Decl *Member : Dtor->getParent()->decls())
        if (isa<FieldDecl>(Member))
          if (HasNonDllImportDtor(cast<FieldDecl>(Member)->getType()))
            return false;
      for (const CXXBaseSpecifier &B : Dtor->getParent()->bases())
        if (HasNonDllImportDtor(B.getType()))
          return false;
    }
  }

  // PR9614. Avoid cases where the source code is lying to us. An available
  // externally function should have an equivalent function somewhere else,
  // but a function that calls itself through asm label/`__builtin_` trickery is
  // clearly not equivalent to the real implementation.
  // This happens in glibc's btowc and in some configure checks.
  return !isTriviallyRecursive(F);
}

bool CodeGenModule::shouldOpportunisticallyEmitVTables() {
  return CodeGenOpts.OptimizationLevel > 0;
}

void CodeGenModule::EmitMultiVersionFunctionDefinition(GlobalDecl GD,
                                                       llvm::GlobalValue *GV) {
  const auto *FD = cast<FunctionDecl>(GD.getDecl());

  if (FD->isCPUSpecificMultiVersion()) {
    auto *Spec = FD->getAttr<CPUSpecificAttr>();
    for (unsigned I = 0; I < Spec->cpus_size(); ++I)
      EmitGlobalFunctionDefinition(GD.getWithMultiVersionIndex(I), nullptr);
    // Requires multiple emits.
  } else
    EmitGlobalFunctionDefinition(GD, GV);
}

void CodeGenModule::EmitGlobalDefinition(GlobalDecl GD, llvm::GlobalValue *GV) {
  const auto *D = cast<ValueDecl>(GD.getDecl());

  PrettyStackTraceDecl CrashInfo(const_cast<ValueDecl *>(D), D->getLocation(),
                                 Context.getSourceManager(),
                                 "Generating code for declaration");

  if (const auto *FD = dyn_cast<FunctionDecl>(D)) {
    // At -O0, don't generate IR for functions with available_externally
    // linkage.
    if (!shouldEmitFunction(GD))
      return;

    llvm::TimeTraceScope TimeScope("CodeGen Function", [&]() {
      std::string Name;
      llvm::raw_string_ostream OS(Name);
      FD->getNameForDiagnostic(OS, getContext().getPrintingPolicy(),
                               /*Qualified=*/true);
      return Name;
    });

    if (const auto *Method = dyn_cast<CXXMethodDecl>(D)) {
      // Make sure to emit the definition(s) before we emit the thunks.
      // This is necessary for the generation of certain thunks.
      if (isa<CXXConstructorDecl>(Method) || isa<CXXDestructorDecl>(Method))
        ABI->emitCXXStructor(GD);
      else if (FD->isMultiVersion())
        EmitMultiVersionFunctionDefinition(GD, GV);
      else
        EmitGlobalFunctionDefinition(GD, GV);

      if (Method->isVirtual())
        getVTables().EmitThunks(GD);

      return;
    }

    if (FD->isMultiVersion())
      return EmitMultiVersionFunctionDefinition(GD, GV);
    return EmitGlobalFunctionDefinition(GD, GV);
  }

  if (const auto *VD = dyn_cast<VarDecl>(D))
    return EmitGlobalVarDefinition(VD, !VD->hasDefinition());

  llvm_unreachable("Invalid argument to EmitGlobalDefinition()");
}

static void ReplaceUsesOfNonProtoTypeWithRealFunction(llvm::GlobalValue *Old,
                                                      llvm::Function *NewFn);

static unsigned
TargetMVPriority(const TargetInfo &TI,
                 const CodeGenFunction::MultiVersionResolverOption &RO) {
  unsigned Priority = 0;
  for (StringRef Feat : RO.Conditions.Features)
    Priority = std::max(Priority, TI.multiVersionSortPriority(Feat));

  if (!RO.Conditions.Architecture.empty())
    Priority = std::max(
        Priority, TI.multiVersionSortPriority(RO.Conditions.Architecture));
  return Priority;
}

void CodeGenModule::emitMultiVersionFunctions() {
  for (GlobalDecl GD : MultiVersionFuncs) {
    SmallVector<CodeGenFunction::MultiVersionResolverOption, 10> Options;
    const FunctionDecl *FD = cast<FunctionDecl>(GD.getDecl());
    getContext().forEachMultiversionedFunctionVersion(
        FD, [this, &GD, &Options](const FunctionDecl *CurFD) {
          GlobalDecl CurGD{
              (CurFD->isDefined() ? CurFD->getDefinition() : CurFD)};
          StringRef MangledName = getMangledName(CurGD);
          llvm::Constant *Func = GetGlobalValue(MangledName);
          if (!Func) {
            if (CurFD->isDefined()) {
              EmitGlobalFunctionDefinition(CurGD, nullptr);
              Func = GetGlobalValue(MangledName);
            } else {
              const CGFunctionInfo &FI =
                  getTypes().arrangeGlobalDeclaration(GD);
              llvm::FunctionType *Ty = getTypes().GetFunctionType(FI);
              Func = GetAddrOfFunction(CurGD, Ty, /*ForVTable=*/false,
                                       /*DontDefer=*/false, ForDefinition);
            }
            assert(Func && "This should have just been created");
          }

          const auto *TA = CurFD->getAttr<TargetAttr>();
          llvm::SmallVector<StringRef, 8> Feats;
          TA->getAddedFeatures(Feats);

          Options.emplace_back(cast<llvm::Function>(Func),
                               TA->getArchitecture(), Feats);
        });

    llvm::Function *ResolverFunc;
    const TargetInfo &TI = getTarget();

    if (TI.supportsIFunc() || FD->isTargetMultiVersion()) {
      ResolverFunc = cast<llvm::Function>(
          GetGlobalValue((getMangledName(GD) + ".resolver").str()));
      ResolverFunc->setLinkage(llvm::Function::WeakODRLinkage);
    } else {
      ResolverFunc = cast<llvm::Function>(GetGlobalValue(getMangledName(GD)));
    }

    if (supportsCOMDAT())
      ResolverFunc->setComdat(
          getModule().getOrInsertComdat(ResolverFunc->getName()));

    llvm::stable_sort(
        Options, [&TI](const CodeGenFunction::MultiVersionResolverOption &LHS,
                       const CodeGenFunction::MultiVersionResolverOption &RHS) {
          return TargetMVPriority(TI, LHS) > TargetMVPriority(TI, RHS);
        });
    CodeGenFunction CGF(*this);
    CGF.EmitMultiVersionResolver(ResolverFunc, Options);
  }
}

void CodeGenModule::emitCPUDispatchDefinition(GlobalDecl GD) {
  const auto *FD = cast<FunctionDecl>(GD.getDecl());
  assert(FD && "Not a FunctionDecl?");
  const auto *DD = FD->getAttr<CPUDispatchAttr>();
  assert(DD && "Not a cpu_dispatch Function?");
  llvm::Type *DeclTy = getTypes().ConvertType(FD->getType());

  if (const auto *CXXFD = dyn_cast<CXXMethodDecl>(FD)) {
    const CGFunctionInfo &FInfo = getTypes().arrangeCXXMethodDeclaration(CXXFD);
    DeclTy = getTypes().GetFunctionType(FInfo);
  }

  StringRef ResolverName = getMangledName(GD);

  llvm::Type *ResolverType;
  GlobalDecl ResolverGD;
  if (getTarget().supportsIFunc())
    ResolverType = llvm::FunctionType::get(
        llvm::PointerType::get(DeclTy,
                               Context.getTargetAddressSpace(FD->getType())),
        false);
  else {
    ResolverType = DeclTy;
    ResolverGD = GD;
  }

  auto *ResolverFunc = cast<llvm::Function>(GetOrCreateLLVMFunction(
      ResolverName, ResolverType, ResolverGD, /*ForVTable=*/false));
  ResolverFunc->setLinkage(llvm::Function::WeakODRLinkage);
  if (supportsCOMDAT())
    ResolverFunc->setComdat(
        getModule().getOrInsertComdat(ResolverFunc->getName()));

  SmallVector<CodeGenFunction::MultiVersionResolverOption, 10> Options;
  const TargetInfo &Target = getTarget();
  unsigned Index = 0;
  for (const IdentifierInfo *II : DD->cpus()) {
    // Get the name of the target function so we can look it up/create it.
    std::string MangledName = getMangledNameImpl(*this, GD, FD, true) +
                              getCPUSpecificMangling(*this, II->getName());

    llvm::Constant *Func = GetGlobalValue(MangledName);

    if (!Func) {
      GlobalDecl ExistingDecl = Manglings.lookup(MangledName);
      if (ExistingDecl.getDecl() &&
          ExistingDecl.getDecl()->getAsFunction()->isDefined()) {
        EmitGlobalFunctionDefinition(ExistingDecl, nullptr);
        Func = GetGlobalValue(MangledName);
      } else {
        if (!ExistingDecl.getDecl())
          ExistingDecl = GD.getWithMultiVersionIndex(Index);

      Func = GetOrCreateLLVMFunction(
          MangledName, DeclTy, ExistingDecl,
          /*ForVTable=*/false, /*DontDefer=*/true,
          /*IsThunk=*/false, llvm::AttributeList(), ForDefinition);
      }
    }

    llvm::SmallVector<StringRef, 32> Features;
    Target.getCPUSpecificCPUDispatchFeatures(II->getName(), Features);
    llvm::transform(Features, Features.begin(),
                    [](StringRef Str) { return Str.substr(1); });
    Features.erase(std::remove_if(
        Features.begin(), Features.end(), [&Target](StringRef Feat) {
          return !Target.validateCpuSupports(Feat);
        }), Features.end());
    Options.emplace_back(cast<llvm::Function>(Func), StringRef{}, Features);
    ++Index;
  }

  llvm::sort(
      Options, [](const CodeGenFunction::MultiVersionResolverOption &LHS,
                  const CodeGenFunction::MultiVersionResolverOption &RHS) {
        return CodeGenFunction::GetX86CpuSupportsMask(LHS.Conditions.Features) >
               CodeGenFunction::GetX86CpuSupportsMask(RHS.Conditions.Features);
      });

  // If the list contains multiple 'default' versions, such as when it contains
  // 'pentium' and 'generic', don't emit the call to the generic one (since we
  // always run on at least a 'pentium'). We do this by deleting the 'least
  // advanced' (read, lowest mangling letter).
  while (Options.size() > 1 &&
         CodeGenFunction::GetX86CpuSupportsMask(
             (Options.end() - 2)->Conditions.Features) == 0) {
    StringRef LHSName = (Options.end() - 2)->Function->getName();
    StringRef RHSName = (Options.end() - 1)->Function->getName();
    if (LHSName.compare(RHSName) < 0)
      Options.erase(Options.end() - 2);
    else
      Options.erase(Options.end() - 1);
  }

  CodeGenFunction CGF(*this);
  CGF.EmitMultiVersionResolver(ResolverFunc, Options);

  if (getTarget().supportsIFunc()) {
    std::string AliasName = getMangledNameImpl(
        *this, GD, FD, /*OmitMultiVersionMangling=*/true);
    llvm::Constant *AliasFunc = GetGlobalValue(AliasName);
    if (!AliasFunc) {
      auto *IFunc = cast<llvm::GlobalIFunc>(GetOrCreateLLVMFunction(
          AliasName, DeclTy, GD, /*ForVTable=*/false, /*DontDefer=*/true,
          /*IsThunk=*/false, llvm::AttributeList(), NotForDefinition));
      auto *GA = llvm::GlobalAlias::create(
         DeclTy, 0, getFunctionLinkage(GD), AliasName, IFunc, &getModule());
      GA->setLinkage(llvm::Function::WeakODRLinkage);
      SetCommonAttributes(GD, GA);
    }
  }
}

/// If a dispatcher for the specified mangled name is not in the module, create
/// and return an llvm Function with the specified type.
llvm::Constant *CodeGenModule::GetOrCreateMultiVersionResolver(
    GlobalDecl GD, llvm::Type *DeclTy, const FunctionDecl *FD) {
  std::string MangledName =
      getMangledNameImpl(*this, GD, FD, /*OmitMultiVersionMangling=*/true);

  // Holds the name of the resolver, in ifunc mode this is the ifunc (which has
  // a separate resolver).
  std::string ResolverName = MangledName;
  if (getTarget().supportsIFunc())
    ResolverName += ".ifunc";
  else if (FD->isTargetMultiVersion())
    ResolverName += ".resolver";

  // If this already exists, just return that one.
  if (llvm::GlobalValue *ResolverGV = GetGlobalValue(ResolverName))
    return ResolverGV;

  // Since this is the first time we've created this IFunc, make sure
  // that we put this multiversioned function into the list to be
  // replaced later if necessary (target multiversioning only).
  if (!FD->isCPUDispatchMultiVersion() && !FD->isCPUSpecificMultiVersion())
    MultiVersionFuncs.push_back(GD);

  if (getTarget().supportsIFunc()) {
    llvm::Type *ResolverType = llvm::FunctionType::get(
        llvm::PointerType::get(
            DeclTy, getContext().getTargetAddressSpace(FD->getType())),
        false);
    llvm::Constant *Resolver = GetOrCreateLLVMFunction(
        MangledName + ".resolver", ResolverType, GlobalDecl{},
        /*ForVTable=*/false);
    llvm::GlobalIFunc *GIF = llvm::GlobalIFunc::create(
        DeclTy, 0, llvm::Function::WeakODRLinkage, "", Resolver, &getModule());
    GIF->setName(ResolverName);
    SetCommonAttributes(FD, GIF);

    return GIF;
  }

  llvm::Constant *Resolver = GetOrCreateLLVMFunction(
      ResolverName, DeclTy, GlobalDecl{}, /*ForVTable=*/false);
  assert(isa<llvm::GlobalValue>(Resolver) &&
         "Resolver should be created for the first time");
  SetCommonAttributes(FD, cast<llvm::GlobalValue>(Resolver));
  return Resolver;
}

/// GetOrCreateLLVMFunction - If the specified mangled name is not in the
/// module, create and return an llvm Function with the specified type. If there
/// is something in the module with the specified name, return it potentially
/// bitcasted to the right type.
///
/// If D is non-null, it specifies a decl that correspond to this.  This is used
/// to set the attributes on the function when it is first created.
llvm::Constant *CodeGenModule::GetOrCreateLLVMFunction(
    StringRef MangledName, llvm::Type *Ty, GlobalDecl GD, bool ForVTable,
    bool DontDefer, bool IsThunk, llvm::AttributeList ExtraAttrs,
    ForDefinition_t IsForDefinition) {
  const Decl *D = GD.getDecl();

  // Any attempts to use a MultiVersion function should result in retrieving
  // the iFunc instead. Name Mangling will handle the rest of the changes.
  if (const FunctionDecl *FD = cast_or_null<FunctionDecl>(D)) {
    // For the device mark the function as one that should be emitted.
    if (getLangOpts().OpenMPIsDevice && OpenMPRuntime &&
        !OpenMPRuntime->markAsGlobalTarget(GD) && FD->isDefined() &&
        !DontDefer && !IsForDefinition) {
      if (const FunctionDecl *FDDef = FD->getDefinition()) {
        GlobalDecl GDDef;
        if (const auto *CD = dyn_cast<CXXConstructorDecl>(FDDef))
          GDDef = GlobalDecl(CD, GD.getCtorType());
        else if (const auto *DD = dyn_cast<CXXDestructorDecl>(FDDef))
          GDDef = GlobalDecl(DD, GD.getDtorType());
        else
          GDDef = GlobalDecl(FDDef);
        EmitGlobal(GDDef);
      }
    }

    if (FD->isMultiVersion()) {
      if (FD->hasAttr<TargetAttr>())
        UpdateMultiVersionNames(GD, FD);
      if (!IsForDefinition)
        return GetOrCreateMultiVersionResolver(GD, Ty, FD);
    }
  }

  // Lookup the entry, lazily creating it if necessary.
  llvm::GlobalValue *Entry = GetGlobalValue(MangledName);
  if (Entry) {
    if (WeakRefReferences.erase(Entry)) {
      const FunctionDecl *FD = cast_or_null<FunctionDecl>(D);
      if (FD && !FD->hasAttr<WeakAttr>())
        Entry->setLinkage(llvm::Function::ExternalLinkage);
    }

    // Handle dropped DLL attributes.
    if (D && !D->hasAttr<DLLImportAttr>() && !D->hasAttr<DLLExportAttr>()) {
      Entry->setDLLStorageClass(llvm::GlobalValue::DefaultStorageClass);
      setDSOLocal(Entry);
    }

    // If there are two attempts to define the same mangled name, issue an
    // error.
    if (IsForDefinition && !Entry->isDeclaration()) {
      GlobalDecl OtherGD;
      // Check that GD is not yet in DiagnosedConflictingDefinitions is required
      // to make sure that we issue an error only once.
      if (lookupRepresentativeDecl(MangledName, OtherGD) &&
          (GD.getCanonicalDecl().getDecl() !=
           OtherGD.getCanonicalDecl().getDecl()) &&
          DiagnosedConflictingDefinitions.insert(GD).second) {
        getDiags().Report(D->getLocation(), diag::err_duplicate_mangled_name)
            << MangledName;
        getDiags().Report(OtherGD.getDecl()->getLocation(),
                          diag::note_previous_definition);
      }
    }

    if ((isa<llvm::Function>(Entry) || isa<llvm::GlobalAlias>(Entry)) &&
        (Entry->getValueType() == Ty)) {
      return Entry;
    }

    // Make sure the result is of the correct type.
    // (If function is requested for a definition, we always need to create a new
    // function, not just return a bitcast.)
    if (!IsForDefinition)
      return llvm::ConstantExpr::getBitCast(Entry, Ty->getPointerTo());
  }

  // This function doesn't have a complete type (for example, the return
  // type is an incomplete struct). Use a fake type instead, and make
  // sure not to try to set attributes.
  bool IsIncompleteFunction = false;

  llvm::FunctionType *FTy;
  if (isa<llvm::FunctionType>(Ty)) {
    FTy = cast<llvm::FunctionType>(Ty);
  } else {
    FTy = llvm::FunctionType::get(VoidTy, false);
    IsIncompleteFunction = true;
  }

  llvm::Function *F =
      llvm::Function::Create(FTy, llvm::Function::ExternalLinkage,
                             Entry ? StringRef() : MangledName, &getModule());

  // If we already created a function with the same mangled name (but different
  // type) before, take its name and add it to the list of functions to be
  // replaced with F at the end of CodeGen.
  //
  // This happens if there is a prototype for a function (e.g. "int f()") and
  // then a definition of a different type (e.g. "int f(int x)").
  if (Entry) {
    F->takeName(Entry);

    // This might be an implementation of a function without a prototype, in
    // which case, try to do special replacement of calls which match the new
    // prototype.  The really key thing here is that we also potentially drop
    // arguments from the call site so as to make a direct call, which makes the
    // inliner happier and suppresses a number of optimizer warnings (!) about
    // dropping arguments.
    if (!Entry->use_empty()) {
      ReplaceUsesOfNonProtoTypeWithRealFunction(Entry, F);
      Entry->removeDeadConstantUsers();
    }

    llvm::Constant *BC = llvm::ConstantExpr::getBitCast(
        F, Entry->getValueType()->getPointerTo());
    addGlobalValReplacement(Entry, BC);
  }

  assert(F->getName() == MangledName && "name was uniqued!");
  if (D)
    SetFunctionAttributes(GD, F, IsIncompleteFunction, IsThunk);
  if (ExtraAttrs.hasAttributes(llvm::AttributeList::FunctionIndex)) {
    llvm::AttrBuilder B(ExtraAttrs, llvm::AttributeList::FunctionIndex);
    F->addAttributes(llvm::AttributeList::FunctionIndex, B);
  }

  if (!DontDefer) {
    // All MSVC dtors other than the base dtor are linkonce_odr and delegate to
    // each other bottoming out with the base dtor.  Therefore we emit non-base
    // dtors on usage, even if there is no dtor definition in the TU.
    if (D && isa<CXXDestructorDecl>(D) &&
        getCXXABI().useThunkForDtorVariant(cast<CXXDestructorDecl>(D),
                                           GD.getDtorType()))
      addDeferredDeclToEmit(GD);

    // This is the first use or definition of a mangled name.  If there is a
    // deferred decl with this name, remember that we need to emit it at the end
    // of the file.
    auto DDI = DeferredDecls.find(MangledName);
    if (DDI != DeferredDecls.end()) {
      // Move the potentially referenced deferred decl to the
      // DeferredDeclsToEmit list, and remove it from DeferredDecls (since we
      // don't need it anymore).
      addDeferredDeclToEmit(DDI->second);
      DeferredDecls.erase(DDI);

      // Otherwise, there are cases we have to worry about where we're
      // using a declaration for which we must emit a definition but where
      // we might not find a top-level definition:
      //   - member functions defined inline in their classes
      //   - friend functions defined inline in some class
      //   - special member functions with implicit definitions
      // If we ever change our AST traversal to walk into class methods,
      // this will be unnecessary.
      //
      // We also don't emit a definition for a function if it's going to be an
      // entry in a vtable, unless it's already marked as used.
    } else if (getLangOpts().CPlusPlus && D) {
      // Look for a declaration that's lexically in a record.
      for (const auto *FD = cast<FunctionDecl>(D)->getMostRecentDecl(); FD;
           FD = FD->getPreviousDecl()) {
        if (isa<CXXRecordDecl>(FD->getLexicalDeclContext())) {
          if (FD->doesThisDeclarationHaveABody()) {
            addDeferredDeclToEmit(GD.getWithDecl(FD));
            break;
          }
        }
      }
    }
  }

  // Make sure the result is of the requested type.
  if (!IsIncompleteFunction) {
    assert(F->getFunctionType() == Ty);
    return F;
  }

  llvm::Type *PTy = llvm::PointerType::getUnqual(Ty);
  return llvm::ConstantExpr::getBitCast(F, PTy);
}

/// GetAddrOfFunction - Return the address of the given function.  If Ty is
/// non-null, then this function will use the specified type if it has to
/// create it (this occurs when we see a definition of the function).
llvm::Constant *CodeGenModule::GetAddrOfFunction(GlobalDecl GD,
                                                 llvm::Type *Ty,
                                                 bool ForVTable,
                                                 bool DontDefer,
                                              ForDefinition_t IsForDefinition) {
  assert(!cast<FunctionDecl>(GD.getDecl())->isConsteval() &&
         "consteval function should never be emitted");
  // If there was no specific requested type, just convert it now.
  if (!Ty) {
    const auto *FD = cast<FunctionDecl>(GD.getDecl());
    Ty = getTypes().ConvertType(FD->getType());
  }

  // Devirtualized destructor calls may come through here instead of via
  // getAddrOfCXXStructor. Make sure we use the MS ABI base destructor instead
  // of the complete destructor when necessary.
  if (const auto *DD = dyn_cast<CXXDestructorDecl>(GD.getDecl())) {
    if (getTarget().getCXXABI().isMicrosoft() &&
        GD.getDtorType() == Dtor_Complete &&
        DD->getParent()->getNumVBases() == 0)
      GD = GlobalDecl(DD, Dtor_Base);
  }

  StringRef MangledName = getMangledName(GD);
  return GetOrCreateLLVMFunction(MangledName, Ty, GD, ForVTable, DontDefer,
                                 /*IsThunk=*/false, llvm::AttributeList(),
                                 IsForDefinition);
}

static const FunctionDecl *
GetRuntimeFunctionDecl(ASTContext &C, StringRef Name) {
  TranslationUnitDecl *TUDecl = C.getTranslationUnitDecl();
  DeclContext *DC = TranslationUnitDecl::castToDeclContext(TUDecl);

  IdentifierInfo &CII = C.Idents.get(Name);
  for (const auto &Result : DC->lookup(&CII))
    if (const auto FD = dyn_cast<FunctionDecl>(Result))
      return FD;

  if (!C.getLangOpts().CPlusPlus)
    return nullptr;

  // Demangle the premangled name from getTerminateFn()
  IdentifierInfo &CXXII =
      (Name == "_ZSt9terminatev" || Name == "?terminate@@YAXXZ")
          ? C.Idents.get("terminate")
          : C.Idents.get(Name);

  for (const auto &N : {"__cxxabiv1", "std"}) {
    IdentifierInfo &NS = C.Idents.get(N);
    for (const auto &Result : DC->lookup(&NS)) {
      NamespaceDecl *ND = dyn_cast<NamespaceDecl>(Result);
      if (auto LSD = dyn_cast<LinkageSpecDecl>(Result))
        for (const auto &Result : LSD->lookup(&NS))
          if ((ND = dyn_cast<NamespaceDecl>(Result)))
            break;

      if (ND)
        for (const auto &Result : ND->lookup(&CXXII))
          if (const auto *FD = dyn_cast<FunctionDecl>(Result))
            return FD;
    }
  }

  return nullptr;
}

/// CreateRuntimeFunction - Create a new runtime function with the specified
/// type and name.
llvm::FunctionCallee
CodeGenModule::CreateRuntimeFunction(llvm::FunctionType *FTy, StringRef Name,
                                     llvm::AttributeList ExtraAttrs, bool Local,
                                     bool AssumeConvergent) {
  if (AssumeConvergent) {
    ExtraAttrs =
        ExtraAttrs.addAttribute(VMContext, llvm::AttributeList::FunctionIndex,
                                llvm::Attribute::Convergent);
  }

  llvm::Constant *C =
      GetOrCreateLLVMFunction(Name, FTy, GlobalDecl(), /*ForVTable=*/false,
                              /*DontDefer=*/false, /*IsThunk=*/false,
                              ExtraAttrs);

  if (auto *F = dyn_cast<llvm::Function>(C)) {
    if (F->empty()) {
      F->setCallingConv(getRuntimeCC());

      // In Windows Itanium environments, try to mark runtime functions
      // dllimport. For Mingw and MSVC, don't. We don't really know if the user
      // will link their standard library statically or dynamically. Marking
      // functions imported when they are not imported can cause linker errors
      // and warnings.
      if (!Local && getTriple().isWindowsItaniumEnvironment() &&
          !getCodeGenOpts().LTOVisibilityPublicStd) {
        const FunctionDecl *FD = GetRuntimeFunctionDecl(Context, Name);
        if (!FD || FD->hasAttr<DLLImportAttr>()) {
          F->setDLLStorageClass(llvm::GlobalValue::DLLImportStorageClass);
          F->setLinkage(llvm::GlobalValue::ExternalLinkage);
        }
      }
      setDSOLocal(F);
    }
  }

  return {FTy, C};
}

/// isTypeConstant - Determine whether an object of this type can be emitted
/// as a constant.
///
/// If ExcludeCtor is true, the duration when the object's constructor runs
/// will not be considered. The caller will need to verify that the object is
/// not written to during its construction.
bool CodeGenModule::isTypeConstant(QualType Ty, bool ExcludeCtor) {
  if (!Ty.isConstant(Context) && !Ty->isReferenceType())
    return false;

  if (Context.getLangOpts().CPlusPlus) {
    if (const CXXRecordDecl *Record
          = Context.getBaseElementType(Ty)->getAsCXXRecordDecl())
      return ExcludeCtor && !Record->hasMutableFields() &&
             Record->hasTrivialDestructor();
  }

  return true;
}

static void maybeEmitPipeStorageMetadata(const VarDecl *D,
                                         llvm::GlobalVariable *GV,
                                         CodeGenModule &CGM) {
  // TODO: Applicable only on pipe storages. Currently they are defined
  // as structures inside of SYCL headers. Add a check for pipe_storage_t
  // when it ready.
  QualType PipeTy = D->getType();
  if (!PipeTy->isStructureType())
    return;

  if (auto *IOAttr = D->getAttr<SYCLIntelPipeIOAttr>()) {
    Optional<llvm::APSInt> ID =
        IOAttr->getID()->getIntegerConstantExpr(D->getASTContext());
    llvm::LLVMContext &Context = CGM.getLLVMContext();
    assert(bool(ID) && "Not an integer constant expression");

    llvm::Metadata *AttrMDArgs[] = {
        llvm::ConstantAsMetadata::get(llvm::ConstantInt::get(
            llvm::Type::getInt32Ty(Context), ID->getSExtValue()))};
    GV->setMetadata(IOAttr->getSpelling(),
                    llvm::MDNode::get(Context, AttrMDArgs));
  }
}

/// GetOrCreateLLVMGlobal - If the specified mangled name is not in the module,
/// create and return an llvm GlobalVariable with the specified type.  If there
/// is something in the module with the specified name, return it potentially
/// bitcasted to the right type.
///
/// If D is non-null, it specifies a decl that correspond to this.  This is used
/// to set the attributes on the global when it is first created.
///
/// If IsForDefinition is true, it is guaranteed that an actual global with
/// type Ty will be returned, not conversion of a variable with the same
/// mangled name but some other type.
llvm::Constant *
CodeGenModule::GetOrCreateLLVMGlobal(StringRef MangledName,
                                     llvm::PointerType *Ty,
                                     const VarDecl *D,
                                     ForDefinition_t IsForDefinition) {
  // Lookup the entry, lazily creating it if necessary.
  llvm::GlobalValue *Entry = GetGlobalValue(MangledName);
  if (Entry) {
    if (WeakRefReferences.erase(Entry)) {
      if (D && !D->hasAttr<WeakAttr>())
        Entry->setLinkage(llvm::Function::ExternalLinkage);
    }

    // Handle dropped DLL attributes.
    if (D && !D->hasAttr<DLLImportAttr>() && !D->hasAttr<DLLExportAttr>())
      Entry->setDLLStorageClass(llvm::GlobalValue::DefaultStorageClass);

    if (LangOpts.OpenMP && !LangOpts.OpenMPSimd && D)
      getOpenMPRuntime().registerTargetGlobalVariable(D, Entry);

    if (Entry->getType() == Ty)
      return Entry;

    // If there are two attempts to define the same mangled name, issue an
    // error.
    if (IsForDefinition && !Entry->isDeclaration()) {
      GlobalDecl OtherGD;
      const VarDecl *OtherD;

      // Check that D is not yet in DiagnosedConflictingDefinitions is required
      // to make sure that we issue an error only once.
      if (D && lookupRepresentativeDecl(MangledName, OtherGD) &&
          (D->getCanonicalDecl() != OtherGD.getCanonicalDecl().getDecl()) &&
          (OtherD = dyn_cast<VarDecl>(OtherGD.getDecl())) &&
          OtherD->hasInit() &&
          DiagnosedConflictingDefinitions.insert(D).second) {
        getDiags().Report(D->getLocation(), diag::err_duplicate_mangled_name)
            << MangledName;
        getDiags().Report(OtherGD.getDecl()->getLocation(),
                          diag::note_previous_definition);
      }
    }

    // Make sure the result is of the correct type.
    if (Entry->getType()->getAddressSpace() != Ty->getAddressSpace())
      return llvm::ConstantExpr::getAddrSpaceCast(Entry, Ty);

    // (If global is requested for a definition, we always need to create a new
    // global, not just return a bitcast.)
    if (!IsForDefinition)
      return llvm::ConstantExpr::getBitCast(Entry, Ty);
  }

  auto AddrSpace = GetGlobalVarAddressSpace(D);
  auto TargetAddrSpace = getContext().getTargetAddressSpace(AddrSpace);

  auto *GV = new llvm::GlobalVariable(
      getModule(), Ty->getElementType(), false,
      llvm::GlobalValue::ExternalLinkage, nullptr, MangledName, nullptr,
      llvm::GlobalVariable::NotThreadLocal, TargetAddrSpace);

  // If we already created a global with the same mangled name (but different
  // type) before, take its name and remove it from its parent.
  if (Entry) {
    GV->takeName(Entry);

    if (!Entry->use_empty()) {
      llvm::Constant *NewPtrForOldDecl =
          llvm::ConstantExpr::getBitCast(GV, Entry->getType());
      Entry->replaceAllUsesWith(NewPtrForOldDecl);
    }

    Entry->eraseFromParent();
  }

  // This is the first use or definition of a mangled name.  If there is a
  // deferred decl with this name, remember that we need to emit it at the end
  // of the file.
  auto DDI = DeferredDecls.find(MangledName);
  if (DDI != DeferredDecls.end()) {
    // Move the potentially referenced deferred decl to the DeferredDeclsToEmit
    // list, and remove it from DeferredDecls (since we don't need it anymore).
    addDeferredDeclToEmit(DDI->second);
    DeferredDecls.erase(DDI);
  }

  // Handle things which are present even on external declarations.
  if (D) {
    if (LangOpts.OpenMP && !LangOpts.OpenMPSimd)
      getOpenMPRuntime().registerTargetGlobalVariable(D, GV);

    // FIXME: This code is overly simple and should be merged with other global
    // handling.
    GV->setConstant(isTypeConstant(D->getType(), false));

    GV->setAlignment(getContext().getDeclAlign(D).getAsAlign());

    setLinkageForGV(GV, D);

    if (D->getTLSKind()) {
      if (D->getTLSKind() == VarDecl::TLS_Dynamic)
        CXXThreadLocals.push_back(D);
      setTLSMode(GV, *D);
    }

    setGVProperties(GV, D);

    // If required by the ABI, treat declarations of static data members with
    // inline initializers as definitions.
    if (getContext().isMSStaticDataMemberInlineDefinition(D)) {
      EmitGlobalVarDefinition(D);
    }

    // Emit section information for extern variables.
    if (D->hasExternalStorage()) {
      if (const SectionAttr *SA = D->getAttr<SectionAttr>())
        GV->setSection(SA->getName());
    }

    // Handle XCore specific ABI requirements.
    if (getTriple().getArch() == llvm::Triple::xcore &&
        D->getLanguageLinkage() == CLanguageLinkage &&
        D->getType().isConstant(Context) &&
        isExternallyVisible(D->getLinkageAndVisibility().getLinkage()))
      GV->setSection(".cp.rodata");

    // Check if we a have a const declaration with an initializer, we may be
    // able to emit it as available_externally to expose it's value to the
    // optimizer.
    if (Context.getLangOpts().CPlusPlus && GV->hasExternalLinkage() &&
        D->getType().isConstQualified() && !GV->hasInitializer() &&
        !D->hasDefinition() && D->hasInit() && !D->hasAttr<DLLImportAttr>()) {
      const auto *Record =
          Context.getBaseElementType(D->getType())->getAsCXXRecordDecl();
      bool HasMutableFields = Record && Record->hasMutableFields();
      if (!HasMutableFields) {
        const VarDecl *InitDecl;
        const Expr *InitExpr = D->getAnyInitializer(InitDecl);
        if (InitExpr) {
          ConstantEmitter emitter(*this);
          llvm::Constant *Init = emitter.tryEmitForInitializer(*InitDecl);
          if (Init) {
            auto *InitType = Init->getType();
            if (GV->getValueType() != InitType) {
              // The type of the initializer does not match the definition.
              // This happens when an initializer has a different type from
              // the type of the global (because of padding at the end of a
              // structure for instance).
              GV->setName(StringRef());
              // Make a new global with the correct type, this is now guaranteed
              // to work.
              auto *NewGV = cast<llvm::GlobalVariable>(
                  GetAddrOfGlobalVar(D, InitType, IsForDefinition)
                      ->stripPointerCasts());

              // Erase the old global, since it is no longer used.
              GV->eraseFromParent();
              GV = NewGV;
            } else {
              GV->setInitializer(Init);
              GV->setConstant(true);
              GV->setLinkage(llvm::GlobalValue::AvailableExternallyLinkage);
            }
            emitter.finalize(GV);
          }
        }
      }
    }

    if (LangOpts.SYCLIsDevice)
      maybeEmitPipeStorageMetadata(D, GV, *this);
  }

  if (GV->isDeclaration())
    getTargetCodeGenInfo().setTargetAttributes(D, GV, *this);

  LangAS ExpectedAS =
      D ? D->getType().getAddressSpace()
        : (LangOpts.OpenCL ? LangAS::opencl_global : LangAS::Default);
  assert(getContext().getTargetAddressSpace(ExpectedAS) ==
         Ty->getPointerAddressSpace());
  if (AddrSpace != ExpectedAS)
    return getTargetCodeGenInfo().performAddrSpaceCast(*this, GV, AddrSpace,
                                                       ExpectedAS, Ty);

  return GV;
}

llvm::Constant *
CodeGenModule::GetAddrOfGlobal(GlobalDecl GD, ForDefinition_t IsForDefinition) {
  const Decl *D = GD.getDecl();

  if (isa<CXXConstructorDecl>(D) || isa<CXXDestructorDecl>(D))
    return getAddrOfCXXStructor(GD, /*FnInfo=*/nullptr, /*FnType=*/nullptr,
                                /*DontDefer=*/false, IsForDefinition);

  if (isa<CXXMethodDecl>(D)) {
    auto FInfo =
        &getTypes().arrangeCXXMethodDeclaration(cast<CXXMethodDecl>(D));
    auto Ty = getTypes().GetFunctionType(*FInfo);
    return GetAddrOfFunction(GD, Ty, /*ForVTable=*/false, /*DontDefer=*/false,
                             IsForDefinition);
  }

  if (isa<FunctionDecl>(D)) {
    const CGFunctionInfo &FI = getTypes().arrangeGlobalDeclaration(GD);
    llvm::FunctionType *Ty = getTypes().GetFunctionType(FI);
    return GetAddrOfFunction(GD, Ty, /*ForVTable=*/false, /*DontDefer=*/false,
                             IsForDefinition);
  }

  return GetAddrOfGlobalVar(cast<VarDecl>(D), /*Ty=*/nullptr, IsForDefinition);
}

llvm::GlobalVariable *CodeGenModule::CreateOrReplaceCXXRuntimeVariable(
    StringRef Name, llvm::Type *Ty, llvm::GlobalValue::LinkageTypes Linkage,
    unsigned Alignment) {
  llvm::GlobalVariable *GV = getModule().getNamedGlobal(Name);
  llvm::GlobalVariable *OldGV = nullptr;

  if (GV) {
    // Check if the variable has the right type.
    if (GV->getValueType() == Ty)
      return GV;

    // Because C++ name mangling, the only way we can end up with an already
    // existing global with the same name is if it has been declared extern "C".
    assert(GV->isDeclaration() && "Declaration has wrong type!");
    OldGV = GV;
  }

  // Create a new variable.
  GV = new llvm::GlobalVariable(getModule(), Ty, /*isConstant=*/true,
                                Linkage, nullptr, Name);

  if (OldGV) {
    // Replace occurrences of the old variable if needed.
    GV->takeName(OldGV);

    if (!OldGV->use_empty()) {
      llvm::Constant *NewPtrForOldDecl =
      llvm::ConstantExpr::getBitCast(GV, OldGV->getType());
      OldGV->replaceAllUsesWith(NewPtrForOldDecl);
    }

    OldGV->eraseFromParent();
  }

  if (supportsCOMDAT() && GV->isWeakForLinker() &&
      !GV->hasAvailableExternallyLinkage())
    GV->setComdat(TheModule.getOrInsertComdat(GV->getName()));

  GV->setAlignment(llvm::MaybeAlign(Alignment));

  return GV;
}

/// GetAddrOfGlobalVar - Return the llvm::Constant for the address of the
/// given global variable.  If Ty is non-null and if the global doesn't exist,
/// then it will be created with the specified type instead of whatever the
/// normal requested type would be. If IsForDefinition is true, it is guaranteed
/// that an actual global with type Ty will be returned, not conversion of a
/// variable with the same mangled name but some other type.
llvm::Constant *CodeGenModule::GetAddrOfGlobalVar(const VarDecl *D,
                                                  llvm::Type *Ty,
                                           ForDefinition_t IsForDefinition) {
  assert(D->hasGlobalStorage() && "Not a global variable");
  QualType ASTTy = D->getType();
  if (!Ty)
    Ty = getTypes().ConvertTypeForMem(ASTTy);

  llvm::PointerType *PTy =
    llvm::PointerType::get(Ty, getContext().getTargetAddressSpace(ASTTy));

  StringRef MangledName = getMangledName(D);
  return GetOrCreateLLVMGlobal(MangledName, PTy, D, IsForDefinition);
}

/// CreateRuntimeVariable - Create a new runtime global variable with the
/// specified type and name.
llvm::Constant *
CodeGenModule::CreateRuntimeVariable(llvm::Type *Ty,
                                     StringRef Name) {
  auto PtrTy =
      getContext().getLangOpts().OpenCL
          ? llvm::PointerType::get(
                Ty, getContext().getTargetAddressSpace(LangAS::opencl_global))
          : llvm::PointerType::getUnqual(Ty);
  auto *Ret = GetOrCreateLLVMGlobal(Name, PtrTy, nullptr);
  setDSOLocal(cast<llvm::GlobalValue>(Ret->stripPointerCasts()));
  return Ret;
}

void CodeGenModule::EmitTentativeDefinition(const VarDecl *D) {
  assert(!D->getInit() && "Cannot emit definite definitions here!");

  StringRef MangledName = getMangledName(D);
  llvm::GlobalValue *GV = GetGlobalValue(MangledName);

  // We already have a definition, not declaration, with the same mangled name.
  // Emitting of declaration is not required (and actually overwrites emitted
  // definition).
  if (GV && !GV->isDeclaration())
    return;

  // If we have not seen a reference to this variable yet, place it into the
  // deferred declarations table to be emitted if needed later.
  if (!MustBeEmitted(D) && !GV) {
      DeferredDecls[MangledName] = D;
      return;
  }

  // The tentative definition is the only definition.
  EmitGlobalVarDefinition(D);
}

void CodeGenModule::EmitExternalDeclaration(const VarDecl *D) {
  EmitExternalVarDeclaration(D);
}

CharUnits CodeGenModule::GetTargetTypeStoreSize(llvm::Type *Ty) const {
  return Context.toCharUnitsFromBits(
      getDataLayout().getTypeStoreSizeInBits(Ty));
}

LangAS CodeGenModule::GetGlobalVarAddressSpace(const VarDecl *D) {
  LangAS AddrSpace = LangAS::Default;
  if (LangOpts.OpenCL) {
    AddrSpace = D ? D->getType().getAddressSpace() : LangAS::opencl_global;
    assert(AddrSpace == LangAS::opencl_global ||
           AddrSpace == LangAS::opencl_global_device ||
           AddrSpace == LangAS::opencl_global_host ||
           AddrSpace == LangAS::opencl_constant ||
           AddrSpace == LangAS::opencl_local ||
           AddrSpace >= LangAS::FirstTargetAddressSpace);
    return AddrSpace;
  }

  if (LangOpts.SYCLIsDevice && D) {
    auto *Scope = D->getAttr<SYCLScopeAttr>();
    if (Scope && Scope->isWorkGroup())
      return LangAS::opencl_local;
  }

  if (LangOpts.CUDA && LangOpts.CUDAIsDevice) {
    if (D && D->hasAttr<CUDAConstantAttr>())
      return LangAS::cuda_constant;
    else if (D && D->hasAttr<CUDASharedAttr>())
      return LangAS::cuda_shared;
    else if (D && D->hasAttr<CUDADeviceAttr>())
      return LangAS::cuda_device;
    else if (D && D->getType().isConstQualified())
      return LangAS::cuda_constant;
    else
      return LangAS::cuda_device;
  }

  if (LangOpts.OpenMP) {
    LangAS AS;
    if (OpenMPRuntime->hasAllocateAttributeForGlobalVar(D, AS))
      return AS;
  }
  return getTargetCodeGenInfo().getGlobalVarAddressSpace(*this, D);
}

LangAS CodeGenModule::getStringLiteralAddressSpace() const {
  // OpenCL v1.2 s6.5.3: a string literal is in the constant address space.
  if (LangOpts.OpenCL)
    return LangAS::opencl_constant;
  if (auto AS = getTarget().getConstantAddressSpace())
    return AS.getValue();
  return LangAS::Default;
}

// In address space agnostic languages, string literals are in default address
// space in AST. However, certain targets (e.g. amdgcn) request them to be
// emitted in constant address space in LLVM IR. To be consistent with other
// parts of AST, string literal global variables in constant address space
// need to be casted to default address space before being put into address
// map and referenced by other part of CodeGen.
// In OpenCL, string literals are in constant address space in AST, therefore
// they should not be casted to default address space.
static llvm::Constant *
castStringLiteralToDefaultAddressSpace(CodeGenModule &CGM,
                                       llvm::GlobalVariable *GV) {
  llvm::Constant *Cast = GV;
  if (!CGM.getLangOpts().OpenCL) {
    if (auto AS = CGM.getTarget().getConstantAddressSpace()) {
      if (AS != LangAS::Default)
        Cast = CGM.getTargetCodeGenInfo().performAddrSpaceCast(
            CGM, GV, AS.getValue(), LangAS::Default,
            GV->getValueType()->getPointerTo(
                CGM.getContext().getTargetAddressSpace(LangAS::Default)));
    }
  }
  return Cast;
}

template<typename SomeDecl>
void CodeGenModule::MaybeHandleStaticInExternC(const SomeDecl *D,
                                               llvm::GlobalValue *GV) {
  if (!getLangOpts().CPlusPlus)
    return;

  // Must have 'used' attribute, or else inline assembly can't rely on
  // the name existing.
  if (!D->template hasAttr<UsedAttr>())
    return;

  // Must have internal linkage and an ordinary name.
  if (!D->getIdentifier() || D->getFormalLinkage() != InternalLinkage)
    return;

  // Must be in an extern "C" context. Entities declared directly within
  // a record are not extern "C" even if the record is in such a context.
  const SomeDecl *First = D->getFirstDecl();
  if (First->getDeclContext()->isRecord() || !First->isInExternCContext())
    return;

  // OK, this is an internal linkage entity inside an extern "C" linkage
  // specification. Make a note of that so we can give it the "expected"
  // mangled name if nothing else is using that name.
  std::pair<StaticExternCMap::iterator, bool> R =
      StaticExternCValues.insert(std::make_pair(D->getIdentifier(), GV));

  // If we have multiple internal linkage entities with the same name
  // in extern "C" regions, none of them gets that name.
  if (!R.second)
    R.first->second = nullptr;
}

static bool shouldBeInCOMDAT(CodeGenModule &CGM, const Decl &D) {
  if (!CGM.supportsCOMDAT())
    return false;

  // Do not set COMDAT attribute for CUDA/HIP stub functions to prevent
  // them being "merged" by the COMDAT Folding linker optimization.
  if (D.hasAttr<CUDAGlobalAttr>())
    return false;

  if (D.hasAttr<SelectAnyAttr>())
    return true;

  GVALinkage Linkage;
  if (auto *VD = dyn_cast<VarDecl>(&D))
    Linkage = CGM.getContext().GetGVALinkageForVariable(VD);
  else
    Linkage = CGM.getContext().GetGVALinkageForFunction(cast<FunctionDecl>(&D));

  switch (Linkage) {
  case GVA_Internal:
  case GVA_AvailableExternally:
  case GVA_StrongExternal:
    return false;
  case GVA_DiscardableODR:
  case GVA_StrongODR:
    return true;
  }
  llvm_unreachable("No such linkage");
}

void CodeGenModule::maybeSetTrivialComdat(const Decl &D,
                                          llvm::GlobalObject &GO) {
  if (!shouldBeInCOMDAT(*this, D))
    return;
  GO.setComdat(TheModule.getOrInsertComdat(GO.getName()));
}

void CodeGenModule::generateIntelFPGAAnnotation(
    const Decl *D, llvm::SmallString<256> &AnnotStr) {
  llvm::raw_svector_ostream Out(AnnotStr);
  if (D->hasAttr<IntelFPGARegisterAttr>())
    Out << "{register:1}";
  if (auto const *MA = D->getAttr<IntelFPGAMemoryAttr>()) {
    IntelFPGAMemoryAttr::MemoryKind Kind = MA->getKind();
    Out << "{memory:";
    switch (Kind) {
    case IntelFPGAMemoryAttr::MLAB:
    case IntelFPGAMemoryAttr::BlockRAM:
      Out << IntelFPGAMemoryAttr::ConvertMemoryKindToStr(Kind);
      break;
    case IntelFPGAMemoryAttr::Default:
      Out << "DEFAULT";
      break;
    }
    Out << '}';
    if (const auto *DD = dyn_cast<DeclaratorDecl>(D)) {
      Out << "{sizeinfo:";
      // D can't be of type FunctionDecl (as no memory attribute can be applied
      // to a function)
      QualType ElementTy = DD->getType();
      QualType TmpTy = ElementTy->isArrayType()
                           ? getContext().getBaseElementType(ElementTy)
                           : ElementTy;
      Out << getContext().getTypeSizeInChars(TmpTy).getQuantity();
      // Add the dimension of the array to Out.
      while (const auto *AT = getContext().getAsArrayType(ElementTy)) {
        // Expecting only constant array types, assert otherwise.
        const auto *CAT = cast<ConstantArrayType>(AT);
        Out << "," << CAT->getSize();
        ElementTy = CAT->getElementType();
      }
      Out << '}';
    }
  }
  if (D->hasAttr<IntelFPGASinglePumpAttr>())
    Out << "{pump:1}";
  if (D->hasAttr<IntelFPGADoublePumpAttr>())
    Out << "{pump:2}";
  if (const auto *BWA = D->getAttr<IntelFPGABankWidthAttr>()) {
    llvm::APSInt BWAInt = BWA->getValue()->EvaluateKnownConstInt(getContext());
    Out << '{' << BWA->getSpelling() << ':' << BWAInt << '}';
  }
  if (const auto *PCA = D->getAttr<IntelFPGAPrivateCopiesAttr>()) {
    llvm::APSInt PCAInt = PCA->getValue()->EvaluateKnownConstInt(getContext());
    Out << '{' << PCA->getSpelling() << ':' << PCAInt << '}';
  }
  if (const auto *NBA = D->getAttr<IntelFPGANumBanksAttr>()) {
    llvm::APSInt NBAInt = NBA->getValue()->EvaluateKnownConstInt(getContext());
    Out << '{' << NBA->getSpelling() << ':' << NBAInt << '}';
  }
  if (const auto *BBA = D->getAttr<IntelFPGABankBitsAttr>()) {
    Out << '{' << BBA->getSpelling() << ':';
    for (IntelFPGABankBitsAttr::args_iterator I = BBA->args_begin(),
                                              E = BBA->args_end();
         I != E; ++I) {
      if (I != BBA->args_begin())
        Out << ',';
      llvm::APSInt BBAInt = (*I)->EvaluateKnownConstInt(getContext());
      Out << BBAInt;
    }
    Out << '}';
  }
  if (const auto *MRA = D->getAttr<IntelFPGAMaxReplicatesAttr>()) {
    llvm::APSInt MRAInt = MRA->getValue()->EvaluateKnownConstInt(getContext());
    Out << '{' << MRA->getSpelling() << ':' << MRAInt << '}';
  }
  if (const auto *MA = D->getAttr<IntelFPGAMergeAttr>()) {
    Out << '{' << MA->getSpelling() << ':' << MA->getName() << ':'
        << MA->getDirection() << '}';
  }
  if (D->hasAttr<IntelFPGASimpleDualPortAttr>())
    Out << "{simple_dual_port:1}";
  if (const auto *FP2D = D->getAttr<IntelFPGAForcePow2DepthAttr>()) {
    llvm::APSInt FP2DInt =
        FP2D->getValue()->EvaluateKnownConstInt(getContext());
    Out << '{' << FP2D->getSpelling() << ':' << FP2DInt << '}';
  }
}

void CodeGenModule::addGlobalIntelFPGAAnnotation(const VarDecl *VD,
                                                 llvm::GlobalValue *GV) {
  SmallString<256> AnnotStr;
  generateIntelFPGAAnnotation(VD, AnnotStr);
  if (!AnnotStr.empty()) {
    // Get the globals for file name, annotation, and the line number.
    llvm::Constant *AnnoGV = EmitAnnotationString(AnnotStr),
                   *UnitGV = EmitAnnotationUnit(VD->getLocation()),
                   *LineNoCst = EmitAnnotationLineNo(VD->getLocation());

    llvm::Constant *ASZeroGV = GV;
    if (GV->getAddressSpace() != 0)
      ASZeroGV = llvm::ConstantExpr::getAddrSpaceCast(
          GV, GV->getValueType()->getPointerTo(0));

    // Create the ConstantStruct for the global annotation.
    llvm::Constant *Fields[5] = {
        llvm::ConstantExpr::getBitCast(ASZeroGV, Int8PtrTy),
        llvm::ConstantExpr::getBitCast(AnnoGV, Int8PtrTy),
        llvm::ConstantExpr::getBitCast(UnitGV, Int8PtrTy), LineNoCst,
        llvm::ConstantPointerNull::get(Int8PtrTy)};
    Annotations.push_back(llvm::ConstantStruct::getAnon(Fields));
  }
}

/// Pass IsTentative as true if you want to create a tentative definition.
void CodeGenModule::EmitGlobalVarDefinition(const VarDecl *D,
                                            bool IsTentative) {
  // OpenCL global variables of sampler type are translated to function calls,
  // therefore no need to be translated.
  QualType ASTTy = D->getType();
  if (getLangOpts().OpenCL && ASTTy->isSamplerT())
    return;

  // If this is OpenMP device, check if it is legal to emit this global
  // normally.
  if (LangOpts.OpenMPIsDevice && OpenMPRuntime &&
      OpenMPRuntime->emitTargetGlobalVariable(D))
    return;

  llvm::Constant *Init = nullptr;
  bool NeedsGlobalCtor = false;
  bool NeedsGlobalDtor =
      D->needsDestruction(getContext()) == QualType::DK_cxx_destructor;

  bool IsHIPManagedVarOnDevice =
      getLangOpts().CUDAIsDevice && D->hasAttr<HIPManagedAttr>();

  const VarDecl *InitDecl;
  const Expr *InitExpr =
      IsHIPManagedVarOnDevice ? nullptr : D->getAnyInitializer(InitDecl);

  Optional<ConstantEmitter> emitter;

  // CUDA E.2.4.1 "__shared__ variables cannot have an initialization
  // as part of their declaration."  Sema has already checked for
  // error cases, so we just need to set Init to UndefValue.
  bool IsCUDASharedVar =
      getLangOpts().CUDAIsDevice && D->hasAttr<CUDASharedAttr>();
  // Shadows of initialized device-side global variables are also left
  // undefined.
  bool IsCUDAShadowVar =
      !getLangOpts().CUDAIsDevice && !D->hasAttr<HIPManagedAttr>() &&
      (D->hasAttr<CUDAConstantAttr>() || D->hasAttr<CUDADeviceAttr>() ||
       D->hasAttr<CUDASharedAttr>());
  bool IsCUDADeviceShadowVar =
      getLangOpts().CUDAIsDevice &&
      (D->getType()->isCUDADeviceBuiltinSurfaceType() ||
       D->getType()->isCUDADeviceBuiltinTextureType() ||
       D->hasAttr<HIPManagedAttr>());
  if (getLangOpts().CUDA &&
      (IsCUDASharedVar || IsCUDAShadowVar || IsCUDADeviceShadowVar))
    Init = llvm::UndefValue::get(getTypes().ConvertType(ASTTy));
  else if (D->hasAttr<LoaderUninitializedAttr>())
    Init = llvm::UndefValue::get(getTypes().ConvertType(ASTTy));
  else if (!InitExpr) {
    // This is a tentative definition; tentative definitions are
    // implicitly initialized with { 0 }.
    //
    // Note that tentative definitions are only emitted at the end of
    // a translation unit, so they should never have incomplete
    // type. In addition, EmitTentativeDefinition makes sure that we
    // never attempt to emit a tentative definition if a real one
    // exists. A use may still exists, however, so we still may need
    // to do a RAUW.
    assert(!ASTTy->isIncompleteType() && "Unexpected incomplete type");
    Init = EmitNullConstant(D->getType());
  } else {
    initializedGlobalDecl = GlobalDecl(D);
    emitter.emplace(*this);
    Init = emitter->tryEmitForInitializer(*InitDecl);

    if (!Init) {
      QualType T = InitExpr->getType();
      if (D->getType()->isReferenceType())
        T = D->getType();

      if (getLangOpts().CPlusPlus) {
        Init = EmitNullConstant(T);
        NeedsGlobalCtor = true;
      } else {
        ErrorUnsupported(D, "static initializer");
        Init = llvm::UndefValue::get(getTypes().ConvertType(T));
      }
    } else {
      // We don't need an initializer, so remove the entry for the delayed
      // initializer position (just in case this entry was delayed) if we
      // also don't need to register a destructor.
      if (getLangOpts().CPlusPlus && !NeedsGlobalDtor)
        DelayedCXXInitPosition.erase(D);
    }
  }

  llvm::Type* InitType = Init->getType();
  llvm::Constant *Entry =
      GetAddrOfGlobalVar(D, InitType, ForDefinition_t(!IsTentative));

  // Strip off pointer casts if we got them.
  Entry = Entry->stripPointerCasts();

  // Entry is now either a Function or GlobalVariable.
  auto *GV = dyn_cast<llvm::GlobalVariable>(Entry);

  // We have a definition after a declaration with the wrong type.
  // We must make a new GlobalVariable* and update everything that used OldGV
  // (a declaration or tentative definition) with the new GlobalVariable*
  // (which will be a definition).
  //
  // This happens if there is a prototype for a global (e.g.
  // "extern int x[];") and then a definition of a different type (e.g.
  // "int x[10];"). This also happens when an initializer has a different type
  // from the type of the global (this happens with unions).
  if (!GV || GV->getValueType() != InitType ||
      GV->getType()->getAddressSpace() !=
          getContext().getTargetAddressSpace(GetGlobalVarAddressSpace(D))) {

    // Move the old entry aside so that we'll create a new one.
    Entry->setName(StringRef());

    // Make a new global with the correct type, this is now guaranteed to work.
    GV = cast<llvm::GlobalVariable>(
        GetAddrOfGlobalVar(D, InitType, ForDefinition_t(!IsTentative))
            ->stripPointerCasts());

    // Replace all uses of the old global with the new global
    llvm::Constant *NewPtrForOldDecl =
        llvm::ConstantExpr::getBitCast(GV, Entry->getType());
    Entry->replaceAllUsesWith(NewPtrForOldDecl);

    // Erase the old global, since it is no longer used.
    cast<llvm::GlobalValue>(Entry)->eraseFromParent();
  }

  MaybeHandleStaticInExternC(D, GV);

  if (D->hasAttr<AnnotateAttr>())
    AddGlobalAnnotations(D, GV);

  // Emit Intel FPGA attribute annotation for a file-scope static variable.
  if (getLangOpts().SYCLIsDevice)
    addGlobalIntelFPGAAnnotation(D, GV);

  if (D->getType().isRestrictQualified()) {
    llvm::LLVMContext &Context = getLLVMContext();

    // Common metadata nodes.
    llvm::NamedMDNode *GlobalsRestrict =
        getModule().getOrInsertNamedMetadata("globals.restrict");
    llvm::Metadata *Args[] = {llvm::ValueAsMetadata::get(GV)};
    llvm::MDNode *Node = llvm::MDNode::get(Context, Args);
    GlobalsRestrict->addOperand(Node);
  }

  // Set the llvm linkage type as appropriate.
  llvm::GlobalValue::LinkageTypes Linkage =
      getLLVMLinkageVarDefinition(D, GV->isConstant());

  // CUDA B.2.1 "The __device__ qualifier declares a variable that resides on
  // the device. [...]"
  // CUDA B.2.2 "The __constant__ qualifier, optionally used together with
  // __device__, declares a variable that: [...]
  // Is accessible from all the threads within the grid and from the host
  // through the runtime library (cudaGetSymbolAddress() / cudaGetSymbolSize()
  // / cudaMemcpyToSymbol() / cudaMemcpyFromSymbol())."
  if (GV && LangOpts.CUDA) {
    if (LangOpts.CUDAIsDevice) {
      if (Linkage != llvm::GlobalValue::InternalLinkage &&
          (D->hasAttr<CUDADeviceAttr>() || D->hasAttr<CUDAConstantAttr>()))
        GV->setExternallyInitialized(true);
    } else {
      getCUDARuntime().internalizeDeviceSideVar(D, Linkage);
      getCUDARuntime().handleVarRegistration(D, *GV);
    }
  }

  // HIP managed variables need to be emitted as declarations in device
  // compilation.
  if (!IsHIPManagedVarOnDevice)
    GV->setInitializer(Init);
  if (emitter)
    emitter->finalize(GV);

  // If it is safe to mark the global 'constant', do so now.
  GV->setConstant(!NeedsGlobalCtor && !NeedsGlobalDtor &&
                  isTypeConstant(D->getType(), true));

  // If it is in a read-only section, mark it 'constant'.
  if (const SectionAttr *SA = D->getAttr<SectionAttr>()) {
    const ASTContext::SectionInfo &SI = Context.SectionInfos[SA->getName()];
    if ((SI.SectionFlags & ASTContext::PSF_Write) == 0)
      GV->setConstant(true);
  }

  GV->setAlignment(getContext().getDeclAlign(D).getAsAlign());

  // On Darwin, unlike other Itanium C++ ABI platforms, the thread-wrapper
  // function is only defined alongside the variable, not also alongside
  // callers. Normally, all accesses to a thread_local go through the
  // thread-wrapper in order to ensure initialization has occurred, underlying
  // variable will never be used other than the thread-wrapper, so it can be
  // converted to internal linkage.
  //
  // However, if the variable has the 'constinit' attribute, it _can_ be
  // referenced directly, without calling the thread-wrapper, so the linkage
  // must not be changed.
  //
  // Additionally, if the variable isn't plain external linkage, e.g. if it's
  // weak or linkonce, the de-duplication semantics are important to preserve,
  // so we don't change the linkage.
  if (D->getTLSKind() == VarDecl::TLS_Dynamic &&
      Linkage == llvm::GlobalValue::ExternalLinkage &&
      Context.getTargetInfo().getTriple().isOSDarwin() &&
      !D->hasAttr<ConstInitAttr>())
    Linkage = llvm::GlobalValue::InternalLinkage;

  GV->setLinkage(Linkage);
  if (D->hasAttr<DLLImportAttr>())
    GV->setDLLStorageClass(llvm::GlobalVariable::DLLImportStorageClass);
  else if (D->hasAttr<DLLExportAttr>())
    GV->setDLLStorageClass(llvm::GlobalVariable::DLLExportStorageClass);
  else
    GV->setDLLStorageClass(llvm::GlobalVariable::DefaultStorageClass);

  if (Linkage == llvm::GlobalVariable::CommonLinkage) {
    // common vars aren't constant even if declared const.
    GV->setConstant(false);
    // Tentative definition of global variables may be initialized with
    // non-zero null pointers. In this case they should have weak linkage
    // since common linkage must have zero initializer and must not have
    // explicit section therefore cannot have non-zero initial value.
    if (!GV->getInitializer()->isNullValue())
      GV->setLinkage(llvm::GlobalVariable::WeakAnyLinkage);
  }

  setNonAliasAttributes(D, GV);

  if (D->getTLSKind() && !GV->isThreadLocal()) {
    if (D->getTLSKind() == VarDecl::TLS_Dynamic)
      CXXThreadLocals.push_back(D);
    setTLSMode(GV, *D);
  }

  maybeSetTrivialComdat(*D, *GV);

  // Emit the initializer function if necessary.
  if (NeedsGlobalCtor || NeedsGlobalDtor)
    EmitCXXGlobalVarDeclInitFunc(D, GV, NeedsGlobalCtor);

  SanitizerMD->reportGlobalToASan(GV, *D, NeedsGlobalCtor);

  // Emit global variable debug information.
  if (CGDebugInfo *DI = getModuleDebugInfo())
    if (getCodeGenOpts().hasReducedDebugInfo())
      DI->EmitGlobalVariable(GV, D);

  if (LangOpts.SYCLIsDevice) {
    maybeEmitPipeStorageMetadata(D, GV, *this);
    // Notify SYCL code generation infrastructure that a global variable is
    // being generated.
    getSYCLRuntime().actOnGlobalVarEmit(*this, *D, GV);
  }
}

void CodeGenModule::EmitExternalVarDeclaration(const VarDecl *D) {
  if (CGDebugInfo *DI = getModuleDebugInfo())
    if (getCodeGenOpts().hasReducedDebugInfo()) {
      QualType ASTTy = D->getType();
      llvm::Type *Ty = getTypes().ConvertTypeForMem(D->getType());
      llvm::PointerType *PTy =
          llvm::PointerType::get(Ty, getContext().getTargetAddressSpace(ASTTy));
      llvm::Constant *GV = GetOrCreateLLVMGlobal(D->getName(), PTy, D);
      DI->EmitExternalVariable(
          cast<llvm::GlobalVariable>(GV->stripPointerCasts()), D);
    }
}

static bool isVarDeclStrongDefinition(const ASTContext &Context,
                                      CodeGenModule &CGM, const VarDecl *D,
                                      bool NoCommon) {
  // Don't give variables common linkage if -fno-common was specified unless it
  // was overridden by a NoCommon attribute.
  if ((NoCommon || D->hasAttr<NoCommonAttr>()) && !D->hasAttr<CommonAttr>())
    return true;

  // C11 6.9.2/2:
  //   A declaration of an identifier for an object that has file scope without
  //   an initializer, and without a storage-class specifier or with the
  //   storage-class specifier static, constitutes a tentative definition.
  if (D->getInit() || D->hasExternalStorage())
    return true;

  // A variable cannot be both common and exist in a section.
  if (D->hasAttr<SectionAttr>())
    return true;

  // A variable cannot be both common and exist in a section.
  // We don't try to determine which is the right section in the front-end.
  // If no specialized section name is applicable, it will resort to default.
  if (D->hasAttr<PragmaClangBSSSectionAttr>() ||
      D->hasAttr<PragmaClangDataSectionAttr>() ||
      D->hasAttr<PragmaClangRelroSectionAttr>() ||
      D->hasAttr<PragmaClangRodataSectionAttr>())
    return true;

  // Thread local vars aren't considered common linkage.
  if (D->getTLSKind())
    return true;

  // Tentative definitions marked with WeakImportAttr are true definitions.
  if (D->hasAttr<WeakImportAttr>())
    return true;

  // A variable cannot be both common and exist in a comdat.
  if (shouldBeInCOMDAT(CGM, *D))
    return true;

  // Declarations with a required alignment do not have common linkage in MSVC
  // mode.
  if (Context.getTargetInfo().getCXXABI().isMicrosoft()) {
    if (D->hasAttr<AlignedAttr>())
      return true;
    QualType VarType = D->getType();
    if (Context.isAlignmentRequired(VarType))
      return true;

    if (const auto *RT = VarType->getAs<RecordType>()) {
      const RecordDecl *RD = RT->getDecl();
      for (const FieldDecl *FD : RD->fields()) {
        if (FD->isBitField())
          continue;
        if (FD->hasAttr<AlignedAttr>())
          return true;
        if (Context.isAlignmentRequired(FD->getType()))
          return true;
      }
    }
  }

  // Microsoft's link.exe doesn't support alignments greater than 32 bytes for
  // common symbols, so symbols with greater alignment requirements cannot be
  // common.
  // Other COFF linkers (ld.bfd and LLD) support arbitrary power-of-two
  // alignments for common symbols via the aligncomm directive, so this
  // restriction only applies to MSVC environments.
  if (Context.getTargetInfo().getTriple().isKnownWindowsMSVCEnvironment() &&
      Context.getTypeAlignIfKnown(D->getType()) >
          Context.toBits(CharUnits::fromQuantity(32)))
    return true;

  return false;
}

llvm::GlobalValue::LinkageTypes CodeGenModule::getLLVMLinkageForDeclarator(
    const DeclaratorDecl *D, GVALinkage Linkage, bool IsConstantVariable) {
  if (Linkage == GVA_Internal)
    return llvm::Function::InternalLinkage;

  if (D->hasAttr<WeakAttr>()) {
    if (IsConstantVariable)
      return llvm::GlobalVariable::WeakODRLinkage;
    else
      return llvm::GlobalVariable::WeakAnyLinkage;
  }

  if (const auto *FD = D->getAsFunction())
    if (FD->isMultiVersion() && Linkage == GVA_AvailableExternally)
      return llvm::GlobalVariable::LinkOnceAnyLinkage;

  // We are guaranteed to have a strong definition somewhere else,
  // so we can use available_externally linkage.
  if (Linkage == GVA_AvailableExternally)
    return llvm::GlobalValue::AvailableExternallyLinkage;

  // Note that Apple's kernel linker doesn't support symbol
  // coalescing, so we need to avoid linkonce and weak linkages there.
  // Normally, this means we just map to internal, but for explicit
  // instantiations we'll map to external.

  // In C++, the compiler has to emit a definition in every translation unit
  // that references the function.  We should use linkonce_odr because
  // a) if all references in this translation unit are optimized away, we
  // don't need to codegen it.  b) if the function persists, it needs to be
  // merged with other definitions. c) C++ has the ODR, so we know the
  // definition is dependable.
  if (Linkage == GVA_DiscardableODR)
    return !Context.getLangOpts().AppleKext ? llvm::Function::LinkOnceODRLinkage
                                            : llvm::Function::InternalLinkage;

  // An explicit instantiation of a template has weak linkage, since
  // explicit instantiations can occur in multiple translation units
  // and must all be equivalent. However, we are not allowed to
  // throw away these explicit instantiations.
  //
  // CUDA/HIP: For -fno-gpu-rdc case, device code is limited to one TU,
  // so say that CUDA templates are either external (for kernels) or internal.
  // This lets llvm perform aggressive inter-procedural optimizations. For
  // -fgpu-rdc case, device function calls across multiple TU's are allowed,
  // therefore we need to follow the normal linkage paradigm.
  if (Linkage == GVA_StrongODR) {
    if (getLangOpts().AppleKext)
      return llvm::Function::ExternalLinkage;
    if (getLangOpts().CUDA && getLangOpts().CUDAIsDevice &&
        !getLangOpts().GPURelocatableDeviceCode)
      return D->hasAttr<CUDAGlobalAttr>() ? llvm::Function::ExternalLinkage
                                          : llvm::Function::InternalLinkage;
    return llvm::Function::WeakODRLinkage;
  }

  // C++ doesn't have tentative definitions and thus cannot have common
  // linkage.
  if (!getLangOpts().CPlusPlus && isa<VarDecl>(D) &&
      !isVarDeclStrongDefinition(Context, *this, cast<VarDecl>(D),
                                 CodeGenOpts.NoCommon))
    return llvm::GlobalVariable::CommonLinkage;

  // selectany symbols are externally visible, so use weak instead of
  // linkonce.  MSVC optimizes away references to const selectany globals, so
  // all definitions should be the same and ODR linkage should be used.
  // http://msdn.microsoft.com/en-us/library/5tkz6s71.aspx
  if (D->hasAttr<SelectAnyAttr>())
    return llvm::GlobalVariable::WeakODRLinkage;

  // Otherwise, we have strong external linkage.
  assert(Linkage == GVA_StrongExternal);
  return llvm::GlobalVariable::ExternalLinkage;
}

llvm::GlobalValue::LinkageTypes CodeGenModule::getLLVMLinkageVarDefinition(
    const VarDecl *VD, bool IsConstant) {
  GVALinkage Linkage = getContext().GetGVALinkageForVariable(VD);
  return getLLVMLinkageForDeclarator(VD, Linkage, IsConstant);
}

/// Replace the uses of a function that was declared with a non-proto type.
/// We want to silently drop extra arguments from call sites
static void replaceUsesOfNonProtoConstant(llvm::Constant *old,
                                          llvm::Function *newFn) {
  // Fast path.
  if (old->use_empty()) return;

  llvm::Type *newRetTy = newFn->getReturnType();
  SmallVector<llvm::Value*, 4> newArgs;
  SmallVector<llvm::OperandBundleDef, 1> newBundles;

  for (llvm::Value::use_iterator ui = old->use_begin(), ue = old->use_end();
         ui != ue; ) {
    llvm::Value::use_iterator use = ui++; // Increment before the use is erased.
    llvm::User *user = use->getUser();

    // Recognize and replace uses of bitcasts.  Most calls to
    // unprototyped functions will use bitcasts.
    if (auto *bitcast = dyn_cast<llvm::ConstantExpr>(user)) {
      if (bitcast->getOpcode() == llvm::Instruction::BitCast)
        replaceUsesOfNonProtoConstant(bitcast, newFn);
      continue;
    }

    // Recognize calls to the function.
    llvm::CallBase *callSite = dyn_cast<llvm::CallBase>(user);
    if (!callSite) continue;
    if (!callSite->isCallee(&*use))
      continue;

    // If the return types don't match exactly, then we can't
    // transform this call unless it's dead.
    if (callSite->getType() != newRetTy && !callSite->use_empty())
      continue;

    // Get the call site's attribute list.
    SmallVector<llvm::AttributeSet, 8> newArgAttrs;
    llvm::AttributeList oldAttrs = callSite->getAttributes();

    // If the function was passed too few arguments, don't transform.
    unsigned newNumArgs = newFn->arg_size();
    if (callSite->arg_size() < newNumArgs)
      continue;

    // If extra arguments were passed, we silently drop them.
    // If any of the types mismatch, we don't transform.
    unsigned argNo = 0;
    bool dontTransform = false;
    for (llvm::Argument &A : newFn->args()) {
      if (callSite->getArgOperand(argNo)->getType() != A.getType()) {
        dontTransform = true;
        break;
      }

      // Add any parameter attributes.
      newArgAttrs.push_back(oldAttrs.getParamAttributes(argNo));
      argNo++;
    }
    if (dontTransform)
      continue;

    // Okay, we can transform this.  Create the new call instruction and copy
    // over the required information.
    newArgs.append(callSite->arg_begin(), callSite->arg_begin() + argNo);

    // Copy over any operand bundles.
    callSite->getOperandBundlesAsDefs(newBundles);

    llvm::CallBase *newCall;
    if (dyn_cast<llvm::CallInst>(callSite)) {
      newCall =
          llvm::CallInst::Create(newFn, newArgs, newBundles, "", callSite);
    } else {
      auto *oldInvoke = cast<llvm::InvokeInst>(callSite);
      newCall = llvm::InvokeInst::Create(newFn, oldInvoke->getNormalDest(),
                                         oldInvoke->getUnwindDest(), newArgs,
                                         newBundles, "", callSite);
    }
    newArgs.clear(); // for the next iteration

    if (!newCall->getType()->isVoidTy())
      newCall->takeName(callSite);
    newCall->setAttributes(llvm::AttributeList::get(
        newFn->getContext(), oldAttrs.getFnAttributes(),
        oldAttrs.getRetAttributes(), newArgAttrs));
    newCall->setCallingConv(callSite->getCallingConv());

    // Finally, remove the old call, replacing any uses with the new one.
    if (!callSite->use_empty())
      callSite->replaceAllUsesWith(newCall);

    // Copy debug location attached to CI.
    if (callSite->getDebugLoc())
      newCall->setDebugLoc(callSite->getDebugLoc());

    callSite->eraseFromParent();
  }
}

/// ReplaceUsesOfNonProtoTypeWithRealFunction - This function is called when we
/// implement a function with no prototype, e.g. "int foo() {}".  If there are
/// existing call uses of the old function in the module, this adjusts them to
/// call the new function directly.
///
/// This is not just a cleanup: the always_inline pass requires direct calls to
/// functions to be able to inline them.  If there is a bitcast in the way, it
/// won't inline them.  Instcombine normally deletes these calls, but it isn't
/// run at -O0.
static void ReplaceUsesOfNonProtoTypeWithRealFunction(llvm::GlobalValue *Old,
                                                      llvm::Function *NewFn) {
  // If we're redefining a global as a function, don't transform it.
  if (!isa<llvm::Function>(Old)) return;

  replaceUsesOfNonProtoConstant(Old, NewFn);
}

void CodeGenModule::HandleCXXStaticMemberVarInstantiation(VarDecl *VD) {
  auto DK = VD->isThisDeclarationADefinition();
  if (DK == VarDecl::Definition && VD->hasAttr<DLLImportAttr>())
    return;

  TemplateSpecializationKind TSK = VD->getTemplateSpecializationKind();
  // If we have a definition, this might be a deferred decl. If the
  // instantiation is explicit, make sure we emit it at the end.
  if (VD->getDefinition() && TSK == TSK_ExplicitInstantiationDefinition)
    GetAddrOfGlobalVar(VD);

  EmitTopLevelDecl(VD);
}

void CodeGenModule::EmitGlobalFunctionDefinition(GlobalDecl GD,
                                                 llvm::GlobalValue *GV) {
  const auto *D = cast<FunctionDecl>(GD.getDecl());

  // Compute the function info and LLVM type.
  const CGFunctionInfo &FI = getTypes().arrangeGlobalDeclaration(GD);
  llvm::FunctionType *Ty = getTypes().GetFunctionType(FI);

  // Get or create the prototype for the function.
  if (!GV || (GV->getValueType() != Ty))
    GV = cast<llvm::GlobalValue>(GetAddrOfFunction(GD, Ty, /*ForVTable=*/false,
                                                   /*DontDefer=*/true,
                                                   ForDefinition));

  // Already emitted.
  if (!GV->isDeclaration())
    return;

  // We need to set linkage and visibility on the function before
  // generating code for it because various parts of IR generation
  // want to propagate this information down (e.g. to local static
  // declarations).
  auto *Fn = cast<llvm::Function>(GV);
  setFunctionLinkage(GD, Fn);

  // FIXME: this is redundant with part of setFunctionDefinitionAttributes
  setGVProperties(Fn, GD);

  MaybeHandleStaticInExternC(D, Fn);

  maybeSetTrivialComdat(*D, *Fn);

  // Set CodeGen attributes that represent floating point environment.
  setLLVMFunctionFEnvAttributes(D, Fn);

  CodeGenFunction(*this).GenerateCode(GD, Fn, FI);

  setNonAliasAttributes(GD, Fn);
  SetLLVMFunctionAttributesForDefinition(D, Fn);

  if (const ConstructorAttr *CA = D->getAttr<ConstructorAttr>())
    AddGlobalCtor(Fn, CA->getPriority());
  if (const DestructorAttr *DA = D->getAttr<DestructorAttr>())
    AddGlobalDtor(Fn, DA->getPriority(), true);
  if (D->hasAttr<AnnotateAttr>())
    AddGlobalAnnotations(D, Fn);
}

void CodeGenModule::EmitAliasDefinition(GlobalDecl GD) {
  const auto *D = cast<ValueDecl>(GD.getDecl());
  const AliasAttr *AA = D->getAttr<AliasAttr>();
  assert(AA && "Not an alias?");

  StringRef MangledName = getMangledName(GD);

  if (AA->getAliasee() == MangledName) {
    Diags.Report(AA->getLocation(), diag::err_cyclic_alias) << 0;
    return;
  }

  // If there is a definition in the module, then it wins over the alias.
  // This is dubious, but allow it to be safe.  Just ignore the alias.
  llvm::GlobalValue *Entry = GetGlobalValue(MangledName);
  if (Entry && !Entry->isDeclaration())
    return;

  Aliases.push_back(GD);

  llvm::Type *DeclTy = getTypes().ConvertTypeForMem(D->getType());

  // Create a reference to the named value.  This ensures that it is emitted
  // if a deferred decl.
  llvm::Constant *Aliasee;
  llvm::GlobalValue::LinkageTypes LT;
  unsigned AS;
  if (isa<llvm::FunctionType>(DeclTy)) {
    Aliasee = GetOrCreateLLVMFunction(AA->getAliasee(), DeclTy, GD,
                                      /*ForVTable=*/false);
    LT = getFunctionLinkage(GD);
    AS = Aliasee->getType()->getPointerAddressSpace();
  } else {
    AS = ArgInfoAddressSpace(
        GetGlobalVarAddressSpace(dyn_cast<VarDecl>(GD.getDecl())));
    Aliasee = GetOrCreateLLVMGlobal(AA->getAliasee(), DeclTy->getPointerTo(AS),
                                    /*D=*/nullptr);
    if (const auto *VD = dyn_cast<VarDecl>(GD.getDecl()))
      LT = getLLVMLinkageVarDefinition(VD, D->getType().isConstQualified());
    else
      LT = getFunctionLinkage(GD);
  }

  // Create the new alias itself, but don't set a name yet.
  auto *GA =
      llvm::GlobalAlias::create(DeclTy, AS, LT, "", Aliasee, &getModule());

  if (Entry) {
    if (GA->getAliasee() == Entry) {
      Diags.Report(AA->getLocation(), diag::err_cyclic_alias) << 0;
      return;
    }

    assert(Entry->isDeclaration());

    // If there is a declaration in the module, then we had an extern followed
    // by the alias, as in:
    //   extern int test6();
    //   ...
    //   int test6() __attribute__((alias("test7")));
    //
    // Remove it and replace uses of it with the alias.
    GA->takeName(Entry);

    Entry->replaceAllUsesWith(
        llvm::ConstantExpr::getBitCast(GA, Entry->getType()));
    Entry->eraseFromParent();
  } else {
    GA->setName(MangledName);
  }

  // Set attributes which are particular to an alias; this is a
  // specialization of the attributes which may be set on a global
  // variable/function.
  if (D->hasAttr<WeakAttr>() || D->hasAttr<WeakRefAttr>() ||
      D->isWeakImported()) {
    GA->setLinkage(llvm::Function::WeakAnyLinkage);
  }

  if (const auto *VD = dyn_cast<VarDecl>(D))
    if (VD->getTLSKind())
      setTLSMode(GA, *VD);

  SetCommonAttributes(GD, GA);
}

void CodeGenModule::emitIFuncDefinition(GlobalDecl GD) {
  const auto *D = cast<ValueDecl>(GD.getDecl());
  const IFuncAttr *IFA = D->getAttr<IFuncAttr>();
  assert(IFA && "Not an ifunc?");

  StringRef MangledName = getMangledName(GD);

  if (IFA->getResolver() == MangledName) {
    Diags.Report(IFA->getLocation(), diag::err_cyclic_alias) << 1;
    return;
  }

  // Report an error if some definition overrides ifunc.
  llvm::GlobalValue *Entry = GetGlobalValue(MangledName);
  if (Entry && !Entry->isDeclaration()) {
    GlobalDecl OtherGD;
    if (lookupRepresentativeDecl(MangledName, OtherGD) &&
        DiagnosedConflictingDefinitions.insert(GD).second) {
      Diags.Report(D->getLocation(), diag::err_duplicate_mangled_name)
          << MangledName;
      Diags.Report(OtherGD.getDecl()->getLocation(),
                   diag::note_previous_definition);
    }
    return;
  }

  Aliases.push_back(GD);

  llvm::Type *DeclTy = getTypes().ConvertTypeForMem(D->getType());
  llvm::Constant *Resolver =
      GetOrCreateLLVMFunction(IFA->getResolver(), DeclTy, GD,
                              /*ForVTable=*/false);
  llvm::GlobalIFunc *GIF =
      llvm::GlobalIFunc::create(DeclTy, 0, llvm::Function::ExternalLinkage,
                                "", Resolver, &getModule());
  if (Entry) {
    if (GIF->getResolver() == Entry) {
      Diags.Report(IFA->getLocation(), diag::err_cyclic_alias) << 1;
      return;
    }
    assert(Entry->isDeclaration());

    // If there is a declaration in the module, then we had an extern followed
    // by the ifunc, as in:
    //   extern int test();
    //   ...
    //   int test() __attribute__((ifunc("resolver")));
    //
    // Remove it and replace uses of it with the ifunc.
    GIF->takeName(Entry);

    Entry->replaceAllUsesWith(llvm::ConstantExpr::getBitCast(GIF,
                                                          Entry->getType()));
    Entry->eraseFromParent();
  } else
    GIF->setName(MangledName);

  SetCommonAttributes(GD, GIF);
}

llvm::Function *CodeGenModule::getIntrinsic(unsigned IID,
                                            ArrayRef<llvm::Type*> Tys) {
  return llvm::Intrinsic::getDeclaration(&getModule(), (llvm::Intrinsic::ID)IID,
                                         Tys);
}

static llvm::StringMapEntry<llvm::GlobalVariable *> &
GetConstantCFStringEntry(llvm::StringMap<llvm::GlobalVariable *> &Map,
                         const StringLiteral *Literal, bool TargetIsLSB,
                         bool &IsUTF16, unsigned &StringLength) {
  StringRef String = Literal->getString();
  unsigned NumBytes = String.size();

  // Check for simple case.
  if (!Literal->containsNonAsciiOrNull()) {
    StringLength = NumBytes;
    return *Map.insert(std::make_pair(String, nullptr)).first;
  }

  // Otherwise, convert the UTF8 literals into a string of shorts.
  IsUTF16 = true;

  SmallVector<llvm::UTF16, 128> ToBuf(NumBytes + 1); // +1 for ending nulls.
  const llvm::UTF8 *FromPtr = (const llvm::UTF8 *)String.data();
  llvm::UTF16 *ToPtr = &ToBuf[0];

  (void)llvm::ConvertUTF8toUTF16(&FromPtr, FromPtr + NumBytes, &ToPtr,
                                 ToPtr + NumBytes, llvm::strictConversion);

  // ConvertUTF8toUTF16 returns the length in ToPtr.
  StringLength = ToPtr - &ToBuf[0];

  // Add an explicit null.
  *ToPtr = 0;
  return *Map.insert(std::make_pair(
                         StringRef(reinterpret_cast<const char *>(ToBuf.data()),
                                   (StringLength + 1) * 2),
                         nullptr)).first;
}

ConstantAddress
CodeGenModule::GetAddrOfConstantCFString(const StringLiteral *Literal) {
  unsigned StringLength = 0;
  bool isUTF16 = false;
  llvm::StringMapEntry<llvm::GlobalVariable *> &Entry =
      GetConstantCFStringEntry(CFConstantStringMap, Literal,
                               getDataLayout().isLittleEndian(), isUTF16,
                               StringLength);

  if (auto *C = Entry.second)
    return ConstantAddress(C, CharUnits::fromQuantity(C->getAlignment()));

  llvm::Constant *Zero = llvm::Constant::getNullValue(Int32Ty);
  llvm::Constant *Zeros[] = { Zero, Zero };

  const ASTContext &Context = getContext();
  const llvm::Triple &Triple = getTriple();

  const auto CFRuntime = getLangOpts().CFRuntime;
  const bool IsSwiftABI =
      static_cast<unsigned>(CFRuntime) >=
      static_cast<unsigned>(LangOptions::CoreFoundationABI::Swift);
  const bool IsSwift4_1 = CFRuntime == LangOptions::CoreFoundationABI::Swift4_1;

  // If we don't already have it, get __CFConstantStringClassReference.
  if (!CFConstantStringClassRef) {
    const char *CFConstantStringClassName = "__CFConstantStringClassReference";
    llvm::Type *Ty = getTypes().ConvertType(getContext().IntTy);
    Ty = llvm::ArrayType::get(Ty, 0);

    switch (CFRuntime) {
    default: break;
    case LangOptions::CoreFoundationABI::Swift: LLVM_FALLTHROUGH;
    case LangOptions::CoreFoundationABI::Swift5_0:
      CFConstantStringClassName =
          Triple.isOSDarwin() ? "$s15SwiftFoundation19_NSCFConstantStringCN"
                              : "$s10Foundation19_NSCFConstantStringCN";
      Ty = IntPtrTy;
      break;
    case LangOptions::CoreFoundationABI::Swift4_2:
      CFConstantStringClassName =
          Triple.isOSDarwin() ? "$S15SwiftFoundation19_NSCFConstantStringCN"
                              : "$S10Foundation19_NSCFConstantStringCN";
      Ty = IntPtrTy;
      break;
    case LangOptions::CoreFoundationABI::Swift4_1:
      CFConstantStringClassName =
          Triple.isOSDarwin() ? "__T015SwiftFoundation19_NSCFConstantStringCN"
                              : "__T010Foundation19_NSCFConstantStringCN";
      Ty = IntPtrTy;
      break;
    }

    llvm::Constant *C = CreateRuntimeVariable(Ty, CFConstantStringClassName);

    if (Triple.isOSBinFormatELF() || Triple.isOSBinFormatCOFF()) {
      llvm::GlobalValue *GV = nullptr;

      if ((GV = dyn_cast<llvm::GlobalValue>(C))) {
        IdentifierInfo &II = Context.Idents.get(GV->getName());
        TranslationUnitDecl *TUDecl = Context.getTranslationUnitDecl();
        DeclContext *DC = TranslationUnitDecl::castToDeclContext(TUDecl);

        const VarDecl *VD = nullptr;
        for (const auto &Result : DC->lookup(&II))
          if ((VD = dyn_cast<VarDecl>(Result)))
            break;

        if (Triple.isOSBinFormatELF()) {
          if (!VD)
            GV->setLinkage(llvm::GlobalValue::ExternalLinkage);
        } else {
          GV->setLinkage(llvm::GlobalValue::ExternalLinkage);
          if (!VD || !VD->hasAttr<DLLExportAttr>())
            GV->setDLLStorageClass(llvm::GlobalValue::DLLImportStorageClass);
          else
            GV->setDLLStorageClass(llvm::GlobalValue::DLLExportStorageClass);
        }

        setDSOLocal(GV);
      }
    }

    // Decay array -> ptr
    CFConstantStringClassRef =
        IsSwiftABI ? llvm::ConstantExpr::getPtrToInt(C, Ty)
                   : llvm::ConstantExpr::getGetElementPtr(Ty, C, Zeros);
  }

  QualType CFTy = Context.getCFConstantStringType();

  auto *STy = cast<llvm::StructType>(getTypes().ConvertType(CFTy));

  ConstantInitBuilder Builder(*this);
  auto Fields = Builder.beginStruct(STy);

  // Class pointer.
  Fields.add(cast<llvm::ConstantExpr>(CFConstantStringClassRef));

  // Flags.
  if (IsSwiftABI) {
    Fields.addInt(IntPtrTy, IsSwift4_1 ? 0x05 : 0x01);
    Fields.addInt(Int64Ty, isUTF16 ? 0x07d0 : 0x07c8);
  } else {
    Fields.addInt(IntTy, isUTF16 ? 0x07d0 : 0x07C8);
  }

  // String pointer.
  llvm::Constant *C = nullptr;
  if (isUTF16) {
    auto Arr = llvm::makeArrayRef(
        reinterpret_cast<uint16_t *>(const_cast<char *>(Entry.first().data())),
        Entry.first().size() / 2);
    C = llvm::ConstantDataArray::get(VMContext, Arr);
  } else {
    C = llvm::ConstantDataArray::getString(VMContext, Entry.first());
  }

  // Note: -fwritable-strings doesn't make the backing store strings of
  // CFStrings writable. (See <rdar://problem/10657500>)
  auto *GV =
      new llvm::GlobalVariable(getModule(), C->getType(), /*isConstant=*/true,
                               llvm::GlobalValue::PrivateLinkage, C, ".str");
  GV->setUnnamedAddr(llvm::GlobalValue::UnnamedAddr::Global);
  // Don't enforce the target's minimum global alignment, since the only use
  // of the string is via this class initializer.
  CharUnits Align = isUTF16 ? Context.getTypeAlignInChars(Context.ShortTy)
                            : Context.getTypeAlignInChars(Context.CharTy);
  GV->setAlignment(Align.getAsAlign());

  // FIXME: We set the section explicitly to avoid a bug in ld64 224.1.
  // Without it LLVM can merge the string with a non unnamed_addr one during
  // LTO.  Doing that changes the section it ends in, which surprises ld64.
  if (Triple.isOSBinFormatMachO())
    GV->setSection(isUTF16 ? "__TEXT,__ustring"
                           : "__TEXT,__cstring,cstring_literals");
  // Make sure the literal ends up in .rodata to allow for safe ICF and for
  // the static linker to adjust permissions to read-only later on.
  else if (Triple.isOSBinFormatELF())
    GV->setSection(".rodata");

  // String.
  llvm::Constant *Str =
      llvm::ConstantExpr::getGetElementPtr(GV->getValueType(), GV, Zeros);

  if (isUTF16)
    // Cast the UTF16 string to the correct type.
    Str = llvm::ConstantExpr::getBitCast(Str, Int8PtrTy);
  Fields.add(Str);

  // String length.
  llvm::IntegerType *LengthTy =
      llvm::IntegerType::get(getModule().getContext(),
                             Context.getTargetInfo().getLongWidth());
  if (IsSwiftABI) {
    if (CFRuntime == LangOptions::CoreFoundationABI::Swift4_1 ||
        CFRuntime == LangOptions::CoreFoundationABI::Swift4_2)
      LengthTy = Int32Ty;
    else
      LengthTy = IntPtrTy;
  }
  Fields.addInt(LengthTy, StringLength);

  // Swift ABI requires 8-byte alignment to ensure that the _Atomic(uint64_t) is
  // properly aligned on 32-bit platforms.
  CharUnits Alignment =
      IsSwiftABI ? Context.toCharUnitsFromBits(64) : getPointerAlign();

  // The struct.
  GV = Fields.finishAndCreateGlobal("_unnamed_cfstring_", Alignment,
                                    /*isConstant=*/false,
                                    llvm::GlobalVariable::PrivateLinkage);
  GV->addAttribute("objc_arc_inert");
  switch (Triple.getObjectFormat()) {
  case llvm::Triple::UnknownObjectFormat:
    llvm_unreachable("unknown file format");
  case llvm::Triple::GOFF:
    llvm_unreachable("GOFF is not yet implemented");
  case llvm::Triple::XCOFF:
    llvm_unreachable("XCOFF is not yet implemented");
  case llvm::Triple::COFF:
  case llvm::Triple::ELF:
  case llvm::Triple::Wasm:
    GV->setSection("cfstring");
    break;
  case llvm::Triple::MachO:
    GV->setSection("__DATA,__cfstring");
    break;
  }
  Entry.second = GV;

  return ConstantAddress(GV, Alignment);
}

bool CodeGenModule::getExpressionLocationsEnabled() const {
  return !CodeGenOpts.EmitCodeView || CodeGenOpts.DebugColumnInfo;
}

QualType CodeGenModule::getObjCFastEnumerationStateType() {
  if (ObjCFastEnumerationStateType.isNull()) {
    RecordDecl *D = Context.buildImplicitRecord("__objcFastEnumerationState");
    D->startDefinition();

    QualType FieldTypes[] = {
      Context.UnsignedLongTy,
      Context.getPointerType(Context.getObjCIdType()),
      Context.getPointerType(Context.UnsignedLongTy),
      Context.getConstantArrayType(Context.UnsignedLongTy,
                           llvm::APInt(32, 5), nullptr, ArrayType::Normal, 0)
    };

    for (size_t i = 0; i < 4; ++i) {
      FieldDecl *Field = FieldDecl::Create(Context,
                                           D,
                                           SourceLocation(),
                                           SourceLocation(), nullptr,
                                           FieldTypes[i], /*TInfo=*/nullptr,
                                           /*BitWidth=*/nullptr,
                                           /*Mutable=*/false,
                                           ICIS_NoInit);
      Field->setAccess(AS_public);
      D->addDecl(Field);
    }

    D->completeDefinition();
    ObjCFastEnumerationStateType = Context.getTagDeclType(D);
  }

  return ObjCFastEnumerationStateType;
}

llvm::Constant *
CodeGenModule::GetConstantArrayFromStringLiteral(const StringLiteral *E) {
  assert(!E->getType()->isPointerType() && "Strings are always arrays");

  // Don't emit it as the address of the string, emit the string data itself
  // as an inline array.
  if (E->getCharByteWidth() == 1) {
    SmallString<64> Str(E->getString());

    // Resize the string to the right size, which is indicated by its type.
    const ConstantArrayType *CAT = Context.getAsConstantArrayType(E->getType());
    Str.resize(CAT->getSize().getZExtValue());
    return llvm::ConstantDataArray::getString(VMContext, Str, false);
  }

  auto *AType = cast<llvm::ArrayType>(getTypes().ConvertType(E->getType()));
  llvm::Type *ElemTy = AType->getElementType();
  unsigned NumElements = AType->getNumElements();

  // Wide strings have either 2-byte or 4-byte elements.
  if (ElemTy->getPrimitiveSizeInBits() == 16) {
    SmallVector<uint16_t, 32> Elements;
    Elements.reserve(NumElements);

    for(unsigned i = 0, e = E->getLength(); i != e; ++i)
      Elements.push_back(E->getCodeUnit(i));
    Elements.resize(NumElements);
    return llvm::ConstantDataArray::get(VMContext, Elements);
  }

  assert(ElemTy->getPrimitiveSizeInBits() == 32);
  SmallVector<uint32_t, 32> Elements;
  Elements.reserve(NumElements);

  for(unsigned i = 0, e = E->getLength(); i != e; ++i)
    Elements.push_back(E->getCodeUnit(i));
  Elements.resize(NumElements);
  return llvm::ConstantDataArray::get(VMContext, Elements);
}

static llvm::GlobalVariable *
GenerateStringLiteral(llvm::Constant *C, llvm::GlobalValue::LinkageTypes LT,
                      CodeGenModule &CGM, StringRef GlobalName,
                      CharUnits Alignment) {
  unsigned AddrSpace = CGM.getContext().getTargetAddressSpace(
      CGM.getStringLiteralAddressSpace());

  llvm::Module &M = CGM.getModule();
  // Create a global variable for this string
  auto *GV = new llvm::GlobalVariable(
      M, C->getType(), !CGM.getLangOpts().WritableStrings, LT, C, GlobalName,
      nullptr, llvm::GlobalVariable::NotThreadLocal, AddrSpace);
  GV->setAlignment(Alignment.getAsAlign());
  GV->setUnnamedAddr(llvm::GlobalValue::UnnamedAddr::Global);
  if (GV->isWeakForLinker()) {
    assert(CGM.supportsCOMDAT() && "Only COFF uses weak string literals");
    GV->setComdat(M.getOrInsertComdat(GV->getName()));
  }
  CGM.setDSOLocal(GV);

  return GV;
}

/// GetAddrOfConstantStringFromLiteral - Return a pointer to a
/// constant array for the given string literal.
ConstantAddress
CodeGenModule::GetAddrOfConstantStringFromLiteral(const StringLiteral *S,
                                                  StringRef Name) {
  CharUnits Alignment = getContext().getAlignOfGlobalVarInChars(S->getType());

  llvm::Constant *C = GetConstantArrayFromStringLiteral(S);
  llvm::GlobalVariable **Entry = nullptr;
  if (!LangOpts.WritableStrings) {
    Entry = &ConstantStringMap[C];
    if (auto GV = *Entry) {
      if (Alignment.getQuantity() > GV->getAlignment())
        GV->setAlignment(Alignment.getAsAlign());
      return ConstantAddress(castStringLiteralToDefaultAddressSpace(*this, GV),
                             Alignment);
    }
  }

  SmallString<256> MangledNameBuffer;
  StringRef GlobalVariableName;
  llvm::GlobalValue::LinkageTypes LT;

  // Mangle the string literal if that's how the ABI merges duplicate strings.
  // Don't do it if they are writable, since we don't want writes in one TU to
  // affect strings in another.
  if (getCXXABI().getMangleContext().shouldMangleStringLiteral(S) &&
      !LangOpts.WritableStrings) {
    llvm::raw_svector_ostream Out(MangledNameBuffer);
    getCXXABI().getMangleContext().mangleStringLiteral(S, Out);
    LT = llvm::GlobalValue::LinkOnceODRLinkage;
    GlobalVariableName = MangledNameBuffer;
  } else {
    LT = llvm::GlobalValue::PrivateLinkage;
    GlobalVariableName = Name;
  }

  auto GV = GenerateStringLiteral(C, LT, *this, GlobalVariableName, Alignment);
  if (Entry)
    *Entry = GV;

  SanitizerMD->reportGlobalToASan(GV, S->getStrTokenLoc(0), "<string literal>",
                                  QualType());

  return ConstantAddress(castStringLiteralToDefaultAddressSpace(*this, GV),
                         Alignment);
}

/// GetAddrOfConstantStringFromObjCEncode - Return a pointer to a constant
/// array for the given ObjCEncodeExpr node.
ConstantAddress
CodeGenModule::GetAddrOfConstantStringFromObjCEncode(const ObjCEncodeExpr *E) {
  std::string Str;
  getContext().getObjCEncodingForType(E->getEncodedType(), Str);

  return GetAddrOfConstantCString(Str);
}

/// GetAddrOfConstantCString - Returns a pointer to a character array containing
/// the literal and a terminating '\0' character.
/// The result has pointer to array type.
ConstantAddress CodeGenModule::GetAddrOfConstantCString(
    const std::string &Str, const char *GlobalName) {
  StringRef StrWithNull(Str.c_str(), Str.size() + 1);
  CharUnits Alignment =
    getContext().getAlignOfGlobalVarInChars(getContext().CharTy);

  llvm::Constant *C =
      llvm::ConstantDataArray::getString(getLLVMContext(), StrWithNull, false);

  // Don't share any string literals if strings aren't constant.
  llvm::GlobalVariable **Entry = nullptr;
  if (!LangOpts.WritableStrings) {
    Entry = &ConstantStringMap[C];
    if (auto GV = *Entry) {
      if (Alignment.getQuantity() > GV->getAlignment())
        GV->setAlignment(Alignment.getAsAlign());
      return ConstantAddress(castStringLiteralToDefaultAddressSpace(*this, GV),
                             Alignment);
    }
  }

  // Get the default prefix if a name wasn't specified.
  if (!GlobalName)
    GlobalName = ".str";
  // Create a global variable for this.
  auto GV = GenerateStringLiteral(C, llvm::GlobalValue::PrivateLinkage, *this,
                                  GlobalName, Alignment);
  if (Entry)
    *Entry = GV;

  return ConstantAddress(castStringLiteralToDefaultAddressSpace(*this, GV),
                         Alignment);
}

ConstantAddress CodeGenModule::GetAddrOfGlobalTemporary(
    const MaterializeTemporaryExpr *E, const Expr *Init) {
  assert((E->getStorageDuration() == SD_Static ||
          E->getStorageDuration() == SD_Thread) && "not a global temporary");
  const auto *VD = cast<VarDecl>(E->getExtendingDecl());

  // If we're not materializing a subobject of the temporary, keep the
  // cv-qualifiers from the type of the MaterializeTemporaryExpr.
  QualType MaterializedType = Init->getType();
  if (Init == E->getSubExpr())
    MaterializedType = E->getType();

  CharUnits Align = getContext().getTypeAlignInChars(MaterializedType);

  if (llvm::Constant *Slot = MaterializedGlobalTemporaryMap[E])
    return ConstantAddress(Slot, Align);

  // FIXME: If an externally-visible declaration extends multiple temporaries,
  // we need to give each temporary the same name in every translation unit (and
  // we also need to make the temporaries externally-visible).
  SmallString<256> Name;
  llvm::raw_svector_ostream Out(Name);
  getCXXABI().getMangleContext().mangleReferenceTemporary(
      VD, E->getManglingNumber(), Out);

  APValue *Value = nullptr;
  if (E->getStorageDuration() == SD_Static && VD && VD->evaluateValue()) {
    // If the initializer of the extending declaration is a constant
    // initializer, we should have a cached constant initializer for this
    // temporary. Note that this might have a different value from the value
    // computed by evaluating the initializer if the surrounding constant
    // expression modifies the temporary.
    Value = E->getOrCreateValue(false);
  }

  // Try evaluating it now, it might have a constant initializer.
  Expr::EvalResult EvalResult;
  if (!Value && Init->EvaluateAsRValue(EvalResult, getContext()) &&
      !EvalResult.hasSideEffects())
    Value = &EvalResult.Val;

  LangAS AddrSpace =
      VD ? GetGlobalVarAddressSpace(VD) : MaterializedType.getAddressSpace();

  Optional<ConstantEmitter> emitter;
  llvm::Constant *InitialValue = nullptr;
  bool Constant = false;
  llvm::Type *Type;
  if (Value) {
    // The temporary has a constant initializer, use it.
    emitter.emplace(*this);
    InitialValue = emitter->emitForInitializer(*Value, AddrSpace,
                                               MaterializedType);
    Constant = isTypeConstant(MaterializedType, /*ExcludeCtor*/Value);
    Type = InitialValue->getType();
  } else {
    // No initializer, the initialization will be provided when we
    // initialize the declaration which performed lifetime extension.
    Type = getTypes().ConvertTypeForMem(MaterializedType);
  }

  // Create a global variable for this lifetime-extended temporary.
  llvm::GlobalValue::LinkageTypes Linkage =
      getLLVMLinkageVarDefinition(VD, Constant);
  if (Linkage == llvm::GlobalVariable::ExternalLinkage) {
    const VarDecl *InitVD;
    if (VD->isStaticDataMember() && VD->getAnyInitializer(InitVD) &&
        isa<CXXRecordDecl>(InitVD->getLexicalDeclContext())) {
      // Temporaries defined inside a class get linkonce_odr linkage because the
      // class can be defined in multiple translation units.
      Linkage = llvm::GlobalVariable::LinkOnceODRLinkage;
    } else {
      // There is no need for this temporary to have external linkage if the
      // VarDecl has external linkage.
      Linkage = llvm::GlobalVariable::InternalLinkage;
    }
  }
  auto TargetAS = getContext().getTargetAddressSpace(AddrSpace);
  auto *GV = new llvm::GlobalVariable(
      getModule(), Type, Constant, Linkage, InitialValue, Name.c_str(),
      /*InsertBefore=*/nullptr, llvm::GlobalVariable::NotThreadLocal, TargetAS);
  if (emitter) emitter->finalize(GV);
  setGVProperties(GV, VD);
  GV->setAlignment(Align.getAsAlign());
  if (supportsCOMDAT() && GV->isWeakForLinker())
    GV->setComdat(TheModule.getOrInsertComdat(GV->getName()));
  if (VD->getTLSKind())
    setTLSMode(GV, *VD);
  llvm::Constant *CV = GV;
  if (AddrSpace != LangAS::Default)
    CV = getTargetCodeGenInfo().performAddrSpaceCast(
        *this, GV, AddrSpace, LangAS::Default,
        Type->getPointerTo(
            getContext().getTargetAddressSpace(LangAS::Default)));
  MaterializedGlobalTemporaryMap[E] = CV;
  return ConstantAddress(CV, Align);
}

/// EmitObjCPropertyImplementations - Emit information for synthesized
/// properties for an implementation.
void CodeGenModule::EmitObjCPropertyImplementations(const
                                                    ObjCImplementationDecl *D) {
  for (const auto *PID : D->property_impls()) {
    // Dynamic is just for type-checking.
    if (PID->getPropertyImplementation() == ObjCPropertyImplDecl::Synthesize) {
      ObjCPropertyDecl *PD = PID->getPropertyDecl();

      // Determine which methods need to be implemented, some may have
      // been overridden. Note that ::isPropertyAccessor is not the method
      // we want, that just indicates if the decl came from a
      // property. What we want to know is if the method is defined in
      // this implementation.
      auto *Getter = PID->getGetterMethodDecl();
      if (!Getter || Getter->isSynthesizedAccessorStub())
        CodeGenFunction(*this).GenerateObjCGetter(
            const_cast<ObjCImplementationDecl *>(D), PID);
      auto *Setter = PID->getSetterMethodDecl();
      if (!PD->isReadOnly() && (!Setter || Setter->isSynthesizedAccessorStub()))
        CodeGenFunction(*this).GenerateObjCSetter(
                                 const_cast<ObjCImplementationDecl *>(D), PID);
    }
  }
}

static bool needsDestructMethod(ObjCImplementationDecl *impl) {
  const ObjCInterfaceDecl *iface = impl->getClassInterface();
  for (const ObjCIvarDecl *ivar = iface->all_declared_ivar_begin();
       ivar; ivar = ivar->getNextIvar())
    if (ivar->getType().isDestructedType())
      return true;

  return false;
}

static bool AllTrivialInitializers(CodeGenModule &CGM,
                                   ObjCImplementationDecl *D) {
  CodeGenFunction CGF(CGM);
  for (ObjCImplementationDecl::init_iterator B = D->init_begin(),
       E = D->init_end(); B != E; ++B) {
    CXXCtorInitializer *CtorInitExp = *B;
    Expr *Init = CtorInitExp->getInit();
    if (!CGF.isTrivialInitializer(Init))
      return false;
  }
  return true;
}

/// EmitObjCIvarInitializations - Emit information for ivar initialization
/// for an implementation.
void CodeGenModule::EmitObjCIvarInitializations(ObjCImplementationDecl *D) {
  // We might need a .cxx_destruct even if we don't have any ivar initializers.
  if (needsDestructMethod(D)) {
    IdentifierInfo *II = &getContext().Idents.get(".cxx_destruct");
    Selector cxxSelector = getContext().Selectors.getSelector(0, &II);
    ObjCMethodDecl *DTORMethod = ObjCMethodDecl::Create(
        getContext(), D->getLocation(), D->getLocation(), cxxSelector,
        getContext().VoidTy, nullptr, D,
        /*isInstance=*/true, /*isVariadic=*/false,
        /*isPropertyAccessor=*/true, /*isSynthesizedAccessorStub=*/false,
        /*isImplicitlyDeclared=*/true,
        /*isDefined=*/false, ObjCMethodDecl::Required);
    D->addInstanceMethod(DTORMethod);
    CodeGenFunction(*this).GenerateObjCCtorDtorMethod(D, DTORMethod, false);
    D->setHasDestructors(true);
  }

  // If the implementation doesn't have any ivar initializers, we don't need
  // a .cxx_construct.
  if (D->getNumIvarInitializers() == 0 ||
      AllTrivialInitializers(*this, D))
    return;

  IdentifierInfo *II = &getContext().Idents.get(".cxx_construct");
  Selector cxxSelector = getContext().Selectors.getSelector(0, &II);
  // The constructor returns 'self'.
  ObjCMethodDecl *CTORMethod = ObjCMethodDecl::Create(
      getContext(), D->getLocation(), D->getLocation(), cxxSelector,
      getContext().getObjCIdType(), nullptr, D, /*isInstance=*/true,
      /*isVariadic=*/false,
      /*isPropertyAccessor=*/true, /*isSynthesizedAccessorStub=*/false,
      /*isImplicitlyDeclared=*/true,
      /*isDefined=*/false, ObjCMethodDecl::Required);
  D->addInstanceMethod(CTORMethod);
  CodeGenFunction(*this).GenerateObjCCtorDtorMethod(D, CTORMethod, true);
  D->setHasNonZeroConstructors(true);
}

// EmitLinkageSpec - Emit all declarations in a linkage spec.
void CodeGenModule::EmitLinkageSpec(const LinkageSpecDecl *LSD) {
  if (LSD->getLanguage() != LinkageSpecDecl::lang_c &&
      LSD->getLanguage() != LinkageSpecDecl::lang_cxx) {
    ErrorUnsupported(LSD, "linkage spec");
    return;
  }

  EmitDeclContext(LSD);
}

void CodeGenModule::EmitDeclContext(const DeclContext *DC) {
  for (auto *I : DC->decls()) {
    // Unlike other DeclContexts, the contents of an ObjCImplDecl at TU scope
    // are themselves considered "top-level", so EmitTopLevelDecl on an
    // ObjCImplDecl does not recursively visit them. We need to do that in
    // case they're nested inside another construct (LinkageSpecDecl /
    // ExportDecl) that does stop them from being considered "top-level".
    if (auto *OID = dyn_cast<ObjCImplDecl>(I)) {
      for (auto *M : OID->methods())
        EmitTopLevelDecl(M);
    }

    EmitTopLevelDecl(I);
  }
}

/// EmitTopLevelDecl - Emit code for a single top level declaration.
void CodeGenModule::EmitTopLevelDecl(Decl *D) {
  // Ignore dependent declarations.
  if (D->isTemplated())
    return;

  // Consteval function shouldn't be emitted.
  if (auto *FD = dyn_cast<FunctionDecl>(D))
    if (FD->isConsteval())
      return;

  switch (D->getKind()) {
  case Decl::CXXConversion:
  case Decl::CXXMethod:
  case Decl::Function:
    EmitGlobal(cast<FunctionDecl>(D));
    // Always provide some coverage mapping
    // even for the functions that aren't emitted.
    AddDeferredUnusedCoverageMapping(D);
    break;

  case Decl::CXXDeductionGuide:
    // Function-like, but does not result in code emission.
    break;

  case Decl::Var:
  case Decl::Decomposition:
  case Decl::VarTemplateSpecialization:
    EmitGlobal(cast<VarDecl>(D));
    if (auto *DD = dyn_cast<DecompositionDecl>(D))
      for (auto *B : DD->bindings())
        if (auto *HD = B->getHoldingVar())
          EmitGlobal(HD);
    break;

  // Indirect fields from global anonymous structs and unions can be
  // ignored; only the actual variable requires IR gen support.
  case Decl::IndirectField:
    break;

  // C++ Decls
  case Decl::Namespace:
    EmitDeclContext(cast<NamespaceDecl>(D));
    break;
  case Decl::ClassTemplateSpecialization: {
    const auto *Spec = cast<ClassTemplateSpecializationDecl>(D);
    if (CGDebugInfo *DI = getModuleDebugInfo())
      if (Spec->getSpecializationKind() ==
              TSK_ExplicitInstantiationDefinition &&
          Spec->hasDefinition())
        DI->completeTemplateDefinition(*Spec);
  } LLVM_FALLTHROUGH;
  case Decl::CXXRecord: {
    CXXRecordDecl *CRD = cast<CXXRecordDecl>(D);
    if (CGDebugInfo *DI = getModuleDebugInfo()) {
      if (CRD->hasDefinition())
        DI->EmitAndRetainType(getContext().getRecordType(cast<RecordDecl>(D)));
      if (auto *ES = D->getASTContext().getExternalSource())
        if (ES->hasExternalDefinitions(D) == ExternalASTSource::EK_Never)
          DI->completeUnusedClass(*CRD);
    }
    // Emit any static data members, they may be definitions.
    for (auto *I : CRD->decls())
      if (isa<VarDecl>(I) || isa<CXXRecordDecl>(I))
        EmitTopLevelDecl(I);
    break;
  }
    // No code generation needed.
  case Decl::UsingShadow:
  case Decl::ClassTemplate:
  case Decl::VarTemplate:
  case Decl::Concept:
  case Decl::VarTemplatePartialSpecialization:
  case Decl::FunctionTemplate:
  case Decl::TypeAliasTemplate:
  case Decl::Block:
  case Decl::Empty:
  case Decl::Binding:
    break;
  case Decl::Using:          // using X; [C++]
    if (CGDebugInfo *DI = getModuleDebugInfo())
        DI->EmitUsingDecl(cast<UsingDecl>(*D));
    break;
  case Decl::NamespaceAlias:
    if (CGDebugInfo *DI = getModuleDebugInfo())
        DI->EmitNamespaceAlias(cast<NamespaceAliasDecl>(*D));
    break;
  case Decl::UsingDirective: // using namespace X; [C++]
    if (CGDebugInfo *DI = getModuleDebugInfo())
      DI->EmitUsingDirective(cast<UsingDirectiveDecl>(*D));
    break;
  case Decl::CXXConstructor:
    getCXXABI().EmitCXXConstructors(cast<CXXConstructorDecl>(D));
    break;
  case Decl::CXXDestructor:
    getCXXABI().EmitCXXDestructors(cast<CXXDestructorDecl>(D));
    break;

  case Decl::StaticAssert:
    // Nothing to do.
    break;

  // Objective-C Decls

  // Forward declarations, no (immediate) code generation.
  case Decl::ObjCInterface:
  case Decl::ObjCCategory:
    break;

  case Decl::ObjCProtocol: {
    auto *Proto = cast<ObjCProtocolDecl>(D);
    if (Proto->isThisDeclarationADefinition())
      ObjCRuntime->GenerateProtocol(Proto);
    break;
  }

  case Decl::ObjCCategoryImpl:
    // Categories have properties but don't support synthesize so we
    // can ignore them here.
    ObjCRuntime->GenerateCategory(cast<ObjCCategoryImplDecl>(D));
    break;

  case Decl::ObjCImplementation: {
    auto *OMD = cast<ObjCImplementationDecl>(D);
    EmitObjCPropertyImplementations(OMD);
    EmitObjCIvarInitializations(OMD);
    ObjCRuntime->GenerateClass(OMD);
    // Emit global variable debug information.
    if (CGDebugInfo *DI = getModuleDebugInfo())
      if (getCodeGenOpts().hasReducedDebugInfo())
        DI->getOrCreateInterfaceType(getContext().getObjCInterfaceType(
            OMD->getClassInterface()), OMD->getLocation());
    break;
  }
  case Decl::ObjCMethod: {
    auto *OMD = cast<ObjCMethodDecl>(D);
    // If this is not a prototype, emit the body.
    if (OMD->getBody())
      CodeGenFunction(*this).GenerateObjCMethod(OMD);
    break;
  }
  case Decl::ObjCCompatibleAlias:
    ObjCRuntime->RegisterAlias(cast<ObjCCompatibleAliasDecl>(D));
    break;

  case Decl::PragmaComment: {
    const auto *PCD = cast<PragmaCommentDecl>(D);
    switch (PCD->getCommentKind()) {
    case PCK_Unknown:
      llvm_unreachable("unexpected pragma comment kind");
    case PCK_Linker:
      AppendLinkerOptions(PCD->getArg());
      break;
    case PCK_Lib:
        AddDependentLib(PCD->getArg());
      break;
    case PCK_Compiler:
    case PCK_ExeStr:
    case PCK_User:
      break; // We ignore all of these.
    }
    break;
  }

  case Decl::PragmaDetectMismatch: {
    const auto *PDMD = cast<PragmaDetectMismatchDecl>(D);
    AddDetectMismatch(PDMD->getName(), PDMD->getValue());
    break;
  }

  case Decl::LinkageSpec:
    EmitLinkageSpec(cast<LinkageSpecDecl>(D));
    break;

  case Decl::FileScopeAsm: {
    // File-scope asm is ignored during device-side CUDA compilation.
    if (LangOpts.CUDA && LangOpts.CUDAIsDevice)
      break;
    // File-scope asm is ignored during device-side OpenMP compilation.
    if (LangOpts.OpenMPIsDevice)
      break;
    auto *AD = cast<FileScopeAsmDecl>(D);
    getModule().appendModuleInlineAsm(AD->getAsmString()->getString());
    break;
  }

  case Decl::Import: {
    auto *Import = cast<ImportDecl>(D);

    // If we've already imported this module, we're done.
    if (!ImportedModules.insert(Import->getImportedModule()))
      break;

    // Emit debug information for direct imports.
    if (!Import->getImportedOwningModule()) {
      if (CGDebugInfo *DI = getModuleDebugInfo())
        DI->EmitImportDecl(*Import);
    }

    // Find all of the submodules and emit the module initializers.
    llvm::SmallPtrSet<clang::Module *, 16> Visited;
    SmallVector<clang::Module *, 16> Stack;
    Visited.insert(Import->getImportedModule());
    Stack.push_back(Import->getImportedModule());

    while (!Stack.empty()) {
      clang::Module *Mod = Stack.pop_back_val();
      if (!EmittedModuleInitializers.insert(Mod).second)
        continue;

      for (auto *D : Context.getModuleInitializers(Mod))
        EmitTopLevelDecl(D);

      // Visit the submodules of this module.
      for (clang::Module::submodule_iterator Sub = Mod->submodule_begin(),
                                             SubEnd = Mod->submodule_end();
           Sub != SubEnd; ++Sub) {
        // Skip explicit children; they need to be explicitly imported to emit
        // the initializers.
        if ((*Sub)->IsExplicit)
          continue;

        if (Visited.insert(*Sub).second)
          Stack.push_back(*Sub);
      }
    }
    break;
  }

  case Decl::Export:
    EmitDeclContext(cast<ExportDecl>(D));
    break;

  case Decl::OMPThreadPrivate:
    EmitOMPThreadPrivateDecl(cast<OMPThreadPrivateDecl>(D));
    break;

  case Decl::OMPAllocate:
    break;

  case Decl::OMPDeclareReduction:
    EmitOMPDeclareReduction(cast<OMPDeclareReductionDecl>(D));
    break;

  case Decl::OMPDeclareMapper:
    EmitOMPDeclareMapper(cast<OMPDeclareMapperDecl>(D));
    break;

  case Decl::OMPRequires:
    EmitOMPRequiresDecl(cast<OMPRequiresDecl>(D));
    break;

  case Decl::Typedef:
  case Decl::TypeAlias: // using foo = bar; [C++11]
    if (CGDebugInfo *DI = getModuleDebugInfo())
      DI->EmitAndRetainType(
          getContext().getTypedefType(cast<TypedefNameDecl>(D)));
    break;

  case Decl::Record:
    if (CGDebugInfo *DI = getModuleDebugInfo())
      if (cast<RecordDecl>(D)->getDefinition())
        DI->EmitAndRetainType(getContext().getRecordType(cast<RecordDecl>(D)));
    break;

  case Decl::Enum:
    if (CGDebugInfo *DI = getModuleDebugInfo())
      if (cast<EnumDecl>(D)->getDefinition())
        DI->EmitAndRetainType(getContext().getEnumType(cast<EnumDecl>(D)));
    break;

  default:
    // Make sure we handled everything we should, every other kind is a
    // non-top-level decl.  FIXME: Would be nice to have an isTopLevelDeclKind
    // function. Need to recode Decl::Kind to do that easily.
    assert(isa<TypeDecl>(D) && "Unsupported decl kind");
    break;
  }
}

void CodeGenModule::AddDeferredUnusedCoverageMapping(Decl *D) {
  // Do we need to generate coverage mapping?
  if (!CodeGenOpts.CoverageMapping)
    return;
  switch (D->getKind()) {
  case Decl::CXXConversion:
  case Decl::CXXMethod:
  case Decl::Function:
  case Decl::ObjCMethod:
  case Decl::CXXConstructor:
  case Decl::CXXDestructor: {
    if (!cast<FunctionDecl>(D)->doesThisDeclarationHaveABody())
      break;
    SourceManager &SM = getContext().getSourceManager();
    if (LimitedCoverage && SM.getMainFileID() != SM.getFileID(D->getBeginLoc()))
      break;
    auto I = DeferredEmptyCoverageMappingDecls.find(D);
    if (I == DeferredEmptyCoverageMappingDecls.end())
      DeferredEmptyCoverageMappingDecls[D] = true;
    break;
  }
  default:
    break;
  };
}

void CodeGenModule::ClearUnusedCoverageMapping(const Decl *D) {
  // Do we need to generate coverage mapping?
  if (!CodeGenOpts.CoverageMapping)
    return;
  if (const auto *Fn = dyn_cast<FunctionDecl>(D)) {
    if (Fn->isTemplateInstantiation())
      ClearUnusedCoverageMapping(Fn->getTemplateInstantiationPattern());
  }
  auto I = DeferredEmptyCoverageMappingDecls.find(D);
  if (I == DeferredEmptyCoverageMappingDecls.end())
    DeferredEmptyCoverageMappingDecls[D] = false;
  else
    I->second = false;
}

void CodeGenModule::EmitDeferredUnusedCoverageMappings() {
  // We call takeVector() here to avoid use-after-free.
  // FIXME: DeferredEmptyCoverageMappingDecls is getting mutated because
  // we deserialize function bodies to emit coverage info for them, and that
  // deserializes more declarations. How should we handle that case?
  for (const auto &Entry : DeferredEmptyCoverageMappingDecls.takeVector()) {
    if (!Entry.second)
      continue;
    const Decl *D = Entry.first;
    switch (D->getKind()) {
    case Decl::CXXConversion:
    case Decl::CXXMethod:
    case Decl::Function:
    case Decl::ObjCMethod: {
      CodeGenPGO PGO(*this);
      GlobalDecl GD(cast<FunctionDecl>(D));
      PGO.emitEmptyCounterMapping(D, getMangledName(GD),
                                  getFunctionLinkage(GD));
      break;
    }
    case Decl::CXXConstructor: {
      CodeGenPGO PGO(*this);
      GlobalDecl GD(cast<CXXConstructorDecl>(D), Ctor_Base);
      PGO.emitEmptyCounterMapping(D, getMangledName(GD),
                                  getFunctionLinkage(GD));
      break;
    }
    case Decl::CXXDestructor: {
      CodeGenPGO PGO(*this);
      GlobalDecl GD(cast<CXXDestructorDecl>(D), Dtor_Base);
      PGO.emitEmptyCounterMapping(D, getMangledName(GD),
                                  getFunctionLinkage(GD));
      break;
    }
    default:
      break;
    };
  }
}

void CodeGenModule::EmitMainVoidAlias() {
  // In order to transition away from "__original_main" gracefully, emit an
  // alias for "main" in the no-argument case so that libc can detect when
  // new-style no-argument main is in used.
  if (llvm::Function *F = getModule().getFunction("main")) {
    if (!F->isDeclaration() && F->arg_size() == 0 && !F->isVarArg() &&
        F->getReturnType()->isIntegerTy(Context.getTargetInfo().getIntWidth()))
      addUsedGlobal(llvm::GlobalAlias::create("__main_void", F));
  }
}

/// Turns the given pointer into a constant.
static llvm::Constant *GetPointerConstant(llvm::LLVMContext &Context,
                                          const void *Ptr) {
  uintptr_t PtrInt = reinterpret_cast<uintptr_t>(Ptr);
  llvm::Type *i64 = llvm::Type::getInt64Ty(Context);
  return llvm::ConstantInt::get(i64, PtrInt);
}

static void EmitGlobalDeclMetadata(CodeGenModule &CGM,
                                   llvm::NamedMDNode *&GlobalMetadata,
                                   GlobalDecl D,
                                   llvm::GlobalValue *Addr) {
  if (!GlobalMetadata)
    GlobalMetadata =
      CGM.getModule().getOrInsertNamedMetadata("clang.global.decl.ptrs");

  // TODO: should we report variant information for ctors/dtors?
  llvm::Metadata *Ops[] = {llvm::ConstantAsMetadata::get(Addr),
                           llvm::ConstantAsMetadata::get(GetPointerConstant(
                               CGM.getLLVMContext(), D.getDecl()))};
  GlobalMetadata->addOperand(llvm::MDNode::get(CGM.getLLVMContext(), Ops));
}

/// For each function which is declared within an extern "C" region and marked
/// as 'used', but has internal linkage, create an alias from the unmangled
/// name to the mangled name if possible. People expect to be able to refer
/// to such functions with an unmangled name from inline assembly within the
/// same translation unit.
void CodeGenModule::EmitStaticExternCAliases() {
  if (!getTargetCodeGenInfo().shouldEmitStaticExternCAliases())
    return;
  for (auto &I : StaticExternCValues) {
    IdentifierInfo *Name = I.first;
    llvm::GlobalValue *Val = I.second;
    if (Val && !getModule().getNamedValue(Name->getName()))
      addUsedGlobal(llvm::GlobalAlias::create(Name->getName(), Val));
  }
}

bool CodeGenModule::lookupRepresentativeDecl(StringRef MangledName,
                                             GlobalDecl &Result) const {
  auto Res = Manglings.find(MangledName);
  if (Res == Manglings.end())
    return false;
  Result = Res->getValue();
  return true;
}

/// Emits metadata nodes associating all the global values in the
/// current module with the Decls they came from.  This is useful for
/// projects using IR gen as a subroutine.
///
/// Since there's currently no way to associate an MDNode directly
/// with an llvm::GlobalValue, we create a global named metadata
/// with the name 'clang.global.decl.ptrs'.
void CodeGenModule::EmitDeclMetadata() {
  llvm::NamedMDNode *GlobalMetadata = nullptr;

  for (auto &I : MangledDeclNames) {
    llvm::GlobalValue *Addr = getModule().getNamedValue(I.second);
    // Some mangled names don't necessarily have an associated GlobalValue
    // in this module, e.g. if we mangled it for DebugInfo.
    if (Addr)
      EmitGlobalDeclMetadata(*this, GlobalMetadata, I.first, Addr);
  }
}

/// Emits metadata nodes for all the local variables in the current
/// function.
void CodeGenFunction::EmitDeclMetadata() {
  if (LocalDeclMap.empty()) return;

  llvm::LLVMContext &Context = getLLVMContext();

  // Find the unique metadata ID for this name.
  unsigned DeclPtrKind = Context.getMDKindID("clang.decl.ptr");

  llvm::NamedMDNode *GlobalMetadata = nullptr;

  for (auto &I : LocalDeclMap) {
    const Decl *D = I.first;
    llvm::Value *Addr = I.second.getPointer();
    if (auto *Alloca = dyn_cast<llvm::AllocaInst>(Addr)) {
      llvm::Value *DAddr = GetPointerConstant(getLLVMContext(), D);
      Alloca->setMetadata(
          DeclPtrKind, llvm::MDNode::get(
                           Context, llvm::ValueAsMetadata::getConstant(DAddr)));
    } else if (auto *GV = dyn_cast<llvm::GlobalValue>(Addr)) {
      GlobalDecl GD = GlobalDecl(cast<VarDecl>(D));
      EmitGlobalDeclMetadata(CGM, GlobalMetadata, GD, GV);
    }
  }
}

void CodeGenModule::EmitVersionIdentMetadata() {
  llvm::NamedMDNode *IdentMetadata =
    TheModule.getOrInsertNamedMetadata("llvm.ident");
  std::string Version = getClangFullVersion();
  llvm::LLVMContext &Ctx = TheModule.getContext();

  llvm::Metadata *IdentNode[] = {llvm::MDString::get(Ctx, Version)};
  IdentMetadata->addOperand(llvm::MDNode::get(Ctx, IdentNode));
}

void CodeGenModule::EmitCommandLineMetadata() {
  llvm::NamedMDNode *CommandLineMetadata =
    TheModule.getOrInsertNamedMetadata("llvm.commandline");
  std::string CommandLine = getCodeGenOpts().RecordCommandLine;
  llvm::LLVMContext &Ctx = TheModule.getContext();

  llvm::Metadata *CommandLineNode[] = {llvm::MDString::get(Ctx, CommandLine)};
  CommandLineMetadata->addOperand(llvm::MDNode::get(Ctx, CommandLineNode));
}

void CodeGenModule::EmitCoverageFile() {
  if (getCodeGenOpts().CoverageDataFile.empty() &&
      getCodeGenOpts().CoverageNotesFile.empty())
    return;

  llvm::NamedMDNode *CUNode = TheModule.getNamedMetadata("llvm.dbg.cu");
  if (!CUNode)
    return;

  llvm::NamedMDNode *GCov = TheModule.getOrInsertNamedMetadata("llvm.gcov");
  llvm::LLVMContext &Ctx = TheModule.getContext();
  auto *CoverageDataFile =
      llvm::MDString::get(Ctx, getCodeGenOpts().CoverageDataFile);
  auto *CoverageNotesFile =
      llvm::MDString::get(Ctx, getCodeGenOpts().CoverageNotesFile);
  for (int i = 0, e = CUNode->getNumOperands(); i != e; ++i) {
    llvm::MDNode *CU = CUNode->getOperand(i);
    llvm::Metadata *Elts[] = {CoverageNotesFile, CoverageDataFile, CU};
    GCov->addOperand(llvm::MDNode::get(Ctx, Elts));
  }
}

llvm::Constant *CodeGenModule::GetAddrOfRTTIDescriptor(QualType Ty,
                                                       bool ForEH) {
  // Return a bogus pointer if RTTI is disabled, unless it's for EH.
  // FIXME: should we even be calling this method if RTTI is disabled
  // and it's not for EH?
  if ((!ForEH && !getLangOpts().RTTI) || getLangOpts().CUDAIsDevice ||
      (getLangOpts().OpenMP && getLangOpts().OpenMPIsDevice &&
       getTriple().isNVPTX()))
    return llvm::Constant::getNullValue(Int8PtrTy);

  if (ForEH && Ty->isObjCObjectPointerType() &&
      LangOpts.ObjCRuntime.isGNUFamily())
    return ObjCRuntime->GetEHType(Ty);

  return getCXXABI().getAddrOfRTTIDescriptor(Ty);
}

void CodeGenModule::EmitOMPThreadPrivateDecl(const OMPThreadPrivateDecl *D) {
  // Do not emit threadprivates in simd-only mode.
  if (LangOpts.OpenMP && LangOpts.OpenMPSimd)
    return;
  for (auto RefExpr : D->varlists()) {
    auto *VD = cast<VarDecl>(cast<DeclRefExpr>(RefExpr)->getDecl());
    bool PerformInit =
        VD->getAnyInitializer() &&
        !VD->getAnyInitializer()->isConstantInitializer(getContext(),
                                                        /*ForRef=*/false);

    Address Addr(GetAddrOfGlobalVar(VD), getContext().getDeclAlign(VD));
    if (auto InitFunction = getOpenMPRuntime().emitThreadPrivateVarDefinition(
            VD, Addr, RefExpr->getBeginLoc(), PerformInit))
      CXXGlobalInits.push_back(InitFunction);
  }
}

llvm::Metadata *
CodeGenModule::CreateMetadataIdentifierImpl(QualType T, MetadataTypeMap &Map,
                                            StringRef Suffix) {
  llvm::Metadata *&InternalId = Map[T.getCanonicalType()];
  if (InternalId)
    return InternalId;

  if (isExternallyVisible(T->getLinkage())) {
    std::string OutName;
    llvm::raw_string_ostream Out(OutName);
    getCXXABI().getMangleContext().mangleTypeName(T, Out);
    Out << Suffix;

    InternalId = llvm::MDString::get(getLLVMContext(), Out.str());
  } else {
    InternalId = llvm::MDNode::getDistinct(getLLVMContext(),
                                           llvm::ArrayRef<llvm::Metadata *>());
  }

  return InternalId;
}

llvm::Metadata *CodeGenModule::CreateMetadataIdentifierForType(QualType T) {
  return CreateMetadataIdentifierImpl(T, MetadataIdMap, "");
}

llvm::Metadata *
CodeGenModule::CreateMetadataIdentifierForVirtualMemPtrType(QualType T) {
  return CreateMetadataIdentifierImpl(T, VirtualMetadataIdMap, ".virtual");
}

// Generalize pointer types to a void pointer with the qualifiers of the
// originally pointed-to type, e.g. 'const char *' and 'char * const *'
// generalize to 'const void *' while 'char *' and 'const char **' generalize to
// 'void *'.
static QualType GeneralizeType(ASTContext &Ctx, QualType Ty) {
  if (!Ty->isPointerType())
    return Ty;

  return Ctx.getPointerType(
      QualType(Ctx.VoidTy).withCVRQualifiers(
          Ty->getPointeeType().getCVRQualifiers()));
}

// Apply type generalization to a FunctionType's return and argument types
static QualType GeneralizeFunctionType(ASTContext &Ctx, QualType Ty) {
  if (auto *FnType = Ty->getAs<FunctionProtoType>()) {
    SmallVector<QualType, 8> GeneralizedParams;
    for (auto &Param : FnType->param_types())
      GeneralizedParams.push_back(GeneralizeType(Ctx, Param));

    return Ctx.getFunctionType(
        GeneralizeType(Ctx, FnType->getReturnType()),
        GeneralizedParams, FnType->getExtProtoInfo());
  }

  if (auto *FnType = Ty->getAs<FunctionNoProtoType>())
    return Ctx.getFunctionNoProtoType(
        GeneralizeType(Ctx, FnType->getReturnType()));

  llvm_unreachable("Encountered unknown FunctionType");
}

llvm::Metadata *CodeGenModule::CreateMetadataIdentifierGeneralized(QualType T) {
  return CreateMetadataIdentifierImpl(GeneralizeFunctionType(getContext(), T),
                                      GeneralizedMetadataIdMap, ".generalized");
}

/// Returns whether this module needs the "all-vtables" type identifier.
bool CodeGenModule::NeedAllVtablesTypeId() const {
  // Returns true if at least one of vtable-based CFI checkers is enabled and
  // is not in the trapping mode.
  return ((LangOpts.Sanitize.has(SanitizerKind::CFIVCall) &&
           !CodeGenOpts.SanitizeTrap.has(SanitizerKind::CFIVCall)) ||
          (LangOpts.Sanitize.has(SanitizerKind::CFINVCall) &&
           !CodeGenOpts.SanitizeTrap.has(SanitizerKind::CFINVCall)) ||
          (LangOpts.Sanitize.has(SanitizerKind::CFIDerivedCast) &&
           !CodeGenOpts.SanitizeTrap.has(SanitizerKind::CFIDerivedCast)) ||
          (LangOpts.Sanitize.has(SanitizerKind::CFIUnrelatedCast) &&
           !CodeGenOpts.SanitizeTrap.has(SanitizerKind::CFIUnrelatedCast)));
}

void CodeGenModule::AddVTableTypeMetadata(llvm::GlobalVariable *VTable,
                                          CharUnits Offset,
                                          const CXXRecordDecl *RD) {
  llvm::Metadata *MD =
      CreateMetadataIdentifierForType(QualType(RD->getTypeForDecl(), 0));
  VTable->addTypeMetadata(Offset.getQuantity(), MD);

  if (CodeGenOpts.SanitizeCfiCrossDso)
    if (auto CrossDsoTypeId = CreateCrossDsoCfiTypeId(MD))
      VTable->addTypeMetadata(Offset.getQuantity(),
                              llvm::ConstantAsMetadata::get(CrossDsoTypeId));

  if (NeedAllVtablesTypeId()) {
    llvm::Metadata *MD = llvm::MDString::get(getLLVMContext(), "all-vtables");
    VTable->addTypeMetadata(Offset.getQuantity(), MD);
  }
}

llvm::SanitizerStatReport &CodeGenModule::getSanStats() {
  if (!SanStats)
    SanStats = std::make_unique<llvm::SanitizerStatReport>(&getModule());

  return *SanStats;
}
llvm::Value *
CodeGenModule::createOpenCLIntToSamplerConversion(const Expr *E,
                                                  CodeGenFunction &CGF) {
  llvm::Constant *C = ConstantEmitter(CGF).emitAbstract(E, E->getType());
  auto SamplerT = getOpenCLRuntime().getSamplerType(E->getType().getTypePtr());
  auto FTy = llvm::FunctionType::get(SamplerT, {C->getType()}, false);
  return CGF.Builder.CreateCall(CreateRuntimeFunction(FTy,
                                "__translate_sampler_initializer"),
                                {C});
}

CharUnits CodeGenModule::getNaturalPointeeTypeAlignment(
    QualType T, LValueBaseInfo *BaseInfo, TBAAAccessInfo *TBAAInfo) {
  return getNaturalTypeAlignment(T->getPointeeType(), BaseInfo, TBAAInfo,
                                 /* forPointeeType= */ true);
}

CharUnits CodeGenModule::getNaturalTypeAlignment(QualType T,
                                                 LValueBaseInfo *BaseInfo,
                                                 TBAAAccessInfo *TBAAInfo,
                                                 bool forPointeeType) {
  if (TBAAInfo)
    *TBAAInfo = getTBAAAccessInfo(T);

  // FIXME: This duplicates logic in ASTContext::getTypeAlignIfKnown. But
  // that doesn't return the information we need to compute BaseInfo.

  // Honor alignment typedef attributes even on incomplete types.
  // We also honor them straight for C++ class types, even as pointees;
  // there's an expressivity gap here.
  if (auto TT = T->getAs<TypedefType>()) {
    if (auto Align = TT->getDecl()->getMaxAlignment()) {
      if (BaseInfo)
        *BaseInfo = LValueBaseInfo(AlignmentSource::AttributedType);
      return getContext().toCharUnitsFromBits(Align);
    }
  }

  bool AlignForArray = T->isArrayType();

  // Analyze the base element type, so we don't get confused by incomplete
  // array types.
  T = getContext().getBaseElementType(T);

  if (T->isIncompleteType()) {
    // We could try to replicate the logic from
    // ASTContext::getTypeAlignIfKnown, but nothing uses the alignment if the
    // type is incomplete, so it's impossible to test. We could try to reuse
    // getTypeAlignIfKnown, but that doesn't return the information we need
    // to set BaseInfo.  So just ignore the possibility that the alignment is
    // greater than one.
    if (BaseInfo)
      *BaseInfo = LValueBaseInfo(AlignmentSource::Type);
    return CharUnits::One();
  }

  if (BaseInfo)
    *BaseInfo = LValueBaseInfo(AlignmentSource::Type);

  CharUnits Alignment;
  const CXXRecordDecl *RD;
  if (T.getQualifiers().hasUnaligned()) {
    Alignment = CharUnits::One();
  } else if (forPointeeType && !AlignForArray &&
             (RD = T->getAsCXXRecordDecl())) {
    // For C++ class pointees, we don't know whether we're pointing at a
    // base or a complete object, so we generally need to use the
    // non-virtual alignment.
    Alignment = getClassPointerAlignment(RD);
  } else {
    Alignment = getContext().getTypeAlignInChars(T);
  }

  // Cap to the global maximum type alignment unless the alignment
  // was somehow explicit on the type.
  if (unsigned MaxAlign = getLangOpts().MaxTypeAlign) {
    if (Alignment.getQuantity() > MaxAlign &&
        !getContext().isAlignmentRequired(T))
      Alignment = CharUnits::fromQuantity(MaxAlign);
  }
  return Alignment;
}

bool CodeGenModule::stopAutoInit() {
  unsigned StopAfter = getContext().getLangOpts().TrivialAutoVarInitStopAfter;
  if (StopAfter) {
    // This number is positive only when -ftrivial-auto-var-init-stop-after=* is
    // used
    if (NumAutoVarInit >= StopAfter) {
      return true;
    }
    if (!NumAutoVarInit) {
      unsigned DiagID = getDiags().getCustomDiagID(
          DiagnosticsEngine::Warning,
          "-ftrivial-auto-var-init-stop-after=%0 has been enabled to limit the "
          "number of times ftrivial-auto-var-init=%1 gets applied.");
      getDiags().Report(DiagID)
          << StopAfter
          << (getContext().getLangOpts().getTrivialAutoVarInit() ==
                      LangOptions::TrivialAutoVarInitKind::Zero
                  ? "zero"
                  : "pattern");
    }
    ++NumAutoVarInit;
  }
  return false;
}<|MERGE_RESOLUTION|>--- conflicted
+++ resolved
@@ -1611,25 +1611,6 @@
           typeQuals = "pipe";
       }
       argTypeQuals.push_back(llvm::MDString::get(VMContext, typeQuals));
-<<<<<<< HEAD
-
-      // Get image and pipe access qualifier:
-      if (ty->isImageType() || ty->isPipeType()) {
-        const Decl *PDecl = parm;
-        if (auto *TD = dyn_cast<TypedefType>(ty))
-          PDecl = TD->getDecl();
-        const OpenCLAccessAttr *A = PDecl->getAttr<OpenCLAccessAttr>();
-        if (A && A->isWriteOnly())
-          accessQuals.push_back(llvm::MDString::get(VMContext, "write_only"));
-        else if (A && A->isReadWrite())
-          accessQuals.push_back(llvm::MDString::get(VMContext, "read_write"));
-        else
-          accessQuals.push_back(llvm::MDString::get(VMContext, "read_only"));
-      } else
-        accessQuals.push_back(llvm::MDString::get(VMContext, "none"));
-
-      // Get argument name.
-      argNames.push_back(llvm::MDString::get(VMContext, parm->getName()));
 
       auto *SYCLBufferLocationAttr =
           parm->getAttr<SYCLIntelBufferLocationAttr>();
@@ -1642,8 +1623,6 @@
       if (FD->hasAttr<SYCLSimdAttr>())
         argESIMDAccPtrs.push_back(llvm::ConstantAsMetadata::get(
             CGF->Builder.getInt1(parm->hasAttr<SYCLSimdAccessorPtrAttr>())));
-=======
->>>>>>> ecc8ac3f
     }
 
   if (LangOpts.SYCLIsDevice && !LangOpts.SYCLExplicitSIMD)
