--- conflicted
+++ resolved
@@ -52,7 +52,6 @@
   llvm::raw_svector_ostream OS(TypeName);
   OS << RD->getKindName() << '.';
 
-<<<<<<< HEAD
   // NOTE: The following block of code is copied from CLANG-3.6 with
   // support of OpenCLCPlusPlus. It is rather the temporary solution
   // that is going to be used until the general solution is ported/developed
@@ -66,13 +65,12 @@
     MC->mangleCXXRTTIName(RDT, OS);
     OS << ".";
   }
-=======
+
   // FIXME: We probably want to make more tweaks to the printing policy. For
   // example, we should probably enable PrintCanonicalTypes and
   // FullyQualifiedNames.
   PrintingPolicy Policy = RD->getASTContext().getPrintingPolicy();
   Policy.SuppressInlineNamespace = false;
->>>>>>> 5f12f4ff
 
   // Name the codegen type after the typedef name
   // if there is no tag type name available
