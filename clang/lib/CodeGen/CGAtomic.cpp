//===--- CGAtomic.cpp - Emit LLVM IR for atomic operations ----------------===//
//
// Part of the LLVM Project, under the Apache License v2.0 with LLVM Exceptions.
// See https://llvm.org/LICENSE.txt for license information.
// SPDX-License-Identifier: Apache-2.0 WITH LLVM-exception
//
//===----------------------------------------------------------------------===//
//
// This file contains the code for emitting atomic operations.
//
//===----------------------------------------------------------------------===//

#include "CGCall.h"
#include "CGRecordLayout.h"
#include "CodeGenFunction.h"
#include "CodeGenModule.h"
#include "TargetInfo.h"
#include "clang/AST/ASTContext.h"
#include "clang/CodeGen/CGFunctionInfo.h"
#include "clang/Frontend/FrontendDiagnostic.h"
#include "llvm/ADT/DenseMap.h"
#include "llvm/IR/DataLayout.h"
#include "llvm/IR/Intrinsics.h"
#include "llvm/IR/Operator.h"

using namespace clang;
using namespace CodeGen;

namespace {
  class AtomicInfo {
    CodeGenFunction &CGF;
    QualType AtomicTy;
    QualType ValueTy;
    uint64_t AtomicSizeInBits;
    uint64_t ValueSizeInBits;
    CharUnits AtomicAlign;
    CharUnits ValueAlign;
    TypeEvaluationKind EvaluationKind;
    bool UseLibcall;
    LValue LVal;
    CGBitFieldInfo BFI;
  public:
    AtomicInfo(CodeGenFunction &CGF, LValue &lvalue)
        : CGF(CGF), AtomicSizeInBits(0), ValueSizeInBits(0),
          EvaluationKind(TEK_Scalar), UseLibcall(true) {
      assert(!lvalue.isGlobalReg());
      ASTContext &C = CGF.getContext();
      if (lvalue.isSimple()) {
        AtomicTy = lvalue.getType();
        if (auto *ATy = AtomicTy->getAs<AtomicType>())
          ValueTy = ATy->getValueType();
        else
          ValueTy = AtomicTy;
        EvaluationKind = CGF.getEvaluationKind(ValueTy);

        uint64_t ValueAlignInBits;
        uint64_t AtomicAlignInBits;
        TypeInfo ValueTI = C.getTypeInfo(ValueTy);
        ValueSizeInBits = ValueTI.Width;
        ValueAlignInBits = ValueTI.Align;

        TypeInfo AtomicTI = C.getTypeInfo(AtomicTy);
        AtomicSizeInBits = AtomicTI.Width;
        AtomicAlignInBits = AtomicTI.Align;

        assert(ValueSizeInBits <= AtomicSizeInBits);
        assert(ValueAlignInBits <= AtomicAlignInBits);

        AtomicAlign = C.toCharUnitsFromBits(AtomicAlignInBits);
        ValueAlign = C.toCharUnitsFromBits(ValueAlignInBits);
        if (lvalue.getAlignment().isZero())
          lvalue.setAlignment(AtomicAlign);

        LVal = lvalue;
      } else if (lvalue.isBitField()) {
        ValueTy = lvalue.getType();
        ValueSizeInBits = C.getTypeSize(ValueTy);
        auto &OrigBFI = lvalue.getBitFieldInfo();
        auto Offset = OrigBFI.Offset % C.toBits(lvalue.getAlignment());
        AtomicSizeInBits = C.toBits(
            C.toCharUnitsFromBits(Offset + OrigBFI.Size + C.getCharWidth() - 1)
                .alignTo(lvalue.getAlignment()));
        llvm::Value *BitFieldPtr = lvalue.getBitFieldPointer();
        auto OffsetInChars =
            (C.toCharUnitsFromBits(OrigBFI.Offset) / lvalue.getAlignment()) *
            lvalue.getAlignment();
<<<<<<< HEAD
        VoidPtrAddr = CGF.Builder.CreateConstGEP1_64(
            CGF.Int8Ty, VoidPtrAddr, OffsetInChars.getQuantity());
        llvm::Type *IntTy = CGF.Builder.getIntNTy(AtomicSizeInBits);
        auto Addr = CGF.Builder.CreatePointerBitCastOrAddrSpaceCast(
#ifdef INTEL_SYCL_OPAQUEPOINTER_READY
            VoidPtrAddr, llvm::PointerType::getUnqual(CGF.getLLVMContext()),
=======
        llvm::Value *StoragePtr = CGF.Builder.CreateConstGEP1_64(
            CGF.Int8Ty, BitFieldPtr, OffsetInChars.getQuantity());
        StoragePtr = CGF.Builder.CreateAddrSpaceCast(
            StoragePtr, llvm::PointerType::getUnqual(CGF.getLLVMContext()),
>>>>>>> 23489022
            "atomic_bitfield_base");
#else // INTEL_SYCL_OPAQUEPOINTER_READY
            VoidPtrAddr, IntTy->getPointerTo(), "atomic_bitfield_base");
#endif // INTEL_SYCL_OPAQUEPOINTER_READY
        BFI = OrigBFI;
        BFI.Offset = Offset;
        BFI.StorageSize = AtomicSizeInBits;
        BFI.StorageOffset += OffsetInChars;
        llvm::Type *StorageTy = CGF.Builder.getIntNTy(AtomicSizeInBits);
        LVal = LValue::MakeBitfield(
            Address(StoragePtr, StorageTy, lvalue.getAlignment()), BFI,
            lvalue.getType(), lvalue.getBaseInfo(), lvalue.getTBAAInfo());
        AtomicTy = C.getIntTypeForBitwidth(AtomicSizeInBits, OrigBFI.IsSigned);
        if (AtomicTy.isNull()) {
          llvm::APInt Size(
              /*numBits=*/32,
              C.toCharUnitsFromBits(AtomicSizeInBits).getQuantity());
          AtomicTy =
              C.getConstantArrayType(C.CharTy, Size, nullptr, ArrayType::Normal,
                                     /*IndexTypeQuals=*/0);
        }
        AtomicAlign = ValueAlign = lvalue.getAlignment();
      } else if (lvalue.isVectorElt()) {
        ValueTy = lvalue.getType()->castAs<VectorType>()->getElementType();
        ValueSizeInBits = C.getTypeSize(ValueTy);
        AtomicTy = lvalue.getType();
        AtomicSizeInBits = C.getTypeSize(AtomicTy);
        AtomicAlign = ValueAlign = lvalue.getAlignment();
        LVal = lvalue;
      } else {
        assert(lvalue.isExtVectorElt());
        ValueTy = lvalue.getType();
        ValueSizeInBits = C.getTypeSize(ValueTy);
        AtomicTy = ValueTy = CGF.getContext().getExtVectorType(
            lvalue.getType(), cast<llvm::FixedVectorType>(
                                  lvalue.getExtVectorAddress().getElementType())
                                  ->getNumElements());
        AtomicSizeInBits = C.getTypeSize(AtomicTy);
        AtomicAlign = ValueAlign = lvalue.getAlignment();
        LVal = lvalue;
      }
      UseLibcall = !C.getTargetInfo().hasBuiltinAtomic(
          AtomicSizeInBits, C.toBits(lvalue.getAlignment()));
    }

    QualType getAtomicType() const { return AtomicTy; }
    QualType getValueType() const { return ValueTy; }
    CharUnits getAtomicAlignment() const { return AtomicAlign; }
    uint64_t getAtomicSizeInBits() const { return AtomicSizeInBits; }
    uint64_t getValueSizeInBits() const { return ValueSizeInBits; }
    TypeEvaluationKind getEvaluationKind() const { return EvaluationKind; }
    bool shouldUseLibcall() const { return UseLibcall; }
    const LValue &getAtomicLValue() const { return LVal; }
    llvm::Value *getAtomicPointer() const {
      if (LVal.isSimple())
        return LVal.getPointer(CGF);
      else if (LVal.isBitField())
        return LVal.getBitFieldPointer();
      else if (LVal.isVectorElt())
        return LVal.getVectorPointer();
      assert(LVal.isExtVectorElt());
      return LVal.getExtVectorPointer();
    }
    Address getAtomicAddress() const {
      llvm::Type *ElTy;
      if (LVal.isSimple())
        ElTy = LVal.getAddress(CGF).getElementType();
      else if (LVal.isBitField())
        ElTy = LVal.getBitFieldAddress().getElementType();
      else if (LVal.isVectorElt())
        ElTy = LVal.getVectorAddress().getElementType();
      else
        ElTy = LVal.getExtVectorAddress().getElementType();
      return Address(getAtomicPointer(), ElTy, getAtomicAlignment());
    }

    Address getAtomicAddressAsAtomicIntPointer() const {
      return castToAtomicIntPointer(getAtomicAddress());
    }

    /// Is the atomic size larger than the underlying value type?
    ///
    /// Note that the absence of padding does not mean that atomic
    /// objects are completely interchangeable with non-atomic
    /// objects: we might have promoted the alignment of a type
    /// without making it bigger.
    bool hasPadding() const {
      return (ValueSizeInBits != AtomicSizeInBits);
    }

    bool emitMemSetZeroIfNecessary() const;

    llvm::Value *getAtomicSizeValue() const {
      CharUnits size = CGF.getContext().toCharUnitsFromBits(AtomicSizeInBits);
      return CGF.CGM.getSize(size);
    }

    /// Cast the given pointer to an integer pointer suitable for atomic
    /// operations if the source.
    Address castToAtomicIntPointer(Address Addr) const;

    /// If Addr is compatible with the iN that will be used for an atomic
    /// operation, bitcast it. Otherwise, create a temporary that is suitable
    /// and copy the value across.
    Address convertToAtomicIntPointer(Address Addr) const;

    /// Turn an atomic-layout object into an r-value.
    RValue convertAtomicTempToRValue(Address addr, AggValueSlot resultSlot,
                                     SourceLocation loc, bool AsValue) const;

    /// Converts a rvalue to integer value.
    llvm::Value *convertRValueToInt(RValue RVal) const;

    RValue ConvertIntToValueOrAtomic(llvm::Value *IntVal,
                                     AggValueSlot ResultSlot,
                                     SourceLocation Loc, bool AsValue) const;

    /// Copy an atomic r-value into atomic-layout memory.
    void emitCopyIntoMemory(RValue rvalue) const;

    /// Project an l-value down to the value field.
    LValue projectValue() const {
      assert(LVal.isSimple());
      Address addr = getAtomicAddress();
      if (hasPadding())
        addr = CGF.Builder.CreateStructGEP(addr, 0);

      return LValue::MakeAddr(addr, getValueType(), CGF.getContext(),
                              LVal.getBaseInfo(), LVal.getTBAAInfo());
    }

    /// Emits atomic load.
    /// \returns Loaded value.
    RValue EmitAtomicLoad(AggValueSlot ResultSlot, SourceLocation Loc,
                          bool AsValue, llvm::AtomicOrdering AO,
                          bool IsVolatile);

    /// Emits atomic compare-and-exchange sequence.
    /// \param Expected Expected value.
    /// \param Desired Desired value.
    /// \param Success Atomic ordering for success operation.
    /// \param Failure Atomic ordering for failed operation.
    /// \param IsWeak true if atomic operation is weak, false otherwise.
    /// \returns Pair of values: previous value from storage (value type) and
    /// boolean flag (i1 type) with true if success and false otherwise.
    std::pair<RValue, llvm::Value *>
    EmitAtomicCompareExchange(RValue Expected, RValue Desired,
                              llvm::AtomicOrdering Success =
                                  llvm::AtomicOrdering::SequentiallyConsistent,
                              llvm::AtomicOrdering Failure =
                                  llvm::AtomicOrdering::SequentiallyConsistent,
                              bool IsWeak = false);

    /// Emits atomic update.
    /// \param AO Atomic ordering.
    /// \param UpdateOp Update operation for the current lvalue.
    void EmitAtomicUpdate(llvm::AtomicOrdering AO,
                          const llvm::function_ref<RValue(RValue)> &UpdateOp,
                          bool IsVolatile);
    /// Emits atomic update.
    /// \param AO Atomic ordering.
    void EmitAtomicUpdate(llvm::AtomicOrdering AO, RValue UpdateRVal,
                          bool IsVolatile);

    /// Materialize an atomic r-value in atomic-layout memory.
    Address materializeRValue(RValue rvalue) const;

    /// Creates temp alloca for intermediate operations on atomic value.
    Address CreateTempAlloca() const;
  private:
    bool requiresMemSetZero(llvm::Type *type) const;


    /// Emits atomic load as a libcall.
    void EmitAtomicLoadLibcall(llvm::Value *AddForLoaded,
                               llvm::AtomicOrdering AO, bool IsVolatile);
    /// Emits atomic load as LLVM instruction.
    llvm::Value *EmitAtomicLoadOp(llvm::AtomicOrdering AO, bool IsVolatile);
    /// Emits atomic compare-and-exchange op as a libcall.
    llvm::Value *EmitAtomicCompareExchangeLibcall(
        llvm::Value *ExpectedAddr, llvm::Value *DesiredAddr,
        llvm::AtomicOrdering Success =
            llvm::AtomicOrdering::SequentiallyConsistent,
        llvm::AtomicOrdering Failure =
            llvm::AtomicOrdering::SequentiallyConsistent);
    /// Emits atomic compare-and-exchange op as LLVM instruction.
    std::pair<llvm::Value *, llvm::Value *> EmitAtomicCompareExchangeOp(
        llvm::Value *ExpectedVal, llvm::Value *DesiredVal,
        llvm::AtomicOrdering Success =
            llvm::AtomicOrdering::SequentiallyConsistent,
        llvm::AtomicOrdering Failure =
            llvm::AtomicOrdering::SequentiallyConsistent,
        bool IsWeak = false);
    /// Emit atomic update as libcalls.
    void
    EmitAtomicUpdateLibcall(llvm::AtomicOrdering AO,
                            const llvm::function_ref<RValue(RValue)> &UpdateOp,
                            bool IsVolatile);
    /// Emit atomic update as LLVM instructions.
    void EmitAtomicUpdateOp(llvm::AtomicOrdering AO,
                            const llvm::function_ref<RValue(RValue)> &UpdateOp,
                            bool IsVolatile);
    /// Emit atomic update as libcalls.
    void EmitAtomicUpdateLibcall(llvm::AtomicOrdering AO, RValue UpdateRVal,
                                 bool IsVolatile);
    /// Emit atomic update as LLVM instructions.
    void EmitAtomicUpdateOp(llvm::AtomicOrdering AO, RValue UpdateRal,
                            bool IsVolatile);
  };
}

Address AtomicInfo::CreateTempAlloca() const {
  Address TempAlloca = CGF.CreateMemTemp(
      (LVal.isBitField() && ValueSizeInBits > AtomicSizeInBits) ? ValueTy
                                                                : AtomicTy,
      getAtomicAlignment(),
      "atomic-temp");
  // Cast to pointer to value type for bitfields.
  if (LVal.isBitField())
    return CGF.Builder.CreatePointerBitCastOrAddrSpaceCast(
        TempAlloca, getAtomicAddress().getType(),
        getAtomicAddress().getElementType());
  return TempAlloca;
}

static RValue emitAtomicLibcall(CodeGenFunction &CGF,
                                StringRef fnName,
                                QualType resultType,
                                CallArgList &args) {
  const CGFunctionInfo &fnInfo =
    CGF.CGM.getTypes().arrangeBuiltinFunctionCall(resultType, args);
  llvm::FunctionType *fnTy = CGF.CGM.getTypes().GetFunctionType(fnInfo);
  llvm::AttrBuilder fnAttrB(CGF.getLLVMContext());
  fnAttrB.addAttribute(llvm::Attribute::NoUnwind);
  fnAttrB.addAttribute(llvm::Attribute::WillReturn);
  llvm::AttributeList fnAttrs = llvm::AttributeList::get(
      CGF.getLLVMContext(), llvm::AttributeList::FunctionIndex, fnAttrB);

  llvm::FunctionCallee fn =
      CGF.CGM.CreateRuntimeFunction(fnTy, fnName, fnAttrs);
  auto callee = CGCallee::forDirect(fn);
  return CGF.EmitCall(fnInfo, callee, ReturnValueSlot(), args);
}

/// Does a store of the given IR type modify the full expected width?
static bool isFullSizeType(CodeGenModule &CGM, llvm::Type *type,
                           uint64_t expectedSize) {
  return (CGM.getDataLayout().getTypeStoreSize(type) * 8 == expectedSize);
}

/// Does the atomic type require memsetting to zero before initialization?
///
/// The IR type is provided as a way of making certain queries faster.
bool AtomicInfo::requiresMemSetZero(llvm::Type *type) const {
  // If the atomic type has size padding, we definitely need a memset.
  if (hasPadding()) return true;

  // Otherwise, do some simple heuristics to try to avoid it:
  switch (getEvaluationKind()) {
  // For scalars and complexes, check whether the store size of the
  // type uses the full size.
  case TEK_Scalar:
    return !isFullSizeType(CGF.CGM, type, AtomicSizeInBits);
  case TEK_Complex:
    return !isFullSizeType(CGF.CGM, type->getStructElementType(0),
                           AtomicSizeInBits / 2);

  // Padding in structs has an undefined bit pattern.  User beware.
  case TEK_Aggregate:
    return false;
  }
  llvm_unreachable("bad evaluation kind");
}

bool AtomicInfo::emitMemSetZeroIfNecessary() const {
  assert(LVal.isSimple());
  Address addr = LVal.getAddress(CGF);
  if (!requiresMemSetZero(addr.getElementType()))
    return false;

  CGF.Builder.CreateMemSet(
      addr.getPointer(), llvm::ConstantInt::get(CGF.Int8Ty, 0),
      CGF.getContext().toCharUnitsFromBits(AtomicSizeInBits).getQuantity(),
      LVal.getAlignment().getAsAlign());
  return true;
}

static void emitAtomicCmpXchg(CodeGenFunction &CGF, AtomicExpr *E, bool IsWeak,
                              Address Dest, Address Ptr,
                              Address Val1, Address Val2,
                              uint64_t Size,
                              llvm::AtomicOrdering SuccessOrder,
                              llvm::AtomicOrdering FailureOrder,
                              llvm::SyncScope::ID Scope) {
  // Note that cmpxchg doesn't support weak cmpxchg, at least at the moment.
  llvm::Value *Expected = CGF.Builder.CreateLoad(Val1);
  llvm::Value *Desired = CGF.Builder.CreateLoad(Val2);

  llvm::AtomicCmpXchgInst *Pair = CGF.Builder.CreateAtomicCmpXchg(
      Ptr.getPointer(), Expected, Desired, SuccessOrder, FailureOrder,
      Scope);
  Pair->setVolatile(E->isVolatile());
  Pair->setWeak(IsWeak);

  // Cmp holds the result of the compare-exchange operation: true on success,
  // false on failure.
  llvm::Value *Old = CGF.Builder.CreateExtractValue(Pair, 0);
  llvm::Value *Cmp = CGF.Builder.CreateExtractValue(Pair, 1);

  // This basic block is used to hold the store instruction if the operation
  // failed.
  llvm::BasicBlock *StoreExpectedBB =
      CGF.createBasicBlock("cmpxchg.store_expected", CGF.CurFn);

  // This basic block is the exit point of the operation, we should end up
  // here regardless of whether or not the operation succeeded.
  llvm::BasicBlock *ContinueBB =
      CGF.createBasicBlock("cmpxchg.continue", CGF.CurFn);

  // Update Expected if Expected isn't equal to Old, otherwise branch to the
  // exit point.
  CGF.Builder.CreateCondBr(Cmp, ContinueBB, StoreExpectedBB);

  CGF.Builder.SetInsertPoint(StoreExpectedBB);
  // Update the memory at Expected with Old's value.
  CGF.Builder.CreateStore(Old, Val1);
  // Finally, branch to the exit point.
  CGF.Builder.CreateBr(ContinueBB);

  CGF.Builder.SetInsertPoint(ContinueBB);
  // Update the memory at Dest with Cmp's value.
  CGF.EmitStoreOfScalar(Cmp, CGF.MakeAddrLValue(Dest, E->getType()));
}

/// Given an ordering required on success, emit all possible cmpxchg
/// instructions to cope with the provided (but possibly only dynamically known)
/// FailureOrder.
static void emitAtomicCmpXchgFailureSet(CodeGenFunction &CGF, AtomicExpr *E,
                                        bool IsWeak, Address Dest, Address Ptr,
                                        Address Val1, Address Val2,
                                        llvm::Value *FailureOrderVal,
                                        uint64_t Size,
                                        llvm::AtomicOrdering SuccessOrder,
                                        llvm::SyncScope::ID Scope) {
  llvm::AtomicOrdering FailureOrder;
  if (llvm::ConstantInt *FO = dyn_cast<llvm::ConstantInt>(FailureOrderVal)) {
    auto FOS = FO->getSExtValue();
    if (!llvm::isValidAtomicOrderingCABI(FOS))
      FailureOrder = llvm::AtomicOrdering::Monotonic;
    else
      switch ((llvm::AtomicOrderingCABI)FOS) {
      case llvm::AtomicOrderingCABI::relaxed:
      // 31.7.2.18: "The failure argument shall not be memory_order_release
      // nor memory_order_acq_rel". Fallback to monotonic.
      case llvm::AtomicOrderingCABI::release:
      case llvm::AtomicOrderingCABI::acq_rel:
        FailureOrder = llvm::AtomicOrdering::Monotonic;
        break;
      case llvm::AtomicOrderingCABI::consume:
      case llvm::AtomicOrderingCABI::acquire:
        FailureOrder = llvm::AtomicOrdering::Acquire;
        break;
      case llvm::AtomicOrderingCABI::seq_cst:
        FailureOrder = llvm::AtomicOrdering::SequentiallyConsistent;
        break;
      }
    // Prior to c++17, "the failure argument shall be no stronger than the
    // success argument". This condition has been lifted and the only
    // precondition is 31.7.2.18. Effectively treat this as a DR and skip
    // language version checks.
    emitAtomicCmpXchg(CGF, E, IsWeak, Dest, Ptr, Val1, Val2, Size, SuccessOrder,
                      FailureOrder, Scope);
    return;
  }

  // Create all the relevant BB's
  auto *MonotonicBB = CGF.createBasicBlock("monotonic_fail", CGF.CurFn);
  auto *AcquireBB = CGF.createBasicBlock("acquire_fail", CGF.CurFn);
  auto *SeqCstBB = CGF.createBasicBlock("seqcst_fail", CGF.CurFn);
  auto *ContBB = CGF.createBasicBlock("atomic.continue", CGF.CurFn);

  // MonotonicBB is arbitrarily chosen as the default case; in practice, this
  // doesn't matter unless someone is crazy enough to use something that
  // doesn't fold to a constant for the ordering.
  llvm::SwitchInst *SI = CGF.Builder.CreateSwitch(FailureOrderVal, MonotonicBB);
  // Implemented as acquire, since it's the closest in LLVM.
  SI->addCase(CGF.Builder.getInt32((int)llvm::AtomicOrderingCABI::consume),
              AcquireBB);
  SI->addCase(CGF.Builder.getInt32((int)llvm::AtomicOrderingCABI::acquire),
              AcquireBB);
  SI->addCase(CGF.Builder.getInt32((int)llvm::AtomicOrderingCABI::seq_cst),
              SeqCstBB);

  // Emit all the different atomics
  CGF.Builder.SetInsertPoint(MonotonicBB);
  emitAtomicCmpXchg(CGF, E, IsWeak, Dest, Ptr, Val1, Val2,
                    Size, SuccessOrder, llvm::AtomicOrdering::Monotonic, Scope);
  CGF.Builder.CreateBr(ContBB);

  CGF.Builder.SetInsertPoint(AcquireBB);
  emitAtomicCmpXchg(CGF, E, IsWeak, Dest, Ptr, Val1, Val2, Size, SuccessOrder,
                    llvm::AtomicOrdering::Acquire, Scope);
  CGF.Builder.CreateBr(ContBB);

  CGF.Builder.SetInsertPoint(SeqCstBB);
  emitAtomicCmpXchg(CGF, E, IsWeak, Dest, Ptr, Val1, Val2, Size, SuccessOrder,
                    llvm::AtomicOrdering::SequentiallyConsistent, Scope);
  CGF.Builder.CreateBr(ContBB);

  CGF.Builder.SetInsertPoint(ContBB);
}

/// Duplicate the atomic min/max operation in conventional IR for the builtin
/// variants that return the new rather than the original value.
static llvm::Value *EmitPostAtomicMinMax(CGBuilderTy &Builder,
                                         AtomicExpr::AtomicOp Op,
                                         bool IsSigned,
                                         llvm::Value *OldVal,
                                         llvm::Value *RHS) {
  llvm::CmpInst::Predicate Pred;
  switch (Op) {
  default:
    llvm_unreachable("Unexpected min/max operation");
  case AtomicExpr::AO__atomic_max_fetch:
    Pred = IsSigned ? llvm::CmpInst::ICMP_SGT : llvm::CmpInst::ICMP_UGT;
    break;
  case AtomicExpr::AO__atomic_min_fetch:
    Pred = IsSigned ? llvm::CmpInst::ICMP_SLT : llvm::CmpInst::ICMP_ULT;
    break;
  }
  llvm::Value *Cmp = Builder.CreateICmp(Pred, OldVal, RHS, "tst");
  return Builder.CreateSelect(Cmp, OldVal, RHS, "newval");
}

static void EmitAtomicOp(CodeGenFunction &CGF, AtomicExpr *E, Address Dest,
                         Address Ptr, Address Val1, Address Val2,
                         llvm::Value *IsWeak, llvm::Value *FailureOrder,
                         uint64_t Size, llvm::AtomicOrdering Order,
                         llvm::SyncScope::ID Scope) {
  llvm::AtomicRMWInst::BinOp Op = llvm::AtomicRMWInst::Add;
  bool PostOpMinMax = false;
  unsigned PostOp = 0;

  switch (E->getOp()) {
  case AtomicExpr::AO__c11_atomic_init:
  case AtomicExpr::AO__opencl_atomic_init:
    llvm_unreachable("Already handled!");

  case AtomicExpr::AO__c11_atomic_compare_exchange_strong:
  case AtomicExpr::AO__hip_atomic_compare_exchange_strong:
  case AtomicExpr::AO__opencl_atomic_compare_exchange_strong:
    emitAtomicCmpXchgFailureSet(CGF, E, false, Dest, Ptr, Val1, Val2,
                                FailureOrder, Size, Order, Scope);
    return;
  case AtomicExpr::AO__c11_atomic_compare_exchange_weak:
  case AtomicExpr::AO__opencl_atomic_compare_exchange_weak:
  case AtomicExpr::AO__hip_atomic_compare_exchange_weak:
    emitAtomicCmpXchgFailureSet(CGF, E, true, Dest, Ptr, Val1, Val2,
                                FailureOrder, Size, Order, Scope);
    return;
  case AtomicExpr::AO__atomic_compare_exchange:
  case AtomicExpr::AO__atomic_compare_exchange_n: {
    if (llvm::ConstantInt *IsWeakC = dyn_cast<llvm::ConstantInt>(IsWeak)) {
      emitAtomicCmpXchgFailureSet(CGF, E, IsWeakC->getZExtValue(), Dest, Ptr,
                                  Val1, Val2, FailureOrder, Size, Order, Scope);
    } else {
      // Create all the relevant BB's
      llvm::BasicBlock *StrongBB =
          CGF.createBasicBlock("cmpxchg.strong", CGF.CurFn);
      llvm::BasicBlock *WeakBB = CGF.createBasicBlock("cmxchg.weak", CGF.CurFn);
      llvm::BasicBlock *ContBB =
          CGF.createBasicBlock("cmpxchg.continue", CGF.CurFn);

      llvm::SwitchInst *SI = CGF.Builder.CreateSwitch(IsWeak, WeakBB);
      SI->addCase(CGF.Builder.getInt1(false), StrongBB);

      CGF.Builder.SetInsertPoint(StrongBB);
      emitAtomicCmpXchgFailureSet(CGF, E, false, Dest, Ptr, Val1, Val2,
                                  FailureOrder, Size, Order, Scope);
      CGF.Builder.CreateBr(ContBB);

      CGF.Builder.SetInsertPoint(WeakBB);
      emitAtomicCmpXchgFailureSet(CGF, E, true, Dest, Ptr, Val1, Val2,
                                  FailureOrder, Size, Order, Scope);
      CGF.Builder.CreateBr(ContBB);

      CGF.Builder.SetInsertPoint(ContBB);
    }
    return;
  }
  case AtomicExpr::AO__c11_atomic_load:
  case AtomicExpr::AO__opencl_atomic_load:
  case AtomicExpr::AO__hip_atomic_load:
  case AtomicExpr::AO__atomic_load_n:
  case AtomicExpr::AO__atomic_load: {
    llvm::LoadInst *Load = CGF.Builder.CreateLoad(Ptr);
    Load->setAtomic(Order, Scope);
    Load->setVolatile(E->isVolatile());
    CGF.Builder.CreateStore(Load, Dest);
    return;
  }

  case AtomicExpr::AO__c11_atomic_store:
  case AtomicExpr::AO__opencl_atomic_store:
  case AtomicExpr::AO__hip_atomic_store:
  case AtomicExpr::AO__atomic_store:
  case AtomicExpr::AO__atomic_store_n: {
    llvm::Value *LoadVal1 = CGF.Builder.CreateLoad(Val1);
    llvm::StoreInst *Store = CGF.Builder.CreateStore(LoadVal1, Ptr);
    Store->setAtomic(Order, Scope);
    Store->setVolatile(E->isVolatile());
    return;
  }

  case AtomicExpr::AO__c11_atomic_exchange:
  case AtomicExpr::AO__hip_atomic_exchange:
  case AtomicExpr::AO__opencl_atomic_exchange:
  case AtomicExpr::AO__atomic_exchange_n:
  case AtomicExpr::AO__atomic_exchange:
    Op = llvm::AtomicRMWInst::Xchg;
    break;

  case AtomicExpr::AO__atomic_add_fetch:
    PostOp = E->getValueType()->isFloatingType() ? llvm::Instruction::FAdd
                                                 : llvm::Instruction::Add;
    [[fallthrough]];
  case AtomicExpr::AO__c11_atomic_fetch_add:
  case AtomicExpr::AO__hip_atomic_fetch_add:
  case AtomicExpr::AO__opencl_atomic_fetch_add:
  case AtomicExpr::AO__atomic_fetch_add:
    Op = E->getValueType()->isFloatingType() ? llvm::AtomicRMWInst::FAdd
                                             : llvm::AtomicRMWInst::Add;
    break;

  case AtomicExpr::AO__atomic_sub_fetch:
    PostOp = E->getValueType()->isFloatingType() ? llvm::Instruction::FSub
                                                 : llvm::Instruction::Sub;
    [[fallthrough]];
  case AtomicExpr::AO__c11_atomic_fetch_sub:
  case AtomicExpr::AO__hip_atomic_fetch_sub:
  case AtomicExpr::AO__opencl_atomic_fetch_sub:
  case AtomicExpr::AO__atomic_fetch_sub:
    Op = E->getValueType()->isFloatingType() ? llvm::AtomicRMWInst::FSub
                                             : llvm::AtomicRMWInst::Sub;
    break;

  case AtomicExpr::AO__atomic_min_fetch:
    PostOpMinMax = true;
    [[fallthrough]];
  case AtomicExpr::AO__c11_atomic_fetch_min:
  case AtomicExpr::AO__hip_atomic_fetch_min:
  case AtomicExpr::AO__opencl_atomic_fetch_min:
  case AtomicExpr::AO__atomic_fetch_min:
    Op = E->getValueType()->isFloatingType()
             ? llvm::AtomicRMWInst::FMin
             : (E->getValueType()->isSignedIntegerType()
                    ? llvm::AtomicRMWInst::Min
                    : llvm::AtomicRMWInst::UMin);
    break;

  case AtomicExpr::AO__atomic_max_fetch:
    PostOpMinMax = true;
    [[fallthrough]];
  case AtomicExpr::AO__c11_atomic_fetch_max:
  case AtomicExpr::AO__hip_atomic_fetch_max:
  case AtomicExpr::AO__opencl_atomic_fetch_max:
  case AtomicExpr::AO__atomic_fetch_max:
    Op = E->getValueType()->isFloatingType()
             ? llvm::AtomicRMWInst::FMax
             : (E->getValueType()->isSignedIntegerType()
                    ? llvm::AtomicRMWInst::Max
                    : llvm::AtomicRMWInst::UMax);
    break;

  case AtomicExpr::AO__atomic_and_fetch:
    PostOp = llvm::Instruction::And;
    [[fallthrough]];
  case AtomicExpr::AO__c11_atomic_fetch_and:
  case AtomicExpr::AO__hip_atomic_fetch_and:
  case AtomicExpr::AO__opencl_atomic_fetch_and:
  case AtomicExpr::AO__atomic_fetch_and:
    Op = llvm::AtomicRMWInst::And;
    break;

  case AtomicExpr::AO__atomic_or_fetch:
    PostOp = llvm::Instruction::Or;
    [[fallthrough]];
  case AtomicExpr::AO__c11_atomic_fetch_or:
  case AtomicExpr::AO__hip_atomic_fetch_or:
  case AtomicExpr::AO__opencl_atomic_fetch_or:
  case AtomicExpr::AO__atomic_fetch_or:
    Op = llvm::AtomicRMWInst::Or;
    break;

  case AtomicExpr::AO__atomic_xor_fetch:
    PostOp = llvm::Instruction::Xor;
    [[fallthrough]];
  case AtomicExpr::AO__c11_atomic_fetch_xor:
  case AtomicExpr::AO__hip_atomic_fetch_xor:
  case AtomicExpr::AO__opencl_atomic_fetch_xor:
  case AtomicExpr::AO__atomic_fetch_xor:
    Op = llvm::AtomicRMWInst::Xor;
    break;

  case AtomicExpr::AO__atomic_nand_fetch:
    PostOp = llvm::Instruction::And; // the NOT is special cased below
    [[fallthrough]];
  case AtomicExpr::AO__c11_atomic_fetch_nand:
  case AtomicExpr::AO__atomic_fetch_nand:
    Op = llvm::AtomicRMWInst::Nand;
    break;
  }

  llvm::Value *LoadVal1 = CGF.Builder.CreateLoad(Val1);
  llvm::AtomicRMWInst *RMWI =
      CGF.Builder.CreateAtomicRMW(Op, Ptr.getPointer(), LoadVal1, Order, Scope);
  RMWI->setVolatile(E->isVolatile());

  // For __atomic_*_fetch operations, perform the operation again to
  // determine the value which was written.
  llvm::Value *Result = RMWI;
  if (PostOpMinMax)
    Result = EmitPostAtomicMinMax(CGF.Builder, E->getOp(),
                                  E->getValueType()->isSignedIntegerType(),
                                  RMWI, LoadVal1);
  else if (PostOp)
    Result = CGF.Builder.CreateBinOp((llvm::Instruction::BinaryOps)PostOp, RMWI,
                                     LoadVal1);
  if (E->getOp() == AtomicExpr::AO__atomic_nand_fetch)
    Result = CGF.Builder.CreateNot(Result);
  CGF.Builder.CreateStore(Result, Dest);
}

// This function emits any expression (scalar, complex, or aggregate)
// into a temporary alloca.
static Address
EmitValToTemp(CodeGenFunction &CGF, Expr *E) {
  Address DeclPtr = CGF.CreateMemTemp(E->getType(), ".atomictmp");
  CGF.EmitAnyExprToMem(E, DeclPtr, E->getType().getQualifiers(),
                       /*Init*/ true);
  return DeclPtr;
}

static void EmitAtomicOp(CodeGenFunction &CGF, AtomicExpr *Expr, Address Dest,
                         Address Ptr, Address Val1, Address Val2,
                         llvm::Value *IsWeak, llvm::Value *FailureOrder,
                         uint64_t Size, llvm::AtomicOrdering Order,
                         llvm::Value *Scope) {
  auto ScopeModel = Expr->getScopeModel();

  // LLVM atomic instructions always have synch scope. If clang atomic
  // expression has no scope operand, use default LLVM synch scope.
  if (!ScopeModel) {
    EmitAtomicOp(CGF, Expr, Dest, Ptr, Val1, Val2, IsWeak, FailureOrder, Size,
                 Order, CGF.CGM.getLLVMContext().getOrInsertSyncScopeID(""));
    return;
  }

  // Handle constant scope.
  if (auto SC = dyn_cast<llvm::ConstantInt>(Scope)) {
    auto SCID = CGF.getTargetHooks().getLLVMSyncScopeID(
        CGF.CGM.getLangOpts(), ScopeModel->map(SC->getZExtValue()),
        Order, CGF.CGM.getLLVMContext());
    EmitAtomicOp(CGF, Expr, Dest, Ptr, Val1, Val2, IsWeak, FailureOrder, Size,
                 Order, SCID);
    return;
  }

  // Handle non-constant scope.
  auto &Builder = CGF.Builder;
  auto Scopes = ScopeModel->getRuntimeValues();
  llvm::DenseMap<unsigned, llvm::BasicBlock *> BB;
  for (auto S : Scopes)
    BB[S] = CGF.createBasicBlock(getAsString(ScopeModel->map(S)), CGF.CurFn);

  llvm::BasicBlock *ContBB =
      CGF.createBasicBlock("atomic.scope.continue", CGF.CurFn);

  auto *SC = Builder.CreateIntCast(Scope, Builder.getInt32Ty(), false);
  // If unsupported synch scope is encountered at run time, assume a fallback
  // synch scope value.
  auto FallBack = ScopeModel->getFallBackValue();
  llvm::SwitchInst *SI = Builder.CreateSwitch(SC, BB[FallBack]);
  for (auto S : Scopes) {
    auto *B = BB[S];
    if (S != FallBack)
      SI->addCase(Builder.getInt32(S), B);

    Builder.SetInsertPoint(B);
    EmitAtomicOp(CGF, Expr, Dest, Ptr, Val1, Val2, IsWeak, FailureOrder, Size,
                 Order,
                 CGF.getTargetHooks().getLLVMSyncScopeID(CGF.CGM.getLangOpts(),
                                                         ScopeModel->map(S),
                                                         Order,
                                                         CGF.getLLVMContext()));
    Builder.CreateBr(ContBB);
  }

  Builder.SetInsertPoint(ContBB);
}

static void
AddDirectArgument(CodeGenFunction &CGF, CallArgList &Args,
                  bool UseOptimizedLibcall, llvm::Value *Val, QualType ValTy,
                  SourceLocation Loc, CharUnits SizeInChars) {
  if (UseOptimizedLibcall) {
    // Load value and pass it to the function directly.
    CharUnits Align = CGF.getContext().getTypeAlignInChars(ValTy);
    int64_t SizeInBits = CGF.getContext().toBits(SizeInChars);
    ValTy =
        CGF.getContext().getIntTypeForBitwidth(SizeInBits, /*Signed=*/false);
    llvm::Type *ITy = llvm::IntegerType::get(CGF.getLLVMContext(), SizeInBits);
#ifdef INTEL_SYCL_OPAQUEPOINTER_READY
    Address Ptr = Address(Val, ITy, Align);
#else // INTEL_SYCL_OPAQUEPOINTER_READY
    Address Ptr = Address(CGF.Builder.CreateBitCast(Val, ITy->getPointerTo()),
                          ITy, Align);
#endif // INTEL_SYCL_OPAQUEPOINTER_READY
    Val = CGF.EmitLoadOfScalar(Ptr, false,
                               CGF.getContext().getPointerType(ValTy),
                               Loc);
    // Coerce the value into an appropriately sized integer type.
    Args.add(RValue::get(Val), ValTy);
  } else {
    // Non-optimized functions always take a reference.
    Args.add(RValue::get(Val), CGF.getContext().VoidPtrTy);
  }
}

RValue CodeGenFunction::EmitAtomicExpr(AtomicExpr *E) {
  QualType AtomicTy = E->getPtr()->getType()->getPointeeType();
  QualType MemTy = AtomicTy;
  if (const AtomicType *AT = AtomicTy->getAs<AtomicType>())
    MemTy = AT->getValueType();
  llvm::Value *IsWeak = nullptr, *OrderFail = nullptr;

  Address Val1 = Address::invalid();
  Address Val2 = Address::invalid();
  Address Dest = Address::invalid();
  Address Ptr = EmitPointerWithAlignment(E->getPtr());

  if (E->getOp() == AtomicExpr::AO__c11_atomic_init ||
      E->getOp() == AtomicExpr::AO__opencl_atomic_init) {
    LValue lvalue = MakeAddrLValue(Ptr, AtomicTy);
    EmitAtomicInit(E->getVal1(), lvalue);
    return RValue::get(nullptr);
  }

  auto TInfo = getContext().getTypeInfoInChars(AtomicTy);
  uint64_t Size = TInfo.Width.getQuantity();
  unsigned MaxInlineWidthInBits = getTarget().getMaxAtomicInlineWidth();

  bool Oversized = getContext().toBits(TInfo.Width) > MaxInlineWidthInBits;
  bool Misaligned = (Ptr.getAlignment() % TInfo.Width) != 0;
  bool UseLibcall = Misaligned | Oversized;
  bool ShouldCastToIntPtrTy = true;

  CharUnits MaxInlineWidth =
      getContext().toCharUnitsFromBits(MaxInlineWidthInBits);

  DiagnosticsEngine &Diags = CGM.getDiags();

  if (Misaligned) {
    Diags.Report(E->getBeginLoc(), diag::warn_atomic_op_misaligned)
        << (int)TInfo.Width.getQuantity()
        << (int)Ptr.getAlignment().getQuantity();
  }

  if (Oversized) {
    Diags.Report(E->getBeginLoc(), diag::warn_atomic_op_oversized)
        << (int)TInfo.Width.getQuantity() << (int)MaxInlineWidth.getQuantity();
  }

  llvm::Value *Order = EmitScalarExpr(E->getOrder());
  llvm::Value *Scope =
      E->getScopeModel() ? EmitScalarExpr(E->getScope()) : nullptr;

  switch (E->getOp()) {
  case AtomicExpr::AO__c11_atomic_init:
  case AtomicExpr::AO__opencl_atomic_init:
    llvm_unreachable("Already handled above with EmitAtomicInit!");

  case AtomicExpr::AO__c11_atomic_load:
  case AtomicExpr::AO__opencl_atomic_load:
  case AtomicExpr::AO__hip_atomic_load:
  case AtomicExpr::AO__atomic_load_n:
    break;

  case AtomicExpr::AO__atomic_load:
    Dest = EmitPointerWithAlignment(E->getVal1());
    break;

  case AtomicExpr::AO__atomic_store:
    Val1 = EmitPointerWithAlignment(E->getVal1());
    break;

  case AtomicExpr::AO__atomic_exchange:
    Val1 = EmitPointerWithAlignment(E->getVal1());
    Dest = EmitPointerWithAlignment(E->getVal2());
    break;

  case AtomicExpr::AO__c11_atomic_compare_exchange_strong:
  case AtomicExpr::AO__c11_atomic_compare_exchange_weak:
  case AtomicExpr::AO__opencl_atomic_compare_exchange_strong:
  case AtomicExpr::AO__hip_atomic_compare_exchange_strong:
  case AtomicExpr::AO__opencl_atomic_compare_exchange_weak:
  case AtomicExpr::AO__hip_atomic_compare_exchange_weak:
  case AtomicExpr::AO__atomic_compare_exchange_n:
  case AtomicExpr::AO__atomic_compare_exchange:
    Val1 = EmitPointerWithAlignment(E->getVal1());
    if (E->getOp() == AtomicExpr::AO__atomic_compare_exchange)
      Val2 = EmitPointerWithAlignment(E->getVal2());
    else
      Val2 = EmitValToTemp(*this, E->getVal2());
    OrderFail = EmitScalarExpr(E->getOrderFail());
    if (E->getOp() == AtomicExpr::AO__atomic_compare_exchange_n ||
        E->getOp() == AtomicExpr::AO__atomic_compare_exchange)
      IsWeak = EmitScalarExpr(E->getWeak());
    break;

  case AtomicExpr::AO__c11_atomic_fetch_add:
  case AtomicExpr::AO__c11_atomic_fetch_sub:
  case AtomicExpr::AO__hip_atomic_fetch_add:
  case AtomicExpr::AO__hip_atomic_fetch_sub:
  case AtomicExpr::AO__opencl_atomic_fetch_add:
  case AtomicExpr::AO__opencl_atomic_fetch_sub:
    if (MemTy->isPointerType()) {
      // For pointer arithmetic, we're required to do a bit of math:
      // adding 1 to an int* is not the same as adding 1 to a uintptr_t.
      // ... but only for the C11 builtins. The GNU builtins expect the
      // user to multiply by sizeof(T).
      QualType Val1Ty = E->getVal1()->getType();
      llvm::Value *Val1Scalar = EmitScalarExpr(E->getVal1());
      CharUnits PointeeIncAmt =
          getContext().getTypeSizeInChars(MemTy->getPointeeType());
      Val1Scalar = Builder.CreateMul(Val1Scalar, CGM.getSize(PointeeIncAmt));
      auto Temp = CreateMemTemp(Val1Ty, ".atomictmp");
      Val1 = Temp;
      EmitStoreOfScalar(Val1Scalar, MakeAddrLValue(Temp, Val1Ty));
      break;
    }
    [[fallthrough]];
  case AtomicExpr::AO__atomic_fetch_add:
  case AtomicExpr::AO__atomic_fetch_max:
  case AtomicExpr::AO__atomic_fetch_min:
  case AtomicExpr::AO__atomic_fetch_sub:
  case AtomicExpr::AO__atomic_add_fetch:
  case AtomicExpr::AO__atomic_max_fetch:
  case AtomicExpr::AO__atomic_min_fetch:
  case AtomicExpr::AO__atomic_sub_fetch:
  case AtomicExpr::AO__c11_atomic_fetch_max:
  case AtomicExpr::AO__c11_atomic_fetch_min:
  case AtomicExpr::AO__opencl_atomic_fetch_max:
  case AtomicExpr::AO__opencl_atomic_fetch_min:
  case AtomicExpr::AO__hip_atomic_fetch_max:
  case AtomicExpr::AO__hip_atomic_fetch_min:
    ShouldCastToIntPtrTy = !MemTy->isFloatingType();
    [[fallthrough]];

  case AtomicExpr::AO__c11_atomic_store:
  case AtomicExpr::AO__c11_atomic_exchange:
  case AtomicExpr::AO__opencl_atomic_store:
  case AtomicExpr::AO__hip_atomic_store:
  case AtomicExpr::AO__opencl_atomic_exchange:
  case AtomicExpr::AO__hip_atomic_exchange:
  case AtomicExpr::AO__atomic_store_n:
  case AtomicExpr::AO__atomic_exchange_n:
  case AtomicExpr::AO__c11_atomic_fetch_and:
  case AtomicExpr::AO__c11_atomic_fetch_or:
  case AtomicExpr::AO__c11_atomic_fetch_xor:
  case AtomicExpr::AO__c11_atomic_fetch_nand:
  case AtomicExpr::AO__opencl_atomic_fetch_and:
  case AtomicExpr::AO__opencl_atomic_fetch_or:
  case AtomicExpr::AO__opencl_atomic_fetch_xor:
  case AtomicExpr::AO__atomic_fetch_and:
  case AtomicExpr::AO__hip_atomic_fetch_and:
  case AtomicExpr::AO__atomic_fetch_or:
  case AtomicExpr::AO__hip_atomic_fetch_or:
  case AtomicExpr::AO__atomic_fetch_xor:
  case AtomicExpr::AO__hip_atomic_fetch_xor:
  case AtomicExpr::AO__atomic_fetch_nand:
  case AtomicExpr::AO__atomic_and_fetch:
  case AtomicExpr::AO__atomic_or_fetch:
  case AtomicExpr::AO__atomic_xor_fetch:
  case AtomicExpr::AO__atomic_nand_fetch:
    Val1 = EmitValToTemp(*this, E->getVal1());
    break;
  }

  QualType RValTy = E->getType().getUnqualifiedType();

  // The inlined atomics only function on iN types, where N is a power of 2. We
  // need to make sure (via temporaries if necessary) that all incoming values
  // are compatible.
  LValue AtomicVal = MakeAddrLValue(Ptr, AtomicTy);
  AtomicInfo Atomics(*this, AtomicVal);

  if (ShouldCastToIntPtrTy) {
    Ptr = Atomics.castToAtomicIntPointer(Ptr);
    if (Val1.isValid())
      Val1 = Atomics.convertToAtomicIntPointer(Val1);
    if (Val2.isValid())
      Val2 = Atomics.convertToAtomicIntPointer(Val2);
  }
  if (Dest.isValid()) {
    if (ShouldCastToIntPtrTy)
      Dest = Atomics.castToAtomicIntPointer(Dest);
  } else if (E->isCmpXChg())
    Dest = CreateMemTemp(RValTy, "cmpxchg.bool");
  else if (!RValTy->isVoidType()) {
    Dest = Atomics.CreateTempAlloca();
    if (ShouldCastToIntPtrTy)
      Dest = Atomics.castToAtomicIntPointer(Dest);
  }

  // Use a library call.  See: http://gcc.gnu.org/wiki/Atomic/GCCMM/LIbrary .
  if (UseLibcall) {
    bool UseOptimizedLibcall = false;
    switch (E->getOp()) {
    case AtomicExpr::AO__c11_atomic_init:
    case AtomicExpr::AO__opencl_atomic_init:
      llvm_unreachable("Already handled above with EmitAtomicInit!");

    case AtomicExpr::AO__c11_atomic_fetch_add:
    case AtomicExpr::AO__opencl_atomic_fetch_add:
    case AtomicExpr::AO__atomic_fetch_add:
    case AtomicExpr::AO__hip_atomic_fetch_add:
    case AtomicExpr::AO__c11_atomic_fetch_and:
    case AtomicExpr::AO__opencl_atomic_fetch_and:
    case AtomicExpr::AO__hip_atomic_fetch_and:
    case AtomicExpr::AO__atomic_fetch_and:
    case AtomicExpr::AO__c11_atomic_fetch_or:
    case AtomicExpr::AO__opencl_atomic_fetch_or:
    case AtomicExpr::AO__hip_atomic_fetch_or:
    case AtomicExpr::AO__atomic_fetch_or:
    case AtomicExpr::AO__c11_atomic_fetch_nand:
    case AtomicExpr::AO__atomic_fetch_nand:
    case AtomicExpr::AO__c11_atomic_fetch_sub:
    case AtomicExpr::AO__opencl_atomic_fetch_sub:
    case AtomicExpr::AO__atomic_fetch_sub:
    case AtomicExpr::AO__hip_atomic_fetch_sub:
    case AtomicExpr::AO__c11_atomic_fetch_xor:
    case AtomicExpr::AO__opencl_atomic_fetch_xor:
    case AtomicExpr::AO__opencl_atomic_fetch_min:
    case AtomicExpr::AO__opencl_atomic_fetch_max:
    case AtomicExpr::AO__atomic_fetch_xor:
    case AtomicExpr::AO__hip_atomic_fetch_xor:
    case AtomicExpr::AO__c11_atomic_fetch_max:
    case AtomicExpr::AO__c11_atomic_fetch_min:
    case AtomicExpr::AO__atomic_add_fetch:
    case AtomicExpr::AO__atomic_and_fetch:
    case AtomicExpr::AO__atomic_nand_fetch:
    case AtomicExpr::AO__atomic_or_fetch:
    case AtomicExpr::AO__atomic_sub_fetch:
    case AtomicExpr::AO__atomic_xor_fetch:
    case AtomicExpr::AO__atomic_fetch_max:
    case AtomicExpr::AO__hip_atomic_fetch_max:
    case AtomicExpr::AO__atomic_fetch_min:
    case AtomicExpr::AO__hip_atomic_fetch_min:
    case AtomicExpr::AO__atomic_max_fetch:
    case AtomicExpr::AO__atomic_min_fetch:
      // For these, only library calls for certain sizes exist.
      UseOptimizedLibcall = true;
      break;

    case AtomicExpr::AO__atomic_load:
    case AtomicExpr::AO__atomic_store:
    case AtomicExpr::AO__atomic_exchange:
    case AtomicExpr::AO__atomic_compare_exchange:
      // Use the generic version if we don't know that the operand will be
      // suitably aligned for the optimized version.
      if (Misaligned)
        break;
      [[fallthrough]];
    case AtomicExpr::AO__c11_atomic_load:
    case AtomicExpr::AO__c11_atomic_store:
    case AtomicExpr::AO__c11_atomic_exchange:
    case AtomicExpr::AO__c11_atomic_compare_exchange_weak:
    case AtomicExpr::AO__c11_atomic_compare_exchange_strong:
    case AtomicExpr::AO__hip_atomic_compare_exchange_strong:
    case AtomicExpr::AO__opencl_atomic_load:
    case AtomicExpr::AO__hip_atomic_load:
    case AtomicExpr::AO__opencl_atomic_store:
    case AtomicExpr::AO__hip_atomic_store:
    case AtomicExpr::AO__opencl_atomic_exchange:
    case AtomicExpr::AO__hip_atomic_exchange:
    case AtomicExpr::AO__opencl_atomic_compare_exchange_weak:
    case AtomicExpr::AO__hip_atomic_compare_exchange_weak:
    case AtomicExpr::AO__opencl_atomic_compare_exchange_strong:
    case AtomicExpr::AO__atomic_load_n:
    case AtomicExpr::AO__atomic_store_n:
    case AtomicExpr::AO__atomic_exchange_n:
    case AtomicExpr::AO__atomic_compare_exchange_n:
      // Only use optimized library calls for sizes for which they exist.
      // FIXME: Size == 16 optimized library functions exist too.
      if (Size == 1 || Size == 2 || Size == 4 || Size == 8)
        UseOptimizedLibcall = true;
      break;
    }

    CallArgList Args;
    if (!UseOptimizedLibcall) {
      // For non-optimized library calls, the size is the first parameter
      Args.add(RValue::get(llvm::ConstantInt::get(SizeTy, Size)),
               getContext().getSizeType());
    }
    // Atomic address is the first or second parameter
    // The OpenCL atomic library functions only accept pointer arguments to
    // generic address space.
    auto CastToGenericAddrSpace = [&](llvm::Value *V, QualType PT) {
      if (!E->isOpenCL())
        return V;
      auto AS = PT->castAs<PointerType>()->getPointeeType().getAddressSpace();
      if (AS == LangAS::opencl_generic)
        return V;
      auto DestAS = getContext().getTargetAddressSpace(LangAS::opencl_generic);
#ifdef INTEL_SYCL_OPAQUEPOINTER_READY
      auto *DestType = llvm::PointerType::get(getLLVMContext(), DestAS);
#else
      auto T = llvm::cast<llvm::PointerType>(V->getType());
      auto *DestType = llvm::PointerType::getWithSamePointeeType(T, DestAS);
#endif // INTEL_SYCL_OPAQUEPOINTER_READY

      return getTargetHooks().performAddrSpaceCast(
          *this, V, AS, LangAS::opencl_generic, DestType, false);
    };

    Args.add(RValue::get(CastToGenericAddrSpace(Ptr.getPointer(),
                                                E->getPtr()->getType())),
             getContext().VoidPtrTy);

    std::string LibCallName;
    QualType LoweredMemTy =
      MemTy->isPointerType() ? getContext().getIntPtrType() : MemTy;
    QualType RetTy;
    bool HaveRetTy = false;
    llvm::Instruction::BinaryOps PostOp = (llvm::Instruction::BinaryOps)0;
    bool PostOpMinMax = false;
    switch (E->getOp()) {
    case AtomicExpr::AO__c11_atomic_init:
    case AtomicExpr::AO__opencl_atomic_init:
      llvm_unreachable("Already handled!");

    // There is only one libcall for compare an exchange, because there is no
    // optimisation benefit possible from a libcall version of a weak compare
    // and exchange.
    // bool __atomic_compare_exchange(size_t size, void *mem, void *expected,
    //                                void *desired, int success, int failure)
    // bool __atomic_compare_exchange_N(T *mem, T *expected, T desired,
    //                                  int success, int failure)
    case AtomicExpr::AO__c11_atomic_compare_exchange_weak:
    case AtomicExpr::AO__c11_atomic_compare_exchange_strong:
    case AtomicExpr::AO__opencl_atomic_compare_exchange_weak:
    case AtomicExpr::AO__hip_atomic_compare_exchange_weak:
    case AtomicExpr::AO__opencl_atomic_compare_exchange_strong:
    case AtomicExpr::AO__hip_atomic_compare_exchange_strong:
    case AtomicExpr::AO__atomic_compare_exchange:
    case AtomicExpr::AO__atomic_compare_exchange_n:
      LibCallName = "__atomic_compare_exchange";
      RetTy = getContext().BoolTy;
      HaveRetTy = true;
      Args.add(RValue::get(CastToGenericAddrSpace(Val1.getPointer(),
                                                  E->getVal1()->getType())),
               getContext().VoidPtrTy);
      AddDirectArgument(*this, Args, UseOptimizedLibcall, Val2.getPointer(),
                        MemTy, E->getExprLoc(), TInfo.Width);
      Args.add(RValue::get(Order), getContext().IntTy);
      Order = OrderFail;
      break;
    // void __atomic_exchange(size_t size, void *mem, void *val, void *return,
    //                        int order)
    // T __atomic_exchange_N(T *mem, T val, int order)
    case AtomicExpr::AO__c11_atomic_exchange:
    case AtomicExpr::AO__opencl_atomic_exchange:
    case AtomicExpr::AO__atomic_exchange_n:
    case AtomicExpr::AO__atomic_exchange:
    case AtomicExpr::AO__hip_atomic_exchange:
      LibCallName = "__atomic_exchange";
      AddDirectArgument(*this, Args, UseOptimizedLibcall, Val1.getPointer(),
                        MemTy, E->getExprLoc(), TInfo.Width);
      break;
    // void __atomic_store(size_t size, void *mem, void *val, int order)
    // void __atomic_store_N(T *mem, T val, int order)
    case AtomicExpr::AO__c11_atomic_store:
    case AtomicExpr::AO__opencl_atomic_store:
    case AtomicExpr::AO__hip_atomic_store:
    case AtomicExpr::AO__atomic_store:
    case AtomicExpr::AO__atomic_store_n:
      LibCallName = "__atomic_store";
      RetTy = getContext().VoidTy;
      HaveRetTy = true;
      AddDirectArgument(*this, Args, UseOptimizedLibcall, Val1.getPointer(),
                        MemTy, E->getExprLoc(), TInfo.Width);
      break;
    // void __atomic_load(size_t size, void *mem, void *return, int order)
    // T __atomic_load_N(T *mem, int order)
    case AtomicExpr::AO__c11_atomic_load:
    case AtomicExpr::AO__opencl_atomic_load:
    case AtomicExpr::AO__hip_atomic_load:
    case AtomicExpr::AO__atomic_load:
    case AtomicExpr::AO__atomic_load_n:
      LibCallName = "__atomic_load";
      break;
    // T __atomic_add_fetch_N(T *mem, T val, int order)
    // T __atomic_fetch_add_N(T *mem, T val, int order)
    case AtomicExpr::AO__atomic_add_fetch:
      PostOp = llvm::Instruction::Add;
      [[fallthrough]];
    case AtomicExpr::AO__c11_atomic_fetch_add:
    case AtomicExpr::AO__opencl_atomic_fetch_add:
    case AtomicExpr::AO__atomic_fetch_add:
    case AtomicExpr::AO__hip_atomic_fetch_add:
      LibCallName = "__atomic_fetch_add";
      AddDirectArgument(*this, Args, UseOptimizedLibcall, Val1.getPointer(),
                        LoweredMemTy, E->getExprLoc(), TInfo.Width);
      break;
    // T __atomic_and_fetch_N(T *mem, T val, int order)
    // T __atomic_fetch_and_N(T *mem, T val, int order)
    case AtomicExpr::AO__atomic_and_fetch:
      PostOp = llvm::Instruction::And;
      [[fallthrough]];
    case AtomicExpr::AO__c11_atomic_fetch_and:
    case AtomicExpr::AO__opencl_atomic_fetch_and:
    case AtomicExpr::AO__hip_atomic_fetch_and:
    case AtomicExpr::AO__atomic_fetch_and:
      LibCallName = "__atomic_fetch_and";
      AddDirectArgument(*this, Args, UseOptimizedLibcall, Val1.getPointer(),
                        MemTy, E->getExprLoc(), TInfo.Width);
      break;
    // T __atomic_or_fetch_N(T *mem, T val, int order)
    // T __atomic_fetch_or_N(T *mem, T val, int order)
    case AtomicExpr::AO__atomic_or_fetch:
      PostOp = llvm::Instruction::Or;
      [[fallthrough]];
    case AtomicExpr::AO__c11_atomic_fetch_or:
    case AtomicExpr::AO__opencl_atomic_fetch_or:
    case AtomicExpr::AO__hip_atomic_fetch_or:
    case AtomicExpr::AO__atomic_fetch_or:
      LibCallName = "__atomic_fetch_or";
      AddDirectArgument(*this, Args, UseOptimizedLibcall, Val1.getPointer(),
                        MemTy, E->getExprLoc(), TInfo.Width);
      break;
    // T __atomic_sub_fetch_N(T *mem, T val, int order)
    // T __atomic_fetch_sub_N(T *mem, T val, int order)
    case AtomicExpr::AO__atomic_sub_fetch:
      PostOp = llvm::Instruction::Sub;
      [[fallthrough]];
    case AtomicExpr::AO__c11_atomic_fetch_sub:
    case AtomicExpr::AO__opencl_atomic_fetch_sub:
    case AtomicExpr::AO__hip_atomic_fetch_sub:
    case AtomicExpr::AO__atomic_fetch_sub:
      LibCallName = "__atomic_fetch_sub";
      AddDirectArgument(*this, Args, UseOptimizedLibcall, Val1.getPointer(),
                        LoweredMemTy, E->getExprLoc(), TInfo.Width);
      break;
    // T __atomic_xor_fetch_N(T *mem, T val, int order)
    // T __atomic_fetch_xor_N(T *mem, T val, int order)
    case AtomicExpr::AO__atomic_xor_fetch:
      PostOp = llvm::Instruction::Xor;
      [[fallthrough]];
    case AtomicExpr::AO__c11_atomic_fetch_xor:
    case AtomicExpr::AO__opencl_atomic_fetch_xor:
    case AtomicExpr::AO__hip_atomic_fetch_xor:
    case AtomicExpr::AO__atomic_fetch_xor:
      LibCallName = "__atomic_fetch_xor";
      AddDirectArgument(*this, Args, UseOptimizedLibcall, Val1.getPointer(),
                        MemTy, E->getExprLoc(), TInfo.Width);
      break;
    case AtomicExpr::AO__atomic_min_fetch:
      PostOpMinMax = true;
      [[fallthrough]];
    case AtomicExpr::AO__c11_atomic_fetch_min:
    case AtomicExpr::AO__atomic_fetch_min:
    case AtomicExpr::AO__hip_atomic_fetch_min:
    case AtomicExpr::AO__opencl_atomic_fetch_min:
      LibCallName = E->getValueType()->isSignedIntegerType()
                        ? "__atomic_fetch_min"
                        : "__atomic_fetch_umin";
      AddDirectArgument(*this, Args, UseOptimizedLibcall, Val1.getPointer(),
                        LoweredMemTy, E->getExprLoc(), TInfo.Width);
      break;
    case AtomicExpr::AO__atomic_max_fetch:
      PostOpMinMax = true;
      [[fallthrough]];
    case AtomicExpr::AO__c11_atomic_fetch_max:
    case AtomicExpr::AO__atomic_fetch_max:
    case AtomicExpr::AO__hip_atomic_fetch_max:
    case AtomicExpr::AO__opencl_atomic_fetch_max:
      LibCallName = E->getValueType()->isSignedIntegerType()
                        ? "__atomic_fetch_max"
                        : "__atomic_fetch_umax";
      AddDirectArgument(*this, Args, UseOptimizedLibcall, Val1.getPointer(),
                        LoweredMemTy, E->getExprLoc(), TInfo.Width);
      break;
    // T __atomic_nand_fetch_N(T *mem, T val, int order)
    // T __atomic_fetch_nand_N(T *mem, T val, int order)
    case AtomicExpr::AO__atomic_nand_fetch:
      PostOp = llvm::Instruction::And; // the NOT is special cased below
      [[fallthrough]];
    case AtomicExpr::AO__c11_atomic_fetch_nand:
    case AtomicExpr::AO__atomic_fetch_nand:
      LibCallName = "__atomic_fetch_nand";
      AddDirectArgument(*this, Args, UseOptimizedLibcall, Val1.getPointer(),
                        MemTy, E->getExprLoc(), TInfo.Width);
      break;
    }

    if (E->isOpenCL()) {
      LibCallName = std::string("__opencl") +
          StringRef(LibCallName).drop_front(1).str();

    }
    // Optimized functions have the size in their name.
    if (UseOptimizedLibcall)
      LibCallName += "_" + llvm::utostr(Size);
    // By default, assume we return a value of the atomic type.
    if (!HaveRetTy) {
      if (UseOptimizedLibcall) {
        // Value is returned directly.
        // The function returns an appropriately sized integer type.
        RetTy = getContext().getIntTypeForBitwidth(
            getContext().toBits(TInfo.Width), /*Signed=*/false);
      } else {
        // Value is returned through parameter before the order.
        RetTy = getContext().VoidTy;
        Args.add(RValue::get(Dest.getPointer()), getContext().VoidPtrTy);
      }
    }
    // order is always the last parameter
    Args.add(RValue::get(Order),
             getContext().IntTy);
    if (E->isOpenCL())
      Args.add(RValue::get(Scope), getContext().IntTy);

    // PostOp is only needed for the atomic_*_fetch operations, and
    // thus is only needed for and implemented in the
    // UseOptimizedLibcall codepath.
    assert(UseOptimizedLibcall || (!PostOp && !PostOpMinMax));

    RValue Res = emitAtomicLibcall(*this, LibCallName, RetTy, Args);
    // The value is returned directly from the libcall.
    if (E->isCmpXChg())
      return Res;

    // The value is returned directly for optimized libcalls but the expr
    // provided an out-param.
    if (UseOptimizedLibcall && Res.getScalarVal()) {
      llvm::Value *ResVal = Res.getScalarVal();
      if (PostOpMinMax) {
        llvm::Value *LoadVal1 = Args[1].getRValue(*this).getScalarVal();
        ResVal = EmitPostAtomicMinMax(Builder, E->getOp(),
                                      E->getValueType()->isSignedIntegerType(),
                                      ResVal, LoadVal1);
      } else if (PostOp) {
        llvm::Value *LoadVal1 = Args[1].getRValue(*this).getScalarVal();
        ResVal = Builder.CreateBinOp(PostOp, ResVal, LoadVal1);
      }
      if (E->getOp() == AtomicExpr::AO__atomic_nand_fetch)
        ResVal = Builder.CreateNot(ResVal);

      Builder.CreateStore(ResVal, Dest.withElementType(ResVal->getType()));
    }

    if (RValTy->isVoidType())
      return RValue::get(nullptr);

    return convertTempToRValue(Dest.withElementType(ConvertTypeForMem(RValTy)),
                               RValTy, E->getExprLoc());
  }

  bool IsStore = E->getOp() == AtomicExpr::AO__c11_atomic_store ||
                 E->getOp() == AtomicExpr::AO__opencl_atomic_store ||
                 E->getOp() == AtomicExpr::AO__hip_atomic_store ||
                 E->getOp() == AtomicExpr::AO__atomic_store ||
                 E->getOp() == AtomicExpr::AO__atomic_store_n;
  bool IsLoad = E->getOp() == AtomicExpr::AO__c11_atomic_load ||
                E->getOp() == AtomicExpr::AO__opencl_atomic_load ||
                E->getOp() == AtomicExpr::AO__hip_atomic_load ||
                E->getOp() == AtomicExpr::AO__atomic_load ||
                E->getOp() == AtomicExpr::AO__atomic_load_n;

  if (isa<llvm::ConstantInt>(Order)) {
    auto ord = cast<llvm::ConstantInt>(Order)->getZExtValue();
    // We should not ever get to a case where the ordering isn't a valid C ABI
    // value, but it's hard to enforce that in general.
    if (llvm::isValidAtomicOrderingCABI(ord))
      switch ((llvm::AtomicOrderingCABI)ord) {
      case llvm::AtomicOrderingCABI::relaxed:
        EmitAtomicOp(*this, E, Dest, Ptr, Val1, Val2, IsWeak, OrderFail, Size,
                     llvm::AtomicOrdering::Monotonic, Scope);
        break;
      case llvm::AtomicOrderingCABI::consume:
      case llvm::AtomicOrderingCABI::acquire:
        if (IsStore)
          break; // Avoid crashing on code with undefined behavior
        EmitAtomicOp(*this, E, Dest, Ptr, Val1, Val2, IsWeak, OrderFail, Size,
                     llvm::AtomicOrdering::Acquire, Scope);
        break;
      case llvm::AtomicOrderingCABI::release:
        if (IsLoad)
          break; // Avoid crashing on code with undefined behavior
        EmitAtomicOp(*this, E, Dest, Ptr, Val1, Val2, IsWeak, OrderFail, Size,
                     llvm::AtomicOrdering::Release, Scope);
        break;
      case llvm::AtomicOrderingCABI::acq_rel:
        if (IsLoad || IsStore)
          break; // Avoid crashing on code with undefined behavior
        EmitAtomicOp(*this, E, Dest, Ptr, Val1, Val2, IsWeak, OrderFail, Size,
                     llvm::AtomicOrdering::AcquireRelease, Scope);
        break;
      case llvm::AtomicOrderingCABI::seq_cst:
        EmitAtomicOp(*this, E, Dest, Ptr, Val1, Val2, IsWeak, OrderFail, Size,
                     llvm::AtomicOrdering::SequentiallyConsistent, Scope);
        break;
      }
    if (RValTy->isVoidType())
      return RValue::get(nullptr);

    return convertTempToRValue(Dest.withElementType(ConvertTypeForMem(RValTy)),
                               RValTy, E->getExprLoc());
  }

  // Long case, when Order isn't obviously constant.

  // Create all the relevant BB's
  llvm::BasicBlock *MonotonicBB = nullptr, *AcquireBB = nullptr,
                   *ReleaseBB = nullptr, *AcqRelBB = nullptr,
                   *SeqCstBB = nullptr;
  MonotonicBB = createBasicBlock("monotonic", CurFn);
  if (!IsStore)
    AcquireBB = createBasicBlock("acquire", CurFn);
  if (!IsLoad)
    ReleaseBB = createBasicBlock("release", CurFn);
  if (!IsLoad && !IsStore)
    AcqRelBB = createBasicBlock("acqrel", CurFn);
  SeqCstBB = createBasicBlock("seqcst", CurFn);
  llvm::BasicBlock *ContBB = createBasicBlock("atomic.continue", CurFn);

  // Create the switch for the split
  // MonotonicBB is arbitrarily chosen as the default case; in practice, this
  // doesn't matter unless someone is crazy enough to use something that
  // doesn't fold to a constant for the ordering.
  Order = Builder.CreateIntCast(Order, Builder.getInt32Ty(), false);
  llvm::SwitchInst *SI = Builder.CreateSwitch(Order, MonotonicBB);

  // Emit all the different atomics
  Builder.SetInsertPoint(MonotonicBB);
  EmitAtomicOp(*this, E, Dest, Ptr, Val1, Val2, IsWeak, OrderFail, Size,
               llvm::AtomicOrdering::Monotonic, Scope);
  Builder.CreateBr(ContBB);
  if (!IsStore) {
    Builder.SetInsertPoint(AcquireBB);
    EmitAtomicOp(*this, E, Dest, Ptr, Val1, Val2, IsWeak, OrderFail, Size,
                 llvm::AtomicOrdering::Acquire, Scope);
    Builder.CreateBr(ContBB);
    SI->addCase(Builder.getInt32((int)llvm::AtomicOrderingCABI::consume),
                AcquireBB);
    SI->addCase(Builder.getInt32((int)llvm::AtomicOrderingCABI::acquire),
                AcquireBB);
  }
  if (!IsLoad) {
    Builder.SetInsertPoint(ReleaseBB);
    EmitAtomicOp(*this, E, Dest, Ptr, Val1, Val2, IsWeak, OrderFail, Size,
                 llvm::AtomicOrdering::Release, Scope);
    Builder.CreateBr(ContBB);
    SI->addCase(Builder.getInt32((int)llvm::AtomicOrderingCABI::release),
                ReleaseBB);
  }
  if (!IsLoad && !IsStore) {
    Builder.SetInsertPoint(AcqRelBB);
    EmitAtomicOp(*this, E, Dest, Ptr, Val1, Val2, IsWeak, OrderFail, Size,
                 llvm::AtomicOrdering::AcquireRelease, Scope);
    Builder.CreateBr(ContBB);
    SI->addCase(Builder.getInt32((int)llvm::AtomicOrderingCABI::acq_rel),
                AcqRelBB);
  }
  Builder.SetInsertPoint(SeqCstBB);
  EmitAtomicOp(*this, E, Dest, Ptr, Val1, Val2, IsWeak, OrderFail, Size,
               llvm::AtomicOrdering::SequentiallyConsistent, Scope);
  Builder.CreateBr(ContBB);
  SI->addCase(Builder.getInt32((int)llvm::AtomicOrderingCABI::seq_cst),
              SeqCstBB);

  // Cleanup and return
  Builder.SetInsertPoint(ContBB);
  if (RValTy->isVoidType())
    return RValue::get(nullptr);

  assert(Atomics.getValueSizeInBits() <= Atomics.getAtomicSizeInBits());
  return convertTempToRValue(Dest.withElementType(ConvertTypeForMem(RValTy)),
                             RValTy, E->getExprLoc());
}

Address AtomicInfo::castToAtomicIntPointer(Address addr) const {
  llvm::IntegerType *ty =
    llvm::IntegerType::get(CGF.getLLVMContext(), AtomicSizeInBits);
  return addr.withElementType(ty);
}

Address AtomicInfo::convertToAtomicIntPointer(Address Addr) const {
  llvm::Type *Ty = Addr.getElementType();
  uint64_t SourceSizeInBits = CGF.CGM.getDataLayout().getTypeSizeInBits(Ty);
  if (SourceSizeInBits != AtomicSizeInBits) {
    Address Tmp = CreateTempAlloca();
    CGF.Builder.CreateMemCpy(Tmp, Addr,
                             std::min(AtomicSizeInBits, SourceSizeInBits) / 8);
    Addr = Tmp;
  }

  return castToAtomicIntPointer(Addr);
}

RValue AtomicInfo::convertAtomicTempToRValue(Address addr,
                                             AggValueSlot resultSlot,
                                             SourceLocation loc,
                                             bool asValue) const {
  if (LVal.isSimple()) {
    if (EvaluationKind == TEK_Aggregate)
      return resultSlot.asRValue();

    // Drill into the padding structure if we have one.
    if (hasPadding())
      addr = CGF.Builder.CreateStructGEP(addr, 0);

    // Otherwise, just convert the temporary to an r-value using the
    // normal conversion routine.
    return CGF.convertTempToRValue(addr, getValueType(), loc);
  }
  if (!asValue)
    // Get RValue from temp memory as atomic for non-simple lvalues
    return RValue::get(CGF.Builder.CreateLoad(addr));
  if (LVal.isBitField())
    return CGF.EmitLoadOfBitfieldLValue(
        LValue::MakeBitfield(addr, LVal.getBitFieldInfo(), LVal.getType(),
                             LVal.getBaseInfo(), TBAAAccessInfo()), loc);
  if (LVal.isVectorElt())
    return CGF.EmitLoadOfLValue(
        LValue::MakeVectorElt(addr, LVal.getVectorIdx(), LVal.getType(),
                              LVal.getBaseInfo(), TBAAAccessInfo()), loc);
  assert(LVal.isExtVectorElt());
  return CGF.EmitLoadOfExtVectorElementLValue(LValue::MakeExtVectorElt(
      addr, LVal.getExtVectorElts(), LVal.getType(),
      LVal.getBaseInfo(), TBAAAccessInfo()));
}

RValue AtomicInfo::ConvertIntToValueOrAtomic(llvm::Value *IntVal,
                                             AggValueSlot ResultSlot,
                                             SourceLocation Loc,
                                             bool AsValue) const {
  // Try not to in some easy cases.
  assert(IntVal->getType()->isIntegerTy() && "Expected integer value");
  if (getEvaluationKind() == TEK_Scalar &&
      (((!LVal.isBitField() ||
         LVal.getBitFieldInfo().Size == ValueSizeInBits) &&
        !hasPadding()) ||
       !AsValue)) {
    auto *ValTy = AsValue
                      ? CGF.ConvertTypeForMem(ValueTy)
                      : getAtomicAddress().getElementType();
    if (ValTy->isIntegerTy()) {
      assert(IntVal->getType() == ValTy && "Different integer types.");
      return RValue::get(CGF.EmitFromMemory(IntVal, ValueTy));
    } else if (ValTy->isPointerTy())
      return RValue::get(CGF.Builder.CreateIntToPtr(IntVal, ValTy));
    else if (llvm::CastInst::isBitCastable(IntVal->getType(), ValTy))
      return RValue::get(CGF.Builder.CreateBitCast(IntVal, ValTy));
  }

  // Create a temporary.  This needs to be big enough to hold the
  // atomic integer.
  Address Temp = Address::invalid();
  bool TempIsVolatile = false;
  if (AsValue && getEvaluationKind() == TEK_Aggregate) {
    assert(!ResultSlot.isIgnored());
    Temp = ResultSlot.getAddress();
    TempIsVolatile = ResultSlot.isVolatile();
  } else {
    Temp = CreateTempAlloca();
  }

  // Slam the integer into the temporary.
  Address CastTemp = castToAtomicIntPointer(Temp);
  CGF.Builder.CreateStore(IntVal, CastTemp)
      ->setVolatile(TempIsVolatile);

  return convertAtomicTempToRValue(Temp, ResultSlot, Loc, AsValue);
}

void AtomicInfo::EmitAtomicLoadLibcall(llvm::Value *AddForLoaded,
                                       llvm::AtomicOrdering AO, bool) {
  // void __atomic_load(size_t size, void *mem, void *return, int order);
  CallArgList Args;
  Args.add(RValue::get(getAtomicSizeValue()), CGF.getContext().getSizeType());
  Args.add(RValue::get(getAtomicPointer()), CGF.getContext().VoidPtrTy);
  Args.add(RValue::get(AddForLoaded), CGF.getContext().VoidPtrTy);
  Args.add(
      RValue::get(llvm::ConstantInt::get(CGF.IntTy, (int)llvm::toCABI(AO))),
      CGF.getContext().IntTy);
  emitAtomicLibcall(CGF, "__atomic_load", CGF.getContext().VoidTy, Args);
}

llvm::Value *AtomicInfo::EmitAtomicLoadOp(llvm::AtomicOrdering AO,
                                          bool IsVolatile) {
  // Okay, we're doing this natively.
  Address Addr = getAtomicAddressAsAtomicIntPointer();
  llvm::LoadInst *Load = CGF.Builder.CreateLoad(Addr, "atomic-load");
  Load->setAtomic(AO);

  // Other decoration.
  if (IsVolatile)
    Load->setVolatile(true);
  CGF.CGM.DecorateInstructionWithTBAA(Load, LVal.getTBAAInfo());
  return Load;
}

/// An LValue is a candidate for having its loads and stores be made atomic if
/// we are operating under /volatile:ms *and* the LValue itself is volatile and
/// performing such an operation can be performed without a libcall.
bool CodeGenFunction::LValueIsSuitableForInlineAtomic(LValue LV) {
  if (!CGM.getLangOpts().MSVolatile) return false;
  AtomicInfo AI(*this, LV);
  bool IsVolatile = LV.isVolatile() || hasVolatileMember(LV.getType());
  // An atomic is inline if we don't need to use a libcall.
  bool AtomicIsInline = !AI.shouldUseLibcall();
  // MSVC doesn't seem to do this for types wider than a pointer.
  if (getContext().getTypeSize(LV.getType()) >
      getContext().getTypeSize(getContext().getIntPtrType()))
    return false;
  return IsVolatile && AtomicIsInline;
}

RValue CodeGenFunction::EmitAtomicLoad(LValue LV, SourceLocation SL,
                                       AggValueSlot Slot) {
  llvm::AtomicOrdering AO;
  bool IsVolatile = LV.isVolatileQualified();
  if (LV.getType()->isAtomicType()) {
    AO = llvm::AtomicOrdering::SequentiallyConsistent;
  } else {
    AO = llvm::AtomicOrdering::Acquire;
    IsVolatile = true;
  }
  return EmitAtomicLoad(LV, SL, AO, IsVolatile, Slot);
}

RValue AtomicInfo::EmitAtomicLoad(AggValueSlot ResultSlot, SourceLocation Loc,
                                  bool AsValue, llvm::AtomicOrdering AO,
                                  bool IsVolatile) {
  // Check whether we should use a library call.
  if (shouldUseLibcall()) {
    Address TempAddr = Address::invalid();
    if (LVal.isSimple() && !ResultSlot.isIgnored()) {
      assert(getEvaluationKind() == TEK_Aggregate);
      TempAddr = ResultSlot.getAddress();
    } else
      TempAddr = CreateTempAlloca();

    EmitAtomicLoadLibcall(TempAddr.getPointer(), AO, IsVolatile);

    // Okay, turn that back into the original value or whole atomic (for
    // non-simple lvalues) type.
    return convertAtomicTempToRValue(TempAddr, ResultSlot, Loc, AsValue);
  }

  // Okay, we're doing this natively.
  auto *Load = EmitAtomicLoadOp(AO, IsVolatile);

  // If we're ignoring an aggregate return, don't do anything.
  if (getEvaluationKind() == TEK_Aggregate && ResultSlot.isIgnored())
    return RValue::getAggregate(Address::invalid(), false);

  // Okay, turn that back into the original value or atomic (for non-simple
  // lvalues) type.
  return ConvertIntToValueOrAtomic(Load, ResultSlot, Loc, AsValue);
}

/// Emit a load from an l-value of atomic type.  Note that the r-value
/// we produce is an r-value of the atomic *value* type.
RValue CodeGenFunction::EmitAtomicLoad(LValue src, SourceLocation loc,
                                       llvm::AtomicOrdering AO, bool IsVolatile,
                                       AggValueSlot resultSlot) {
  AtomicInfo Atomics(*this, src);
  return Atomics.EmitAtomicLoad(resultSlot, loc, /*AsValue=*/true, AO,
                                IsVolatile);
}

/// Copy an r-value into memory as part of storing to an atomic type.
/// This needs to create a bit-pattern suitable for atomic operations.
void AtomicInfo::emitCopyIntoMemory(RValue rvalue) const {
  assert(LVal.isSimple());
  // If we have an r-value, the rvalue should be of the atomic type,
  // which means that the caller is responsible for having zeroed
  // any padding.  Just do an aggregate copy of that type.
  if (rvalue.isAggregate()) {
    LValue Dest = CGF.MakeAddrLValue(getAtomicAddress(), getAtomicType());
    LValue Src = CGF.MakeAddrLValue(rvalue.getAggregateAddress(),
                                    getAtomicType());
    bool IsVolatile = rvalue.isVolatileQualified() ||
                      LVal.isVolatileQualified();
    CGF.EmitAggregateCopy(Dest, Src, getAtomicType(),
                          AggValueSlot::DoesNotOverlap, IsVolatile);
    return;
  }

  // Okay, otherwise we're copying stuff.

  // Zero out the buffer if necessary.
  emitMemSetZeroIfNecessary();

  // Drill past the padding if present.
  LValue TempLVal = projectValue();

  // Okay, store the rvalue in.
  if (rvalue.isScalar()) {
    CGF.EmitStoreOfScalar(rvalue.getScalarVal(), TempLVal, /*init*/ true);
  } else {
    CGF.EmitStoreOfComplex(rvalue.getComplexVal(), TempLVal, /*init*/ true);
  }
}


/// Materialize an r-value into memory for the purposes of storing it
/// to an atomic type.
Address AtomicInfo::materializeRValue(RValue rvalue) const {
  // Aggregate r-values are already in memory, and EmitAtomicStore
  // requires them to be values of the atomic type.
  if (rvalue.isAggregate())
    return rvalue.getAggregateAddress();

  // Otherwise, make a temporary and materialize into it.
  LValue TempLV = CGF.MakeAddrLValue(CreateTempAlloca(), getAtomicType());
  AtomicInfo Atomics(CGF, TempLV);
  Atomics.emitCopyIntoMemory(rvalue);
  return TempLV.getAddress(CGF);
}

llvm::Value *AtomicInfo::convertRValueToInt(RValue RVal) const {
  // If we've got a scalar value of the right size, try to avoid going
  // through memory.
  if (RVal.isScalar() && (!hasPadding() || !LVal.isSimple())) {
    llvm::Value *Value = RVal.getScalarVal();
    if (isa<llvm::IntegerType>(Value->getType()))
      return CGF.EmitToMemory(Value, ValueTy);
    else {
      llvm::IntegerType *InputIntTy = llvm::IntegerType::get(
          CGF.getLLVMContext(),
          LVal.isSimple() ? getValueSizeInBits() : getAtomicSizeInBits());
      if (isa<llvm::PointerType>(Value->getType()))
        return CGF.Builder.CreatePtrToInt(Value, InputIntTy);
      else if (llvm::BitCastInst::isBitCastable(Value->getType(), InputIntTy))
        return CGF.Builder.CreateBitCast(Value, InputIntTy);
    }
  }
  // Otherwise, we need to go through memory.
  // Put the r-value in memory.
  Address Addr = materializeRValue(RVal);

  // Cast the temporary to the atomic int type and pull a value out.
  Addr = castToAtomicIntPointer(Addr);
  return CGF.Builder.CreateLoad(Addr);
}

std::pair<llvm::Value *, llvm::Value *> AtomicInfo::EmitAtomicCompareExchangeOp(
    llvm::Value *ExpectedVal, llvm::Value *DesiredVal,
    llvm::AtomicOrdering Success, llvm::AtomicOrdering Failure, bool IsWeak) {
  // Do the atomic store.
  Address Addr = getAtomicAddressAsAtomicIntPointer();
  auto *Inst = CGF.Builder.CreateAtomicCmpXchg(Addr.getPointer(),
                                               ExpectedVal, DesiredVal,
                                               Success, Failure);
  // Other decoration.
  Inst->setVolatile(LVal.isVolatileQualified());
  Inst->setWeak(IsWeak);

  // Okay, turn that back into the original value type.
  auto *PreviousVal = CGF.Builder.CreateExtractValue(Inst, /*Idxs=*/0);
  auto *SuccessFailureVal = CGF.Builder.CreateExtractValue(Inst, /*Idxs=*/1);
  return std::make_pair(PreviousVal, SuccessFailureVal);
}

llvm::Value *
AtomicInfo::EmitAtomicCompareExchangeLibcall(llvm::Value *ExpectedAddr,
                                             llvm::Value *DesiredAddr,
                                             llvm::AtomicOrdering Success,
                                             llvm::AtomicOrdering Failure) {
  // bool __atomic_compare_exchange(size_t size, void *obj, void *expected,
  // void *desired, int success, int failure);
  CallArgList Args;
  Args.add(RValue::get(getAtomicSizeValue()), CGF.getContext().getSizeType());
  Args.add(RValue::get(getAtomicPointer()), CGF.getContext().VoidPtrTy);
  Args.add(RValue::get(ExpectedAddr), CGF.getContext().VoidPtrTy);
  Args.add(RValue::get(DesiredAddr), CGF.getContext().VoidPtrTy);
  Args.add(RValue::get(
               llvm::ConstantInt::get(CGF.IntTy, (int)llvm::toCABI(Success))),
           CGF.getContext().IntTy);
  Args.add(RValue::get(
               llvm::ConstantInt::get(CGF.IntTy, (int)llvm::toCABI(Failure))),
           CGF.getContext().IntTy);
  auto SuccessFailureRVal = emitAtomicLibcall(CGF, "__atomic_compare_exchange",
                                              CGF.getContext().BoolTy, Args);

  return SuccessFailureRVal.getScalarVal();
}

std::pair<RValue, llvm::Value *> AtomicInfo::EmitAtomicCompareExchange(
    RValue Expected, RValue Desired, llvm::AtomicOrdering Success,
    llvm::AtomicOrdering Failure, bool IsWeak) {
  // Check whether we should use a library call.
  if (shouldUseLibcall()) {
    // Produce a source address.
    Address ExpectedAddr = materializeRValue(Expected);
    Address DesiredAddr = materializeRValue(Desired);
    auto *Res = EmitAtomicCompareExchangeLibcall(ExpectedAddr.getPointer(),
                                                 DesiredAddr.getPointer(),
                                                 Success, Failure);
    return std::make_pair(
        convertAtomicTempToRValue(ExpectedAddr, AggValueSlot::ignored(),
                                  SourceLocation(), /*AsValue=*/false),
        Res);
  }

  // If we've got a scalar value of the right size, try to avoid going
  // through memory.
  auto *ExpectedVal = convertRValueToInt(Expected);
  auto *DesiredVal = convertRValueToInt(Desired);
  auto Res = EmitAtomicCompareExchangeOp(ExpectedVal, DesiredVal, Success,
                                         Failure, IsWeak);
  return std::make_pair(
      ConvertIntToValueOrAtomic(Res.first, AggValueSlot::ignored(),
                                SourceLocation(), /*AsValue=*/false),
      Res.second);
}

static void
EmitAtomicUpdateValue(CodeGenFunction &CGF, AtomicInfo &Atomics, RValue OldRVal,
                      const llvm::function_ref<RValue(RValue)> &UpdateOp,
                      Address DesiredAddr) {
  RValue UpRVal;
  LValue AtomicLVal = Atomics.getAtomicLValue();
  LValue DesiredLVal;
  if (AtomicLVal.isSimple()) {
    UpRVal = OldRVal;
    DesiredLVal = CGF.MakeAddrLValue(DesiredAddr, AtomicLVal.getType());
  } else {
    // Build new lvalue for temp address.
    Address Ptr = Atomics.materializeRValue(OldRVal);
    LValue UpdateLVal;
    if (AtomicLVal.isBitField()) {
      UpdateLVal =
          LValue::MakeBitfield(Ptr, AtomicLVal.getBitFieldInfo(),
                               AtomicLVal.getType(),
                               AtomicLVal.getBaseInfo(),
                               AtomicLVal.getTBAAInfo());
      DesiredLVal =
          LValue::MakeBitfield(DesiredAddr, AtomicLVal.getBitFieldInfo(),
                               AtomicLVal.getType(), AtomicLVal.getBaseInfo(),
                               AtomicLVal.getTBAAInfo());
    } else if (AtomicLVal.isVectorElt()) {
      UpdateLVal = LValue::MakeVectorElt(Ptr, AtomicLVal.getVectorIdx(),
                                         AtomicLVal.getType(),
                                         AtomicLVal.getBaseInfo(),
                                         AtomicLVal.getTBAAInfo());
      DesiredLVal = LValue::MakeVectorElt(
          DesiredAddr, AtomicLVal.getVectorIdx(), AtomicLVal.getType(),
          AtomicLVal.getBaseInfo(), AtomicLVal.getTBAAInfo());
    } else {
      assert(AtomicLVal.isExtVectorElt());
      UpdateLVal = LValue::MakeExtVectorElt(Ptr, AtomicLVal.getExtVectorElts(),
                                            AtomicLVal.getType(),
                                            AtomicLVal.getBaseInfo(),
                                            AtomicLVal.getTBAAInfo());
      DesiredLVal = LValue::MakeExtVectorElt(
          DesiredAddr, AtomicLVal.getExtVectorElts(), AtomicLVal.getType(),
          AtomicLVal.getBaseInfo(), AtomicLVal.getTBAAInfo());
    }
    UpRVal = CGF.EmitLoadOfLValue(UpdateLVal, SourceLocation());
  }
  // Store new value in the corresponding memory area.
  RValue NewRVal = UpdateOp(UpRVal);
  if (NewRVal.isScalar()) {
    CGF.EmitStoreThroughLValue(NewRVal, DesiredLVal);
  } else {
    assert(NewRVal.isComplex());
    CGF.EmitStoreOfComplex(NewRVal.getComplexVal(), DesiredLVal,
                           /*isInit=*/false);
  }
}

void AtomicInfo::EmitAtomicUpdateLibcall(
    llvm::AtomicOrdering AO, const llvm::function_ref<RValue(RValue)> &UpdateOp,
    bool IsVolatile) {
  auto Failure = llvm::AtomicCmpXchgInst::getStrongestFailureOrdering(AO);

  Address ExpectedAddr = CreateTempAlloca();

  EmitAtomicLoadLibcall(ExpectedAddr.getPointer(), AO, IsVolatile);
  auto *ContBB = CGF.createBasicBlock("atomic_cont");
  auto *ExitBB = CGF.createBasicBlock("atomic_exit");
  CGF.EmitBlock(ContBB);
  Address DesiredAddr = CreateTempAlloca();
  if ((LVal.isBitField() && BFI.Size != ValueSizeInBits) ||
      requiresMemSetZero(getAtomicAddress().getElementType())) {
    auto *OldVal = CGF.Builder.CreateLoad(ExpectedAddr);
    CGF.Builder.CreateStore(OldVal, DesiredAddr);
  }
  auto OldRVal = convertAtomicTempToRValue(ExpectedAddr,
                                           AggValueSlot::ignored(),
                                           SourceLocation(), /*AsValue=*/false);
  EmitAtomicUpdateValue(CGF, *this, OldRVal, UpdateOp, DesiredAddr);
  auto *Res =
      EmitAtomicCompareExchangeLibcall(ExpectedAddr.getPointer(),
                                       DesiredAddr.getPointer(),
                                       AO, Failure);
  CGF.Builder.CreateCondBr(Res, ExitBB, ContBB);
  CGF.EmitBlock(ExitBB, /*IsFinished=*/true);
}

void AtomicInfo::EmitAtomicUpdateOp(
    llvm::AtomicOrdering AO, const llvm::function_ref<RValue(RValue)> &UpdateOp,
    bool IsVolatile) {
  auto Failure = llvm::AtomicCmpXchgInst::getStrongestFailureOrdering(AO);

  // Do the atomic load.
  auto *OldVal = EmitAtomicLoadOp(Failure, IsVolatile);
  // For non-simple lvalues perform compare-and-swap procedure.
  auto *ContBB = CGF.createBasicBlock("atomic_cont");
  auto *ExitBB = CGF.createBasicBlock("atomic_exit");
  auto *CurBB = CGF.Builder.GetInsertBlock();
  CGF.EmitBlock(ContBB);
  llvm::PHINode *PHI = CGF.Builder.CreatePHI(OldVal->getType(),
                                             /*NumReservedValues=*/2);
  PHI->addIncoming(OldVal, CurBB);
  Address NewAtomicAddr = CreateTempAlloca();
  Address NewAtomicIntAddr = castToAtomicIntPointer(NewAtomicAddr);
  if ((LVal.isBitField() && BFI.Size != ValueSizeInBits) ||
      requiresMemSetZero(getAtomicAddress().getElementType())) {
    CGF.Builder.CreateStore(PHI, NewAtomicIntAddr);
  }
  auto OldRVal = ConvertIntToValueOrAtomic(PHI, AggValueSlot::ignored(),
                                           SourceLocation(), /*AsValue=*/false);
  EmitAtomicUpdateValue(CGF, *this, OldRVal, UpdateOp, NewAtomicAddr);
  auto *DesiredVal = CGF.Builder.CreateLoad(NewAtomicIntAddr);
  // Try to write new value using cmpxchg operation.
  auto Res = EmitAtomicCompareExchangeOp(PHI, DesiredVal, AO, Failure);
  PHI->addIncoming(Res.first, CGF.Builder.GetInsertBlock());
  CGF.Builder.CreateCondBr(Res.second, ExitBB, ContBB);
  CGF.EmitBlock(ExitBB, /*IsFinished=*/true);
}

static void EmitAtomicUpdateValue(CodeGenFunction &CGF, AtomicInfo &Atomics,
                                  RValue UpdateRVal, Address DesiredAddr) {
  LValue AtomicLVal = Atomics.getAtomicLValue();
  LValue DesiredLVal;
  // Build new lvalue for temp address.
  if (AtomicLVal.isBitField()) {
    DesiredLVal =
        LValue::MakeBitfield(DesiredAddr, AtomicLVal.getBitFieldInfo(),
                             AtomicLVal.getType(), AtomicLVal.getBaseInfo(),
                             AtomicLVal.getTBAAInfo());
  } else if (AtomicLVal.isVectorElt()) {
    DesiredLVal =
        LValue::MakeVectorElt(DesiredAddr, AtomicLVal.getVectorIdx(),
                              AtomicLVal.getType(), AtomicLVal.getBaseInfo(),
                              AtomicLVal.getTBAAInfo());
  } else {
    assert(AtomicLVal.isExtVectorElt());
    DesiredLVal = LValue::MakeExtVectorElt(
        DesiredAddr, AtomicLVal.getExtVectorElts(), AtomicLVal.getType(),
        AtomicLVal.getBaseInfo(), AtomicLVal.getTBAAInfo());
  }
  // Store new value in the corresponding memory area.
  assert(UpdateRVal.isScalar());
  CGF.EmitStoreThroughLValue(UpdateRVal, DesiredLVal);
}

void AtomicInfo::EmitAtomicUpdateLibcall(llvm::AtomicOrdering AO,
                                         RValue UpdateRVal, bool IsVolatile) {
  auto Failure = llvm::AtomicCmpXchgInst::getStrongestFailureOrdering(AO);

  Address ExpectedAddr = CreateTempAlloca();

  EmitAtomicLoadLibcall(ExpectedAddr.getPointer(), AO, IsVolatile);
  auto *ContBB = CGF.createBasicBlock("atomic_cont");
  auto *ExitBB = CGF.createBasicBlock("atomic_exit");
  CGF.EmitBlock(ContBB);
  Address DesiredAddr = CreateTempAlloca();
  if ((LVal.isBitField() && BFI.Size != ValueSizeInBits) ||
      requiresMemSetZero(getAtomicAddress().getElementType())) {
    auto *OldVal = CGF.Builder.CreateLoad(ExpectedAddr);
    CGF.Builder.CreateStore(OldVal, DesiredAddr);
  }
  EmitAtomicUpdateValue(CGF, *this, UpdateRVal, DesiredAddr);
  auto *Res =
      EmitAtomicCompareExchangeLibcall(ExpectedAddr.getPointer(),
                                       DesiredAddr.getPointer(),
                                       AO, Failure);
  CGF.Builder.CreateCondBr(Res, ExitBB, ContBB);
  CGF.EmitBlock(ExitBB, /*IsFinished=*/true);
}

void AtomicInfo::EmitAtomicUpdateOp(llvm::AtomicOrdering AO, RValue UpdateRVal,
                                    bool IsVolatile) {
  auto Failure = llvm::AtomicCmpXchgInst::getStrongestFailureOrdering(AO);

  // Do the atomic load.
  auto *OldVal = EmitAtomicLoadOp(Failure, IsVolatile);
  // For non-simple lvalues perform compare-and-swap procedure.
  auto *ContBB = CGF.createBasicBlock("atomic_cont");
  auto *ExitBB = CGF.createBasicBlock("atomic_exit");
  auto *CurBB = CGF.Builder.GetInsertBlock();
  CGF.EmitBlock(ContBB);
  llvm::PHINode *PHI = CGF.Builder.CreatePHI(OldVal->getType(),
                                             /*NumReservedValues=*/2);
  PHI->addIncoming(OldVal, CurBB);
  Address NewAtomicAddr = CreateTempAlloca();
  Address NewAtomicIntAddr = castToAtomicIntPointer(NewAtomicAddr);
  if ((LVal.isBitField() && BFI.Size != ValueSizeInBits) ||
      requiresMemSetZero(getAtomicAddress().getElementType())) {
    CGF.Builder.CreateStore(PHI, NewAtomicIntAddr);
  }
  EmitAtomicUpdateValue(CGF, *this, UpdateRVal, NewAtomicAddr);
  auto *DesiredVal = CGF.Builder.CreateLoad(NewAtomicIntAddr);
  // Try to write new value using cmpxchg operation.
  auto Res = EmitAtomicCompareExchangeOp(PHI, DesiredVal, AO, Failure);
  PHI->addIncoming(Res.first, CGF.Builder.GetInsertBlock());
  CGF.Builder.CreateCondBr(Res.second, ExitBB, ContBB);
  CGF.EmitBlock(ExitBB, /*IsFinished=*/true);
}

void AtomicInfo::EmitAtomicUpdate(
    llvm::AtomicOrdering AO, const llvm::function_ref<RValue(RValue)> &UpdateOp,
    bool IsVolatile) {
  if (shouldUseLibcall()) {
    EmitAtomicUpdateLibcall(AO, UpdateOp, IsVolatile);
  } else {
    EmitAtomicUpdateOp(AO, UpdateOp, IsVolatile);
  }
}

void AtomicInfo::EmitAtomicUpdate(llvm::AtomicOrdering AO, RValue UpdateRVal,
                                  bool IsVolatile) {
  if (shouldUseLibcall()) {
    EmitAtomicUpdateLibcall(AO, UpdateRVal, IsVolatile);
  } else {
    EmitAtomicUpdateOp(AO, UpdateRVal, IsVolatile);
  }
}

void CodeGenFunction::EmitAtomicStore(RValue rvalue, LValue lvalue,
                                      bool isInit) {
  bool IsVolatile = lvalue.isVolatileQualified();
  llvm::AtomicOrdering AO;
  if (lvalue.getType()->isAtomicType()) {
    AO = llvm::AtomicOrdering::SequentiallyConsistent;
  } else {
    AO = llvm::AtomicOrdering::Release;
    IsVolatile = true;
  }
  return EmitAtomicStore(rvalue, lvalue, AO, IsVolatile, isInit);
}

/// Emit a store to an l-value of atomic type.
///
/// Note that the r-value is expected to be an r-value *of the atomic
/// type*; this means that for aggregate r-values, it should include
/// storage for any padding that was necessary.
void CodeGenFunction::EmitAtomicStore(RValue rvalue, LValue dest,
                                      llvm::AtomicOrdering AO, bool IsVolatile,
                                      bool isInit) {
  // If this is an aggregate r-value, it should agree in type except
  // maybe for address-space qualification.
  assert(!rvalue.isAggregate() ||
         rvalue.getAggregateAddress().getElementType() ==
             dest.getAddress(*this).getElementType());

  AtomicInfo atomics(*this, dest);
  LValue LVal = atomics.getAtomicLValue();

  // If this is an initialization, just put the value there normally.
  if (LVal.isSimple()) {
    if (isInit) {
      atomics.emitCopyIntoMemory(rvalue);
      return;
    }

    // Check whether we should use a library call.
    if (atomics.shouldUseLibcall()) {
      // Produce a source address.
      Address srcAddr = atomics.materializeRValue(rvalue);

      // void __atomic_store(size_t size, void *mem, void *val, int order)
      CallArgList args;
      args.add(RValue::get(atomics.getAtomicSizeValue()),
               getContext().getSizeType());
      args.add(RValue::get(atomics.getAtomicPointer()), getContext().VoidPtrTy);
      args.add(RValue::get(srcAddr.getPointer()), getContext().VoidPtrTy);
      args.add(
          RValue::get(llvm::ConstantInt::get(IntTy, (int)llvm::toCABI(AO))),
          getContext().IntTy);
      emitAtomicLibcall(*this, "__atomic_store", getContext().VoidTy, args);
      return;
    }

    // Okay, we're doing this natively.
    llvm::Value *intValue = atomics.convertRValueToInt(rvalue);

    // Do the atomic store.
    Address addr = atomics.castToAtomicIntPointer(atomics.getAtomicAddress());
    intValue = Builder.CreateIntCast(
        intValue, addr.getElementType(), /*isSigned=*/false);
    llvm::StoreInst *store = Builder.CreateStore(intValue, addr);

    if (AO == llvm::AtomicOrdering::Acquire)
      AO = llvm::AtomicOrdering::Monotonic;
    else if (AO == llvm::AtomicOrdering::AcquireRelease)
      AO = llvm::AtomicOrdering::Release;
    // Initializations don't need to be atomic.
    if (!isInit)
      store->setAtomic(AO);

    // Other decoration.
    if (IsVolatile)
      store->setVolatile(true);
    CGM.DecorateInstructionWithTBAA(store, dest.getTBAAInfo());
    return;
  }

  // Emit simple atomic update operation.
  atomics.EmitAtomicUpdate(AO, rvalue, IsVolatile);
}

/// Emit a compare-and-exchange op for atomic type.
///
std::pair<RValue, llvm::Value *> CodeGenFunction::EmitAtomicCompareExchange(
    LValue Obj, RValue Expected, RValue Desired, SourceLocation Loc,
    llvm::AtomicOrdering Success, llvm::AtomicOrdering Failure, bool IsWeak,
    AggValueSlot Slot) {
  // If this is an aggregate r-value, it should agree in type except
  // maybe for address-space qualification.
  assert(!Expected.isAggregate() ||
         Expected.getAggregateAddress().getElementType() ==
             Obj.getAddress(*this).getElementType());
  assert(!Desired.isAggregate() ||
         Desired.getAggregateAddress().getElementType() ==
             Obj.getAddress(*this).getElementType());
  AtomicInfo Atomics(*this, Obj);

  return Atomics.EmitAtomicCompareExchange(Expected, Desired, Success, Failure,
                                           IsWeak);
}

void CodeGenFunction::EmitAtomicUpdate(
    LValue LVal, llvm::AtomicOrdering AO,
    const llvm::function_ref<RValue(RValue)> &UpdateOp, bool IsVolatile) {
  AtomicInfo Atomics(*this, LVal);
  Atomics.EmitAtomicUpdate(AO, UpdateOp, IsVolatile);
}

void CodeGenFunction::EmitAtomicInit(Expr *init, LValue dest) {
  AtomicInfo atomics(*this, dest);

  switch (atomics.getEvaluationKind()) {
  case TEK_Scalar: {
    llvm::Value *value = EmitScalarExpr(init);
    atomics.emitCopyIntoMemory(RValue::get(value));
    return;
  }

  case TEK_Complex: {
    ComplexPairTy value = EmitComplexExpr(init);
    atomics.emitCopyIntoMemory(RValue::getComplex(value));
    return;
  }

  case TEK_Aggregate: {
    // Fix up the destination if the initializer isn't an expression
    // of atomic type.
    bool Zeroed = false;
    if (!init->getType()->isAtomicType()) {
      Zeroed = atomics.emitMemSetZeroIfNecessary();
      dest = atomics.projectValue();
    }

    // Evaluate the expression directly into the destination.
    AggValueSlot slot = AggValueSlot::forLValue(
        dest, *this, AggValueSlot::IsNotDestructed,
        AggValueSlot::DoesNotNeedGCBarriers, AggValueSlot::IsNotAliased,
        AggValueSlot::DoesNotOverlap,
        Zeroed ? AggValueSlot::IsZeroed : AggValueSlot::IsNotZeroed);

    EmitAggExpr(init, slot);
    return;
  }
  }
  llvm_unreachable("bad evaluation kind");
}<|MERGE_RESOLUTION|>--- conflicted
+++ resolved
@@ -80,35 +80,43 @@
         AtomicSizeInBits = C.toBits(
             C.toCharUnitsFromBits(Offset + OrigBFI.Size + C.getCharWidth() - 1)
                 .alignTo(lvalue.getAlignment()));
+#ifdef INTEL_SYCL_OPAQUEPOINTER_READY
         llvm::Value *BitFieldPtr = lvalue.getBitFieldPointer();
         auto OffsetInChars =
             (C.toCharUnitsFromBits(OrigBFI.Offset) / lvalue.getAlignment()) *
             lvalue.getAlignment();
-<<<<<<< HEAD
+        llvm::Value *StoragePtr = CGF.Builder.CreateConstGEP1_64(
+            CGF.Int8Ty, BitFieldPtr, OffsetInChars.getQuantity());
+        StoragePtr = CGF.Builder.CreateAddrSpaceCast(
+            StoragePtr, llvm::PointerType::getUnqual(CGF.getLLVMContext()),
+            "atomic_bitfield_base");
+#else // INTEL_SYCL_OPAQUEPOINTER_READY
+        auto VoidPtrAddr = CGF.EmitCastToVoidPtr(lvalue.getBitFieldPointer());
+        auto OffsetInChars =
+            (C.toCharUnitsFromBits(OrigBFI.Offset) / lvalue.getAlignment()) *
+            lvalue.getAlignment();
         VoidPtrAddr = CGF.Builder.CreateConstGEP1_64(
             CGF.Int8Ty, VoidPtrAddr, OffsetInChars.getQuantity());
         llvm::Type *IntTy = CGF.Builder.getIntNTy(AtomicSizeInBits);
         auto Addr = CGF.Builder.CreatePointerBitCastOrAddrSpaceCast(
-#ifdef INTEL_SYCL_OPAQUEPOINTER_READY
-            VoidPtrAddr, llvm::PointerType::getUnqual(CGF.getLLVMContext()),
-=======
-        llvm::Value *StoragePtr = CGF.Builder.CreateConstGEP1_64(
-            CGF.Int8Ty, BitFieldPtr, OffsetInChars.getQuantity());
-        StoragePtr = CGF.Builder.CreateAddrSpaceCast(
-            StoragePtr, llvm::PointerType::getUnqual(CGF.getLLVMContext()),
->>>>>>> 23489022
-            "atomic_bitfield_base");
-#else // INTEL_SYCL_OPAQUEPOINTER_READY
+
             VoidPtrAddr, IntTy->getPointerTo(), "atomic_bitfield_base");
 #endif // INTEL_SYCL_OPAQUEPOINTER_READY
         BFI = OrigBFI;
         BFI.Offset = Offset;
         BFI.StorageSize = AtomicSizeInBits;
         BFI.StorageOffset += OffsetInChars;
+#ifdef INTEL_SYCL_OPAQUEPOINTER_READY
         llvm::Type *StorageTy = CGF.Builder.getIntNTy(AtomicSizeInBits);
         LVal = LValue::MakeBitfield(
             Address(StoragePtr, StorageTy, lvalue.getAlignment()), BFI,
             lvalue.getType(), lvalue.getBaseInfo(), lvalue.getTBAAInfo());
+
+#else
+        LVal = LValue::MakeBitfield(Address(Addr, IntTy, lvalue.getAlignment()),
+                                    BFI, lvalue.getType(), lvalue.getBaseInfo(),
+                                    lvalue.getTBAAInfo());
+#endif // INTEL_SYCL_OPAQUEPOINTER_READY
         AtomicTy = C.getIntTypeForBitwidth(AtomicSizeInBits, OrigBFI.IsSigned);
         if (AtomicTy.isNull()) {
           llvm::APInt Size(
@@ -822,7 +830,12 @@
     Args.add(RValue::get(Val), ValTy);
   } else {
     // Non-optimized functions always take a reference.
+#ifdef INTEL_SYCL_OPAQUEPOINTER_READY
     Args.add(RValue::get(Val), CGF.getContext().VoidPtrTy);
+#else
+    Args.add(RValue::get(CGF.EmitCastToVoidPtr(Val)),
+                         CGF.getContext().VoidPtrTy);
+#endif // INTEL_SYCL_OPAQUEPOINTER_READY
   }
 }
 
@@ -1124,9 +1137,15 @@
           *this, V, AS, LangAS::opencl_generic, DestType, false);
     };
 
+#ifdef INTEL_SYCL_OPAQUEPOINTER_READY
     Args.add(RValue::get(CastToGenericAddrSpace(Ptr.getPointer(),
                                                 E->getPtr()->getType())),
              getContext().VoidPtrTy);
+#else
+    Args.add(RValue::get(CastToGenericAddrSpace(
+                 EmitCastToVoidPtr(Ptr.getPointer()), E->getPtr()->getType())),
+             getContext().VoidPtrTy);
+#endif // INTEL_SYCL_OPAQUEPOINTER_READY
 
     std::string LibCallName;
     QualType LoweredMemTy =
@@ -1158,9 +1177,17 @@
       LibCallName = "__atomic_compare_exchange";
       RetTy = getContext().BoolTy;
       HaveRetTy = true;
+#ifdef INTEL_SYCL_OPAQUEPOINTER_READY
       Args.add(RValue::get(CastToGenericAddrSpace(Val1.getPointer(),
                                                   E->getVal1()->getType())),
                getContext().VoidPtrTy);
+
+#else
+      Args.add(
+          RValue::get(CastToGenericAddrSpace(
+              EmitCastToVoidPtr(Val1.getPointer()), E->getVal1()->getType())),
+          getContext().VoidPtrTy);
+#endif // INTEL_SYCL_OPAQUEPOINTER_READY
       AddDirectArgument(*this, Args, UseOptimizedLibcall, Val2.getPointer(),
                         MemTy, E->getExprLoc(), TInfo.Width);
       Args.add(RValue::get(Order), getContext().IntTy);
@@ -1322,7 +1349,12 @@
       } else {
         // Value is returned through parameter before the order.
         RetTy = getContext().VoidTy;
+#ifdef INTEL_SYCL_OPAQUEPOINTER_READY
         Args.add(RValue::get(Dest.getPointer()), getContext().VoidPtrTy);
+#else
+        Args.add(RValue::get(EmitCastToVoidPtr(Dest.getPointer())),
+                 getContext().VoidPtrTy);
+#endif // INTEL_SYCL_OPAQUEPOINTER_READY
       }
     }
     // order is always the last parameter
@@ -1590,8 +1622,15 @@
   // void __atomic_load(size_t size, void *mem, void *return, int order);
   CallArgList Args;
   Args.add(RValue::get(getAtomicSizeValue()), CGF.getContext().getSizeType());
+#ifdef INTEL_SYCL_OPAQUEPOINTER_READY
   Args.add(RValue::get(getAtomicPointer()), CGF.getContext().VoidPtrTy);
   Args.add(RValue::get(AddForLoaded), CGF.getContext().VoidPtrTy);
+#else
+  Args.add(RValue::get(CGF.EmitCastToVoidPtr(getAtomicPointer())),
+           CGF.getContext().VoidPtrTy);
+  Args.add(RValue::get(CGF.EmitCastToVoidPtr(AddForLoaded)),
+           CGF.getContext().VoidPtrTy);
+#endif // INTEL_SYCL_OPAQUEPOINTER_READY
   Args.add(
       RValue::get(llvm::ConstantInt::get(CGF.IntTy, (int)llvm::toCABI(AO))),
       CGF.getContext().IntTy);
@@ -1785,9 +1824,18 @@
   // void *desired, int success, int failure);
   CallArgList Args;
   Args.add(RValue::get(getAtomicSizeValue()), CGF.getContext().getSizeType());
+#ifdef INTEL_SYCL_OPAQUEPOINTER_READY
   Args.add(RValue::get(getAtomicPointer()), CGF.getContext().VoidPtrTy);
   Args.add(RValue::get(ExpectedAddr), CGF.getContext().VoidPtrTy);
   Args.add(RValue::get(DesiredAddr), CGF.getContext().VoidPtrTy);
+#else
+  Args.add(RValue::get(CGF.EmitCastToVoidPtr(getAtomicPointer())),
+           CGF.getContext().VoidPtrTy);
+  Args.add(RValue::get(CGF.EmitCastToVoidPtr(ExpectedAddr)),
+           CGF.getContext().VoidPtrTy);
+  Args.add(RValue::get(CGF.EmitCastToVoidPtr(DesiredAddr)),
+           CGF.getContext().VoidPtrTy);
+#endif // INTEL_SYCL_OPAQUEPOINTER_READY
   Args.add(RValue::get(
                llvm::ConstantInt::get(CGF.IntTy, (int)llvm::toCABI(Success))),
            CGF.getContext().IntTy);
@@ -2090,8 +2138,15 @@
       CallArgList args;
       args.add(RValue::get(atomics.getAtomicSizeValue()),
                getContext().getSizeType());
+#ifdef INTEL_SYCL_OPAQUEPOINTER_READY
       args.add(RValue::get(atomics.getAtomicPointer()), getContext().VoidPtrTy);
       args.add(RValue::get(srcAddr.getPointer()), getContext().VoidPtrTy);
+#else
+      args.add(RValue::get(EmitCastToVoidPtr(atomics.getAtomicPointer())),
+               getContext().VoidPtrTy);
+      args.add(RValue::get(EmitCastToVoidPtr(srcAddr.getPointer())),
+               getContext().VoidPtrTy);
+#endif // INTEL_SYCL_OPAQUEPOINTER_READY
       args.add(
           RValue::get(llvm::ConstantInt::get(IntTy, (int)llvm::toCABI(AO))),
           getContext().IntTy);
