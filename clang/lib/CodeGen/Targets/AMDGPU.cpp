//===- AMDGPU.cpp ---------------------------------------------------------===//
//
// Part of the LLVM Project, under the Apache License v2.0 with LLVM Exceptions.
// See https://llvm.org/LICENSE.txt for license information.
// SPDX-License-Identifier: Apache-2.0 WITH LLVM-exception
//
//===----------------------------------------------------------------------===//

#include "ABIInfoImpl.h"
#include "TargetInfo.h"
#include "clang/Basic/TargetOptions.h"

using namespace clang;
using namespace clang::CodeGen;

//===----------------------------------------------------------------------===//
// AMDGPU ABI Implementation
//===----------------------------------------------------------------------===//

namespace {

class AMDGPUABIInfo final : public DefaultABIInfo {
private:
  static const unsigned MaxNumRegsForArgsRet = 16;

  unsigned numRegsForType(QualType Ty) const;

  bool isHomogeneousAggregateBaseType(QualType Ty) const override;
  bool isHomogeneousAggregateSmallEnough(const Type *Base,
                                         uint64_t Members) const override;

  // Coerce HIP scalar pointer arguments from generic pointers to global ones.
  llvm::Type *coerceKernelArgumentType(llvm::Type *Ty, unsigned FromAS,
                                       unsigned ToAS) const {
    // Single value types.
    auto *PtrTy = llvm::dyn_cast<llvm::PointerType>(Ty);
    if (PtrTy && PtrTy->getAddressSpace() == FromAS)
#ifdef INTEL_SYCL_OPAQUEPOINTER_READY
      return llvm::PointerType::get(Ty->getContext(), ToAS);
#else // INTEL_SYCL_OPAQUEPOINTER_READY
      return llvm::PointerType::getWithSamePointeeType(PtrTy, ToAS);
#endif // INTEL_SYCL_OPAQUEPOINTER_READY
    return Ty;
  }

public:
  explicit AMDGPUABIInfo(CodeGen::CodeGenTypes &CGT) :
    DefaultABIInfo(CGT) {}

  ABIArgInfo classifyReturnType(QualType RetTy) const;
  ABIArgInfo classifyKernelArgumentType(QualType Ty) const;
  ABIArgInfo classifyArgumentType(QualType Ty, unsigned &NumRegsLeft) const;

  void computeInfo(CGFunctionInfo &FI) const override;
  Address EmitVAArg(CodeGenFunction &CGF, Address VAListAddr,
                    QualType Ty) const override;
};

bool AMDGPUABIInfo::isHomogeneousAggregateBaseType(QualType Ty) const {
  return true;
}

bool AMDGPUABIInfo::isHomogeneousAggregateSmallEnough(
  const Type *Base, uint64_t Members) const {
  uint32_t NumRegs = (getContext().getTypeSize(Base) + 31) / 32;

  // Homogeneous Aggregates may occupy at most 16 registers.
  return Members * NumRegs <= MaxNumRegsForArgsRet;
}

/// Estimate number of registers the type will use when passed in registers.
unsigned AMDGPUABIInfo::numRegsForType(QualType Ty) const {
  unsigned NumRegs = 0;

  if (const VectorType *VT = Ty->getAs<VectorType>()) {
    // Compute from the number of elements. The reported size is based on the
    // in-memory size, which includes the padding 4th element for 3-vectors.
    QualType EltTy = VT->getElementType();
    unsigned EltSize = getContext().getTypeSize(EltTy);

    // 16-bit element vectors should be passed as packed.
    if (EltSize == 16)
      return (VT->getNumElements() + 1) / 2;

    unsigned EltNumRegs = (EltSize + 31) / 32;
    return EltNumRegs * VT->getNumElements();
  }

  if (const RecordType *RT = Ty->getAs<RecordType>()) {
    const RecordDecl *RD = RT->getDecl();
    assert(!RD->hasFlexibleArrayMember());

    for (const FieldDecl *Field : RD->fields()) {
      QualType FieldTy = Field->getType();
      NumRegs += numRegsForType(FieldTy);
    }

    return NumRegs;
  }

  return (getContext().getTypeSize(Ty) + 31) / 32;
}

void AMDGPUABIInfo::computeInfo(CGFunctionInfo &FI) const {
  llvm::CallingConv::ID CC = FI.getCallingConvention();

  if (!getCXXABI().classifyReturnType(FI))
    FI.getReturnInfo() = classifyReturnType(FI.getReturnType());

  unsigned NumRegsLeft = MaxNumRegsForArgsRet;
  for (auto &Arg : FI.arguments()) {
    if (CC == llvm::CallingConv::AMDGPU_KERNEL) {
      Arg.info = classifyKernelArgumentType(Arg.type);
    } else {
      Arg.info = classifyArgumentType(Arg.type, NumRegsLeft);
    }
  }
}

Address AMDGPUABIInfo::EmitVAArg(CodeGenFunction &CGF, Address VAListAddr,
                                 QualType Ty) const {
  llvm_unreachable("AMDGPU does not support varargs");
}

ABIArgInfo AMDGPUABIInfo::classifyReturnType(QualType RetTy) const {
  if (isAggregateTypeForABI(RetTy)) {
    // Records with non-trivial destructors/copy-constructors should not be
    // returned by value.
    if (!getRecordArgABI(RetTy, getCXXABI())) {
      // Ignore empty structs/unions.
      if (isEmptyRecord(getContext(), RetTy, true))
        return ABIArgInfo::getIgnore();

      // Lower single-element structs to just return a regular value.
      if (const Type *SeltTy = isSingleElementStruct(RetTy, getContext()))
        return ABIArgInfo::getDirect(CGT.ConvertType(QualType(SeltTy, 0)));

      if (const RecordType *RT = RetTy->getAs<RecordType>()) {
        const RecordDecl *RD = RT->getDecl();
        if (RD->hasFlexibleArrayMember())
          return DefaultABIInfo::classifyReturnType(RetTy);
      }

      // Pack aggregates <= 4 bytes into single VGPR or pair.
      uint64_t Size = getContext().getTypeSize(RetTy);
      if (Size <= 16)
        return ABIArgInfo::getDirect(llvm::Type::getInt16Ty(getVMContext()));

      if (Size <= 32)
        return ABIArgInfo::getDirect(llvm::Type::getInt32Ty(getVMContext()));

      if (Size <= 64) {
        llvm::Type *I32Ty = llvm::Type::getInt32Ty(getVMContext());
        return ABIArgInfo::getDirect(llvm::ArrayType::get(I32Ty, 2));
      }

      if (numRegsForType(RetTy) <= MaxNumRegsForArgsRet)
        return ABIArgInfo::getDirect();
    }
  }

  // Otherwise just do the default thing.
  return DefaultABIInfo::classifyReturnType(RetTy);
}

/// For kernels all parameters are really passed in a special buffer. It doesn't
/// make sense to pass anything byval, so everything must be direct.
ABIArgInfo AMDGPUABIInfo::classifyKernelArgumentType(QualType Ty) const {
  Ty = useFirstFieldIfTransparentUnion(Ty);

  // TODO: Can we omit empty structs?

  if (const Type *SeltTy = isSingleElementStruct(Ty, getContext()))
    Ty = QualType(SeltTy, 0);

  llvm::Type *OrigLTy = CGT.ConvertType(Ty);
  llvm::Type *LTy = OrigLTy;
  if (getContext().getLangOpts().HIP) {
    LTy = coerceKernelArgumentType(
        OrigLTy, /*FromAS=*/getContext().getTargetAddressSpace(LangAS::Default),
        /*ToAS=*/getContext().getTargetAddressSpace(LangAS::cuda_device));
  }

  // FIXME: Should also use this for OpenCL, but it requires addressing the
  // problem of kernels being called.
  //
  // FIXME: This doesn't apply the optimization of coercing pointers in structs
  // to global address space when using byref. This would require implementing a
  // new kind of coercion of the in-memory type when for indirect arguments.
  if (!getContext().getLangOpts().OpenCL && LTy == OrigLTy &&
      isAggregateTypeForABI(Ty)) {
    return ABIArgInfo::getIndirectAliased(
        getContext().getTypeAlignInChars(Ty),
        getContext().getTargetAddressSpace(LangAS::opencl_constant),
        false /*Realign*/, nullptr /*Padding*/);
  }

  // If we set CanBeFlattened to true, CodeGen will expand the struct to its
  // individual elements, which confuses the Clover OpenCL backend; therefore we
  // have to set it to false here. Other args of getDirect() are just defaults.
  return ABIArgInfo::getDirect(LTy, 0, nullptr, false);
}

ABIArgInfo AMDGPUABIInfo::classifyArgumentType(QualType Ty,
                                               unsigned &NumRegsLeft) const {
  assert(NumRegsLeft <= MaxNumRegsForArgsRet && "register estimate underflow");

  Ty = useFirstFieldIfTransparentUnion(Ty);

  if (isAggregateTypeForABI(Ty)) {
    // Records with non-trivial destructors/copy-constructors should not be
    // passed by value.
    if (auto RAA = getRecordArgABI(Ty, getCXXABI()))
      return getNaturalAlignIndirect(Ty, RAA == CGCXXABI::RAA_DirectInMemory);

    // Ignore empty structs/unions.
    if (isEmptyRecord(getContext(), Ty, true))
      return ABIArgInfo::getIgnore();

    // Lower single-element structs to just pass a regular value. TODO: We
    // could do reasonable-size multiple-element structs too, using getExpand(),
    // though watch out for things like bitfields.
    if (const Type *SeltTy = isSingleElementStruct(Ty, getContext()))
      return ABIArgInfo::getDirect(CGT.ConvertType(QualType(SeltTy, 0)));

    if (const RecordType *RT = Ty->getAs<RecordType>()) {
      const RecordDecl *RD = RT->getDecl();
      if (RD->hasFlexibleArrayMember())
        return DefaultABIInfo::classifyArgumentType(Ty);
    }

    // Pack aggregates <= 8 bytes into single VGPR or pair.
    uint64_t Size = getContext().getTypeSize(Ty);
    if (Size <= 64) {
      unsigned NumRegs = (Size + 31) / 32;
      NumRegsLeft -= std::min(NumRegsLeft, NumRegs);

      if (Size <= 16)
        return ABIArgInfo::getDirect(llvm::Type::getInt16Ty(getVMContext()));

      if (Size <= 32)
        return ABIArgInfo::getDirect(llvm::Type::getInt32Ty(getVMContext()));

      // XXX: Should this be i64 instead, and should the limit increase?
      llvm::Type *I32Ty = llvm::Type::getInt32Ty(getVMContext());
      return ABIArgInfo::getDirect(llvm::ArrayType::get(I32Ty, 2));
    }

    if (NumRegsLeft > 0) {
      unsigned NumRegs = numRegsForType(Ty);
      if (NumRegsLeft >= NumRegs) {
        NumRegsLeft -= NumRegs;
        return ABIArgInfo::getDirect();
      }
    }

    // Use pass-by-reference in stead of pass-by-value for struct arguments in
    // function ABI.
    return ABIArgInfo::getIndirectAliased(
        getContext().getTypeAlignInChars(Ty),
        getContext().getTargetAddressSpace(LangAS::opencl_private));
  }

  // Otherwise just do the default thing.
  ABIArgInfo ArgInfo = DefaultABIInfo::classifyArgumentType(Ty);
  if (!ArgInfo.isIndirect()) {
    unsigned NumRegs = numRegsForType(Ty);
    NumRegsLeft -= std::min(NumRegs, NumRegsLeft);
  }

  return ArgInfo;
}

class AMDGPUTargetCodeGenInfo : public TargetCodeGenInfo {
public:
  AMDGPUTargetCodeGenInfo(CodeGenTypes &CGT)
      : TargetCodeGenInfo(std::make_unique<AMDGPUABIInfo>(CGT)) {}

  void setFunctionDeclAttributes(const FunctionDecl *FD, llvm::Function *F,
                                 CodeGenModule &CGM) const;

  void emitTargetGlobals(CodeGen::CodeGenModule &CGM) const override;

  void setTargetAttributes(const Decl *D, llvm::GlobalValue *GV,
                           CodeGen::CodeGenModule &M) const override;
  unsigned getOpenCLKernelCallingConv() const override;

  llvm::Constant *getNullPointer(const CodeGen::CodeGenModule &CGM,
      llvm::PointerType *T, QualType QT) const override;

  LangAS getASTAllocaAddressSpace() const override {
    return getLangASFromTargetAS(
        getABIInfo().getDataLayout().getAllocaAddrSpace());
  }
  LangAS getGlobalVarAddressSpace(CodeGenModule &CGM,
                                  const VarDecl *D) const override;
  llvm::SyncScope::ID getLLVMSyncScopeID(const LangOptions &LangOpts,
                                         SyncScope Scope,
                                         llvm::AtomicOrdering Ordering,
                                         llvm::LLVMContext &Ctx) const override;
  llvm::Value *createEnqueuedBlockKernel(CodeGenFunction &CGF,
                                         llvm::Function *BlockInvokeFunc,
                                         llvm::Type *BlockTy) const override;
  bool shouldEmitStaticExternCAliases() const override;
  bool shouldEmitDWARFBitFieldSeparators() const override;
  void setCUDAKernelCallingConvention(const FunctionType *&FT) const override;

private:
  // Adds a NamedMDNode with GV, Name, and Operand as operands, and adds the
  // resulting MDNode to the amdgcn.annotations MDNode.
  static void addAMDGCNMetadata(llvm::GlobalValue *GV, StringRef Name,
                                int Operand);
};
}

static bool requiresAMDGPUProtectedVisibility(const Decl *D,
                                              llvm::GlobalValue *GV) {
  if (GV->getVisibility() != llvm::GlobalValue::HiddenVisibility)
    return false;

  return D->hasAttr<OpenCLKernelAttr>() ||
         (isa<FunctionDecl>(D) && D->hasAttr<CUDAGlobalAttr>()) ||
         (isa<VarDecl>(D) &&
          (D->hasAttr<CUDADeviceAttr>() || D->hasAttr<CUDAConstantAttr>() ||
           cast<VarDecl>(D)->getType()->isCUDADeviceBuiltinSurfaceType() ||
           cast<VarDecl>(D)->getType()->isCUDADeviceBuiltinTextureType()));
}

void AMDGPUTargetCodeGenInfo::setFunctionDeclAttributes(
    const FunctionDecl *FD, llvm::Function *F, CodeGenModule &M) const {
  const auto *ReqdWGS =
      M.getLangOpts().OpenCL ? FD->getAttr<ReqdWorkGroupSizeAttr>() : nullptr;
  const bool IsOpenCLKernel =
      M.getLangOpts().OpenCL && FD->hasAttr<OpenCLKernelAttr>();
  const bool IsHIPKernel = M.getLangOpts().HIP && FD->hasAttr<CUDAGlobalAttr>();

  const auto *FlatWGS = FD->getAttr<AMDGPUFlatWorkGroupSizeAttr>();
  if (ReqdWGS || FlatWGS) {
    M.handleAMDGPUFlatWorkGroupSizeAttr(F, FlatWGS, ReqdWGS);
  } else if (IsOpenCLKernel || IsHIPKernel) {
    // By default, restrict the maximum size to a value specified by
    // --gpu-max-threads-per-block=n or its default value for HIP.
    const unsigned OpenCLDefaultMaxWorkGroupSize = 256;
    const unsigned DefaultMaxWorkGroupSize =
        IsOpenCLKernel ? OpenCLDefaultMaxWorkGroupSize
                       : M.getLangOpts().GPUMaxThreadsPerBlock;
    std::string AttrVal =
        std::string("1,") + llvm::utostr(DefaultMaxWorkGroupSize);
    F->addFnAttr("amdgpu-flat-work-group-size", AttrVal);
  }

  if (const auto *Attr = FD->getAttr<AMDGPUWavesPerEUAttr>())
    M.handleAMDGPUWavesPerEUAttr(F, Attr);

  if (const auto *Attr = FD->getAttr<AMDGPUNumSGPRAttr>()) {
    unsigned NumSGPR = Attr->getNumSGPR();

    if (NumSGPR != 0)
      F->addFnAttr("amdgpu-num-sgpr", llvm::utostr(NumSGPR));
  }

  if (const auto *Attr = FD->getAttr<AMDGPUNumVGPRAttr>()) {
    uint32_t NumVGPR = Attr->getNumVGPR();

    if (NumVGPR != 0)
      F->addFnAttr("amdgpu-num-vgpr", llvm::utostr(NumVGPR));
  }
}

<<<<<<< HEAD
/// Helper function for AMDGCN and NVVM targets, adds a NamedMDNode with GV,
/// Name, and Operand as operands, and adds the resulting MDNode to the
/// AnnotationName MDNode.
static void addAMDGCOrNVVMMetadata(const char *AnnotationName,
                                   llvm::GlobalValue *GV, StringRef Name,
                                   int Operand) {
  llvm::Module *M = GV->getParent();
  llvm::LLVMContext &Ctx = M->getContext();

  // Get annotations metadata node.
  llvm::NamedMDNode *MD = M->getOrInsertNamedMetadata(AnnotationName);

  llvm::Metadata *MDVals[] = {
      llvm::ConstantAsMetadata::get(GV), llvm::MDString::get(Ctx, Name),
      llvm::ConstantAsMetadata::get(
          llvm::ConstantInt::get(llvm::Type::getInt32Ty(Ctx), Operand))};
  // Append metadata to annotations node.
  MD->addOperand(llvm::MDNode::get(Ctx, MDVals));
}


void AMDGPUTargetCodeGenInfo::addAMDGCNMetadata(llvm::GlobalValue *GV,
                                                StringRef Name, int Operand) {
  addAMDGCOrNVVMMetadata("amdgcn.annotations", GV, Name, Operand);
}


=======
/// Emits control constants used to change per-architecture behaviour in the
/// AMDGPU ROCm device libraries.
void AMDGPUTargetCodeGenInfo::emitTargetGlobals(
    CodeGen::CodeGenModule &CGM) const {
  StringRef Name = "llvm.amdgcn.abi.version";
  if (CGM.getModule().getNamedGlobal(Name))
    return;

  auto *Type = llvm::IntegerType::getIntNTy(CGM.getModule().getContext(), 32);
  llvm::Constant *COV = llvm::ConstantInt::get(
      Type, CGM.getTarget().getTargetOpts().CodeObjectVersion);

  // It needs to be constant weak_odr without externally_initialized so that
  // the load instuction can be eliminated by the IPSCCP.
  auto *GV = new llvm::GlobalVariable(
      CGM.getModule(), Type, true, llvm::GlobalValue::WeakODRLinkage, COV, Name,
      nullptr, llvm::GlobalValue::ThreadLocalMode::NotThreadLocal,
      CGM.getContext().getTargetAddressSpace(LangAS::opencl_constant));
  GV->setUnnamedAddr(llvm::GlobalValue::UnnamedAddr::Local);
  GV->setVisibility(llvm::GlobalValue::VisibilityTypes::HiddenVisibility);
}

>>>>>>> f616c3ee
void AMDGPUTargetCodeGenInfo::setTargetAttributes(
    const Decl *D, llvm::GlobalValue *GV, CodeGen::CodeGenModule &M) const {
  if (requiresAMDGPUProtectedVisibility(D, GV)) {
    GV->setVisibility(llvm::GlobalValue::ProtectedVisibility);
    GV->setDSOLocal(true);
  }

  if (GV->isDeclaration())
    return;

  llvm::Function *F = dyn_cast<llvm::Function>(GV);
  if (!F)
    return;

  const FunctionDecl *FD = dyn_cast_or_null<FunctionDecl>(D);
  if (FD)
    setFunctionDeclAttributes(FD, F, M);

  // Create !{<func-ref>, metadata !"kernel", i32 1} node for SYCL kernels.
  const bool IsSYCLKernel =
      FD && M.getLangOpts().SYCLIsDevice && FD->hasAttr<SYCLKernelAttr>();
  if (IsSYCLKernel)
    addAMDGCNMetadata(F, "kernel", 1);

  if (M.getContext().getTargetInfo().allowAMDGPUUnsafeFPAtomics())
    F->addFnAttr("amdgpu-unsafe-fp-atomics", "true");

  if (!getABIInfo().getCodeGenOpts().EmitIEEENaNCompliantInsts)
    F->addFnAttr("amdgpu-ieee", "false");
}

unsigned AMDGPUTargetCodeGenInfo::getOpenCLKernelCallingConv() const {
  return llvm::CallingConv::AMDGPU_KERNEL;
}

// Currently LLVM assumes null pointers always have value 0,
// which results in incorrectly transformed IR. Therefore, instead of
// emitting null pointers in private and local address spaces, a null
// pointer in generic address space is emitted which is casted to a
// pointer in local or private address space.
llvm::Constant *AMDGPUTargetCodeGenInfo::getNullPointer(
    const CodeGen::CodeGenModule &CGM, llvm::PointerType *PT,
    QualType QT) const {
  if (CGM.getContext().getTargetNullPointerValue(QT) == 0)
    return llvm::ConstantPointerNull::get(PT);

  auto &Ctx = CGM.getContext();
#ifdef INTEL_SYCL_OPAQUEPOINTER_READY
  auto NPT = llvm::PointerType::get(
      PT->getContext(), Ctx.getTargetAddressSpace(LangAS::opencl_generic));
#else // INTEL_SYCL_OPAQUEPOINTER_READY
  auto NPT = llvm::PointerType::getWithSamePointeeType(
      PT, Ctx.getTargetAddressSpace(LangAS::opencl_generic));
#endif // INTEL_SYCL_OPAQUEPOINTER_READY
  return llvm::ConstantExpr::getAddrSpaceCast(
      llvm::ConstantPointerNull::get(NPT), PT);
}

LangAS
AMDGPUTargetCodeGenInfo::getGlobalVarAddressSpace(CodeGenModule &CGM,
                                                  const VarDecl *D) const {
  assert(!CGM.getLangOpts().OpenCL &&
         !(CGM.getLangOpts().CUDA && CGM.getLangOpts().CUDAIsDevice) &&
         "Address space agnostic languages only");
  LangAS DefaultGlobalAS = getLangASFromTargetAS(
      CGM.getContext().getTargetAddressSpace(LangAS::opencl_global));
  if (!D)
    return DefaultGlobalAS;

  LangAS AddrSpace = D->getType().getAddressSpace();
  assert(AddrSpace == LangAS::Default || isTargetAddressSpace(AddrSpace));
  if (AddrSpace != LangAS::Default)
    return AddrSpace;

  // Only promote to address space 4 if VarDecl has constant initialization.
  if (D->getType().isConstantStorage(CGM.getContext(), false, false) &&
      D->hasConstantInitialization()) {
    if (auto ConstAS = CGM.getTarget().getConstantAddressSpace())
      return *ConstAS;
  }
  return DefaultGlobalAS;
}

llvm::SyncScope::ID
AMDGPUTargetCodeGenInfo::getLLVMSyncScopeID(const LangOptions &LangOpts,
                                            SyncScope Scope,
                                            llvm::AtomicOrdering Ordering,
                                            llvm::LLVMContext &Ctx) const {
  std::string Name;
  switch (Scope) {
  case SyncScope::HIPSingleThread:
    Name = "singlethread";
    break;
  case SyncScope::HIPWavefront:
  case SyncScope::OpenCLSubGroup:
    Name = "wavefront";
    break;
  case SyncScope::HIPWorkgroup:
  case SyncScope::OpenCLWorkGroup:
    Name = "workgroup";
    break;
  case SyncScope::HIPAgent:
  case SyncScope::OpenCLDevice:
    Name = "agent";
    break;
  case SyncScope::HIPSystem:
  case SyncScope::OpenCLAllSVMDevices:
    Name = "";
    break;
  }

  if (Ordering != llvm::AtomicOrdering::SequentiallyConsistent) {
    if (!Name.empty())
      Name = Twine(Twine(Name) + Twine("-")).str();

    Name = Twine(Twine(Name) + Twine("one-as")).str();
  }

  return Ctx.getOrInsertSyncScopeID(Name);
}

bool AMDGPUTargetCodeGenInfo::shouldEmitStaticExternCAliases() const {
  return false;
}

bool AMDGPUTargetCodeGenInfo::shouldEmitDWARFBitFieldSeparators() const {
  return true;
}

void AMDGPUTargetCodeGenInfo::setCUDAKernelCallingConvention(
    const FunctionType *&FT) const {
  FT = getABIInfo().getContext().adjustFunctionType(
      FT, FT->getExtInfo().withCallingConv(CC_OpenCLKernel));
}

/// Create an OpenCL kernel for an enqueued block.
///
/// The type of the first argument (the block literal) is the struct type
/// of the block literal instead of a pointer type. The first argument
/// (block literal) is passed directly by value to the kernel. The kernel
/// allocates the same type of struct on stack and stores the block literal
/// to it and passes its pointer to the block invoke function. The kernel
/// has "enqueued-block" function attribute and kernel argument metadata.
llvm::Value *AMDGPUTargetCodeGenInfo::createEnqueuedBlockKernel(
    CodeGenFunction &CGF, llvm::Function *Invoke, llvm::Type *BlockTy) const {
  auto &Builder = CGF.Builder;
  auto &C = CGF.getLLVMContext();

  auto *InvokeFT = Invoke->getFunctionType();
  llvm::SmallVector<llvm::Type *, 2> ArgTys;
  llvm::SmallVector<llvm::Metadata *, 8> AddressQuals;
  llvm::SmallVector<llvm::Metadata *, 8> AccessQuals;
  llvm::SmallVector<llvm::Metadata *, 8> ArgTypeNames;
  llvm::SmallVector<llvm::Metadata *, 8> ArgBaseTypeNames;
  llvm::SmallVector<llvm::Metadata *, 8> ArgTypeQuals;
  llvm::SmallVector<llvm::Metadata *, 8> ArgNames;

  ArgTys.push_back(BlockTy);
  ArgTypeNames.push_back(llvm::MDString::get(C, "__block_literal"));
  AddressQuals.push_back(llvm::ConstantAsMetadata::get(Builder.getInt32(0)));
  ArgBaseTypeNames.push_back(llvm::MDString::get(C, "__block_literal"));
  ArgTypeQuals.push_back(llvm::MDString::get(C, ""));
  AccessQuals.push_back(llvm::MDString::get(C, "none"));
  ArgNames.push_back(llvm::MDString::get(C, "block_literal"));
  for (unsigned I = 1, E = InvokeFT->getNumParams(); I < E; ++I) {
    ArgTys.push_back(InvokeFT->getParamType(I));
    ArgTypeNames.push_back(llvm::MDString::get(C, "void*"));
    AddressQuals.push_back(llvm::ConstantAsMetadata::get(Builder.getInt32(3)));
    AccessQuals.push_back(llvm::MDString::get(C, "none"));
    ArgBaseTypeNames.push_back(llvm::MDString::get(C, "void*"));
    ArgTypeQuals.push_back(llvm::MDString::get(C, ""));
    ArgNames.push_back(
        llvm::MDString::get(C, (Twine("local_arg") + Twine(I)).str()));
  }
  std::string Name = Invoke->getName().str() + "_kernel";
  auto *FT = llvm::FunctionType::get(llvm::Type::getVoidTy(C), ArgTys, false);
  auto *F = llvm::Function::Create(FT, llvm::GlobalValue::InternalLinkage, Name,
                                   &CGF.CGM.getModule());
  F->setCallingConv(llvm::CallingConv::AMDGPU_KERNEL);

  llvm::AttrBuilder KernelAttrs(C);
  // FIXME: The invoke isn't applying the right attributes either
  // FIXME: This is missing setTargetAttributes
  CGF.CGM.addDefaultFunctionDefinitionAttributes(KernelAttrs);
  KernelAttrs.addAttribute("enqueued-block");
  F->addFnAttrs(KernelAttrs);

  auto IP = CGF.Builder.saveIP();
  auto *BB = llvm::BasicBlock::Create(C, "entry", F);
  Builder.SetInsertPoint(BB);
  const auto BlockAlign = CGF.CGM.getDataLayout().getPrefTypeAlign(BlockTy);
  auto *BlockPtr = Builder.CreateAlloca(BlockTy, nullptr);
  BlockPtr->setAlignment(BlockAlign);
  Builder.CreateAlignedStore(F->arg_begin(), BlockPtr, BlockAlign);
  auto *Cast = Builder.CreatePointerCast(BlockPtr, InvokeFT->getParamType(0));
  llvm::SmallVector<llvm::Value *, 2> Args;
  Args.push_back(Cast);
  for (llvm::Argument &A : llvm::drop_begin(F->args()))
    Args.push_back(&A);
  llvm::CallInst *call = Builder.CreateCall(Invoke, Args);
  call->setCallingConv(Invoke->getCallingConv());
  Builder.CreateRetVoid();
  Builder.restoreIP(IP);

  F->setMetadata("kernel_arg_addr_space", llvm::MDNode::get(C, AddressQuals));
  F->setMetadata("kernel_arg_access_qual", llvm::MDNode::get(C, AccessQuals));
  F->setMetadata("kernel_arg_type", llvm::MDNode::get(C, ArgTypeNames));
  F->setMetadata("kernel_arg_base_type",
                 llvm::MDNode::get(C, ArgBaseTypeNames));
  F->setMetadata("kernel_arg_type_qual", llvm::MDNode::get(C, ArgTypeQuals));
  if (CGF.CGM.getCodeGenOpts().EmitOpenCLArgMetadata)
    F->setMetadata("kernel_arg_name", llvm::MDNode::get(C, ArgNames));

  return F;
}

void CodeGenModule::handleAMDGPUFlatWorkGroupSizeAttr(
    llvm::Function *F, const AMDGPUFlatWorkGroupSizeAttr *FlatWGS,
    const ReqdWorkGroupSizeAttr *ReqdWGS) {
  unsigned Min = 0;
  unsigned Max = 0;
  if (FlatWGS) {
    Min = FlatWGS->getMin()->EvaluateKnownConstInt(getContext()).getExtValue();
    Max = FlatWGS->getMax()->EvaluateKnownConstInt(getContext()).getExtValue();
  }
  if (ReqdWGS && Min == 0 && Max == 0)
    Min = Max = ReqdWGS->getXDim() * ReqdWGS->getYDim() * ReqdWGS->getZDim();

  if (Min != 0) {
    assert(Min <= Max && "Min must be less than or equal Max");

    std::string AttrVal = llvm::utostr(Min) + "," + llvm::utostr(Max);
    F->addFnAttr("amdgpu-flat-work-group-size", AttrVal);
  } else
    assert(Max == 0 && "Max must be zero");
}

void CodeGenModule::handleAMDGPUWavesPerEUAttr(
    llvm::Function *F, const AMDGPUWavesPerEUAttr *Attr) {
  unsigned Min =
      Attr->getMin()->EvaluateKnownConstInt(getContext()).getExtValue();
  unsigned Max =
      Attr->getMax()
          ? Attr->getMax()->EvaluateKnownConstInt(getContext()).getExtValue()
          : 0;

  if (Min != 0) {
    assert((Max == 0 || Min <= Max) && "Min must be less than or equal Max");

    std::string AttrVal = llvm::utostr(Min);
    if (Max != 0)
      AttrVal = AttrVal + "," + llvm::utostr(Max);
    F->addFnAttr("amdgpu-waves-per-eu", AttrVal);
  } else
    assert(Max == 0 && "Max must be zero");
}

std::unique_ptr<TargetCodeGenInfo>
CodeGen::createAMDGPUTargetCodeGenInfo(CodeGenModule &CGM) {
  return std::make_unique<AMDGPUTargetCodeGenInfo>(CGM.getTypes());
}<|MERGE_RESOLUTION|>--- conflicted
+++ resolved
@@ -367,7 +367,6 @@
   }
 }
 
-<<<<<<< HEAD
 /// Helper function for AMDGCN and NVVM targets, adds a NamedMDNode with GV,
 /// Name, and Operand as operands, and adds the resulting MDNode to the
 /// AnnotationName MDNode.
@@ -395,7 +394,6 @@
 }
 
 
-=======
 /// Emits control constants used to change per-architecture behaviour in the
 /// AMDGPU ROCm device libraries.
 void AMDGPUTargetCodeGenInfo::emitTargetGlobals(
@@ -418,7 +416,6 @@
   GV->setVisibility(llvm::GlobalValue::VisibilityTypes::HiddenVisibility);
 }
 
->>>>>>> f616c3ee
 void AMDGPUTargetCodeGenInfo::setTargetAttributes(
     const Decl *D, llvm::GlobalValue *GV, CodeGen::CodeGenModule &M) const {
   if (requiresAMDGPUProtectedVisibility(D, GV)) {
