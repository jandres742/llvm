//===- RISCVVEmitter.cpp - Generate riscv_vector.h for use with clang -----===//
//
// Part of the LLVM Project, under the Apache License v2.0 with LLVM Exceptions.
// See https://llvm.org/LICENSE.txt for license information.
// SPDX-License-Identifier: Apache-2.0 WITH LLVM-exception
//
//===----------------------------------------------------------------------===//
//
// This tablegen backend is responsible for emitting riscv_vector.h which
// includes a declaration and definition of each intrinsic functions specified
// in https://github.com/riscv/rvv-intrinsic-doc.
//
// See also the documentation in include/clang/Basic/riscv_vector.td.
//
//===----------------------------------------------------------------------===//

#include "llvm/ADT/ArrayRef.h"
#include "llvm/ADT/SmallSet.h"
#include "llvm/ADT/StringExtras.h"
#include "llvm/ADT/StringMap.h"
#include "llvm/ADT/StringSet.h"
#include "llvm/ADT/Twine.h"
#include "llvm/TableGen/Error.h"
#include "llvm/TableGen/Record.h"
#include <numeric>

using namespace llvm;
using BasicType = char;
using VScaleVal = Optional<unsigned>;

namespace {

// Exponential LMUL
struct LMULType {
  int Log2LMUL;
  LMULType(int Log2LMUL);
  // Return the C/C++ string representation of LMUL
  std::string str() const;
  Optional<unsigned> getScale(unsigned ElementBitwidth) const;
  void MulLog2LMUL(int Log2LMUL);
  LMULType &operator*=(uint32_t RHS);
};

// This class is compact representation of a valid and invalid RVVType.
class RVVType {
  enum ScalarTypeKind : uint32_t {
    Void,
    Size_t,
    Ptrdiff_t,
    UnsignedLong,
    SignedLong,
    Boolean,
    SignedInteger,
    UnsignedInteger,
    Float,
    Invalid,
  };
  BasicType BT;
  ScalarTypeKind ScalarType = Invalid;
  LMULType LMUL;
  bool IsPointer = false;
  // IsConstant indices are "int", but have the constant expression.
  bool IsImmediate = false;
  // Const qualifier for pointer to const object or object of const type.
  bool IsConstant = false;
  unsigned ElementBitwidth = 0;
  VScaleVal Scale = 0;
  bool Valid;

  std::string BuiltinStr;
  std::string ClangBuiltinStr;
  std::string Str;
  std::string ShortStr;

public:
  RVVType() : RVVType(BasicType(), 0, StringRef()) {}
  RVVType(BasicType BT, int Log2LMUL, StringRef prototype);

  // Return the string representation of a type, which is an encoded string for
  // passing to the BUILTIN() macro in Builtins.def.
  const std::string &getBuiltinStr() const { return BuiltinStr; }

  // Return the clang buitlin type for RVV vector type which are used in the
  // riscv_vector.h header file.
  const std::string &getClangBuiltinStr() const { return ClangBuiltinStr; }

  // Return the C/C++ string representation of a type for use in the
  // riscv_vector.h header file.
  const std::string &getTypeStr() const { return Str; }

  // Return the short name of a type for C/C++ name suffix.
  const std::string &getShortStr() {
    // Not all types are used in short name, so compute the short name by
    // demanded.
    if (ShortStr.empty())
      initShortStr();
    return ShortStr;
  }

  bool isValid() const { return Valid; }
  bool isScalar() const { return Scale.hasValue() && Scale.getValue() == 0; }
  bool isVector() const { return Scale.hasValue() && Scale.getValue() != 0; }
  bool isFloat() const { return ScalarType == ScalarTypeKind::Float; }
  bool isSignedInteger() const {
    return ScalarType == ScalarTypeKind::SignedInteger;
  }
  bool isFloatVector(unsigned Width) const {
    return isVector() && isFloat() && ElementBitwidth == Width;
  }
  bool isFloat(unsigned Width) const {
    return isFloat() && ElementBitwidth == Width;
  }

private:
  // Verify RVV vector type and set Valid.
  bool verifyType() const;

  // Creates a type based on basic types of TypeRange
  void applyBasicType();

  // Applies a prototype modifier to the current type. The result maybe an
  // invalid type.
  void applyModifier(StringRef prototype);

  // Compute and record a string for legal type.
  void initBuiltinStr();
  // Compute and record a builtin RVV vector type string.
  void initClangBuiltinStr();
  // Compute and record a type string for used in the header.
  void initTypeStr();
  // Compute and record a short name of a type for C/C++ name suffix.
  void initShortStr();
};

using RVVTypePtr = RVVType *;
using RVVTypes = std::vector<RVVTypePtr>;

enum RISCVExtension : uint8_t {
  Basic = 0,
  F = 1 << 1,
  D = 1 << 2,
  Zfh = 1 << 3,
  Zvamo = 1 << 4,
};

// TODO refactor RVVIntrinsic class design after support all intrinsic
// combination. This represents an instantiation of an intrinsic with a
// particular type and prototype
class RVVIntrinsic {

private:
  std::string Name; // Builtin name
  std::string MangledName;
  std::string IRName;
  bool HasSideEffects;
  bool IsMask;
  bool HasMaskedOffOperand;
  bool HasVL;
  bool HasNoMaskedOverloaded;
  bool HasAutoDef; // There is automiatic definition in header
  std::string ManualCodegen;
  RVVTypePtr OutputType; // Builtin output type
  RVVTypes InputTypes;   // Builtin input types
  // The types we use to obtain the specific LLVM intrinsic. They are index of
  // InputTypes. -1 means the return type.
  std::vector<int64_t> IntrinsicTypes;
<<<<<<< HEAD
  // C/C++ intrinsic operand order is different to builtin operand order. Record
  // the mapping of InputTypes index.
  SmallVector<unsigned> CTypeOrder;
  // Operands are reordered in the header.
  bool IsOperandReordered = false;
=======
>>>>>>> 3f9ee3c9
  uint8_t RISCVExtensions = 0;

public:
  RVVIntrinsic(StringRef Name, StringRef Suffix, StringRef MangledName,
               StringRef IRName, bool HasSideEffects, bool IsMask,
               bool HasMaskedOffOperand, bool HasVL, bool HasNoMaskedOverloaded,
               bool HasAutoDef, StringRef ManualCodegen, const RVVTypes &Types,
               const std::vector<int64_t> &IntrinsicTypes,
               StringRef RequiredExtension);
  ~RVVIntrinsic() = default;

  StringRef getName() const { return Name; }
  StringRef getMangledName() const { return MangledName; }
  bool hasSideEffects() const { return HasSideEffects; }
  bool hasMaskedOffOperand() const { return HasMaskedOffOperand; }
  bool hasVL() const { return HasVL; }
  bool hasNoMaskedOverloaded() const { return HasNoMaskedOverloaded; }
  bool hasManualCodegen() const { return !ManualCodegen.empty(); }
  bool hasAutoDef() const { return HasAutoDef; }
  bool isMask() const { return IsMask; }
<<<<<<< HEAD
  bool isOperandReordered() const { return IsOperandReordered; }
  size_t getNumOperand() const { return InputTypes.size(); }
=======
>>>>>>> 3f9ee3c9
  StringRef getIRName() const { return IRName; }
  StringRef getManualCodegen() const { return ManualCodegen; }
  uint8_t getRISCVExtensions() const { return RISCVExtensions; }

  // Return the type string for a BUILTIN() macro in Builtins.def.
  std::string getBuiltinTypeStr() const;

  // Emit the code block for switch body in EmitRISCVBuiltinExpr, it should
  // init the RVVIntrinsic ID and IntrinsicTypes.
  void emitCodeGenSwitchBody(raw_ostream &o) const;

  // Emit the macros for mapping C/C++ intrinsic function to builtin functions.
  void emitIntrinsicMacro(raw_ostream &o) const;

  // Emit the mangled function definition.
  void emitMangledFuncDef(raw_ostream &o) const;
};

class RVVEmitter {
private:
  RecordKeeper &Records;
  std::string HeaderCode;
  // Concat BasicType, LMUL and Proto as key
  StringMap<RVVType> LegalTypes;
  StringSet<> IllegalTypes;

public:
  RVVEmitter(RecordKeeper &R) : Records(R) {}

  /// Emit riscv_vector.h
  void createHeader(raw_ostream &o);

  /// Emit all the __builtin prototypes and code needed by Sema.
  void createBuiltins(raw_ostream &o);

  /// Emit all the information needed to map builtin -> LLVM IR intrinsic.
  void createCodeGen(raw_ostream &o);

  std::string getSuffixStr(char Type, int Log2LMUL, StringRef Prototypes);

private:
  /// Create all intrinsics and add them to \p Out
  void createRVVIntrinsics(std::vector<std::unique_ptr<RVVIntrinsic>> &Out);
  /// Compute output and input types by applying different config (basic type
  /// and LMUL with type transformers). It also record result of type in legal
  /// or illegal set to avoid compute the  same config again. The result maybe
  /// have illegal RVVType.
  Optional<RVVTypes> computeTypes(BasicType BT, int Log2LMUL,
                                  ArrayRef<std::string> PrototypeSeq);
  Optional<RVVTypePtr> computeType(BasicType BT, int Log2LMUL, StringRef Proto);

  /// Emit Acrh predecessor definitions and body, assume the element of Defs are
  /// sorted by extension.
  void emitArchMacroAndBody(
      std::vector<std::unique_ptr<RVVIntrinsic>> &Defs, raw_ostream &o,
      std::function<void(raw_ostream &, const RVVIntrinsic &)>);

  // Emit the architecture preprocessor definitions. Return true when emits
  // non-empty string.
  bool emitExtDefStr(uint8_t Extensions, raw_ostream &o);
  // Slice Prototypes string into sub prototype string and process each sub
  // prototype string individually in the Handler.
  void parsePrototypes(StringRef Prototypes,
                       std::function<void(StringRef)> Handler);
};

} // namespace

//===----------------------------------------------------------------------===//
// Type implementation
//===----------------------------------------------------------------------===//

LMULType::LMULType(int NewLog2LMUL) {
  // Check Log2LMUL is -3, -2, -1, 0, 1, 2, 3
  assert(NewLog2LMUL <= 3 && NewLog2LMUL >= -3 && "Bad LMUL number!");
  Log2LMUL = NewLog2LMUL;
}

std::string LMULType::str() const {
  if (Log2LMUL < 0)
    return "mf" + utostr(1ULL << (-Log2LMUL));
  return "m" + utostr(1ULL << Log2LMUL);
}

VScaleVal LMULType::getScale(unsigned ElementBitwidth) const {
  int Log2ScaleResult = 0;
  switch (ElementBitwidth) {
  default:
    break;
  case 8:
    Log2ScaleResult = Log2LMUL + 3;
    break;
  case 16:
    Log2ScaleResult = Log2LMUL + 2;
    break;
  case 32:
    Log2ScaleResult = Log2LMUL + 1;
    break;
  case 64:
    Log2ScaleResult = Log2LMUL;
    break;
  }
  // Illegal vscale result would be less than 1
  if (Log2ScaleResult < 0)
    return None;
  return 1 << Log2ScaleResult;
}

void LMULType::MulLog2LMUL(int log2LMUL) { Log2LMUL += log2LMUL; }

LMULType &LMULType::operator*=(uint32_t RHS) {
  assert(isPowerOf2_32(RHS));
  this->Log2LMUL = this->Log2LMUL + Log2_32(RHS);
  return *this;
}

RVVType::RVVType(BasicType BT, int Log2LMUL, StringRef prototype)
    : BT(BT), LMUL(LMULType(Log2LMUL)) {
  applyBasicType();
  applyModifier(prototype);
  Valid = verifyType();
  if (Valid) {
    initBuiltinStr();
    initTypeStr();
    if (isVector()) {
      initClangBuiltinStr();
    }
  }
}

// clang-format off
// boolean type are encoded the ratio of n (SEW/LMUL)
// SEW/LMUL | 1         | 2         | 4         | 8        | 16        | 32        | 64
// c type   | vbool64_t | vbool32_t | vbool16_t | vbool8_t | vbool4_t  | vbool2_t  | vbool1_t
// IR type  | nxv1i1    | nxv2i1    | nxv4i1    | nxv8i1   | nxv16i1   | nxv32i1   | nxv64i1

// type\lmul | 1/8    | 1/4      | 1/2     | 1       | 2        | 4        | 8
// --------  |------  | -------- | ------- | ------- | -------- | -------- | --------
// i64       | N/A    | N/A      | N/A     | nxv1i64 | nxv2i64  | nxv4i64  | nxv8i64
// i32       | N/A    | N/A      | nxv1i32 | nxv2i32 | nxv4i32  | nxv8i32  | nxv16i32
// i16       | N/A    | nxv1i16  | nxv2i16 | nxv4i16 | nxv8i16  | nxv16i16 | nxv32i16
// i8        | nxv1i8 | nxv2i8   | nxv4i8  | nxv8i8  | nxv16i8  | nxv32i8  | nxv64i8
// double    | N/A    | N/A      | N/A     | nxv1f64 | nxv2f64  | nxv4f64  | nxv8f64
// float     | N/A    | N/A      | nxv1f32 | nxv2f32 | nxv4f32  | nxv8f32  | nxv16f32
// half      | N/A    | nxv1f16  | nxv2f16 | nxv4f16 | nxv8f16  | nxv16f16 | nxv32f16
// clang-format on

bool RVVType::verifyType() const {
  if (ScalarType == Invalid)
    return false;
  if (isScalar())
    return true;
  if (!Scale.hasValue())
    return false;
  if (isFloat() && ElementBitwidth == 8)
    return false;
  unsigned V = Scale.getValue();
  switch (ElementBitwidth) {
  case 1:
  case 8:
    // Check Scale is 1,2,4,8,16,32,64
    return (V <= 64 && isPowerOf2_32(V));
  case 16:
    // Check Scale is 1,2,4,8,16,32
    return (V <= 32 && isPowerOf2_32(V));
  case 32:
    // Check Scale is 1,2,4,8,16
    return (V <= 16 && isPowerOf2_32(V));
  case 64:
    // Check Scale is 1,2,4,8
    return (V <= 8 && isPowerOf2_32(V));
  }
  return false;
}

void RVVType::initBuiltinStr() {
  assert(isValid() && "RVVType is invalid");
  switch (ScalarType) {
  case ScalarTypeKind::Void:
    BuiltinStr = "v";
    return;
  case ScalarTypeKind::Size_t:
    BuiltinStr = "z";
    if (IsImmediate)
      BuiltinStr = "I" + BuiltinStr;
    if (IsPointer)
      BuiltinStr += "*";
    return;
  case ScalarTypeKind::Ptrdiff_t:
    BuiltinStr = "Y";
    return;
  case ScalarTypeKind::UnsignedLong:
    BuiltinStr = "ULi";
    return;
  case ScalarTypeKind::SignedLong:
    BuiltinStr = "Li";
    return;
  case ScalarTypeKind::Boolean:
    assert(ElementBitwidth == 1);
    BuiltinStr += "b";
    break;
  case ScalarTypeKind::SignedInteger:
  case ScalarTypeKind::UnsignedInteger:
    switch (ElementBitwidth) {
    case 8:
      BuiltinStr += "c";
      break;
    case 16:
      BuiltinStr += "s";
      break;
    case 32:
      BuiltinStr += "i";
      break;
    case 64:
      BuiltinStr += "Wi";
      break;
    default:
      llvm_unreachable("Unhandled ElementBitwidth!");
    }
    if (isSignedInteger())
      BuiltinStr = "S" + BuiltinStr;
    else
      BuiltinStr = "U" + BuiltinStr;
    break;
  case ScalarTypeKind::Float:
    switch (ElementBitwidth) {
    case 16:
      BuiltinStr += "h";
      break;
    case 32:
      BuiltinStr += "f";
      break;
    case 64:
      BuiltinStr += "d";
      break;
    default:
      llvm_unreachable("Unhandled ElementBitwidth!");
    }
    break;
  default:
    llvm_unreachable("ScalarType is invalid!");
  }
  if (IsImmediate)
    BuiltinStr = "I" + BuiltinStr;
  if (isScalar()) {
    if (IsConstant)
      BuiltinStr += "C";
    if (IsPointer)
      BuiltinStr += "*";
    return;
  }
  BuiltinStr = "q" + utostr(Scale.getValue()) + BuiltinStr;
}

void RVVType::initClangBuiltinStr() {
  assert(isValid() && "RVVType is invalid");
  assert(isVector() && "Handle Vector type only");

  ClangBuiltinStr = "__rvv_";
  switch (ScalarType) {
  case ScalarTypeKind::Boolean:
    ClangBuiltinStr += "bool" + utostr(64 / Scale.getValue()) + "_t";
    return;
  case ScalarTypeKind::Float:
    ClangBuiltinStr += "float";
    break;
  case ScalarTypeKind::SignedInteger:
    ClangBuiltinStr += "int";
    break;
  case ScalarTypeKind::UnsignedInteger:
    ClangBuiltinStr += "uint";
    break;
  default:
    llvm_unreachable("ScalarTypeKind is invalid");
  }
  ClangBuiltinStr += utostr(ElementBitwidth) + LMUL.str() + "_t";
}

void RVVType::initTypeStr() {
  assert(isValid() && "RVVType is invalid");

  if (IsConstant)
    Str += "const ";

  auto getTypeString = [&](StringRef TypeStr) {
    if (isScalar())
      return Twine(TypeStr + Twine(ElementBitwidth) + "_t").str();
    return Twine("v" + TypeStr + Twine(ElementBitwidth) + LMUL.str() + "_t")
        .str();
  };

  switch (ScalarType) {
  case ScalarTypeKind::Void:
    Str = "void";
    return;
  case ScalarTypeKind::Size_t:
    Str = "size_t";
    if (IsPointer)
      Str += " *";
    return;
  case ScalarTypeKind::Ptrdiff_t:
    Str = "ptrdiff_t";
    return;
  case ScalarTypeKind::UnsignedLong:
    Str = "unsigned long";
    return;
  case ScalarTypeKind::SignedLong:
    Str = "long";
    return;
  case ScalarTypeKind::Boolean:
    if (isScalar())
      Str += "bool";
    else
      // Vector bool is special case, the formulate is
      // `vbool<N>_t = MVT::nxv<64/N>i1` ex. vbool16_t = MVT::4i1
      Str += "vbool" + utostr(64 / Scale.getValue()) + "_t";
    break;
  case ScalarTypeKind::Float:
    if (isScalar()) {
      if (ElementBitwidth == 64)
        Str += "double";
      else if (ElementBitwidth == 32)
        Str += "float";
      assert((ElementBitwidth == 32 || ElementBitwidth == 64) &&
             "Unhandled floating type");
    } else
      Str += getTypeString("float");
    break;
  case ScalarTypeKind::SignedInteger:
    Str += getTypeString("int");
    break;
  case ScalarTypeKind::UnsignedInteger:
    Str += getTypeString("uint");
    break;
  default:
    llvm_unreachable("ScalarType is invalid!");
  }
  if (IsPointer)
    Str += " *";
}

void RVVType::initShortStr() {
  switch (ScalarType) {
  case ScalarTypeKind::Boolean:
    assert(isVector());
    ShortStr = "b" + utostr(64 / Scale.getValue());
    return;
  case ScalarTypeKind::Float:
    ShortStr = "f" + utostr(ElementBitwidth);
    break;
  case ScalarTypeKind::SignedInteger:
    ShortStr = "i" + utostr(ElementBitwidth);
    break;
  case ScalarTypeKind::UnsignedInteger:
    ShortStr = "u" + utostr(ElementBitwidth);
    break;
  default:
    PrintFatalError("Unhandled case!");
  }
  if (isVector())
    ShortStr += LMUL.str();
}

void RVVType::applyBasicType() {
  switch (BT) {
  case 'c':
    ElementBitwidth = 8;
    ScalarType = ScalarTypeKind::SignedInteger;
    break;
  case 's':
    ElementBitwidth = 16;
    ScalarType = ScalarTypeKind::SignedInteger;
    break;
  case 'i':
    ElementBitwidth = 32;
    ScalarType = ScalarTypeKind::SignedInteger;
    break;
  case 'l':
    ElementBitwidth = 64;
    ScalarType = ScalarTypeKind::SignedInteger;
    break;
  case 'h':
    ElementBitwidth = 16;
    ScalarType = ScalarTypeKind::Float;
    break;
  case 'f':
    ElementBitwidth = 32;
    ScalarType = ScalarTypeKind::Float;
    break;
  case 'd':
    ElementBitwidth = 64;
    ScalarType = ScalarTypeKind::Float;
    break;
  default:
    PrintFatalError("Unhandled type code!");
  }
  assert(ElementBitwidth != 0 && "Bad element bitwidth!");
}

void RVVType::applyModifier(StringRef Transformer) {
  if (Transformer.empty())
    return;
  // Handle primitive type transformer
  auto PType = Transformer.back();
  switch (PType) {
  case 'e':
    Scale = 0;
    break;
  case 'v':
    Scale = LMUL.getScale(ElementBitwidth);
    break;
  case 'w':
    ElementBitwidth *= 2;
    LMUL *= 2;
    Scale = LMUL.getScale(ElementBitwidth);
    break;
  case 'q':
    ElementBitwidth *= 4;
    LMUL *= 4;
    Scale = LMUL.getScale(ElementBitwidth);
    break;
  case 'o':
    ElementBitwidth *= 8;
    LMUL *= 8;
    Scale = LMUL.getScale(ElementBitwidth);
    break;
  case 'm':
    ScalarType = ScalarTypeKind::Boolean;
    Scale = LMUL.getScale(ElementBitwidth);
    ElementBitwidth = 1;
    break;
  case '0':
    ScalarType = ScalarTypeKind::Void;
    break;
  case 'z':
    ScalarType = ScalarTypeKind::Size_t;
    break;
  case 't':
    ScalarType = ScalarTypeKind::Ptrdiff_t;
    break;
  case 'u':
    ScalarType = ScalarTypeKind::UnsignedLong;
    break;
  case 'l':
    ScalarType = ScalarTypeKind::SignedLong;
    break;
  default:
    PrintFatalError("Illegal primitive type transformers!");
  }
  Transformer = Transformer.drop_back();

  // Extract and compute complex type transformer. It can only appear one time.
  if (Transformer.startswith("(")) {
    size_t Idx = Transformer.find(')');
    assert(Idx != StringRef::npos);
    StringRef ComplexType = Transformer.slice(1, Idx);
    Transformer = Transformer.drop_front(Idx + 1);
    assert(Transformer.find('(') == StringRef::npos &&
           "Only allow one complex type transformer");

    auto UpdateAndCheckComplexProto = [&]() {
      Scale = LMUL.getScale(ElementBitwidth);
      const StringRef VectorPrototypes("vwqom");
      if (!VectorPrototypes.contains(PType))
        PrintFatalError("Complex type transformer only supports vector type!");
      if (Transformer.find_first_of("PCKWS") != StringRef::npos)
        PrintFatalError(
            "Illegal type transformer for Complex type transformer");
    };
    auto ComputeFixedLog2LMUL =
        [&](StringRef Value,
            std::function<bool(const int32_t &, const int32_t &)> Compare) {
          int32_t Log2LMUL;
          Value.getAsInteger(10, Log2LMUL);
          if (!Compare(Log2LMUL, LMUL.Log2LMUL)) {
            ScalarType = Invalid;
            return false;
          }
          // Update new LMUL
          LMUL = LMULType(Log2LMUL);
          UpdateAndCheckComplexProto();
          return true;
        };
    auto ComplexTT = ComplexType.split(":");
    if (ComplexTT.first == "Log2EEW") {
      uint32_t Log2EEW;
      ComplexTT.second.getAsInteger(10, Log2EEW);
      // update new elmul = (eew/sew) * lmul
      LMUL.MulLog2LMUL(Log2EEW - Log2_32(ElementBitwidth));
      // update new eew
      ElementBitwidth = 1 << Log2EEW;
      ScalarType = ScalarTypeKind::SignedInteger;
      UpdateAndCheckComplexProto();
    } else if (ComplexTT.first == "FixedSEW") {
      uint32_t NewSEW;
      ComplexTT.second.getAsInteger(10, NewSEW);
      // Set invalid type if src and dst SEW are same.
      if (ElementBitwidth == NewSEW) {
        ScalarType = Invalid;
        return;
      }
      // Update new SEW
      ElementBitwidth = NewSEW;
      UpdateAndCheckComplexProto();
    } else if (ComplexTT.first == "LFixedLog2LMUL") {
      // New LMUL should be larger than old
      if (!ComputeFixedLog2LMUL(ComplexTT.second, std::greater<int32_t>()))
        return;
    } else if (ComplexTT.first == "SFixedLog2LMUL") {
      // New LMUL should be smaller than old
      if (!ComputeFixedLog2LMUL(ComplexTT.second, std::less<int32_t>()))
        return;
    } else {
      PrintFatalError("Illegal complex type transformers!");
    }
  }

  // Compute the remain type transformers
  for (char I : Transformer) {
    switch (I) {
    case 'P':
      if (IsConstant)
        PrintFatalError("'P' transformer cannot be used after 'C'");
      if (IsPointer)
        PrintFatalError("'P' transformer cannot be used twice");
      IsPointer = true;
      break;
    case 'C':
      if (IsConstant)
        PrintFatalError("'C' transformer cannot be used twice");
      IsConstant = true;
      break;
    case 'K':
      IsImmediate = true;
      break;
    case 'U':
      ScalarType = ScalarTypeKind::UnsignedInteger;
      break;
    case 'I':
      ScalarType = ScalarTypeKind::SignedInteger;
      break;
    case 'F':
      ScalarType = ScalarTypeKind::Float;
      break;
    case 'S':
      LMUL = LMULType(0);
      // Update ElementBitwidth need to update Scale too.
      Scale = LMUL.getScale(ElementBitwidth);
      break;
    default:
      PrintFatalError("Illegal non-primitive type transformer!");
    }
  }
}

//===----------------------------------------------------------------------===//
// RVVIntrinsic implementation
//===----------------------------------------------------------------------===//
RVVIntrinsic::RVVIntrinsic(StringRef NewName, StringRef Suffix,
                           StringRef NewMangledName, StringRef IRName,
                           bool HasSideEffects, bool IsMask,
                           bool HasMaskedOffOperand, bool HasVL,
                           bool HasNoMaskedOverloaded, bool HasAutoDef,
                           StringRef ManualCodegen, const RVVTypes &OutInTypes,
                           const std::vector<int64_t> &NewIntrinsicTypes,
                           StringRef RequiredExtension)
    : IRName(IRName), HasSideEffects(HasSideEffects), IsMask(IsMask),
      HasMaskedOffOperand(HasMaskedOffOperand), HasVL(HasVL),
      HasNoMaskedOverloaded(HasNoMaskedOverloaded), HasAutoDef(HasAutoDef),
      ManualCodegen(ManualCodegen.str()) {

  // Init Name and MangledName
  Name = NewName.str();
  if (NewMangledName.empty())
    MangledName = NewName.split("_").first.str();
  else
    MangledName = NewMangledName.str();
  if (!Suffix.empty())
    Name += "_" + Suffix.str();
  if (IsMask) {
    Name += "_m";
  }
  // Init RISC-V extensions
  for (const auto &T : OutInTypes) {
    if (T->isFloatVector(16) || T->isFloat(16))
      RISCVExtensions |= RISCVExtension::Zfh;
    else if (T->isFloatVector(32) || T->isFloat(32))
      RISCVExtensions |= RISCVExtension::F;
    else if (T->isFloatVector(64) || T->isFloat(64))
      RISCVExtensions |= RISCVExtension::D;
  }
  if (RequiredExtension == "Zvamo")
    RISCVExtensions |= RISCVExtension::Zvamo;

  // Init OutputType and InputTypes
  OutputType = OutInTypes[0];
  InputTypes.assign(OutInTypes.begin() + 1, OutInTypes.end());
<<<<<<< HEAD
  CTypeOrder.resize(InputTypes.size());
  std::iota(CTypeOrder.begin(), CTypeOrder.end(), 0);
  // Update default order if we need permutate.
  if (!PermuteOperands.empty()) {
    IsOperandReordered = true;
    // PermuteOperands is nonmasked version index. Update index when there is
    // maskedoff operand which is always in first operand.

    unsigned Skew = HasMaskedOffOperand ? 1 : 0;
    for (unsigned i = 0; i < PermuteOperands.size(); ++i) {
      if (i != PermuteOperands[i])
        CTypeOrder[i] = PermuteOperands[i] + Skew;
    }
    // Verify the result of CTypeOrder has legal value.
    if (*std::max_element(CTypeOrder.begin(), CTypeOrder.end()) >=
        CTypeOrder.size())
      PrintFatalError(
          "The index of PermuteOperand is bigger than the operand number");
    SmallSet<unsigned, 8> Seen;
    for (auto Idx : CTypeOrder) {
      if (!Seen.insert(Idx).second)
        PrintFatalError(
            "The different element in PermuteOperand could not be equal");
    }
  }

  if (IsMask) {
    if (HasVL)
      // Builtin type order: op0, op1, ..., mask, vl
      // C type order: mask, op0, op1, ..., vl
      std::rotate(CTypeOrder.begin(), CTypeOrder.end() - 2,
                  CTypeOrder.end() - 1);
    else
      // Builtin type order: op0, op1, ..., mask
      // C type order: mask, op0, op1, ...,
      std::rotate(CTypeOrder.begin(), CTypeOrder.end() - 1, CTypeOrder.end());
  }
=======
>>>>>>> 3f9ee3c9

  // IntrinsicTypes is nonmasked version index. Need to update it
  // if there is maskedoff operand (It is always in first operand).
  IntrinsicTypes = NewIntrinsicTypes;
  if (IsMask && HasMaskedOffOperand) {
    for (auto &I : IntrinsicTypes) {
      if (I >= 0)
        I += 1;
    }
  }
}

std::string RVVIntrinsic::getBuiltinTypeStr() const {
  std::string S;
  S += OutputType->getBuiltinStr();
  for (const auto &T : InputTypes) {
    S += T->getBuiltinStr();
  }
  return S;
}

void RVVIntrinsic::emitCodeGenSwitchBody(raw_ostream &OS) const {
  if (!getIRName().empty())
    OS << "  ID = Intrinsic::riscv_" + getIRName() + ";\n";
  if (hasManualCodegen()) {
    OS << ManualCodegen;
    OS << "break;\n";
    return;
  }

  if (isMask()) {
    if (hasVL()) {
      OS << "  std::rotate(Ops.begin(), Ops.begin() + 1, Ops.end() - 1);\n";
    } else {
      OS << "  std::rotate(Ops.begin(), Ops.begin() + 1, Ops.end());\n";
    }
  }

  OS << "  IntrinsicTypes = {";
  ListSeparator LS;
  for (const auto &Idx : IntrinsicTypes) {
    if (Idx == -1)
      OS << LS << "ResultType";
    else
      OS << LS << "Ops[" << Idx << "]->getType()";
  }

  // VL could be i64 or i32, need to encode it in IntrinsicTypes. VL is
  // always last operand.
  if (hasVL())
    OS << ", Ops.back()->getType()";
  OS << "};\n";
  OS << "  break;\n";
}

void RVVIntrinsic::emitIntrinsicMacro(raw_ostream &OS) const {
  OS << "#define " << getName() << "(";
  if (!InputTypes.empty()) {
    ListSeparator LS;
    for (unsigned i = 0, e = InputTypes.size(); i != e; ++i)
      OS << LS << "op" << i;
  }
  OS << ") \\\n";
  OS << "__builtin_rvv_" << getName() << "(";
  if (!InputTypes.empty()) {
    ListSeparator LS;
    for (unsigned i = 0, e = InputTypes.size(); i != e; ++i)
      OS << LS << "(" << InputTypes[i]->getTypeStr() << ")(op" << i << ")";
  }
  OS << ")\n";
}

void RVVIntrinsic::emitMangledFuncDef(raw_ostream &OS) const {
<<<<<<< HEAD
  bool UseAliasAttr = !isMask() && !isOperandReordered();
  if (UseAliasAttr) {
    OS << "__attribute__((clang_builtin_alias(";
    OS << "__builtin_rvv_" << getName() << ")))\n";
  }
  OS << OutputType->getTypeStr() << " " << getMangledName() << "(";
  // Emit function arguments
  if (getNumOperand() > 0) {
    ListSeparator LS;
    for (unsigned i = 0; i < CTypeOrder.size(); ++i)
      OS << LS << InputTypes[CTypeOrder[i]]->getTypeStr() << " op" << i;
  }
  if (UseAliasAttr) {
    OS << ");\n\n";
  } else {
    OS << "){\n";
    OS << "  return " << getName() << "(";
    // Emit parameter variables
    if (getNumOperand() > 0) {
      ListSeparator LS;
      for (unsigned i = 0; i < CTypeOrder.size(); ++i)
        OS << LS << "op" << i;
    }
    OS << ");\n";
    OS << "}\n\n";
  }
=======
  OS << "__attribute__((clang_builtin_alias(";
  OS << "__builtin_rvv_" << getName() << ")))\n";
  OS << OutputType->getTypeStr() << " " << getMangledName() << "(";
  // Emit function arguments
  if (!InputTypes.empty()) {
    ListSeparator LS;
    for (unsigned i = 0; i < InputTypes.size(); ++i)
      OS << LS << InputTypes[i]->getTypeStr() << " op" << i;
  }
  OS << ");\n\n";
>>>>>>> 3f9ee3c9
}

//===----------------------------------------------------------------------===//
// RVVEmitter implementation
//===----------------------------------------------------------------------===//
void RVVEmitter::createHeader(raw_ostream &OS) {

  OS << "/*===---- riscv_vector.h - RISC-V V-extension RVVIntrinsics "
        "-------------------===\n"
        " *\n"
        " *\n"
        " * Part of the LLVM Project, under the Apache License v2.0 with LLVM "
        "Exceptions.\n"
        " * See https://llvm.org/LICENSE.txt for license information.\n"
        " * SPDX-License-Identifier: Apache-2.0 WITH LLVM-exception\n"
        " *\n"
        " *===-----------------------------------------------------------------"
        "------===\n"
        " */\n\n";

  OS << "#ifndef __RISCV_VECTOR_H\n";
  OS << "#define __RISCV_VECTOR_H\n\n";

  OS << "#include <stdint.h>\n";
  OS << "#include <stddef.h>\n\n";

  OS << "#ifndef __riscv_vector\n";
  OS << "#error \"Vector intrinsics require the vector extension.\"\n";
  OS << "#endif\n\n";

  OS << "#ifdef __cplusplus\n";
  OS << "extern \"C\" {\n";
  OS << "#endif\n\n";

  std::vector<std::unique_ptr<RVVIntrinsic>> Defs;
  createRVVIntrinsics(Defs);

  // Print header code
  if (!HeaderCode.empty()) {
    OS << HeaderCode;
  }

  auto printType = [&](auto T) {
    OS << "typedef " << T->getClangBuiltinStr() << " " << T->getTypeStr()
       << ";\n";
  };

  constexpr int Log2LMULs[] = {-3, -2, -1, 0, 1, 2, 3};
  // Print RVV boolean types.
  for (int Log2LMUL : Log2LMULs) {
    auto T = computeType('c', Log2LMUL, "m");
    if (T.hasValue())
      printType(T.getValue());
  }
  // Print RVV int/float types.
  for (char I : StringRef("csil")) {
    for (int Log2LMUL : Log2LMULs) {
      auto T = computeType(I, Log2LMUL, "v");
      if (T.hasValue()) {
        printType(T.getValue());
        auto UT = computeType(I, Log2LMUL, "Uv");
        printType(UT.getValue());
      }
    }
  }
  OS << "#if defined(__riscv_zfh)\n";
  for (int Log2LMUL : Log2LMULs) {
    auto T = computeType('h', Log2LMUL, "v");
    if (T.hasValue())
      printType(T.getValue());
  }
  OS << "#endif\n";

  OS << "#if defined(__riscv_f)\n";
  for (int Log2LMUL : Log2LMULs) {
    auto T = computeType('f', Log2LMUL, "v");
    if (T.hasValue())
      printType(T.getValue());
  }
  OS << "#endif\n";

  OS << "#if defined(__riscv_d)\n";
  for (int Log2LMUL : Log2LMULs) {
    auto T = computeType('d', Log2LMUL, "v");
    if (T.hasValue())
      printType(T.getValue());
  }
  OS << "#endif\n\n";

  // The same extension include in the same arch guard marco.
  std::stable_sort(Defs.begin(), Defs.end(),
                   [](const std::unique_ptr<RVVIntrinsic> &A,
                      const std::unique_ptr<RVVIntrinsic> &B) {
                     return A->getRISCVExtensions() < B->getRISCVExtensions();
                   });

  // Print intrinsic functions with macro
  emitArchMacroAndBody(Defs, OS, [](raw_ostream &OS, const RVVIntrinsic &Inst) {
    Inst.emitIntrinsicMacro(OS);
  });

  OS << "#define __riscv_v_intrinsic_overloading 1\n";

  // Print Overloaded APIs
  OS << "#define __rvv_overloaded static inline "
        "__attribute__((__always_inline__, __nodebug__, __overloadable__))\n";

  emitArchMacroAndBody(Defs, OS, [](raw_ostream &OS, const RVVIntrinsic &Inst) {
    if (!Inst.isMask() && !Inst.hasNoMaskedOverloaded())
      return;
    OS << "__rvv_overloaded ";
    Inst.emitMangledFuncDef(OS);
  });

  OS << "\n#ifdef __cplusplus\n";
  OS << "}\n";
  OS << "#endif // __riscv_vector\n";
  OS << "#endif // __RISCV_VECTOR_H\n";
}

void RVVEmitter::createBuiltins(raw_ostream &OS) {
  std::vector<std::unique_ptr<RVVIntrinsic>> Defs;
  createRVVIntrinsics(Defs);

  OS << "#if defined(TARGET_BUILTIN) && !defined(RISCVV_BUILTIN)\n";
  OS << "#define RISCVV_BUILTIN(ID, TYPE, ATTRS) TARGET_BUILTIN(ID, TYPE, "
        "ATTRS, \"experimental-v\")\n";
  OS << "#endif\n";
  for (auto &Def : Defs) {
    OS << "RISCVV_BUILTIN(__builtin_rvv_" << Def->getName() << ",\""
       << Def->getBuiltinTypeStr() << "\", ";
    if (!Def->hasSideEffects())
      OS << "\"n\")\n";
    else
      OS << "\"\")\n";
  }
  OS << "#undef RISCVV_BUILTIN\n";
}

void RVVEmitter::createCodeGen(raw_ostream &OS) {
  std::vector<std::unique_ptr<RVVIntrinsic>> Defs;
  createRVVIntrinsics(Defs);
  // IR name could be empty, use the stable sort preserves the relative order.
  std::stable_sort(Defs.begin(), Defs.end(),
                   [](const std::unique_ptr<RVVIntrinsic> &A,
                      const std::unique_ptr<RVVIntrinsic> &B) {
                     return A->getIRName() < B->getIRName();
                   });
  // Print switch body when the ir name or ManualCodegen changes from previous
  // iteration.
  RVVIntrinsic *PrevDef = Defs.begin()->get();
  for (auto &Def : Defs) {
    StringRef CurIRName = Def->getIRName();
    if (CurIRName != PrevDef->getIRName() ||
        (Def->getManualCodegen() != PrevDef->getManualCodegen())) {
      PrevDef->emitCodeGenSwitchBody(OS);
    }
    PrevDef = Def.get();
    OS << "case RISCV::BI__builtin_rvv_" << Def->getName() << ":\n";
  }
  Defs.back()->emitCodeGenSwitchBody(OS);
  OS << "\n";
}

void RVVEmitter::parsePrototypes(StringRef Prototypes,
                                 std::function<void(StringRef)> Handler) {
  const StringRef Primaries("evwqom0ztul");
  while (!Prototypes.empty()) {
    size_t Idx = 0;
    // Skip over complex prototype because it could contain primitive type
    // character.
    if (Prototypes[0] == '(')
      Idx = Prototypes.find_first_of(')');
    Idx = Prototypes.find_first_of(Primaries, Idx);
    assert(Idx != StringRef::npos);
    Handler(Prototypes.slice(0, Idx + 1));
    Prototypes = Prototypes.drop_front(Idx + 1);
  }
}

std::string RVVEmitter::getSuffixStr(char Type, int Log2LMUL,
                                     StringRef Prototypes) {
  SmallVector<std::string> SuffixStrs;
  parsePrototypes(Prototypes, [&](StringRef Proto) {
    auto T = computeType(Type, Log2LMUL, Proto);
    SuffixStrs.push_back(T.getValue()->getShortStr());
  });
  return join(SuffixStrs, "_");
}

void RVVEmitter::createRVVIntrinsics(
    std::vector<std::unique_ptr<RVVIntrinsic>> &Out) {
  std::vector<Record *> RV = Records.getAllDerivedDefinitions("RVVBuiltin");
  for (auto *R : RV) {
    StringRef Name = R->getValueAsString("Name");
    StringRef SuffixProto = R->getValueAsString("Suffix");
    StringRef MangledName = R->getValueAsString("MangledName");
    StringRef Prototypes = R->getValueAsString("Prototype");
    StringRef TypeRange = R->getValueAsString("TypeRange");
    bool HasMask = R->getValueAsBit("HasMask");
    bool HasMaskedOffOperand = R->getValueAsBit("HasMaskedOffOperand");
    bool HasVL = R->getValueAsBit("HasVL");
    bool HasNoMaskedOverloaded = R->getValueAsBit("HasNoMaskedOverloaded");
    bool HasSideEffects = R->getValueAsBit("HasSideEffects");
    std::vector<int64_t> Log2LMULList = R->getValueAsListOfInts("Log2LMUL");
    StringRef ManualCodegen = R->getValueAsString("ManualCodegen");
    StringRef ManualCodegenMask = R->getValueAsString("ManualCodegenMask");
    std::vector<int64_t> IntrinsicTypes =
        R->getValueAsListOfInts("IntrinsicTypes");
    StringRef RequiredExtension = R->getValueAsString("RequiredExtension");
    StringRef IRName = R->getValueAsString("IRName");
    StringRef IRNameMask = R->getValueAsString("IRNameMask");

    StringRef HeaderCodeStr = R->getValueAsString("HeaderCode");
    bool HasAutoDef = HeaderCodeStr.empty();
    if (!HeaderCodeStr.empty()) {
      HeaderCode += HeaderCodeStr.str();
    }
    // Parse prototype and create a list of primitive type with transformers
    // (operand) in ProtoSeq. ProtoSeq[0] is output operand.
    SmallVector<std::string> ProtoSeq;
    parsePrototypes(Prototypes, [&ProtoSeq](StringRef Proto) {
      ProtoSeq.push_back(Proto.str());
    });

    // Compute Builtin types
    SmallVector<std::string> ProtoMaskSeq = ProtoSeq;
    if (HasMask) {
      // If HasMaskedOffOperand, insert result type as first input operand.
      if (HasMaskedOffOperand)
        ProtoMaskSeq.insert(ProtoMaskSeq.begin() + 1, ProtoSeq[0]);
      // If HasMask, insert 'm' as first input operand.
      ProtoMaskSeq.insert(ProtoMaskSeq.begin() + 1, "m");
    }
    // If HasVL, append 'z' to last operand
    if (HasVL) {
      ProtoSeq.push_back("z");
      ProtoMaskSeq.push_back("z");
    }

    // Create Intrinsics for each type and LMUL.
    for (char I : TypeRange) {
      for (int Log2LMUL : Log2LMULList) {
        Optional<RVVTypes> Types = computeTypes(I, Log2LMUL, ProtoSeq);
        // Ignored to create new intrinsic if there are any illegal types.
        if (!Types.hasValue())
          continue;

        auto SuffixStr = getSuffixStr(I, Log2LMUL, SuffixProto);
        // Create a non-mask intrinsic
        Out.push_back(std::make_unique<RVVIntrinsic>(
            Name, SuffixStr, MangledName, IRName, HasSideEffects,
            /*IsMask=*/false, /*HasMaskedOffOperand=*/false, HasVL,
            HasNoMaskedOverloaded, HasAutoDef, ManualCodegen, Types.getValue(),
            IntrinsicTypes, RequiredExtension));
        if (HasMask) {
          // Create a mask intrinsic
          Optional<RVVTypes> MaskTypes =
              computeTypes(I, Log2LMUL, ProtoMaskSeq);
          Out.push_back(std::make_unique<RVVIntrinsic>(
              Name, SuffixStr, MangledName, IRNameMask, HasSideEffects,
              /*IsMask=*/true, HasMaskedOffOperand, HasVL,
              HasNoMaskedOverloaded, HasAutoDef, ManualCodegenMask,
              MaskTypes.getValue(), IntrinsicTypes, RequiredExtension));
        }
      } // end for Log2LMULList
    }   // end for TypeRange
  }
}

Optional<RVVTypes>
RVVEmitter::computeTypes(BasicType BT, int Log2LMUL,
                         ArrayRef<std::string> PrototypeSeq) {
  RVVTypes Types;
  for (const std::string &Proto : PrototypeSeq) {
    auto T = computeType(BT, Log2LMUL, Proto);
    if (!T.hasValue())
      return llvm::None;
    // Record legal type index
    Types.push_back(T.getValue());
  }
  return Types;
}

Optional<RVVTypePtr> RVVEmitter::computeType(BasicType BT, int Log2LMUL,
                                             StringRef Proto) {
  std::string Idx = Twine(Twine(BT) + Twine(Log2LMUL) + Proto).str();
  // Search first
  auto It = LegalTypes.find(Idx);
  if (It != LegalTypes.end())
    return &(It->second);
  if (IllegalTypes.count(Idx))
    return llvm::None;
  // Compute type and record the result.
  RVVType T(BT, Log2LMUL, Proto);
  if (T.isValid()) {
    // Record legal type index and value.
    LegalTypes.insert({Idx, T});
    return &(LegalTypes[Idx]);
  }
  // Record illegal type index.
  IllegalTypes.insert(Idx);
  return llvm::None;
}

void RVVEmitter::emitArchMacroAndBody(
    std::vector<std::unique_ptr<RVVIntrinsic>> &Defs, raw_ostream &OS,
    std::function<void(raw_ostream &, const RVVIntrinsic &)> PrintBody) {
  uint8_t PrevExt = (*Defs.begin())->getRISCVExtensions();
  bool NeedEndif = emitExtDefStr(PrevExt, OS);
  for (auto &Def : Defs) {
    uint8_t CurExt = Def->getRISCVExtensions();
    if (CurExt != PrevExt) {
      if (NeedEndif)
        OS << "#endif\n\n";
      NeedEndif = emitExtDefStr(CurExt, OS);
      PrevExt = CurExt;
    }
    if (Def->hasAutoDef())
      PrintBody(OS, *Def);
  }
  if (NeedEndif)
    OS << "#endif\n\n";
}

bool RVVEmitter::emitExtDefStr(uint8_t Extents, raw_ostream &OS) {
  if (Extents == RISCVExtension::Basic)
    return false;
  OS << "#if ";
  ListSeparator LS(" && ");
  if (Extents & RISCVExtension::F)
    OS << LS << "defined(__riscv_f)";
  if (Extents & RISCVExtension::D)
    OS << LS << "defined(__riscv_d)";
  if (Extents & RISCVExtension::Zfh)
    OS << LS << "defined(__riscv_zfh)";
  if (Extents & RISCVExtension::Zvamo)
    OS << LS << "defined(__riscv_zvamo)";
  OS << "\n";
  return true;
}

namespace clang {
void EmitRVVHeader(RecordKeeper &Records, raw_ostream &OS) {
  RVVEmitter(Records).createHeader(OS);
}

void EmitRVVBuiltins(RecordKeeper &Records, raw_ostream &OS) {
  RVVEmitter(Records).createBuiltins(OS);
}

void EmitRVVBuiltinCG(RecordKeeper &Records, raw_ostream &OS) {
  RVVEmitter(Records).createCodeGen(OS);
}

} // End namespace clang<|MERGE_RESOLUTION|>--- conflicted
+++ resolved
@@ -164,14 +164,6 @@
   // The types we use to obtain the specific LLVM intrinsic. They are index of
   // InputTypes. -1 means the return type.
   std::vector<int64_t> IntrinsicTypes;
-<<<<<<< HEAD
-  // C/C++ intrinsic operand order is different to builtin operand order. Record
-  // the mapping of InputTypes index.
-  SmallVector<unsigned> CTypeOrder;
-  // Operands are reordered in the header.
-  bool IsOperandReordered = false;
-=======
->>>>>>> 3f9ee3c9
   uint8_t RISCVExtensions = 0;
 
 public:
@@ -192,11 +184,6 @@
   bool hasManualCodegen() const { return !ManualCodegen.empty(); }
   bool hasAutoDef() const { return HasAutoDef; }
   bool isMask() const { return IsMask; }
-<<<<<<< HEAD
-  bool isOperandReordered() const { return IsOperandReordered; }
-  size_t getNumOperand() const { return InputTypes.size(); }
-=======
->>>>>>> 3f9ee3c9
   StringRef getIRName() const { return IRName; }
   StringRef getManualCodegen() const { return ManualCodegen; }
   uint8_t getRISCVExtensions() const { return RISCVExtensions; }
@@ -794,46 +781,6 @@
   // Init OutputType and InputTypes
   OutputType = OutInTypes[0];
   InputTypes.assign(OutInTypes.begin() + 1, OutInTypes.end());
-<<<<<<< HEAD
-  CTypeOrder.resize(InputTypes.size());
-  std::iota(CTypeOrder.begin(), CTypeOrder.end(), 0);
-  // Update default order if we need permutate.
-  if (!PermuteOperands.empty()) {
-    IsOperandReordered = true;
-    // PermuteOperands is nonmasked version index. Update index when there is
-    // maskedoff operand which is always in first operand.
-
-    unsigned Skew = HasMaskedOffOperand ? 1 : 0;
-    for (unsigned i = 0; i < PermuteOperands.size(); ++i) {
-      if (i != PermuteOperands[i])
-        CTypeOrder[i] = PermuteOperands[i] + Skew;
-    }
-    // Verify the result of CTypeOrder has legal value.
-    if (*std::max_element(CTypeOrder.begin(), CTypeOrder.end()) >=
-        CTypeOrder.size())
-      PrintFatalError(
-          "The index of PermuteOperand is bigger than the operand number");
-    SmallSet<unsigned, 8> Seen;
-    for (auto Idx : CTypeOrder) {
-      if (!Seen.insert(Idx).second)
-        PrintFatalError(
-            "The different element in PermuteOperand could not be equal");
-    }
-  }
-
-  if (IsMask) {
-    if (HasVL)
-      // Builtin type order: op0, op1, ..., mask, vl
-      // C type order: mask, op0, op1, ..., vl
-      std::rotate(CTypeOrder.begin(), CTypeOrder.end() - 2,
-                  CTypeOrder.end() - 1);
-    else
-      // Builtin type order: op0, op1, ..., mask
-      // C type order: mask, op0, op1, ...,
-      std::rotate(CTypeOrder.begin(), CTypeOrder.end() - 1, CTypeOrder.end());
-  }
-=======
->>>>>>> 3f9ee3c9
 
   // IntrinsicTypes is nonmasked version index. Need to update it
   // if there is maskedoff operand (It is always in first operand).
@@ -907,34 +854,6 @@
 }
 
 void RVVIntrinsic::emitMangledFuncDef(raw_ostream &OS) const {
-<<<<<<< HEAD
-  bool UseAliasAttr = !isMask() && !isOperandReordered();
-  if (UseAliasAttr) {
-    OS << "__attribute__((clang_builtin_alias(";
-    OS << "__builtin_rvv_" << getName() << ")))\n";
-  }
-  OS << OutputType->getTypeStr() << " " << getMangledName() << "(";
-  // Emit function arguments
-  if (getNumOperand() > 0) {
-    ListSeparator LS;
-    for (unsigned i = 0; i < CTypeOrder.size(); ++i)
-      OS << LS << InputTypes[CTypeOrder[i]]->getTypeStr() << " op" << i;
-  }
-  if (UseAliasAttr) {
-    OS << ");\n\n";
-  } else {
-    OS << "){\n";
-    OS << "  return " << getName() << "(";
-    // Emit parameter variables
-    if (getNumOperand() > 0) {
-      ListSeparator LS;
-      for (unsigned i = 0; i < CTypeOrder.size(); ++i)
-        OS << LS << "op" << i;
-    }
-    OS << ");\n";
-    OS << "}\n\n";
-  }
-=======
   OS << "__attribute__((clang_builtin_alias(";
   OS << "__builtin_rvv_" << getName() << ")))\n";
   OS << OutputType->getTypeStr() << " " << getMangledName() << "(";
@@ -945,7 +864,6 @@
       OS << LS << InputTypes[i]->getTypeStr() << " op" << i;
   }
   OS << ");\n\n";
->>>>>>> 3f9ee3c9
 }
 
 //===----------------------------------------------------------------------===//
