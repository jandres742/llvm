--- conflicted
+++ resolved
@@ -469,12 +469,8 @@
             fixNamespaceEndComments("namespace {\n"
                                     "int i;\n"
                                     "int j;\n"
-<<<<<<< HEAD
-                                    "}", ObjCppStyle));
-=======
                                     "}",
                                     ObjCppStyle));
->>>>>>> 7f962794
 }
 
 TEST_F(NamespaceEndCommentsFixerTest, AddsMacroEndComment) {
