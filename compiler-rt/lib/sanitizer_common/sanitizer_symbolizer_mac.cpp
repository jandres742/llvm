//===-- sanitizer_symbolizer_mac.cpp --------------------------------------===//
//
// Part of the LLVM Project, under the Apache License v2.0 with LLVM Exceptions.
// See https://llvm.org/LICENSE.txt for license information.
// SPDX-License-Identifier: Apache-2.0 WITH LLVM-exception
//
//===----------------------------------------------------------------------===//
//
// This file is shared between various sanitizers' runtime libraries.
//
// Implementation of Mac-specific "atos" symbolizer.
//===----------------------------------------------------------------------===//

#include "sanitizer_platform.h"
#if SANITIZER_MAC

#include "sanitizer_allocator_internal.h"
#include "sanitizer_mac.h"
#include "sanitizer_symbolizer_mac.h"

#include <dlfcn.h>
#include <errno.h>
#include <mach/mach.h>
#include <stdlib.h>
#include <sys/wait.h>
#include <unistd.h>
#include <util.h>

namespace __sanitizer {

bool DlAddrSymbolizer::SymbolizePC(uptr addr, SymbolizedStack *stack) {
  Dl_info info;
  int result = dladdr((const void *)addr, &info);
  if (!result) return false;

  CHECK(addr >= reinterpret_cast<uptr>(info.dli_saddr));
  stack->info.function_offset = addr - reinterpret_cast<uptr>(info.dli_saddr);
  const char *demangled = DemangleSwiftAndCXX(info.dli_sname);
  if (!demangled) return false;
  stack->info.function = internal_strdup(demangled);
  return true;
}

bool DlAddrSymbolizer::SymbolizeData(uptr addr, DataInfo *datainfo) {
  Dl_info info;
  int result = dladdr((const void *)addr, &info);
  if (!result) return false;
  const char *demangled = DemangleSwiftAndCXX(info.dli_sname);
  datainfo->name = internal_strdup(demangled);
  datainfo->start = (uptr)info.dli_saddr;
  return true;
}

#define K_ATOS_ENV_VAR "__check_mach_ports_lookup"

// This cannot live in `AtosSymbolizerProcess` because instances of that object
// are allocated by the internal allocator which under ASan is poisoned with
// kAsanInternalHeapMagic.
static char kAtosMachPortEnvEntry[] = K_ATOS_ENV_VAR "=000000000000000";

class AtosSymbolizerProcess : public SymbolizerProcess {
 public:
  explicit AtosSymbolizerProcess(const char *path)
      : SymbolizerProcess(path, /*use_posix_spawn*/ true) {
    pid_str_[0] = '\0';
<<<<<<< HEAD
=======
  }

  void LateInitialize() {
    if (SANITIZER_IOSSIM) {
      // `putenv()` may call malloc/realloc so it is only safe to do this
      // during LateInitialize() or later (i.e. we can't do this in the
      // constructor).  We also can't do this in `StartSymbolizerSubprocess()`
      // because in TSan we switch allocators when we're symbolizing.
      // We use `putenv()` rather than `setenv()` so that we can later directly
      // write into the storage without LibC getting involved to change what the
      // variable is set to
      int result = putenv(kAtosMachPortEnvEntry);
      CHECK_EQ(result, 0);
    }
>>>>>>> a34309b7
  }

 private:
  bool StartSymbolizerSubprocess() override {
    // Configure sandbox before starting atos process.

    // Put the string command line argument in the object so that it outlives
    // the call to GetArgV.
    internal_snprintf(pid_str_, sizeof(pid_str_), "%d", internal_getpid());

<<<<<<< HEAD
=======
    if (SANITIZER_IOSSIM) {
      // `atos` in the simulator is restricted in its ability to retrieve the
      // task port for the target process (us) so we need to do extra work
      // to pass our task port to it.
      mach_port_t ports[]{mach_task_self()};
      kern_return_t ret =
          mach_ports_register(mach_task_self(), ports, /*count=*/1);
      CHECK_EQ(ret, KERN_SUCCESS);

      // Set environment variable that signals to `atos` that it should look
      // for our task port. We can't call `setenv()` here because it might call
      // malloc/realloc. To avoid that we instead update the
      // `mach_port_env_var_entry_` variable with our current PID.
      uptr count = internal_snprintf(kAtosMachPortEnvEntry,
                                     sizeof(kAtosMachPortEnvEntry),
                                     K_ATOS_ENV_VAR "=%s", pid_str_);
      CHECK_GE(count, sizeof(K_ATOS_ENV_VAR) + internal_strlen(pid_str_));
      // Document our assumption but without calling `getenv()` in normal
      // builds.
      DCHECK(getenv(K_ATOS_ENV_VAR));
      DCHECK_EQ(internal_strcmp(getenv(K_ATOS_ENV_VAR), pid_str_), 0);
    }

>>>>>>> a34309b7
    return SymbolizerProcess::StartSymbolizerSubprocess();
  }

  bool ReachedEndOfOutput(const char *buffer, uptr length) const override {
    return (length >= 1 && buffer[length - 1] == '\n');
  }

  void GetArgV(const char *path_to_binary,
               const char *(&argv)[kArgVMax]) const override {
    int i = 0;
    argv[i++] = path_to_binary;
    argv[i++] = "-p";
    argv[i++] = &pid_str_[0];
    if (GetMacosVersion() == MACOS_VERSION_MAVERICKS) {
      // On Mavericks atos prints a deprecation warning which we suppress by
      // passing -d. The warning isn't present on other OSX versions, even the
      // newer ones.
      argv[i++] = "-d";
    }
    argv[i++] = nullptr;
  }

  char pid_str_[16];
  // Space for `\0` in `K_ATOS_ENV_VAR` is reused for `=`.
  static_assert(sizeof(kAtosMachPortEnvEntry) ==
                    (sizeof(K_ATOS_ENV_VAR) + sizeof(pid_str_)),
                "sizes should match");
};

#undef K_ATOS_ENV_VAR

static bool ParseCommandOutput(const char *str, uptr addr, char **out_name,
                               char **out_module, char **out_file, uptr *line,
                               uptr *start_address) {
  // Trim ending newlines.
  char *trim;
  ExtractTokenUpToDelimiter(str, "\n", &trim);

  // The line from `atos` is in one of these formats:
  //   myfunction (in library.dylib) (sourcefile.c:17)
  //   myfunction (in library.dylib) + 0x1fe
  //   myfunction (in library.dylib) + 15
  //   0xdeadbeef (in library.dylib) + 0x1fe
  //   0xdeadbeef (in library.dylib) + 15
  //   0xdeadbeef (in library.dylib)
  //   0xdeadbeef

  const char *rest = trim;
  char *symbol_name;
  rest = ExtractTokenUpToDelimiter(rest, " (in ", &symbol_name);
  if (rest[0] == '\0') {
    InternalFree(symbol_name);
    InternalFree(trim);
    return false;
  }

  if (internal_strncmp(symbol_name, "0x", 2) != 0)
    *out_name = symbol_name;
  else
    InternalFree(symbol_name);
  rest = ExtractTokenUpToDelimiter(rest, ") ", out_module);

  if (rest[0] == '(') {
    if (out_file) {
      rest++;
      rest = ExtractTokenUpToDelimiter(rest, ":", out_file);
      char *extracted_line_number;
      rest = ExtractTokenUpToDelimiter(rest, ")", &extracted_line_number);
      if (line) *line = (uptr)internal_atoll(extracted_line_number);
      InternalFree(extracted_line_number);
    }
  } else if (rest[0] == '+') {
    rest += 2;
    uptr offset = internal_atoll(rest);
    if (start_address) *start_address = addr - offset;
  }

  InternalFree(trim);
  return true;
}

AtosSymbolizer::AtosSymbolizer(const char *path, LowLevelAllocator *allocator)
    : process_(new (*allocator) AtosSymbolizerProcess(path)) {}

bool AtosSymbolizer::SymbolizePC(uptr addr, SymbolizedStack *stack) {
  if (!process_) return false;
  if (addr == 0) return false;
  char command[32];
  internal_snprintf(command, sizeof(command), "0x%zx\n", addr);
  const char *buf = process_->SendCommand(command);
  if (!buf) return false;
  uptr line;
  uptr start_address = AddressInfo::kUnknown;
  if (!ParseCommandOutput(buf, addr, &stack->info.function, &stack->info.module,
                          &stack->info.file, &line, &start_address)) {
    process_ = nullptr;
    return false;
  }
  stack->info.line = (int)line;

  if (start_address == AddressInfo::kUnknown) {
    // Fallback to dladdr() to get function start address if atos doesn't report
    // it.
    Dl_info info;
    int result = dladdr((const void *)addr, &info);
    if (result)
      start_address = reinterpret_cast<uptr>(info.dli_saddr);
  }

  // Only assig to `function_offset` if we were able to get the function's
  // start address.
  if (start_address != AddressInfo::kUnknown) {
    CHECK(addr >= start_address);
    stack->info.function_offset = addr - start_address;
  }
  return true;
}

bool AtosSymbolizer::SymbolizeData(uptr addr, DataInfo *info) {
  if (!process_) return false;
  char command[32];
  internal_snprintf(command, sizeof(command), "0x%zx\n", addr);
  const char *buf = process_->SendCommand(command);
  if (!buf) return false;
  if (!ParseCommandOutput(buf, addr, &info->name, &info->module, nullptr,
                          nullptr, &info->start)) {
    process_ = nullptr;
    return false;
  }
  return true;
}

void AtosSymbolizer::LateInitialize() { process_->LateInitialize(); }

}  // namespace __sanitizer

#endif  // SANITIZER_MAC<|MERGE_RESOLUTION|>--- conflicted
+++ resolved
@@ -63,8 +63,6 @@
   explicit AtosSymbolizerProcess(const char *path)
       : SymbolizerProcess(path, /*use_posix_spawn*/ true) {
     pid_str_[0] = '\0';
-<<<<<<< HEAD
-=======
   }
 
   void LateInitialize() {
@@ -79,7 +77,6 @@
       int result = putenv(kAtosMachPortEnvEntry);
       CHECK_EQ(result, 0);
     }
->>>>>>> a34309b7
   }
 
  private:
@@ -90,8 +87,6 @@
     // the call to GetArgV.
     internal_snprintf(pid_str_, sizeof(pid_str_), "%d", internal_getpid());
 
-<<<<<<< HEAD
-=======
     if (SANITIZER_IOSSIM) {
       // `atos` in the simulator is restricted in its ability to retrieve the
       // task port for the target process (us) so we need to do extra work
@@ -115,7 +110,6 @@
       DCHECK_EQ(internal_strcmp(getenv(K_ATOS_ENV_VAR), pid_str_), 0);
     }
 
->>>>>>> a34309b7
     return SymbolizerProcess::StartSymbolizerSubprocess();
   }
 
