//===-- primary32.h ---------------------------------------------*- C++ -*-===//
//
// Part of the LLVM Project, under the Apache License v2.0 with LLVM Exceptions.
// See https://llvm.org/LICENSE.txt for license information.
// SPDX-License-Identifier: Apache-2.0 WITH LLVM-exception
//
//===----------------------------------------------------------------------===//

#ifndef SCUDO_PRIMARY32_H_
#define SCUDO_PRIMARY32_H_

#include "bytemap.h"
#include "common.h"
#include "list.h"
#include "local_cache.h"
#include "options.h"
#include "release.h"
#include "report.h"
#include "stats.h"
#include "string_utils.h"

namespace scudo {

// SizeClassAllocator32 is an allocator for 32 or 64-bit address space.
//
// It maps Regions of 2^RegionSizeLog bytes aligned on a 2^RegionSizeLog bytes
// boundary, and keeps a bytemap of the mappable address space to track the size
// class they are associated with.
//
// Mapped regions are split into equally sized Blocks according to the size
// class they belong to, and the associated pointers are shuffled to prevent any
// predictable address pattern (the predictability increases with the block
// size).
//
// Regions for size class 0 are special and used to hold TransferBatches, which
// allow to transfer arrays of pointers from the global size class freelist to
// the thread specific freelist for said class, and back.
//
// Memory used by this allocator is never unmapped but can be partially
// reclaimed if the platform allows for it.

template <typename Config> class SizeClassAllocator32 {
public:
  typedef typename Config::PrimaryCompactPtrT CompactPtrT;
  typedef typename Config::SizeClassMap SizeClassMap;
  static const uptr GroupSizeLog = Config::PrimaryGroupSizeLog;
  // The bytemap can only track UINT8_MAX - 1 classes.
  static_assert(SizeClassMap::LargestClassId <= (UINT8_MAX - 1), "");
  // Regions should be large enough to hold the largest Block.
  static_assert((1UL << Config::PrimaryRegionSizeLog) >= SizeClassMap::MaxSize,
                "");
  typedef SizeClassAllocator32<Config> ThisT;
  typedef SizeClassAllocatorLocalCache<ThisT> CacheT;
  typedef typename CacheT::TransferBatch TransferBatch;
  typedef typename CacheT::BatchGroup BatchGroup;

  static uptr getSizeByClassId(uptr ClassId) {
    return (ClassId == SizeClassMap::BatchClassId)
               ? sizeof(TransferBatch)
               : SizeClassMap::getSizeByClassId(ClassId);
  }

  static bool canAllocate(uptr Size) { return Size <= SizeClassMap::MaxSize; }

  void init(s32 ReleaseToOsInterval) {
    if (SCUDO_FUCHSIA)
      reportError("SizeClassAllocator32 is not supported on Fuchsia");

    if (SCUDO_TRUSTY)
      reportError("SizeClassAllocator32 is not supported on Trusty");

    DCHECK(isAligned(reinterpret_cast<uptr>(this), alignof(ThisT)));
    PossibleRegions.init();
    u32 Seed;
    const u64 Time = getMonotonicTime();
    if (!getRandom(reinterpret_cast<void *>(&Seed), sizeof(Seed)))
      Seed = static_cast<u32>(
          Time ^ (reinterpret_cast<uptr>(SizeClassInfoArray) >> 6));
    for (uptr I = 0; I < NumClasses; I++) {
      SizeClassInfo *Sci = getSizeClassInfo(I);
      Sci->RandState = getRandomU32(&Seed);
      // Sci->MaxRegionIndex is already initialized to 0.
      Sci->MinRegionIndex = NumRegions;
      Sci->ReleaseInfo.LastReleaseAtNs = Time;
    }
    setOption(Option::ReleaseInterval, static_cast<sptr>(ReleaseToOsInterval));
  }

  void unmapTestOnly() {
    while (NumberOfStashedRegions > 0)
      unmap(reinterpret_cast<void *>(RegionsStash[--NumberOfStashedRegions]),
            RegionSize);
    uptr MinRegionIndex = NumRegions, MaxRegionIndex = 0;
    for (uptr I = 0; I < NumClasses; I++) {
      SizeClassInfo *Sci = getSizeClassInfo(I);
      if (Sci->MinRegionIndex < MinRegionIndex)
        MinRegionIndex = Sci->MinRegionIndex;
      if (Sci->MaxRegionIndex > MaxRegionIndex)
        MaxRegionIndex = Sci->MaxRegionIndex;
      *Sci = {};
    }
    for (uptr I = MinRegionIndex; I < MaxRegionIndex; I++)
      if (PossibleRegions[I])
        unmap(reinterpret_cast<void *>(I * RegionSize), RegionSize);
    PossibleRegions.unmapTestOnly();
  }

  CompactPtrT compactPtr(UNUSED uptr ClassId, uptr Ptr) const {
    return static_cast<CompactPtrT>(Ptr);
  }

  void *decompactPtr(UNUSED uptr ClassId, CompactPtrT CompactPtr) const {
    return reinterpret_cast<void *>(static_cast<uptr>(CompactPtr));
  }

  uptr compactPtrGroup(CompactPtrT CompactPtr) {
    return CompactPtr >> GroupSizeLog;
  }

  TransferBatch *popBatch(CacheT *C, uptr ClassId) {
    DCHECK_LT(ClassId, NumClasses);
    SizeClassInfo *Sci = getSizeClassInfo(ClassId);
    ScopedLock L(Sci->Mutex);
    TransferBatch *B = popBatchImpl(C, ClassId);
    if (UNLIKELY(!B)) {
      if (UNLIKELY(!populateFreeList(C, ClassId, Sci)))
        return nullptr;
      B = popBatchImpl(C, ClassId);
      // if `populateFreeList` succeeded, we are supposed to get free blocks.
      DCHECK_NE(B, nullptr);
    }
    Sci->Stats.PoppedBlocks += B->getCount();
    return B;
  }

  // Push the array of free blocks to the designated batch group.
  void pushBlocks(CacheT *C, uptr ClassId, CompactPtrT *Array, u32 Size) {
    DCHECK_LT(ClassId, NumClasses);
    DCHECK_GT(Size, 0);

    SizeClassInfo *Sci = getSizeClassInfo(ClassId);
    if (ClassId == SizeClassMap::BatchClassId) {
      ScopedLock L(Sci->Mutex);
      // Constructing a batch group in the free list will use two blocks in
      // BatchClassId. If we are pushing BatchClassId blocks, we will use the
      // blocks in the array directly (can't delegate local cache which will
      // cause a recursive allocation). However, The number of free blocks may
      // be less than two. Therefore, populate the free list before inserting
      // the blocks.
      if (Size == 1 && !populateFreeList(C, ClassId, Sci))
        return;
      pushBlocksImpl(C, ClassId, Array, Size);
      Sci->Stats.PushedBlocks += Size;
      return;
    }

    // TODO(chiahungduan): Consider not doing grouping if the group size is not
    // greater than the block size with a certain scale.

    // Sort the blocks so that blocks belonging to the same group can be pushed
    // together.
    bool SameGroup = true;
    for (u32 I = 1; I < Size; ++I) {
      if (compactPtrGroup(Array[I - 1]) != compactPtrGroup(Array[I]))
        SameGroup = false;
      CompactPtrT Cur = Array[I];
      u32 J = I;
      while (J > 0 && compactPtrGroup(Cur) < compactPtrGroup(Array[J - 1])) {
        Array[J] = Array[J - 1];
        --J;
      }
      Array[J] = Cur;
    }

    ScopedLock L(Sci->Mutex);
    pushBlocksImpl(C, ClassId, Array, Size, SameGroup);

    Sci->Stats.PushedBlocks += Size;
    if (ClassId != SizeClassMap::BatchClassId)
      releaseToOSMaybe(Sci, ClassId);
  }

  void disable() {
    // The BatchClassId must be locked last since other classes can use it.
    for (sptr I = static_cast<sptr>(NumClasses) - 1; I >= 0; I--) {
      if (static_cast<uptr>(I) == SizeClassMap::BatchClassId)
        continue;
      getSizeClassInfo(static_cast<uptr>(I))->Mutex.lock();
    }
    getSizeClassInfo(SizeClassMap::BatchClassId)->Mutex.lock();
    RegionsStashMutex.lock();
    PossibleRegions.disable();
  }

  void enable() {
    PossibleRegions.enable();
    RegionsStashMutex.unlock();
    getSizeClassInfo(SizeClassMap::BatchClassId)->Mutex.unlock();
    for (uptr I = 0; I < NumClasses; I++) {
      if (I == SizeClassMap::BatchClassId)
        continue;
      getSizeClassInfo(I)->Mutex.unlock();
    }
  }

  template <typename F> void iterateOverBlocks(F Callback) {
    uptr MinRegionIndex = NumRegions, MaxRegionIndex = 0;
    for (uptr I = 0; I < NumClasses; I++) {
      SizeClassInfo *Sci = getSizeClassInfo(I);
      if (Sci->MinRegionIndex < MinRegionIndex)
        MinRegionIndex = Sci->MinRegionIndex;
      if (Sci->MaxRegionIndex > MaxRegionIndex)
        MaxRegionIndex = Sci->MaxRegionIndex;
    }
    for (uptr I = MinRegionIndex; I <= MaxRegionIndex; I++)
      if (PossibleRegions[I] &&
          (PossibleRegions[I] - 1U) != SizeClassMap::BatchClassId) {
        const uptr BlockSize = getSizeByClassId(PossibleRegions[I] - 1U);
        const uptr From = I * RegionSize;
        const uptr To = From + (RegionSize / BlockSize) * BlockSize;
        for (uptr Block = From; Block < To; Block += BlockSize)
          Callback(Block);
      }
  }

  void getStats(ScopedString *Str) {
    // TODO(kostyak): get the RSS per region.
    uptr TotalMapped = 0;
    uptr PoppedBlocks = 0;
    uptr PushedBlocks = 0;
    for (uptr I = 0; I < NumClasses; I++) {
      SizeClassInfo *Sci = getSizeClassInfo(I);
      TotalMapped += Sci->AllocatedUser;
      PoppedBlocks += Sci->Stats.PoppedBlocks;
      PushedBlocks += Sci->Stats.PushedBlocks;
    }
    Str->append("Stats: SizeClassAllocator32: %zuM mapped in %zu allocations; "
                "remains %zu\n",
                TotalMapped >> 20, PoppedBlocks, PoppedBlocks - PushedBlocks);
    for (uptr I = 0; I < NumClasses; I++)
      getStats(Str, I, 0);
  }

  bool setOption(Option O, sptr Value) {
    if (O == Option::ReleaseInterval) {
      const s32 Interval = Max(
          Min(static_cast<s32>(Value), Config::PrimaryMaxReleaseToOsIntervalMs),
          Config::PrimaryMinReleaseToOsIntervalMs);
      atomic_store_relaxed(&ReleaseToOsIntervalMs, Interval);
      return true;
    }
    // Not supported by the Primary, but not an error either.
    return true;
  }

  uptr releaseToOS() {
    uptr TotalReleasedBytes = 0;
    for (uptr I = 0; I < NumClasses; I++) {
      if (I == SizeClassMap::BatchClassId)
        continue;
      SizeClassInfo *Sci = getSizeClassInfo(I);
      ScopedLock L(Sci->Mutex);
      TotalReleasedBytes += releaseToOSMaybe(Sci, I, /*Force=*/true);
    }
    return TotalReleasedBytes;
  }

  const char *getRegionInfoArrayAddress() const { return nullptr; }
  static uptr getRegionInfoArraySize() { return 0; }

  static BlockInfo findNearestBlock(UNUSED const char *RegionInfoData,
                                    UNUSED uptr Ptr) {
    return {};
  }

  AtomicOptions Options;

private:
  static const uptr NumClasses = SizeClassMap::NumClasses;
  static const uptr RegionSize = 1UL << Config::PrimaryRegionSizeLog;
  static const uptr NumRegions =
      SCUDO_MMAP_RANGE_SIZE >> Config::PrimaryRegionSizeLog;
  static const u32 MaxNumBatches = SCUDO_ANDROID ? 4U : 8U;
  typedef FlatByteMap<NumRegions> ByteMap;

  struct SizeClassStats {
    uptr PoppedBlocks;
    uptr PushedBlocks;
  };

  struct ReleaseToOsInfo {
    uptr PushedBlocksAtLastRelease;
    uptr RangesReleased;
    uptr LastReleasedBytes;
    u64 LastReleaseAtNs;
  };

  struct alignas(SCUDO_CACHE_LINE_SIZE) SizeClassInfo {
    HybridMutex Mutex;
    SinglyLinkedList<BatchGroup> FreeList;
    uptr CurrentRegion;
    uptr CurrentRegionAllocated;
    SizeClassStats Stats;
    u32 RandState;
    uptr AllocatedUser;
    // Lowest & highest region index allocated for this size class, to avoid
    // looping through the whole NumRegions.
    uptr MinRegionIndex;
    uptr MaxRegionIndex;
    ReleaseToOsInfo ReleaseInfo;
  };
  static_assert(sizeof(SizeClassInfo) % SCUDO_CACHE_LINE_SIZE == 0, "");

  uptr computeRegionId(uptr Mem) {
    const uptr Id = Mem >> Config::PrimaryRegionSizeLog;
    CHECK_LT(Id, NumRegions);
    return Id;
  }

  uptr allocateRegionSlow() {
    uptr MapSize = 2 * RegionSize;
    const uptr MapBase = reinterpret_cast<uptr>(
        map(nullptr, MapSize, "scudo:primary", MAP_ALLOWNOMEM));
    if (!MapBase)
      return 0;
    const uptr MapEnd = MapBase + MapSize;
    uptr Region = MapBase;
    if (isAligned(Region, RegionSize)) {
      ScopedLock L(RegionsStashMutex);
      if (NumberOfStashedRegions < MaxStashedRegions)
        RegionsStash[NumberOfStashedRegions++] = MapBase + RegionSize;
      else
        MapSize = RegionSize;
    } else {
      Region = roundUpTo(MapBase, RegionSize);
      unmap(reinterpret_cast<void *>(MapBase), Region - MapBase);
      MapSize = RegionSize;
    }
    const uptr End = Region + MapSize;
    if (End != MapEnd)
      unmap(reinterpret_cast<void *>(End), MapEnd - End);
    return Region;
  }

  uptr allocateRegion(SizeClassInfo *Sci, uptr ClassId) {
    DCHECK_LT(ClassId, NumClasses);
    uptr Region = 0;
    {
      ScopedLock L(RegionsStashMutex);
      if (NumberOfStashedRegions > 0)
        Region = RegionsStash[--NumberOfStashedRegions];
    }
    if (!Region)
      Region = allocateRegionSlow();
    if (LIKELY(Region)) {
      // Sci->Mutex is held by the caller, updating the Min/Max is safe.
      const uptr RegionIndex = computeRegionId(Region);
      if (RegionIndex < Sci->MinRegionIndex)
        Sci->MinRegionIndex = RegionIndex;
      if (RegionIndex > Sci->MaxRegionIndex)
        Sci->MaxRegionIndex = RegionIndex;
      PossibleRegions.set(RegionIndex, static_cast<u8>(ClassId + 1U));
    }
    return Region;
  }

  SizeClassInfo *getSizeClassInfo(uptr ClassId) {
    DCHECK_LT(ClassId, NumClasses);
    return &SizeClassInfoArray[ClassId];
  }

  // Push the blocks to their batch group. The layout will be like,
  //
  // FreeList - > BG -> BG -> BG
  //              |     |     |
  //              v     v     v
  //              TB    TB    TB
  //              |
  //              v
  //              TB
  //
  // Each BlockGroup(BG) will associate with unique group id and the free blocks
  // are managed by a list of TransferBatch(TB). To reduce the time of inserting
  // blocks, BGs are sorted and the input `Array` are supposed to be sorted so
  // that we can get better performance of maintaining sorted property.
  // Use `SameGroup=true` to indicate that all blocks in the array are from the
  // same group then we will skip checking the group id of each block.
  //
  // Note that this aims to have a better management of dirty pages, i.e., the
  // RSS usage won't grow indefinitely. There's an exception that we may not put
  // a block to its associated group. While populating new blocks, we may have
  // blocks cross different groups. However, most cases will fall into same
  // group and they are supposed to be popped soon. In that case, it's not worth
  // sorting the array with the almost-sorted property. Therefore, we use
  // `SameGroup=true` instead.
  //
  // The region mutex needs to be held while calling this method.
  void pushBlocksImpl(CacheT *C, uptr ClassId, CompactPtrT *Array, u32 Size,
                      bool SameGroup = false) {
    DCHECK_GT(Size, 0U);
    SizeClassInfo *Sci = getSizeClassInfo(ClassId);

    auto CreateGroup = [&](uptr GroupId) {
      BatchGroup *BG = nullptr;
      TransferBatch *TB = nullptr;
      if (ClassId == SizeClassMap::BatchClassId) {
        DCHECK_GE(Size, 2U);
        BG = reinterpret_cast<BatchGroup *>(
            decompactPtr(ClassId, Array[Size - 1]));
        BG->Batches.clear();

        TB = reinterpret_cast<TransferBatch *>(
            decompactPtr(ClassId, Array[Size - 2]));
        TB->clear();
      } else {
        BG = C->createGroup();
        BG->Batches.clear();

        TB = C->createBatch(ClassId, nullptr);
        TB->clear();
      }

      BG->GroupId = GroupId;
      BG->Batches.push_front(TB);
      BG->PushedBlocks = 0;
      BG->PushedBlocksAtLastCheckpoint = 0;
      BG->MaxCachedPerBatch =
          TransferBatch::getMaxCached(getSizeByClassId(ClassId));

      return BG;
    };

    auto InsertBlocks = [&](BatchGroup *BG, CompactPtrT *Array, u32 Size) {
      SinglyLinkedList<TransferBatch> &Batches = BG->Batches;
      TransferBatch *CurBatch = Batches.front();
      DCHECK_NE(CurBatch, nullptr);

      for (u32 I = 0; I < Size;) {
        DCHECK_GE(BG->MaxCachedPerBatch, CurBatch->getCount());
        u16 UnusedSlots =
            static_cast<u16>(BG->MaxCachedPerBatch - CurBatch->getCount());
        if (UnusedSlots == 0) {
          CurBatch = C->createBatch(
              ClassId,
              reinterpret_cast<void *>(decompactPtr(ClassId, Array[I])));
          CurBatch->clear();
          Batches.push_front(CurBatch);
          UnusedSlots = BG->MaxCachedPerBatch;
        }
        // `UnusedSlots` is u16 so the result will be also fit in u16.
        u16 AppendSize = static_cast<u16>(Min<u32>(UnusedSlots, Size - I));
        CurBatch->appendFromArray(&Array[I], AppendSize);
        I += AppendSize;
      }

      BG->PushedBlocks += Size;
    };

    BatchGroup *Cur = Sci->FreeList.front();

    if (ClassId == SizeClassMap::BatchClassId) {
      if (Cur == nullptr) {
        // Don't need to classify BatchClassId.
        Cur = CreateGroup(/*GroupId=*/0);
        Sci->FreeList.push_front(Cur);
      }
      InsertBlocks(Cur, Array, Size);
      return;
    }

    // In the following, `Cur` always points to the BatchGroup for blocks that
    // will be pushed next. `Prev` is the element right before `Cur`.
    BatchGroup *Prev = nullptr;

    while (Cur != nullptr && compactPtrGroup(Array[0]) > Cur->GroupId) {
      Prev = Cur;
      Cur = Cur->Next;
    }

    if (Cur == nullptr || compactPtrGroup(Array[0]) != Cur->GroupId) {
      Cur = CreateGroup(compactPtrGroup(Array[0]));
      if (Prev == nullptr)
        Sci->FreeList.push_front(Cur);
      else
        Sci->FreeList.insert(Prev, Cur);
    }

    // All the blocks are from the same group, just push without checking group
    // id.
    if (SameGroup) {
      InsertBlocks(Cur, Array, Size);
      return;
    }

    // The blocks are sorted by group id. Determine the segment of group and
    // push them to their group together.
    u32 Count = 1;
    for (u32 I = 1; I < Size; ++I) {
      if (compactPtrGroup(Array[I - 1]) != compactPtrGroup(Array[I])) {
        DCHECK_EQ(compactPtrGroup(Array[I - 1]), Cur->GroupId);
        InsertBlocks(Cur, Array + I - Count, Count);

        while (Cur != nullptr && compactPtrGroup(Array[I]) > Cur->GroupId) {
          Prev = Cur;
          Cur = Cur->Next;
        }

        if (Cur == nullptr || compactPtrGroup(Array[I]) != Cur->GroupId) {
          Cur = CreateGroup(compactPtrGroup(Array[I]));
          DCHECK_NE(Prev, nullptr);
          Sci->FreeList.insert(Prev, Cur);
        }

        Count = 1;
      } else {
        ++Count;
      }
    }

    InsertBlocks(Cur, Array + Size - Count, Count);
  }

  // Pop one TransferBatch from a BatchGroup. The BatchGroup with the smallest
  // group id will be considered first.
  //
  // The region mutex needs to be held while calling this method.
  TransferBatch *popBatchImpl(CacheT *C, uptr ClassId) {
    SizeClassInfo *Sci = getSizeClassInfo(ClassId);
    if (Sci->FreeList.empty())
      return nullptr;

    SinglyLinkedList<TransferBatch> &Batches = Sci->FreeList.front()->Batches;
    DCHECK(!Batches.empty());

    TransferBatch *B = Batches.front();
    Batches.pop_front();
    DCHECK_NE(B, nullptr);
    DCHECK_GT(B->getCount(), 0U);

    if (Batches.empty()) {
      BatchGroup *BG = Sci->FreeList.front();
      Sci->FreeList.pop_front();

      // We don't keep BatchGroup with zero blocks to avoid empty-checking while
      // allocating. Note that block used by constructing BatchGroup is recorded
      // as free blocks in the last element of BatchGroup::Batches. Which means,
      // once we pop the last TransferBatch, the block is implicitly
      // deallocated.
      if (ClassId != SizeClassMap::BatchClassId)
        C->deallocate(SizeClassMap::BatchClassId, BG);
    }

    return B;
  }

  NOINLINE bool populateFreeList(CacheT *C, uptr ClassId, SizeClassInfo *Sci) {
    uptr Region;
    uptr Offset;
    // If the size-class currently has a region associated to it, use it. The
    // newly created blocks will be located after the currently allocated memory
    // for that region (up to RegionSize). Otherwise, create a new region, where
    // the new blocks will be carved from the beginning.
    if (Sci->CurrentRegion) {
      Region = Sci->CurrentRegion;
      DCHECK_GT(Sci->CurrentRegionAllocated, 0U);
      Offset = Sci->CurrentRegionAllocated;
    } else {
      DCHECK_EQ(Sci->CurrentRegionAllocated, 0U);
      Region = allocateRegion(Sci, ClassId);
      if (UNLIKELY(!Region))
        return false;
      C->getStats().add(StatMapped, RegionSize);
      Sci->CurrentRegion = Region;
      Offset = 0;
    }

    const uptr Size = getSizeByClassId(ClassId);
    const u16 MaxCount = TransferBatch::getMaxCached(Size);
    DCHECK_GT(MaxCount, 0U);
    // The maximum number of blocks we should carve in the region is dictated
    // by the maximum number of batches we want to fill, and the amount of
    // memory left in the current region (we use the lowest of the two). This
    // will not be 0 as we ensure that a region can at least hold one block (via
    // static_assert and at the end of this function).
    const u32 NumberOfBlocks =
        Min(MaxNumBatches * MaxCount,
            static_cast<u32>((RegionSize - Offset) / Size));
    DCHECK_GT(NumberOfBlocks, 0U);

    constexpr u32 ShuffleArraySize =
        MaxNumBatches * TransferBatch::MaxNumCached;
    // Fill the transfer batches and put them in the size-class freelist. We
    // need to randomize the blocks for security purposes, so we first fill a
    // local array that we then shuffle before populating the batches.
    CompactPtrT ShuffleArray[ShuffleArraySize];
    DCHECK_LE(NumberOfBlocks, ShuffleArraySize);

    uptr P = Region + Offset;
    for (u32 I = 0; I < NumberOfBlocks; I++, P += Size)
      ShuffleArray[I] = reinterpret_cast<CompactPtrT>(P);
    // No need to shuffle the batches size class.
    if (ClassId != SizeClassMap::BatchClassId)
      shuffle(ShuffleArray, NumberOfBlocks, &Sci->RandState);
    for (u32 I = 0; I < NumberOfBlocks;) {
      // `MaxCount` is u16 so the result will also fit in u16.
      const u16 N = static_cast<u16>(Min<u32>(MaxCount, NumberOfBlocks - I));
      // Note that the N blocks here may have different group ids. Given that
      // it only happens when it crosses the group size boundary. Instead of
      // sorting them, treat them as same group here to avoid sorting the
      // almost-sorted blocks.
      pushBlocksImpl(C, ClassId, &ShuffleArray[I], N, /*SameGroup=*/true);
      I += N;
    }

    const uptr AllocatedUser = Size * NumberOfBlocks;
    C->getStats().add(StatFree, AllocatedUser);
    DCHECK_LE(Sci->CurrentRegionAllocated + AllocatedUser, RegionSize);
    // If there is not enough room in the region currently associated to fit
    // more blocks, we deassociate the region by resetting CurrentRegion and
    // CurrentRegionAllocated. Otherwise, update the allocated amount.
    if (RegionSize - (Sci->CurrentRegionAllocated + AllocatedUser) < Size) {
      Sci->CurrentRegion = 0;
      Sci->CurrentRegionAllocated = 0;
    } else {
      Sci->CurrentRegionAllocated += AllocatedUser;
    }
    Sci->AllocatedUser += AllocatedUser;

    return true;
  }

  void getStats(ScopedString *Str, uptr ClassId, uptr Rss) {
    SizeClassInfo *Sci = getSizeClassInfo(ClassId);
    if (Sci->AllocatedUser == 0)
      return;
    const uptr InUse = Sci->Stats.PoppedBlocks - Sci->Stats.PushedBlocks;
    const uptr AvailableChunks = Sci->AllocatedUser / getSizeByClassId(ClassId);
    Str->append("  %02zu (%6zu): mapped: %6zuK popped: %7zu pushed: %7zu "
                "inuse: %6zu avail: %6zu rss: %6zuK releases: %6zu\n",
                ClassId, getSizeByClassId(ClassId), Sci->AllocatedUser >> 10,
                Sci->Stats.PoppedBlocks, Sci->Stats.PushedBlocks, InUse,
                AvailableChunks, Rss >> 10, Sci->ReleaseInfo.RangesReleased);
  }

  NOINLINE uptr releaseToOSMaybe(SizeClassInfo *Sci, uptr ClassId,
                                 bool Force = false) {
    const uptr BlockSize = getSizeByClassId(ClassId);
    const uptr PageSize = getPageSizeCached();

    DCHECK_GE(Sci->Stats.PoppedBlocks, Sci->Stats.PushedBlocks);
    const uptr BytesInFreeList =
        Sci->AllocatedUser -
        (Sci->Stats.PoppedBlocks - Sci->Stats.PushedBlocks) * BlockSize;
    if (BytesInFreeList < PageSize)
      return 0; // No chance to release anything.
    const uptr BytesPushed =
        (Sci->Stats.PushedBlocks - Sci->ReleaseInfo.PushedBlocksAtLastRelease) *
        BlockSize;
    if (BytesPushed < PageSize)
      return 0; // Nothing new to release.

    const bool CheckDensity = BlockSize < PageSize / 16U;
    // Releasing smaller blocks is expensive, so we want to make sure that a
    // significant amount of bytes are free, and that there has been a good
    // amount of batches pushed to the freelist before attempting to release.
    if (CheckDensity) {
      if (!Force && BytesPushed < Sci->AllocatedUser / 16U)
        return 0;
    }

    if (!Force) {
      const s32 IntervalMs = atomic_load_relaxed(&ReleaseToOsIntervalMs);
      if (IntervalMs < 0)
        return 0;
      if (Sci->ReleaseInfo.LastReleaseAtNs +
              static_cast<u64>(IntervalMs) * 1000000 >
          getMonotonicTime()) {
        return 0; // Memory was returned recently.
      }
    }

    const uptr First = Sci->MinRegionIndex;
    const uptr Last = Sci->MaxRegionIndex;
    DCHECK_NE(Last, 0U);
    DCHECK_LE(First, Last);
    uptr TotalReleasedBytes = 0;
    const uptr Base = First * RegionSize;
    const uptr NumberOfRegions = Last - First + 1U;
    const uptr GroupSize = (1U << GroupSizeLog);
    const uptr CurRegionGroupId =
        compactPtrGroup(compactPtr(ClassId, Sci->CurrentRegion));

    ReleaseRecorder Recorder(Base);
    PageReleaseContext Context(BlockSize, RegionSize, NumberOfRegions);

    auto DecompactPtr = [](CompactPtrT CompactPtr) {
      return reinterpret_cast<uptr>(CompactPtr);
    };
    for (BatchGroup &BG : Sci->FreeList) {
      const uptr PushedBytesDelta =
          BG.PushedBlocks - BG.PushedBlocksAtLastCheckpoint;
      if (PushedBytesDelta * BlockSize < PageSize)
        continue;

      uptr AllocatedGroupSize = BG.GroupId == CurRegionGroupId
                                    ? Sci->CurrentRegionAllocated
                                    : GroupSize;
      if (AllocatedGroupSize == 0)
        continue;

<<<<<<< HEAD
      const uptr NumBlocks = (BG.Batches.size() - 1) * BG.MaxCachedPerBatch +
                             BG.Batches.back()->getCount();
=======
      // TransferBatches are pushed in front of BG.Batches. The first one may
      // not have all caches used.
      const uptr NumBlocks = (BG.Batches.size() - 1) * BG.MaxCachedPerBatch +
                             BG.Batches.front()->getCount();
>>>>>>> e7aa6127
      const uptr BytesInBG = NumBlocks * BlockSize;
      // Given the randomness property, we try to release the pages only if the
      // bytes used by free blocks exceed certain proportion of allocated
      // spaces.
      if (CheckDensity && (BytesInBG * 100U) / AllocatedGroupSize <
                              (100U - 1U - BlockSize / 16U)) {
        continue;
      }

      BG.PushedBlocksAtLastCheckpoint = BG.PushedBlocks;
      // Note that we don't always visit blocks in each BatchGroup so that we
      // may miss the chance of releasing certain pages that cross BatchGroups.
      Context.markFreeBlocks(BG.Batches, DecompactPtr, Base);
    }

<<<<<<< HEAD
=======
    if (!Context.hasBlockMarked())
      return 0;

>>>>>>> e7aa6127
    auto SkipRegion = [this, First, ClassId](uptr RegionIndex) {
      return (PossibleRegions[First + RegionIndex] - 1U) != ClassId;
    };
    releaseFreeMemoryToOS(Context, Recorder, SkipRegion);

    if (Recorder.getReleasedRangesCount() > 0) {
      Sci->ReleaseInfo.PushedBlocksAtLastRelease = Sci->Stats.PushedBlocks;
      Sci->ReleaseInfo.RangesReleased += Recorder.getReleasedRangesCount();
      Sci->ReleaseInfo.LastReleasedBytes = Recorder.getReleasedBytes();
      TotalReleasedBytes += Sci->ReleaseInfo.LastReleasedBytes;
    }
    Sci->ReleaseInfo.LastReleaseAtNs = getMonotonicTime();

    return TotalReleasedBytes;
  }

  SizeClassInfo SizeClassInfoArray[NumClasses] = {};

  // Track the regions in use, 0 is unused, otherwise store ClassId + 1.
  ByteMap PossibleRegions = {};
  atomic_s32 ReleaseToOsIntervalMs = {};
  // Unless several threads request regions simultaneously from different size
  // classes, the stash rarely contains more than 1 entry.
  static constexpr uptr MaxStashedRegions = 4;
  HybridMutex RegionsStashMutex;
  uptr NumberOfStashedRegions = 0;
  uptr RegionsStash[MaxStashedRegions] = {};
};

} // namespace scudo

#endif // SCUDO_PRIMARY32_H_<|MERGE_RESOLUTION|>--- conflicted
+++ resolved
@@ -708,15 +708,10 @@
       if (AllocatedGroupSize == 0)
         continue;
 
-<<<<<<< HEAD
-      const uptr NumBlocks = (BG.Batches.size() - 1) * BG.MaxCachedPerBatch +
-                             BG.Batches.back()->getCount();
-=======
       // TransferBatches are pushed in front of BG.Batches. The first one may
       // not have all caches used.
       const uptr NumBlocks = (BG.Batches.size() - 1) * BG.MaxCachedPerBatch +
                              BG.Batches.front()->getCount();
->>>>>>> e7aa6127
       const uptr BytesInBG = NumBlocks * BlockSize;
       // Given the randomness property, we try to release the pages only if the
       // bytes used by free blocks exceed certain proportion of allocated
@@ -732,12 +727,9 @@
       Context.markFreeBlocks(BG.Batches, DecompactPtr, Base);
     }
 
-<<<<<<< HEAD
-=======
     if (!Context.hasBlockMarked())
       return 0;
 
->>>>>>> e7aa6127
     auto SkipRegion = [this, First, ClassId](uptr RegionIndex) {
       return (PossibleRegions[First + RegionIndex] - 1U) != ClassId;
     };
