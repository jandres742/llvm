--- conflicted
+++ resolved
@@ -1621,12 +1621,8 @@
     std::string error;
     llvm::raw_string_ostream error_stream(error);
     return m_opaque_sp->EnableLog(channel, GetCategoryArray(categories), "",
-<<<<<<< HEAD
-                                  log_options, /*buffer_size=*/0, error_stream);
-=======
                                   log_options, /*buffer_size=*/0,
                                   eLogHandlerStream, error_stream);
->>>>>>> 3de04b6d
   } else
     return false;
 }
