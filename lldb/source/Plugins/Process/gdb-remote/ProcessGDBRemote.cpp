--- conflicted
+++ resolved
@@ -5493,13 +5493,6 @@
          bp_site->GetType() == BreakpointSite::eExternal)) {
       m_gdb_comm.SendGDBStoppointTypePacket(
           eBreakpointSoftware, enable, bp_site->GetLoadAddress(),
-<<<<<<< HEAD
-          bp_site->GetTrapOpcodeMaxByteSize(), GetInterruptTimeout());
-    }
-  });
-}
-
-=======
           GetSoftwareBreakpointTrapOpcode(bp_site), GetInterruptTimeout());
     }
   });
@@ -5530,7 +5523,6 @@
   }
 }
 
->>>>>>> ce42012e
 void ProcessGDBRemote::DidFork(lldb::pid_t child_pid, lldb::tid_t child_tid) {
   Log *log(ProcessGDBRemoteLog::GetLogIfAllCategoriesSet(GDBR_LOG_PROCESS));
 
@@ -5539,27 +5531,6 @@
   // anyway.
   lldb::tid_t parent_tid = m_thread_ids.front();
 
-<<<<<<< HEAD
-  if (m_gdb_comm.SupportsGDBStoppointPacket(eBreakpointSoftware)) {
-    // Switch to the new process to clear breakpoints there.
-    if (!m_gdb_comm.SetCurrentThread(child_tid, child_pid)) {
-      LLDB_LOG(log, "ProcessGDBRemote::DidFork() unable to set pid/tid");
-      return;
-    }
-
-    // Disable all software breakpoints in the forked process.
-    DidForkSwitchSoftwareBreakpoints(false);
-
-    // Reset gdb-remote to the original process.
-    if (!m_gdb_comm.SetCurrentThread(parent_tid, parent_pid)) {
-      LLDB_LOG(log, "ProcessGDBRemote::DidFork() unable to reset pid/tid");
-      return;
-    }
-  }
-
-  LLDB_LOG(log, "Detaching forked child {0}", child_pid);
-  Status error = m_gdb_comm.Detach(false, child_pid);
-=======
   lldb::pid_t follow_pid, detach_pid;
   lldb::tid_t follow_tid, detach_tid;
 
@@ -5602,29 +5573,21 @@
 
   LLDB_LOG(log, "Detaching process {0}", detach_pid);
   Status error = m_gdb_comm.Detach(false, detach_pid);
->>>>>>> ce42012e
   if (error.Fail()) {
     LLDB_LOG(log, "ProcessGDBRemote::DidFork() detach packet send failed: {0}",
              error.AsCString() ? error.AsCString() : "<unknown error>");
     return;
   }
-<<<<<<< HEAD
-=======
 
   // Hardware breakpoints/watchpoints are not inherited implicitly,
   // so we need to readd them if we're following child.
   if (GetFollowForkMode() == eFollowChild)
     DidForkSwitchHardwareTraps(true);
->>>>>>> ce42012e
 }
 
 void ProcessGDBRemote::DidVFork(lldb::pid_t child_pid, lldb::tid_t child_tid) {
   Log *log(ProcessGDBRemoteLog::GetLogIfAllCategoriesSet(GDBR_LOG_PROCESS));
 
-<<<<<<< HEAD
-  LLDB_LOG(log, "Detaching forked child {0}", child_pid);
-  Status error = m_gdb_comm.Detach(false, child_pid);
-=======
   assert(!m_vfork_in_progress);
   m_vfork_in_progress = true;
 
@@ -5666,15 +5629,12 @@
 
   LLDB_LOG(log, "Detaching process {0}", detach_pid);
   Status error = m_gdb_comm.Detach(false, detach_pid);
->>>>>>> ce42012e
   if (error.Fail()) {
       LLDB_LOG(log,
                "ProcessGDBRemote::DidFork() detach packet send failed: {0}",
                 error.AsCString() ? error.AsCString() : "<unknown error>");
       return;
   }
-<<<<<<< HEAD
-=======
 }
 
 void ProcessGDBRemote::DidVForkDone() {
@@ -5692,5 +5652,4 @@
   if (GetFollowForkMode() == eFollowChild)
     m_vfork_in_progress = false;
   Process::DidExec();
->>>>>>> ce42012e
 }