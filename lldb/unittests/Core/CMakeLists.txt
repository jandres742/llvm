add_lldb_unittest(LLDBCoreTests
  CommunicationTest.cpp
<<<<<<< HEAD
=======
  DumpDataExtractorTest.cpp
>>>>>>> 11299179
  FormatEntityTest.cpp
  MangledTest.cpp
  ModuleSpecTest.cpp
  RichManglingContextTest.cpp
  SourceManagerTest.cpp
  StreamCallbackTest.cpp
  UniqueCStringMapTest.cpp

  LINK_LIBS
    lldbCore
    lldbHost
    lldbSymbol
    lldbPluginObjectFileELF
    lldbPluginObjectFileMachO
    lldbPluginObjectFilePECOFF
    lldbPluginSymbolFileSymtab
    lldbUtilityHelpers
    LLVMTestingSupport
  LINK_COMPONENTS
    Support
  )<|MERGE_RESOLUTION|>--- conflicted
+++ resolved
@@ -1,9 +1,6 @@
 add_lldb_unittest(LLDBCoreTests
   CommunicationTest.cpp
-<<<<<<< HEAD
-=======
   DumpDataExtractorTest.cpp
->>>>>>> 11299179
   FormatEntityTest.cpp
   MangledTest.cpp
   ModuleSpecTest.cpp
