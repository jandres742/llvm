//===--- TUScheduler.cpp -----------------------------------------*-C++-*-===//
//
// Part of the LLVM Project, under the Apache License v2.0 with LLVM Exceptions.
// See https://llvm.org/LICENSE.txt for license information.
// SPDX-License-Identifier: Apache-2.0 WITH LLVM-exception
//
//===----------------------------------------------------------------------===//
// TUScheduler manages a worker per active file. This ASTWorker processes
// updates (modifications to file contents) and reads (actions performed on
// preamble/AST) to the file.
//
// Each ASTWorker owns a dedicated thread to process updates and reads to the
// relevant file. Any request gets queued in FIFO order to be processed by that
// thread.
//
// An update request replaces current praser inputs to ensure any subsequent
// read sees the version of the file they were requested. It will also issue a
// build for new inputs.
//
// ASTWorker processes the file in two parts, a preamble and a main-file
// section. A preamble can be reused between multiple versions of the file until
// invalidated by a modification to a header, compile commands or modification
// to relevant part of the current file. Such a preamble is called compatible.
// An update is considered dead if no read was issued for that version and
// diagnostics weren't requested by client or could be generated for a later
// version of the file. ASTWorker eliminates such requests as they are
// redundant.
//
// In the presence of stale (non-compatible) preambles, ASTWorker won't publish
// diagnostics for update requests. Read requests will be served with ASTs build
// with stale preambles, unless the read is picky and requires a compatible
// preamble. In such cases it will block until new preamble is built.
//
// ASTWorker owns a PreambleThread for building preambles. If the preamble gets
// invalidated by an update request, a new build will be requested on
// PreambleThread. Since PreambleThread only receives requests for newer
// versions of the file, in case of multiple requests it will only build the
// last one and skip requests in between. Unless client force requested
// diagnostics(WantDiagnostics::Yes).
//
// When a new preamble is built, a "golden" AST is immediately built from that
// version of the file. This ensures diagnostics get updated even if the queue
// is full.
//
// Some read requests might just need preamble. Since preambles can be read
// concurrently, ASTWorker runs these requests on their own thread. These
// requests will receive latest build preamble, which might possibly be stale.

#include "TUScheduler.h"
#include "Cancellation.h"
#include "Compiler.h"
#include "Context.h"
#include "Diagnostics.h"
#include "GlobalCompilationDatabase.h"
#include "Logger.h"
#include "ParsedAST.h"
#include "Path.h"
#include "Preamble.h"
#include "Threading.h"
#include "Trace.h"
#include "index/CanonicalIncludes.h"
#include "clang/Frontend/CompilerInvocation.h"
#include "clang/Tooling/CompilationDatabase.h"
#include "llvm/ADT/FunctionExtras.h"
#include "llvm/ADT/None.h"
#include "llvm/ADT/Optional.h"
#include "llvm/ADT/STLExtras.h"
#include "llvm/ADT/ScopeExit.h"
#include "llvm/ADT/SmallVector.h"
#include "llvm/ADT/StringExtras.h"
#include "llvm/ADT/StringRef.h"
#include "llvm/Support/Errc.h"
#include "llvm/Support/ErrorHandling.h"
#include "llvm/Support/FormatVariadic.h"
#include "llvm/Support/Path.h"
#include "llvm/Support/Threading.h"
#include <algorithm>
#include <chrono>
#include <functional>
#include <memory>
#include <mutex>
#include <queue>
#include <string>
#include <thread>
#include <type_traits>
#include <utility>
#include <vector>

namespace clang {
namespace clangd {
using std::chrono::steady_clock;

namespace {
class ASTWorker;
} // namespace

static clang::clangd::Key<std::string> kFileBeingProcessed;

llvm::Optional<llvm::StringRef> TUScheduler::getFileBeingProcessedInContext() {
  if (auto *File = Context::current().get(kFileBeingProcessed))
    return llvm::StringRef(*File);
  return None;
}

/// An LRU cache of idle ASTs.
/// Because we want to limit the overall number of these we retain, the cache
/// owns ASTs (and may evict them) while their workers are idle.
/// Workers borrow ASTs when active, and return them when done.
class TUScheduler::ASTCache {
public:
  using Key = const ASTWorker *;

  ASTCache(unsigned MaxRetainedASTs) : MaxRetainedASTs(MaxRetainedASTs) {}

  /// Returns result of getUsedBytes() for the AST cached by \p K.
  /// If no AST is cached, 0 is returned.
  std::size_t getUsedBytes(Key K) {
    std::lock_guard<std::mutex> Lock(Mut);
    auto It = findByKey(K);
    if (It == LRU.end() || !It->second)
      return 0;
    return It->second->getUsedBytes();
  }

  /// Store the value in the pool, possibly removing the last used AST.
  /// The value should not be in the pool when this function is called.
  void put(Key K, std::unique_ptr<ParsedAST> V) {
    std::unique_lock<std::mutex> Lock(Mut);
    assert(findByKey(K) == LRU.end());

    LRU.insert(LRU.begin(), {K, std::move(V)});
    if (LRU.size() <= MaxRetainedASTs)
      return;
    // We're past the limit, remove the last element.
    std::unique_ptr<ParsedAST> ForCleanup = std::move(LRU.back().second);
    LRU.pop_back();
    // Run the expensive destructor outside the lock.
    Lock.unlock();
    ForCleanup.reset();
  }

  /// Returns the cached value for \p K, or llvm::None if the value is not in
  /// the cache anymore. If nullptr was cached for \p K, this function will
  /// return a null unique_ptr wrapped into an optional.
  llvm::Optional<std::unique_ptr<ParsedAST>> take(Key K) {
    std::unique_lock<std::mutex> Lock(Mut);
    auto Existing = findByKey(K);
    if (Existing == LRU.end())
      return None;
    std::unique_ptr<ParsedAST> V = std::move(Existing->second);
    LRU.erase(Existing);
    // GCC 4.8 fails to compile `return V;`, as it tries to call the copy
    // constructor of unique_ptr, so we call the move ctor explicitly to avoid
    // this miscompile.
    return llvm::Optional<std::unique_ptr<ParsedAST>>(std::move(V));
  }

private:
  using KVPair = std::pair<Key, std::unique_ptr<ParsedAST>>;

  std::vector<KVPair>::iterator findByKey(Key K) {
    return llvm::find_if(LRU, [K](const KVPair &P) { return P.first == K; });
  }

  std::mutex Mut;
  unsigned MaxRetainedASTs;
  /// Items sorted in LRU order, i.e. first item is the most recently accessed
  /// one.
  std::vector<KVPair> LRU; /* GUARDED_BY(Mut) */
};

namespace {
/// Threadsafe manager for updating a TUStatus and emitting it after each
/// update.
class SynchronizedTUStatus {
public:
  SynchronizedTUStatus(PathRef FileName, ParsingCallbacks &Callbacks)
      : FileName(FileName), Callbacks(Callbacks) {}

  void update(llvm::function_ref<void(TUStatus &)> Mutator) {
    std::lock_guard<std::mutex> Lock(StatusMu);
    Mutator(Status);
    emitStatusLocked();
  }

  /// Prevents emitting of further updates.
  void stop() {
    std::lock_guard<std::mutex> Lock(StatusMu);
    CanPublish = false;
  }

private:
  void emitStatusLocked() {
    if (CanPublish)
      Callbacks.onFileUpdated(FileName, Status);
  }

  const Path FileName;

  std::mutex StatusMu;
  TUStatus Status;
  bool CanPublish = true;
  ParsingCallbacks &Callbacks;
};

/// Responsible for building preambles. Whenever the thread is idle and the
/// preamble is outdated, it starts to build a fresh preamble from the latest
/// inputs. If RunSync is true, preambles are built synchronously in update()
/// instead.
class PreambleThread {
public:
  PreambleThread(llvm::StringRef FileName, ParsingCallbacks &Callbacks,
                 bool StorePreambleInMemory, bool RunSync,
                 SynchronizedTUStatus &Status, ASTWorker &AW)
      : FileName(FileName), Callbacks(Callbacks),
        StoreInMemory(StorePreambleInMemory), RunSync(RunSync), Status(Status),
        ASTPeer(AW) {}

  /// It isn't guaranteed that each requested version will be built. If there
  /// are multiple update requests while building a preamble, only the last one
  /// will be built.
  void update(std::unique_ptr<CompilerInvocation> CI, ParseInputs PI,
              std::vector<Diag> CIDiags, WantDiagnostics WantDiags) {
    Request Req = {std::move(CI), std::move(PI), std::move(CIDiags), WantDiags,
                   Context::current().clone()};
    if (RunSync) {
      build(std::move(Req));
      Status.update([](TUStatus &Status) {
        Status.PreambleActivity = PreambleAction::Idle;
      });
      return;
    }
    {
      std::lock_guard<std::mutex> Lock(Mutex);
      // If shutdown is issued, don't bother building.
      if (Done)
        return;
      NextReq = std::move(Req);
    }
    // Let the worker thread know there's a request, notify_one is safe as there
    // should be a single worker thread waiting on it.
    ReqCV.notify_all();
  }

  void run() {
    while (true) {
      {
        std::unique_lock<std::mutex> Lock(Mutex);
        assert(!CurrentReq && "Already processing a request?");
        // Wait until stop is called or there is a request.
        ReqCV.wait(Lock, [this] { return NextReq || Done; });
        if (Done)
          break;
        CurrentReq = std::move(*NextReq);
        NextReq.reset();
      }

      {
        WithContext Guard(std::move(CurrentReq->Ctx));
        // Build the preamble and let the waiters know about it.
        build(std::move(*CurrentReq));
      }
      bool IsEmpty = false;
      {
        std::lock_guard<std::mutex> Lock(Mutex);
        CurrentReq.reset();
        IsEmpty = !NextReq.hasValue();
      }
      if (IsEmpty) {
        // We don't perform this above, before waiting for a request to make
        // tests more deterministic. As there can be a race between this thread
        // and client thread(clangdserver).
        Status.update([](TUStatus &Status) {
          Status.PreambleActivity = PreambleAction::Idle;
        });
      }
      ReqCV.notify_all();
    }
    dlog("Preamble worker for {0} stopped", FileName);
  }

  /// Signals the run loop to exit.
  void stop() {
    dlog("Preamble worker for {0} received stop", FileName);
    {
      std::lock_guard<std::mutex> Lock(Mutex);
      Done = true;
      NextReq.reset();
    }
    // Let the worker thread know that it should stop.
    ReqCV.notify_all();
  }

  bool blockUntilIdle(Deadline Timeout) const {
    std::unique_lock<std::mutex> Lock(Mutex);
    return wait(Lock, ReqCV, Timeout, [&] { return !NextReq && !CurrentReq; });
  }

private:
  /// Holds inputs required for building a preamble. CI is guaranteed to be
  /// non-null.
  struct Request {
    std::unique_ptr<CompilerInvocation> CI;
    ParseInputs Inputs;
    std::vector<Diag> CIDiags;
    WantDiagnostics WantDiags;
    Context Ctx;
  };

  bool isDone() {
    std::lock_guard<std::mutex> Lock(Mutex);
    return Done;
  }

  /// Builds a preamble for \p Req, might reuse LatestBuild if possible.
  /// Notifies ASTWorker after build finishes.
  void build(Request Req);

  mutable std::mutex Mutex;
  bool Done = false;                  /* GUARDED_BY(Mutex) */
  llvm::Optional<Request> NextReq;    /* GUARDED_BY(Mutex) */
  llvm::Optional<Request> CurrentReq; /* GUARDED_BY(Mutex) */
  // Signaled whenever a thread populates NextReq or worker thread builds a
  // Preamble.
  mutable std::condition_variable ReqCV; /* GUARDED_BY(Mutex) */
  // Accessed only by preamble thread.
  std::shared_ptr<const PreambleData> LatestBuild;

  const Path FileName;
  ParsingCallbacks &Callbacks;
  const bool StoreInMemory;
  const bool RunSync;

  SynchronizedTUStatus &Status;
  ASTWorker &ASTPeer;
};

class ASTWorkerHandle;

/// Owns one instance of the AST, schedules updates and reads of it.
/// Also responsible for building and providing access to the preamble.
/// Each ASTWorker processes the async requests sent to it on a separate
/// dedicated thread.
/// The ASTWorker that manages the AST is shared by both the processing thread
/// and the TUScheduler. The TUScheduler should discard an ASTWorker when
/// remove() is called, but its thread may be busy and we don't want to block.
/// So the workers are accessed via an ASTWorkerHandle. Destroying the handle
/// signals the worker to exit its run loop and gives up shared ownership of the
/// worker.
class ASTWorker {
  friend class ASTWorkerHandle;
  ASTWorker(PathRef FileName, const GlobalCompilationDatabase &CDB,
            TUScheduler::ASTCache &LRUCache, Semaphore &Barrier, bool RunSync,
            DebouncePolicy UpdateDebounce, bool StorePreamblesInMemory,
            ParsingCallbacks &Callbacks);

public:
  /// Create a new ASTWorker and return a handle to it.
  /// The processing thread is spawned using \p Tasks. However, when \p Tasks
  /// is null, all requests will be processed on the calling thread
  /// synchronously instead. \p Barrier is acquired when processing each
  /// request, it is used to limit the number of actively running threads.
  static ASTWorkerHandle
  create(PathRef FileName, const GlobalCompilationDatabase &CDB,
         TUScheduler::ASTCache &IdleASTs, AsyncTaskRunner *Tasks,
         Semaphore &Barrier, DebouncePolicy UpdateDebounce,
         bool StorePreamblesInMemory, ParsingCallbacks &Callbacks);
  ~ASTWorker();

  void update(ParseInputs Inputs, WantDiagnostics);
  void
  runWithAST(llvm::StringRef Name,
             llvm::unique_function<void(llvm::Expected<InputsAndAST>)> Action,
             TUScheduler::ASTActionInvalidation);
  bool blockUntilIdle(Deadline Timeout) const;

  std::shared_ptr<const PreambleData> getPossiblyStalePreamble() const;

  /// Used to inform ASTWorker about a new preamble build by PreambleThread.
  /// Diagnostics are only published through this callback. This ensures they
  /// are always for newer versions of the file, as the callback gets called in
  /// the same order as update requests.
  void updatePreamble(std::unique_ptr<CompilerInvocation> CI, ParseInputs PI,
                      std::shared_ptr<const PreambleData> Preamble,
                      std::vector<Diag> CIDiags, WantDiagnostics WantDiags);

  /// Obtain a preamble reflecting all updates so far. Threadsafe.
  /// It may be delivered immediately, or later on the worker thread.
  void getCurrentPreamble(
      llvm::unique_function<void(std::shared_ptr<const PreambleData>)>);
  /// Returns compile command from the current file inputs.
  tooling::CompileCommand getCurrentCompileCommand() const;

  /// Wait for the first build of preamble to finish. Preamble itself can be
  /// accessed via getPossiblyStalePreamble(). Note that this function will
  /// return after an unsuccessful build of the preamble too, i.e. result of
  /// getPossiblyStalePreamble() can be null even after this function returns.
  void waitForFirstPreamble() const;

  TUScheduler::FileStats stats() const;
  bool isASTCached() const;

private:
  /// Publishes diagnostics for \p Inputs. It will build an AST or reuse the
  /// cached one if applicable. Assumes LatestPreamble is compatible for \p
  /// Inputs.
  void generateDiagnostics(std::unique_ptr<CompilerInvocation> Invocation,
                           ParseInputs Inputs, std::vector<Diag> CIDiags);

  // Must be called exactly once on processing thread. Will return after
  // stop() is called on a separate thread and all pending requests are
  // processed.
  void run();
  /// Signal that run() should finish processing pending requests and exit.
  void stop();
  /// Adds a new task to the end of the request queue.
  void startTask(llvm::StringRef Name, llvm::unique_function<void()> Task,
                 llvm::Optional<WantDiagnostics> UpdateType,
                 TUScheduler::ASTActionInvalidation);

  /// Determines the next action to perform.
  /// All actions that should never run are discarded.
  /// Returns a deadline for the next action. If it's expired, run now.
  /// scheduleLocked() is called again at the deadline, or if requests arrive.
  Deadline scheduleLocked();
  /// Should the first task in the queue be skipped instead of run?
  bool shouldSkipHeadLocked() const;

  struct Request {
    llvm::unique_function<void()> Action;
    std::string Name;
    steady_clock::time_point AddTime;
    Context Ctx;
    llvm::Optional<WantDiagnostics> UpdateType;
    TUScheduler::ASTActionInvalidation InvalidationPolicy;
    Canceler Invalidate;
  };

  /// Handles retention of ASTs.
  TUScheduler::ASTCache &IdleASTs;
  const bool RunSync;
  /// Time to wait after an update to see whether another update obsoletes it.
  const DebouncePolicy UpdateDebounce;
  /// File that ASTWorker is responsible for.
  const Path FileName;
  const GlobalCompilationDatabase &CDB;
  /// Callback invoked when preamble or main file AST is built.
  ParsingCallbacks &Callbacks;
  /// Latest build preamble for current TU.
  std::shared_ptr<const PreambleData> LatestPreamble;
  Notification BuiltFirstPreamble;

  Semaphore &Barrier;
  /// Whether the 'onMainAST' callback ran for the current FileInputs.
  bool RanASTCallback = false;
  /// Guards members used by both TUScheduler and the worker thread.
  mutable std::mutex Mutex;
  /// File inputs, currently being used by the worker.
  /// Writes and reads from unknown threads are locked. Reads from the worker
  /// thread are not locked, as it's the only writer.
  ParseInputs FileInputs; /* GUARDED_BY(Mutex) */
  /// Times of recent AST rebuilds, used for UpdateDebounce computation.
  llvm::SmallVector<DebouncePolicy::clock::duration, 8>
      RebuildTimes; /* GUARDED_BY(Mutex) */
  /// Set to true to signal run() to finish processing.
  bool Done;                              /* GUARDED_BY(Mutex) */
  std::deque<Request> Requests;           /* GUARDED_BY(Mutex) */
  std::queue<Request> PreambleRequests;   /* GUARDED_BY(Mutex) */
  llvm::Optional<Request> CurrentRequest; /* GUARDED_BY(Mutex) */
  mutable std::condition_variable RequestsCV;
  /// Guards the callback that publishes results of AST-related computations
  /// (diagnostics, highlightings) and file statuses.
  std::mutex PublishMu;
  // Used to prevent remove document + add document races that lead to
  // out-of-order callbacks for publishing results of onMainAST callback.
  //
  // The lifetime of the old/new ASTWorkers will overlap, but their handles
  // don't. When the old handle is destroyed, the old worker will stop reporting
  // any results to the user.
  bool CanPublishResults = true; /* GUARDED_BY(PublishMu) */
  std::atomic<unsigned> ASTBuildCount = {0};
  std::atomic<unsigned> PreambleBuildCount = {0};

  SynchronizedTUStatus Status;
  PreambleThread PreamblePeer;
};

/// A smart-pointer-like class that points to an active ASTWorker.
/// In destructor, signals to the underlying ASTWorker that no new requests will
/// be sent and the processing loop may exit (after running all pending
/// requests).
class ASTWorkerHandle {
  friend class ASTWorker;
  ASTWorkerHandle(std::shared_ptr<ASTWorker> Worker)
      : Worker(std::move(Worker)) {
    assert(this->Worker);
  }

public:
  ASTWorkerHandle(const ASTWorkerHandle &) = delete;
  ASTWorkerHandle &operator=(const ASTWorkerHandle &) = delete;
  ASTWorkerHandle(ASTWorkerHandle &&) = default;
  ASTWorkerHandle &operator=(ASTWorkerHandle &&) = default;

  ~ASTWorkerHandle() {
    if (Worker)
      Worker->stop();
  }

  ASTWorker &operator*() {
    assert(Worker && "Handle was moved from");
    return *Worker;
  }

  ASTWorker *operator->() {
    assert(Worker && "Handle was moved from");
    return Worker.get();
  }

  /// Returns an owning reference to the underlying ASTWorker that can outlive
  /// the ASTWorkerHandle. However, no new requests to an active ASTWorker can
  /// be schedule via the returned reference, i.e. only reads of the preamble
  /// are possible.
  std::shared_ptr<const ASTWorker> lock() { return Worker; }

private:
  std::shared_ptr<ASTWorker> Worker;
};

ASTWorkerHandle
ASTWorker::create(PathRef FileName, const GlobalCompilationDatabase &CDB,
                  TUScheduler::ASTCache &IdleASTs, AsyncTaskRunner *Tasks,
                  Semaphore &Barrier, DebouncePolicy UpdateDebounce,
                  bool StorePreamblesInMemory, ParsingCallbacks &Callbacks) {
  std::shared_ptr<ASTWorker> Worker(
      new ASTWorker(FileName, CDB, IdleASTs, Barrier, /*RunSync=*/!Tasks,
                    UpdateDebounce, StorePreamblesInMemory, Callbacks));
  if (Tasks) {
    Tasks->runAsync("ASTWorker:" + llvm::sys::path::filename(FileName),
                    [Worker]() { Worker->run(); });
    Tasks->runAsync("PreambleWorker:" + llvm::sys::path::filename(FileName),
                    [Worker]() { Worker->PreamblePeer.run(); });
  }

  return ASTWorkerHandle(std::move(Worker));
}

ASTWorker::ASTWorker(PathRef FileName, const GlobalCompilationDatabase &CDB,
                     TUScheduler::ASTCache &LRUCache, Semaphore &Barrier,
                     bool RunSync, DebouncePolicy UpdateDebounce,
                     bool StorePreamblesInMemory, ParsingCallbacks &Callbacks)
    : IdleASTs(LRUCache), RunSync(RunSync), UpdateDebounce(UpdateDebounce),
      FileName(FileName), CDB(CDB), Callbacks(Callbacks), Barrier(Barrier),
      Done(false), Status(FileName, Callbacks),
      PreamblePeer(FileName, Callbacks, StorePreamblesInMemory,
                   // FIXME: Run PreamblePeer asynchronously once ast patching
                   // is available.
                   /*RunSync=*/true, Status, *this) {
  // Set a fallback command because compile command can be accessed before
  // `Inputs` is initialized. Other fields are only used after initialization
  // from client inputs.
  FileInputs.CompileCommand = CDB.getFallbackCommand(FileName);
}

ASTWorker::~ASTWorker() {
  // Make sure we remove the cached AST, if any.
  IdleASTs.take(this);
#ifndef NDEBUG
  std::lock_guard<std::mutex> Lock(Mutex);
  assert(Done && "handle was not destroyed");
  assert(Requests.empty() && !CurrentRequest &&
         "unprocessed requests when destroying ASTWorker");
#endif
}

void ASTWorker::update(ParseInputs Inputs, WantDiagnostics WantDiags) {
  std::string TaskName = llvm::formatv("Update ({0})", Inputs.Version);
  auto Task = [=]() mutable {
    // Get the actual command as `Inputs` does not have a command.
    // FIXME: some build systems like Bazel will take time to preparing
    // environment to build the file, it would be nice if we could emit a
    // "PreparingBuild" status to inform users, it is non-trivial given the
    // current implementation.
    if (auto Cmd = CDB.getCompileCommand(FileName))
      Inputs.CompileCommand = *Cmd;
    else
      // FIXME: consider using old command if it's not a fallback one.
      Inputs.CompileCommand = CDB.getFallbackCommand(FileName);

    bool InputsAreTheSame =
        std::tie(FileInputs.CompileCommand, FileInputs.Contents) ==
        std::tie(Inputs.CompileCommand, Inputs.Contents);
    // Cached AST is invalidated.
    if (!InputsAreTheSame) {
      IdleASTs.take(this);
      RanASTCallback = false;
    }

    // Update current inputs so that subsequent reads can see them.
    {
      std::lock_guard<std::mutex> Lock(Mutex);
      FileInputs = Inputs;
    }

    log("ASTWorker building file {0} version {1} with command {2}\n[{3}]\n{4}",
        FileName, Inputs.Version, Inputs.CompileCommand.Heuristic,
        Inputs.CompileCommand.Directory,
        llvm::join(Inputs.CompileCommand.CommandLine, " "));

    StoreDiags CompilerInvocationDiagConsumer;
    std::vector<std::string> CC1Args;
    std::unique_ptr<CompilerInvocation> Invocation = buildCompilerInvocation(
        Inputs, CompilerInvocationDiagConsumer, &CC1Args);
    // Log cc1 args even (especially!) if creating invocation failed.
    if (!CC1Args.empty())
      vlog("Driver produced command: cc1 {0}", llvm::join(CC1Args, " "));
    std::vector<Diag> CompilerInvocationDiags =
        CompilerInvocationDiagConsumer.take();
    if (!Invocation) {
      elog("Could not build CompilerInvocation for file {0}", FileName);
      // Remove the old AST if it's still in cache.
      IdleASTs.take(this);
      RanASTCallback = false;
      // Report the diagnostics we collected when parsing the command line.
      Callbacks.onFailedAST(FileName, Inputs.Version,
                            std::move(CompilerInvocationDiags),
                            [&](llvm::function_ref<void()> Publish) {
                              // Ensure we only publish results from the worker
                              // if the file was not removed, making sure there
                              // are not race conditions.
                              std::lock_guard<std::mutex> Lock(PublishMu);
                              if (CanPublishResults)
                                Publish();
                            });
      // Make sure anyone waiting for the preamble gets notified it could not be
      // built.
      BuiltFirstPreamble.notify();
      return;
    }

    PreamblePeer.update(std::move(Invocation), std::move(Inputs),
                        std::move(CompilerInvocationDiags), WantDiags);
    return;
  };
  startTask(TaskName, std::move(Task), WantDiags, TUScheduler::NoInvalidation);
}

void ASTWorker::runWithAST(
    llvm::StringRef Name,
    llvm::unique_function<void(llvm::Expected<InputsAndAST>)> Action,
    TUScheduler::ASTActionInvalidation Invalidation) {
  auto Task = [=, Action = std::move(Action)]() mutable {
    if (auto Reason = isCancelled())
      return Action(llvm::make_error<CancelledError>(Reason));
    llvm::Optional<std::unique_ptr<ParsedAST>> AST = IdleASTs.take(this);
    if (!AST) {
      StoreDiags CompilerInvocationDiagConsumer;
      std::unique_ptr<CompilerInvocation> Invocation =
          buildCompilerInvocation(FileInputs, CompilerInvocationDiagConsumer);
      // Try rebuilding the AST.
      vlog("ASTWorker rebuilding evicted AST to run {0}: {1} version {2}", Name,
           FileName, FileInputs.Version);
      // FIXME: We might need to build a patched ast once preamble thread starts
      // running async. Currently getPossiblyStalePreamble below will always
      // return a compatible preamble as ASTWorker::update blocks.
      llvm::Optional<ParsedAST> NewAST;
      if (Invocation) {
<<<<<<< HEAD
        NewAST = buildAST(FileName, std::move(Invocation),
                          CompilerInvocationDiagConsumer.take(), FileInputs,
                          getPossiblyStalePreamble());
=======
        NewAST = ParsedAST::build(FileName, FileInputs, std::move(Invocation),
                                  CompilerInvocationDiagConsumer.take(),
                                  getPossiblyStalePreamble());
>>>>>>> a34309b7
        ++ASTBuildCount;
      }
      AST = NewAST ? std::make_unique<ParsedAST>(std::move(*NewAST)) : nullptr;
    }
    // Make sure we put the AST back into the LRU cache.
    auto _ = llvm::make_scope_exit(
        [&AST, this]() { IdleASTs.put(this, std::move(*AST)); });
    // Run the user-provided action.
    if (!*AST)
      return Action(llvm::make_error<llvm::StringError>(
          "invalid AST", llvm::errc::invalid_argument));
    vlog("ASTWorker running {0} on version {2} of {1}", Name, FileName,
         FileInputs.Version);
    Action(InputsAndAST{FileInputs, **AST});
  };
  startTask(Name, std::move(Task), /*UpdateType=*/None, Invalidation);
}

void PreambleThread::build(Request Req) {
  assert(Req.CI && "Got preamble request with null compiler invocation");
  const ParseInputs &Inputs = Req.Inputs;

  Status.update([&](TUStatus &Status) {
    Status.PreambleActivity = PreambleAction::Building;
  });
  auto _ = llvm::make_scope_exit([this, &Req] {
    ASTPeer.updatePreamble(std::move(Req.CI), std::move(Req.Inputs),
                           LatestBuild, std::move(Req.CIDiags),
                           std::move(Req.WantDiags));
  });

  if (!LatestBuild || Inputs.ForceRebuild) {
    vlog("Building first preamble for {0} version {1}", FileName,
         Inputs.Version);
  } else if (isPreambleCompatible(*LatestBuild, Inputs, FileName, *Req.CI)) {
    vlog("Reusing preamble version {0} for version {1} of {2}",
         LatestBuild->Version, Inputs.Version, FileName);
    return;
  } else {
    vlog("Rebuilding invalidated preamble for {0} version {1} (previous was "
         "version {2})",
         FileName, Inputs.Version, LatestBuild->Version);
  }

  LatestBuild = clang::clangd::buildPreamble(
      FileName, *Req.CI, Inputs, StoreInMemory,
      [this, Version(Inputs.Version)](ASTContext &Ctx,
                                      std::shared_ptr<clang::Preprocessor> PP,
                                      const CanonicalIncludes &CanonIncludes) {
        Callbacks.onPreambleAST(FileName, Version, Ctx, std::move(PP),
                                CanonIncludes);
      });
<<<<<<< HEAD
}

void ASTWorker::updatePreamble(std::unique_ptr<CompilerInvocation> CI,
                               ParseInputs PI,
                               std::shared_ptr<const PreambleData> Preamble,
                               std::vector<Diag> CIDiags,
                               WantDiagnostics WantDiags) {
  std::string TaskName = llvm::formatv("Build AST for ({0})", PI.Version);
  // Store preamble and build diagnostics with new preamble if requested.
  auto Task = [this, Preamble = std::move(Preamble), CI = std::move(CI),
               PI = std::move(PI), CIDiags = std::move(CIDiags),
               WantDiags = std::move(WantDiags)]() mutable {
    // Update the preamble inside ASTWorker queue to ensure atomicity. As a task
    // running inside ASTWorker assumes internals won't change until it
    // finishes.
    if (Preamble != LatestPreamble) {
      ++PreambleBuildCount;
      // Cached AST is no longer valid.
      IdleASTs.take(this);
      RanASTCallback = false;
      std::lock_guard<std::mutex> Lock(Mutex);
      // LatestPreamble might be the last reference to old preamble, do not
      // trigger destructor while holding the lock.
      std::swap(LatestPreamble, Preamble);
    }
    // Give up our ownership to old preamble before starting expensive AST
    // build.
    Preamble.reset();
    BuiltFirstPreamble.notify();
    // We only need to build the AST if diagnostics were requested.
    if (WantDiags == WantDiagnostics::No)
      return;
    // Report diagnostics with the new preamble to ensure progress. Otherwise
    // diagnostics might get stale indefinitely if user keeps invalidating the
    // preamble.
    generateDiagnostics(std::move(CI), std::move(PI), std::move(CIDiags));
  };
  if (RunSync) {
    Task();
    return;
  }
  {
    std::lock_guard<std::mutex> Lock(Mutex);
    PreambleRequests.push({std::move(Task), std::move(TaskName),
                           steady_clock::now(), Context::current().clone(),
                           llvm::None, TUScheduler::NoInvalidation, nullptr});
  }
  RequestsCV.notify_all();
}

void ASTWorker::generateDiagnostics(
    std::unique_ptr<CompilerInvocation> Invocation, ParseInputs Inputs,
    std::vector<Diag> CIDiags) {
  assert(Invocation);
  // No need to rebuild the AST if we won't send the diagnostics.
  {
    std::lock_guard<std::mutex> Lock(PublishMu);
    if (!CanPublishResults)
      return;
  }
  // Used to check whether we can update AST cache.
  bool InputsAreLatest =
      std::tie(FileInputs.CompileCommand, FileInputs.Contents) ==
      std::tie(Inputs.CompileCommand, Inputs.Contents);
  // Take a shortcut and don't report the diagnostics, since they should be the
  // same. All the clients should handle the lack of OnUpdated() call anyway to
  // handle empty result from buildAST.
  // FIXME: the AST could actually change if non-preamble includes changed,
  // but we choose to ignore it.
  if (InputsAreLatest && RanASTCallback)
    return;

  // Get the AST for diagnostics, either build it or use the cached one.
  std::string TaskName = llvm::formatv("Build AST ({0})", Inputs.Version);
  Status.update([&](TUStatus &Status) {
    Status.ASTActivity.K = ASTAction::Building;
    Status.ASTActivity.Name = std::move(TaskName);
  });
  // We might be able to reuse the last we've built for a read request.
  // FIXME: It might be better to not reuse this AST. That way queued AST builds
  // won't be required for diags.
  llvm::Optional<std::unique_ptr<ParsedAST>> AST = IdleASTs.take(this);
  if (!AST || !InputsAreLatest) {
    auto RebuildStartTime = DebouncePolicy::clock::now();
    llvm::Optional<ParsedAST> NewAST = buildAST(
        FileName, std::move(Invocation), CIDiags, Inputs, LatestPreamble);
    auto RebuildDuration = DebouncePolicy::clock::now() - RebuildStartTime;
    ++ASTBuildCount;
    // Try to record the AST-build time, to inform future update debouncing.
    // This is best-effort only: if the lock is held, don't bother.
    std::unique_lock<std::mutex> Lock(Mutex, std::try_to_lock);
    if (Lock.owns_lock()) {
      // Do not let RebuildTimes grow beyond its small-size (i.e.
      // capacity).
      if (RebuildTimes.size() == RebuildTimes.capacity())
        RebuildTimes.erase(RebuildTimes.begin());
      RebuildTimes.push_back(RebuildDuration);
      Lock.unlock();
    }
    Status.update([&](TUStatus &Status) {
      Status.Details.ReuseAST = false;
      Status.Details.BuildFailed = !NewAST.hasValue();
    });
    AST = NewAST ? std::make_unique<ParsedAST>(std::move(*NewAST)) : nullptr;
  } else {
    log("Skipping rebuild of the AST for {0}, inputs are the same.", FileName);
    Status.update([](TUStatus &Status) {
      Status.Details.ReuseAST = true;
      Status.Details.BuildFailed = false;
    });
  }

  // Publish diagnostics.
  auto RunPublish = [&](llvm::function_ref<void()> Publish) {
    // Ensure we only publish results from the worker if the file was not
    // removed, making sure there are not race conditions.
    std::lock_guard<std::mutex> Lock(PublishMu);
    if (CanPublishResults)
      Publish();
  };
  if (*AST) {
    trace::Span Span("Running main AST callback");
    Callbacks.onMainAST(FileName, **AST, RunPublish);
  } else {
    // Failed to build the AST, at least report diagnostics from the
    // command line if there were any.
    // FIXME: we might have got more errors while trying to build the
    // AST, surface them too.
    Callbacks.onFailedAST(FileName, Inputs.Version, CIDiags, RunPublish);
  }

  // AST might've been built for an older version of the source, as ASTWorker
  // queue raced ahead while we were waiting on the preamble. In that case the
  // queue can't reuse the AST.
  if (InputsAreLatest) {
    RanASTCallback = *AST != nullptr;
    IdleASTs.put(this, std::move(*AST));
  }
}

std::shared_ptr<const PreambleData>
ASTWorker::getPossiblyStalePreamble() const {
  std::lock_guard<std::mutex> Lock(Mutex);
  return LatestPreamble;
=======
>>>>>>> a34309b7
}

void ASTWorker::updatePreamble(std::unique_ptr<CompilerInvocation> CI,
                               ParseInputs PI,
                               std::shared_ptr<const PreambleData> Preamble,
                               std::vector<Diag> CIDiags,
                               WantDiagnostics WantDiags) {
  std::string TaskName = llvm::formatv("Build AST for ({0})", PI.Version);
  // Store preamble and build diagnostics with new preamble if requested.
  auto Task = [this, Preamble = std::move(Preamble), CI = std::move(CI),
               PI = std::move(PI), CIDiags = std::move(CIDiags),
               WantDiags = std::move(WantDiags)]() mutable {
    // Update the preamble inside ASTWorker queue to ensure atomicity. As a task
    // running inside ASTWorker assumes internals won't change until it
    // finishes.
    if (Preamble != LatestPreamble) {
      ++PreambleBuildCount;
      // Cached AST is no longer valid.
      IdleASTs.take(this);
      RanASTCallback = false;
      std::lock_guard<std::mutex> Lock(Mutex);
      // LatestPreamble might be the last reference to old preamble, do not
      // trigger destructor while holding the lock.
      std::swap(LatestPreamble, Preamble);
    }
    // Give up our ownership to old preamble before starting expensive AST
    // build.
    Preamble.reset();
    BuiltFirstPreamble.notify();
    // We only need to build the AST if diagnostics were requested.
    if (WantDiags == WantDiagnostics::No)
      return;
    // Report diagnostics with the new preamble to ensure progress. Otherwise
    // diagnostics might get stale indefinitely if user keeps invalidating the
    // preamble.
    generateDiagnostics(std::move(CI), std::move(PI), std::move(CIDiags));
  };
  if (RunSync) {
    Task();
    return;
  }
  {
    std::lock_guard<std::mutex> Lock(Mutex);
    PreambleRequests.push({std::move(Task), std::move(TaskName),
                           steady_clock::now(), Context::current().clone(),
                           llvm::None, TUScheduler::NoInvalidation, nullptr});
  }
  RequestsCV.notify_all();
}

<<<<<<< HEAD
void ASTWorker::waitForFirstPreamble() const { BuiltFirstPreamble.wait(); }
=======
void ASTWorker::generateDiagnostics(
    std::unique_ptr<CompilerInvocation> Invocation, ParseInputs Inputs,
    std::vector<Diag> CIDiags) {
  assert(Invocation);
  // No need to rebuild the AST if we won't send the diagnostics.
  {
    std::lock_guard<std::mutex> Lock(PublishMu);
    if (!CanPublishResults)
      return;
  }
  // Used to check whether we can update AST cache.
  bool InputsAreLatest =
      std::tie(FileInputs.CompileCommand, FileInputs.Contents) ==
      std::tie(Inputs.CompileCommand, Inputs.Contents);
  // Take a shortcut and don't report the diagnostics, since they should be the
  // same. All the clients should handle the lack of OnUpdated() call anyway to
  // handle empty result from buildAST.
  // FIXME: the AST could actually change if non-preamble includes changed,
  // but we choose to ignore it.
  if (InputsAreLatest && RanASTCallback)
    return;

  // Get the AST for diagnostics, either build it or use the cached one.
  std::string TaskName = llvm::formatv("Build AST ({0})", Inputs.Version);
  Status.update([&](TUStatus &Status) {
    Status.ASTActivity.K = ASTAction::Building;
    Status.ASTActivity.Name = std::move(TaskName);
  });
  // We might be able to reuse the last we've built for a read request.
  // FIXME: It might be better to not reuse this AST. That way queued AST builds
  // won't be required for diags.
  llvm::Optional<std::unique_ptr<ParsedAST>> AST = IdleASTs.take(this);
  if (!AST || !InputsAreLatest) {
    auto RebuildStartTime = DebouncePolicy::clock::now();
    llvm::Optional<ParsedAST> NewAST = ParsedAST::build(
        FileName, Inputs, std::move(Invocation), CIDiags, LatestPreamble);
    auto RebuildDuration = DebouncePolicy::clock::now() - RebuildStartTime;
    ++ASTBuildCount;
    // Try to record the AST-build time, to inform future update debouncing.
    // This is best-effort only: if the lock is held, don't bother.
    std::unique_lock<std::mutex> Lock(Mutex, std::try_to_lock);
    if (Lock.owns_lock()) {
      // Do not let RebuildTimes grow beyond its small-size (i.e.
      // capacity).
      if (RebuildTimes.size() == RebuildTimes.capacity())
        RebuildTimes.erase(RebuildTimes.begin());
      RebuildTimes.push_back(RebuildDuration);
      Lock.unlock();
    }
    Status.update([&](TUStatus &Status) {
      Status.Details.ReuseAST = false;
      Status.Details.BuildFailed = !NewAST.hasValue();
    });
    AST = NewAST ? std::make_unique<ParsedAST>(std::move(*NewAST)) : nullptr;
  } else {
    log("Skipping rebuild of the AST for {0}, inputs are the same.", FileName);
    Status.update([](TUStatus &Status) {
      Status.Details.ReuseAST = true;
      Status.Details.BuildFailed = false;
    });
  }

  // Publish diagnostics.
  auto RunPublish = [&](llvm::function_ref<void()> Publish) {
    // Ensure we only publish results from the worker if the file was not
    // removed, making sure there are not race conditions.
    std::lock_guard<std::mutex> Lock(PublishMu);
    if (CanPublishResults)
      Publish();
  };
  if (*AST) {
    trace::Span Span("Running main AST callback");
    Callbacks.onMainAST(FileName, **AST, RunPublish);
  } else {
    // Failed to build the AST, at least report diagnostics from the
    // command line if there were any.
    // FIXME: we might have got more errors while trying to build the
    // AST, surface them too.
    Callbacks.onFailedAST(FileName, Inputs.Version, CIDiags, RunPublish);
  }

  // AST might've been built for an older version of the source, as ASTWorker
  // queue raced ahead while we were waiting on the preamble. In that case the
  // queue can't reuse the AST.
  if (InputsAreLatest) {
    RanASTCallback = *AST != nullptr;
    IdleASTs.put(this, std::move(*AST));
  }
}
>>>>>>> a34309b7

std::shared_ptr<const PreambleData>
ASTWorker::getPossiblyStalePreamble() const {
  std::lock_guard<std::mutex> Lock(Mutex);
  return LatestPreamble;
}

void ASTWorker::waitForFirstPreamble() const { BuiltFirstPreamble.wait(); }

tooling::CompileCommand ASTWorker::getCurrentCompileCommand() const {
  std::unique_lock<std::mutex> Lock(Mutex);
  return FileInputs.CompileCommand;
}

TUScheduler::FileStats ASTWorker::stats() const {
  TUScheduler::FileStats Result;
  Result.ASTBuilds = ASTBuildCount;
  Result.PreambleBuilds = PreambleBuildCount;
  // Note that we don't report the size of ASTs currently used for processing
  // the in-flight requests. We used this information for debugging purposes
  // only, so this should be fine.
  Result.UsedBytes = IdleASTs.getUsedBytes(this);
  if (auto Preamble = getPossiblyStalePreamble())
    Result.UsedBytes += Preamble->Preamble.getSize();
  return Result;
}

bool ASTWorker::isASTCached() const { return IdleASTs.getUsedBytes(this) != 0; }

void ASTWorker::stop() {
  {
    std::lock_guard<std::mutex> Lock(PublishMu);
    CanPublishResults = false;
  }
  {
    std::lock_guard<std::mutex> Lock(Mutex);
    assert(!Done && "stop() called twice");
    Done = true;
  }
  // We are no longer going to build any preambles, let the waiters know that.
  BuiltFirstPreamble.notify();
  PreamblePeer.stop();
  Status.stop();
  RequestsCV.notify_all();
}

void ASTWorker::startTask(llvm::StringRef Name,
                          llvm::unique_function<void()> Task,
                          llvm::Optional<WantDiagnostics> UpdateType,
                          TUScheduler::ASTActionInvalidation Invalidation) {
  if (RunSync) {
    assert(!Done && "running a task after stop()");
    trace::Span Tracer(Name + ":" + llvm::sys::path::filename(FileName));
    Task();
    return;
  }

  {
    std::lock_guard<std::mutex> Lock(Mutex);
    assert(!Done && "running a task after stop()");
    // Cancel any requests invalidated by this request.
    if (UpdateType) {
      for (auto &R : llvm::reverse(Requests)) {
        if (R.InvalidationPolicy == TUScheduler::InvalidateOnUpdate)
          R.Invalidate();
        if (R.UpdateType)
          break; // Older requests were already invalidated by the older update.
      }
    }

    // Allow this request to be cancelled if invalidated.
    Context Ctx = Context::current().derive(kFileBeingProcessed, FileName);
    Canceler Invalidate = nullptr;
    if (Invalidation) {
      WithContext WC(std::move(Ctx));
      std::tie(Ctx, Invalidate) = cancelableTask(
          /*Reason=*/static_cast<int>(ErrorCode::ContentModified));
    }
    Requests.push_back({std::move(Task), std::string(Name), steady_clock::now(),
                        std::move(Ctx), UpdateType, Invalidation,
                        std::move(Invalidate)});
  }
  RequestsCV.notify_all();
}

void ASTWorker::run() {
  while (true) {
    {
      std::unique_lock<std::mutex> Lock(Mutex);
      assert(!CurrentRequest && "A task is already running, multiple workers?");
      for (auto Wait = scheduleLocked(); !Wait.expired();
           Wait = scheduleLocked()) {
        assert(PreambleRequests.empty() &&
               "Preamble updates should be scheduled immediately");
        if (Done) {
          if (Requests.empty())
            return;
          else     // Even though Done is set, finish pending requests.
            break; // However, skip delays to shutdown fast.
        }

        // Tracing: we have a next request, attribute this sleep to it.
        llvm::Optional<WithContext> Ctx;
        llvm::Optional<trace::Span> Tracer;
        if (!Requests.empty()) {
          Ctx.emplace(Requests.front().Ctx.clone());
          Tracer.emplace("Debounce");
          SPAN_ATTACH(*Tracer, "next_request", Requests.front().Name);
          if (!(Wait == Deadline::infinity())) {
            Status.update([&](TUStatus &Status) {
              Status.ASTActivity.K = ASTAction::Queued;
              Status.ASTActivity.Name = Requests.front().Name;
            });
            SPAN_ATTACH(*Tracer, "sleep_ms",
                        std::chrono::duration_cast<std::chrono::milliseconds>(
                            Wait.time() - steady_clock::now())
                            .count());
          }
        }

        wait(Lock, RequestsCV, Wait);
      }
      // Any request in ReceivedPreambles is at least as old as the
      // Requests.front(), so prefer them first to preserve LSP order.
      if (!PreambleRequests.empty()) {
        CurrentRequest = std::move(PreambleRequests.front());
        PreambleRequests.pop();
      } else {
        CurrentRequest = std::move(Requests.front());
        Requests.pop_front();
      }
    } // unlock Mutex

    // It is safe to perform reads to CurrentRequest without holding the lock as
    // only writer is also this thread.
    {
      std::unique_lock<Semaphore> Lock(Barrier, std::try_to_lock);
      if (!Lock.owns_lock()) {
        Status.update([&](TUStatus &Status) {
          Status.ASTActivity.K = ASTAction::Queued;
          Status.ASTActivity.Name = CurrentRequest->Name;
        });
        Lock.lock();
      }
      WithContext Guard(std::move(CurrentRequest->Ctx));
      trace::Span Tracer(CurrentRequest->Name);
      Status.update([&](TUStatus &Status) {
        Status.ASTActivity.K = ASTAction::RunningAction;
        Status.ASTActivity.Name = CurrentRequest->Name;
      });
      CurrentRequest->Action();
    }

    bool IsEmpty = false;
    {
      std::lock_guard<std::mutex> Lock(Mutex);
      CurrentRequest.reset();
      IsEmpty = Requests.empty() && PreambleRequests.empty();
    }
    if (IsEmpty) {
      Status.update([&](TUStatus &Status) {
        Status.ASTActivity.K = ASTAction::Idle;
        Status.ASTActivity.Name = "";
      });
    }
    RequestsCV.notify_all();
  }
}

Deadline ASTWorker::scheduleLocked() {
  // Process new preambles immediately.
  if (!PreambleRequests.empty())
    return Deadline::zero();
  if (Requests.empty())
    return Deadline::infinity(); // Wait for new requests.
  // Handle cancelled requests first so the rest of the scheduler doesn't.
  for (auto I = Requests.begin(), E = Requests.end(); I != E; ++I) {
    if (!isCancelled(I->Ctx)) {
      // Cancellations after the first read don't affect current scheduling.
      if (I->UpdateType == None)
        break;
      continue;
    }
    // Cancelled reads are moved to the front of the queue and run immediately.
    if (I->UpdateType == None) {
      Request R = std::move(*I);
      Requests.erase(I);
      Requests.push_front(std::move(R));
      return Deadline::zero();
    }
    // Cancelled updates are downgraded to auto-diagnostics, and may be elided.
    if (I->UpdateType == WantDiagnostics::Yes)
      I->UpdateType = WantDiagnostics::Auto;
  }

  while (shouldSkipHeadLocked()) {
    vlog("ASTWorker skipping {0} for {1}", Requests.front().Name, FileName);
    Requests.pop_front();
  }
  assert(!Requests.empty() && "skipped the whole queue");
  // Some updates aren't dead yet, but never end up being used.
  // e.g. the first keystroke is live until obsoleted by the second.
  // We debounce "maybe-unused" writes, sleeping in case they become dead.
  // But don't delay reads (including updates where diagnostics are needed).
  for (const auto &R : Requests)
    if (R.UpdateType == None || R.UpdateType == WantDiagnostics::Yes)
      return Deadline::zero();
  // Front request needs to be debounced, so determine when we're ready.
  Deadline D(Requests.front().AddTime + UpdateDebounce.compute(RebuildTimes));
  return D;
}

// Returns true if Requests.front() is a dead update that can be skipped.
bool ASTWorker::shouldSkipHeadLocked() const {
  assert(!Requests.empty());
  auto Next = Requests.begin();
  auto UpdateType = Next->UpdateType;
  if (!UpdateType) // Only skip updates.
    return false;
  ++Next;
  // An update is live if its AST might still be read.
  // That is, if it's not immediately followed by another update.
  if (Next == Requests.end() || !Next->UpdateType)
    return false;
  // The other way an update can be live is if its diagnostics might be used.
  switch (*UpdateType) {
  case WantDiagnostics::Yes:
    return false; // Always used.
  case WantDiagnostics::No:
    return true; // Always dead.
  case WantDiagnostics::Auto:
    // Used unless followed by an update that generates diagnostics.
    for (; Next != Requests.end(); ++Next)
      if (Next->UpdateType == WantDiagnostics::Yes ||
          Next->UpdateType == WantDiagnostics::Auto)
        return true; // Prefer later diagnostics.
    return false;
  }
  llvm_unreachable("Unknown WantDiagnostics");
}

bool ASTWorker::blockUntilIdle(Deadline Timeout) const {
  std::unique_lock<std::mutex> Lock(Mutex);
  return wait(Lock, RequestsCV, Timeout, [&] {
    return PreambleRequests.empty() && Requests.empty() && !CurrentRequest;
  });
}

// Render a TUAction to a user-facing string representation.
// TUAction represents clangd-internal states, we don't intend to expose them
// to users (say C++ programmers) directly to avoid confusion, we use terms that
// are familiar by C++ programmers.
std::string renderTUAction(const PreambleAction PA, const ASTAction &AA) {
  llvm::SmallVector<std::string, 2> Result;
  switch (PA) {
  case PreambleAction::Building:
    Result.push_back("parsing includes");
<<<<<<< HEAD
    break;
  case PreambleAction::Idle:
    // We handle idle specially below.
    break;
=======
    break;
  case PreambleAction::Idle:
    // We handle idle specially below.
    break;
>>>>>>> a34309b7
  }
  switch (AA.K) {
  case ASTAction::Queued:
    Result.push_back("file is queued");
    break;
  case ASTAction::RunningAction:
    Result.push_back("running " + AA.Name);
    break;
  case ASTAction::Building:
    Result.push_back("parsing main file");
    break;
  case ASTAction::Idle:
    // We handle idle specially below.
    break;
  }
  if (Result.empty())
    return "idle";
  return llvm::join(Result, ",");
}

} // namespace

unsigned getDefaultAsyncThreadsCount() {
  return llvm::heavyweight_hardware_concurrency().compute_thread_count();
}

FileStatus TUStatus::render(PathRef File) const {
  FileStatus FStatus;
  FStatus.uri = URIForFile::canonicalize(File, /*TUPath=*/File);
  FStatus.state = renderTUAction(PreambleActivity, ASTActivity);
  return FStatus;
}

struct TUScheduler::FileData {
  /// Latest inputs, passed to TUScheduler::update().
  std::string Contents;
  ASTWorkerHandle Worker;
};

TUScheduler::TUScheduler(const GlobalCompilationDatabase &CDB,
                         const Options &Opts,
                         std::unique_ptr<ParsingCallbacks> Callbacks)
    : CDB(CDB), StorePreamblesInMemory(Opts.StorePreamblesInMemory),
      Callbacks(Callbacks ? move(Callbacks)
                          : std::make_unique<ParsingCallbacks>()),
      Barrier(Opts.AsyncThreadsCount),
      IdleASTs(
          std::make_unique<ASTCache>(Opts.RetentionPolicy.MaxRetainedASTs)),
      UpdateDebounce(Opts.UpdateDebounce) {
  if (0 < Opts.AsyncThreadsCount) {
    PreambleTasks.emplace();
    WorkerThreads.emplace();
  }
}

TUScheduler::~TUScheduler() {
  // Notify all workers that they need to stop.
  Files.clear();

  // Wait for all in-flight tasks to finish.
  if (PreambleTasks)
    PreambleTasks->wait();
  if (WorkerThreads)
    WorkerThreads->wait();
}

bool TUScheduler::blockUntilIdle(Deadline D) const {
  for (auto &File : Files)
    if (!File.getValue()->Worker->blockUntilIdle(D))
      return false;
  if (PreambleTasks)
    if (!PreambleTasks->wait(D))
      return false;
  return true;
}

bool TUScheduler::update(PathRef File, ParseInputs Inputs,
                         WantDiagnostics WantDiags) {
  std::unique_ptr<FileData> &FD = Files[File];
  bool NewFile = FD == nullptr;
  if (!FD) {
    // Create a new worker to process the AST-related tasks.
    ASTWorkerHandle Worker = ASTWorker::create(
        File, CDB, *IdleASTs,
        WorkerThreads ? WorkerThreads.getPointer() : nullptr, Barrier,
        UpdateDebounce, StorePreamblesInMemory, *Callbacks);
    FD = std::unique_ptr<FileData>(
        new FileData{Inputs.Contents, std::move(Worker)});
  } else {
    FD->Contents = Inputs.Contents;
  }
  FD->Worker->update(std::move(Inputs), WantDiags);
  return NewFile;
}

void TUScheduler::remove(PathRef File) {
  bool Removed = Files.erase(File);
  if (!Removed)
    elog("Trying to remove file from TUScheduler that is not tracked: {0}",
         File);
}

llvm::StringMap<std::string> TUScheduler::getAllFileContents() const {
  llvm::StringMap<std::string> Results;
  for (auto &It : Files)
    Results.try_emplace(It.getKey(), It.getValue()->Contents);
  return Results;
}

void TUScheduler::run(llvm::StringRef Name,
                      llvm::unique_function<void()> Action) {
  if (!PreambleTasks)
    return Action();
  PreambleTasks->runAsync(Name, [this, Ctx = Context::current().clone(),
                                 Action = std::move(Action)]() mutable {
    std::lock_guard<Semaphore> BarrierLock(Barrier);
    WithContext WC(std::move(Ctx));
    Action();
  });
}

void TUScheduler::runWithAST(
    llvm::StringRef Name, PathRef File,
    llvm::unique_function<void(llvm::Expected<InputsAndAST>)> Action,
    TUScheduler::ASTActionInvalidation Invalidation) {
  auto It = Files.find(File);
  if (It == Files.end()) {
    Action(llvm::make_error<LSPError>(
        "trying to get AST for non-added document", ErrorCode::InvalidParams));
    return;
  }

  It->second->Worker->runWithAST(Name, std::move(Action), Invalidation);
}

void TUScheduler::runWithPreamble(llvm::StringRef Name, PathRef File,
                                  PreambleConsistency Consistency,
                                  Callback<InputsAndPreamble> Action) {
  auto It = Files.find(File);
  if (It == Files.end()) {
    Action(llvm::make_error<LSPError>(
        "trying to get preamble for non-added document",
        ErrorCode::InvalidParams));
    return;
  }

  if (!PreambleTasks) {
    trace::Span Tracer(Name);
    SPAN_ATTACH(Tracer, "file", File);
    std::shared_ptr<const PreambleData> Preamble =
        It->second->Worker->getPossiblyStalePreamble();
    Action(InputsAndPreamble{It->second->Contents,
                             It->second->Worker->getCurrentCompileCommand(),
                             Preamble.get()});
    return;
  }

<<<<<<< HEAD
  // Future is populated if the task needs a specific preamble.
  std::future<std::shared_ptr<const PreambleData>> ConsistentPreamble;
  // FIXME: Currently this only holds because ASTWorker blocks after issuing a
  // preamble build. Get rid of consistent reads or make them build on the
  // calling thread instead.
  if (Consistency == Consistent) {
    std::promise<std::shared_ptr<const PreambleData>> Promise;
    ConsistentPreamble = Promise.get_future();
    It->second->Worker->getCurrentPreamble(
        [Promise = std::move(Promise)](
            std::shared_ptr<const PreambleData> Preamble) mutable {
          Promise.set_value(std::move(Preamble));
        });
  }

=======
>>>>>>> a34309b7
  std::shared_ptr<const ASTWorker> Worker = It->second->Worker.lock();
  auto Task =
      [Worker, Consistency, Name = Name.str(), File = File.str(),
       Contents = It->second->Contents,
       Command = Worker->getCurrentCompileCommand(),
       Ctx = Context::current().derive(kFileBeingProcessed, std::string(File)),
       Action = std::move(Action), this]() mutable {
        std::shared_ptr<const PreambleData> Preamble;
        if (Consistency == PreambleConsistency::Stale) {
          // Wait until the preamble is built for the first time, if preamble
          // is required. This avoids extra work of processing the preamble
          // headers in parallel multiple times.
          Worker->waitForFirstPreamble();
        }
        Preamble = Worker->getPossiblyStalePreamble();

        std::lock_guard<Semaphore> BarrierLock(Barrier);
        WithContext Guard(std::move(Ctx));
        trace::Span Tracer(Name);
        SPAN_ATTACH(Tracer, "file", File);
        Action(InputsAndPreamble{Contents, Command, Preamble.get()});
      };

  PreambleTasks->runAsync("task:" + llvm::sys::path::filename(File),
                          std::move(Task));
}

llvm::StringMap<TUScheduler::FileStats> TUScheduler::fileStats() const {
  llvm::StringMap<TUScheduler::FileStats> Result;
  for (const auto &PathAndFile : Files)
    Result.try_emplace(PathAndFile.first(),
                       PathAndFile.second->Worker->stats());
  return Result;
}

std::vector<Path> TUScheduler::getFilesWithCachedAST() const {
  std::vector<Path> Result;
  for (auto &&PathAndFile : Files) {
    if (!PathAndFile.second->Worker->isASTCached())
      continue;
    Result.push_back(std::string(PathAndFile.first()));
  }
  return Result;
}

DebouncePolicy::clock::duration
DebouncePolicy::compute(llvm::ArrayRef<clock::duration> History) const {
  assert(Min <= Max && "Invalid policy");
  if (History.empty())
    return Max; // Arbitrary.

  // Base the result on the median rebuild.
  // nth_element needs a mutable array, take the chance to bound the data size.
  History = History.take_back(15);
  llvm::SmallVector<clock::duration, 15> Recent(History.begin(), History.end());
  auto Median = Recent.begin() + Recent.size() / 2;
  std::nth_element(Recent.begin(), Median, Recent.end());

  clock::duration Target =
      std::chrono::duration_cast<clock::duration>(RebuildRatio * *Median);
  if (Target > Max)
    return Max;
  if (Target < Min)
    return Min;
  return Target;
}

DebouncePolicy DebouncePolicy::fixed(clock::duration T) {
  DebouncePolicy P;
  P.Min = P.Max = T;
  return P;
}

} // namespace clangd
} // namespace clang<|MERGE_RESOLUTION|>--- conflicted
+++ resolved
@@ -665,15 +665,9 @@
       // return a compatible preamble as ASTWorker::update blocks.
       llvm::Optional<ParsedAST> NewAST;
       if (Invocation) {
-<<<<<<< HEAD
-        NewAST = buildAST(FileName, std::move(Invocation),
-                          CompilerInvocationDiagConsumer.take(), FileInputs,
-                          getPossiblyStalePreamble());
-=======
         NewAST = ParsedAST::build(FileName, FileInputs, std::move(Invocation),
                                   CompilerInvocationDiagConsumer.take(),
                                   getPossiblyStalePreamble());
->>>>>>> a34309b7
         ++ASTBuildCount;
       }
       AST = NewAST ? std::make_unique<ParsedAST>(std::move(*NewAST)) : nullptr;
@@ -726,7 +720,6 @@
         Callbacks.onPreambleAST(FileName, Version, Ctx, std::move(PP),
                                 CanonIncludes);
       });
-<<<<<<< HEAD
 }
 
 void ASTWorker::updatePreamble(std::unique_ptr<CompilerInvocation> CI,
@@ -777,155 +770,6 @@
   RequestsCV.notify_all();
 }
 
-void ASTWorker::generateDiagnostics(
-    std::unique_ptr<CompilerInvocation> Invocation, ParseInputs Inputs,
-    std::vector<Diag> CIDiags) {
-  assert(Invocation);
-  // No need to rebuild the AST if we won't send the diagnostics.
-  {
-    std::lock_guard<std::mutex> Lock(PublishMu);
-    if (!CanPublishResults)
-      return;
-  }
-  // Used to check whether we can update AST cache.
-  bool InputsAreLatest =
-      std::tie(FileInputs.CompileCommand, FileInputs.Contents) ==
-      std::tie(Inputs.CompileCommand, Inputs.Contents);
-  // Take a shortcut and don't report the diagnostics, since they should be the
-  // same. All the clients should handle the lack of OnUpdated() call anyway to
-  // handle empty result from buildAST.
-  // FIXME: the AST could actually change if non-preamble includes changed,
-  // but we choose to ignore it.
-  if (InputsAreLatest && RanASTCallback)
-    return;
-
-  // Get the AST for diagnostics, either build it or use the cached one.
-  std::string TaskName = llvm::formatv("Build AST ({0})", Inputs.Version);
-  Status.update([&](TUStatus &Status) {
-    Status.ASTActivity.K = ASTAction::Building;
-    Status.ASTActivity.Name = std::move(TaskName);
-  });
-  // We might be able to reuse the last we've built for a read request.
-  // FIXME: It might be better to not reuse this AST. That way queued AST builds
-  // won't be required for diags.
-  llvm::Optional<std::unique_ptr<ParsedAST>> AST = IdleASTs.take(this);
-  if (!AST || !InputsAreLatest) {
-    auto RebuildStartTime = DebouncePolicy::clock::now();
-    llvm::Optional<ParsedAST> NewAST = buildAST(
-        FileName, std::move(Invocation), CIDiags, Inputs, LatestPreamble);
-    auto RebuildDuration = DebouncePolicy::clock::now() - RebuildStartTime;
-    ++ASTBuildCount;
-    // Try to record the AST-build time, to inform future update debouncing.
-    // This is best-effort only: if the lock is held, don't bother.
-    std::unique_lock<std::mutex> Lock(Mutex, std::try_to_lock);
-    if (Lock.owns_lock()) {
-      // Do not let RebuildTimes grow beyond its small-size (i.e.
-      // capacity).
-      if (RebuildTimes.size() == RebuildTimes.capacity())
-        RebuildTimes.erase(RebuildTimes.begin());
-      RebuildTimes.push_back(RebuildDuration);
-      Lock.unlock();
-    }
-    Status.update([&](TUStatus &Status) {
-      Status.Details.ReuseAST = false;
-      Status.Details.BuildFailed = !NewAST.hasValue();
-    });
-    AST = NewAST ? std::make_unique<ParsedAST>(std::move(*NewAST)) : nullptr;
-  } else {
-    log("Skipping rebuild of the AST for {0}, inputs are the same.", FileName);
-    Status.update([](TUStatus &Status) {
-      Status.Details.ReuseAST = true;
-      Status.Details.BuildFailed = false;
-    });
-  }
-
-  // Publish diagnostics.
-  auto RunPublish = [&](llvm::function_ref<void()> Publish) {
-    // Ensure we only publish results from the worker if the file was not
-    // removed, making sure there are not race conditions.
-    std::lock_guard<std::mutex> Lock(PublishMu);
-    if (CanPublishResults)
-      Publish();
-  };
-  if (*AST) {
-    trace::Span Span("Running main AST callback");
-    Callbacks.onMainAST(FileName, **AST, RunPublish);
-  } else {
-    // Failed to build the AST, at least report diagnostics from the
-    // command line if there were any.
-    // FIXME: we might have got more errors while trying to build the
-    // AST, surface them too.
-    Callbacks.onFailedAST(FileName, Inputs.Version, CIDiags, RunPublish);
-  }
-
-  // AST might've been built for an older version of the source, as ASTWorker
-  // queue raced ahead while we were waiting on the preamble. In that case the
-  // queue can't reuse the AST.
-  if (InputsAreLatest) {
-    RanASTCallback = *AST != nullptr;
-    IdleASTs.put(this, std::move(*AST));
-  }
-}
-
-std::shared_ptr<const PreambleData>
-ASTWorker::getPossiblyStalePreamble() const {
-  std::lock_guard<std::mutex> Lock(Mutex);
-  return LatestPreamble;
-=======
->>>>>>> a34309b7
-}
-
-void ASTWorker::updatePreamble(std::unique_ptr<CompilerInvocation> CI,
-                               ParseInputs PI,
-                               std::shared_ptr<const PreambleData> Preamble,
-                               std::vector<Diag> CIDiags,
-                               WantDiagnostics WantDiags) {
-  std::string TaskName = llvm::formatv("Build AST for ({0})", PI.Version);
-  // Store preamble and build diagnostics with new preamble if requested.
-  auto Task = [this, Preamble = std::move(Preamble), CI = std::move(CI),
-               PI = std::move(PI), CIDiags = std::move(CIDiags),
-               WantDiags = std::move(WantDiags)]() mutable {
-    // Update the preamble inside ASTWorker queue to ensure atomicity. As a task
-    // running inside ASTWorker assumes internals won't change until it
-    // finishes.
-    if (Preamble != LatestPreamble) {
-      ++PreambleBuildCount;
-      // Cached AST is no longer valid.
-      IdleASTs.take(this);
-      RanASTCallback = false;
-      std::lock_guard<std::mutex> Lock(Mutex);
-      // LatestPreamble might be the last reference to old preamble, do not
-      // trigger destructor while holding the lock.
-      std::swap(LatestPreamble, Preamble);
-    }
-    // Give up our ownership to old preamble before starting expensive AST
-    // build.
-    Preamble.reset();
-    BuiltFirstPreamble.notify();
-    // We only need to build the AST if diagnostics were requested.
-    if (WantDiags == WantDiagnostics::No)
-      return;
-    // Report diagnostics with the new preamble to ensure progress. Otherwise
-    // diagnostics might get stale indefinitely if user keeps invalidating the
-    // preamble.
-    generateDiagnostics(std::move(CI), std::move(PI), std::move(CIDiags));
-  };
-  if (RunSync) {
-    Task();
-    return;
-  }
-  {
-    std::lock_guard<std::mutex> Lock(Mutex);
-    PreambleRequests.push({std::move(Task), std::move(TaskName),
-                           steady_clock::now(), Context::current().clone(),
-                           llvm::None, TUScheduler::NoInvalidation, nullptr});
-  }
-  RequestsCV.notify_all();
-}
-
-<<<<<<< HEAD
-void ASTWorker::waitForFirstPreamble() const { BuiltFirstPreamble.wait(); }
-=======
 void ASTWorker::generateDiagnostics(
     std::unique_ptr<CompilerInvocation> Invocation, ParseInputs Inputs,
     std::vector<Diag> CIDiags) {
@@ -1015,7 +859,6 @@
     IdleASTs.put(this, std::move(*AST));
   }
 }
->>>>>>> a34309b7
 
 std::shared_ptr<const PreambleData>
 ASTWorker::getPossiblyStalePreamble() const {
@@ -1273,17 +1116,10 @@
   switch (PA) {
   case PreambleAction::Building:
     Result.push_back("parsing includes");
-<<<<<<< HEAD
     break;
   case PreambleAction::Idle:
     // We handle idle specially below.
     break;
-=======
-    break;
-  case PreambleAction::Idle:
-    // We handle idle specially below.
-    break;
->>>>>>> a34309b7
   }
   switch (AA.K) {
   case ASTAction::Queued:
@@ -1441,24 +1277,6 @@
     return;
   }
 
-<<<<<<< HEAD
-  // Future is populated if the task needs a specific preamble.
-  std::future<std::shared_ptr<const PreambleData>> ConsistentPreamble;
-  // FIXME: Currently this only holds because ASTWorker blocks after issuing a
-  // preamble build. Get rid of consistent reads or make them build on the
-  // calling thread instead.
-  if (Consistency == Consistent) {
-    std::promise<std::shared_ptr<const PreambleData>> Promise;
-    ConsistentPreamble = Promise.get_future();
-    It->second->Worker->getCurrentPreamble(
-        [Promise = std::move(Promise)](
-            std::shared_ptr<const PreambleData> Preamble) mutable {
-          Promise.set_value(std::move(Preamble));
-        });
-  }
-
-=======
->>>>>>> a34309b7
   std::shared_ptr<const ASTWorker> Worker = It->second->Worker.lock();
   auto Task =
       [Worker, Consistency, Name = Name.str(), File = File.str(),
