//===- SparseTensorType.h - Wrapper around RankedTensorType -----*- C++ -*-===//
//
// Part of the LLVM Project, under the Apache License v2.0 with LLVM Exceptions.
// See https://llvm.org/LICENSE.txt for license information.
// SPDX-License-Identifier: Apache-2.0 WITH LLVM-exception
//
//===----------------------------------------------------------------------===//
//
// This header defines the `SparseTensorType` wrapper class.
//
//===----------------------------------------------------------------------===//

#ifndef MLIR_DIALECT_SPARSETENSOR_IR_SPARSETENSORTYPE_H_
#define MLIR_DIALECT_SPARSETENSOR_IR_SPARSETENSORTYPE_H_

#include "mlir/Dialect/SparseTensor/IR/SparseTensor.h"

namespace mlir {
namespace sparse_tensor {

//===----------------------------------------------------------------------===//
/// A wrapper around `RankedTensorType`, which has three goals:
///
/// (1) To provide a uniform API for querying aspects of sparse-tensor
/// types; in particular, to make the "dimension" vs "level" distinction
/// overt (i.e., explicit everywhere).  Thus, throughout the sparsifier
/// this class should be preferred over using `RankedTensorType` or
/// `ShapedType` directly, since the methods of the latter do not make
/// the "dimension" vs "level" distinction overt.
///
/// (2) To provide a uniform abstraction over both sparse-tensor
/// types (i.e., `RankedTensorType` with `SparseTensorEncodingAttr`)
/// and dense-tensor types (i.e., `RankedTensorType` without an encoding).
/// That is, we want to manipulate dense-tensor types using the same API
/// that we use for manipulating sparse-tensor types; both to keep the
/// "dimension" vs "level" distinction overt, and to avoid needing to
/// handle certain cases specially in the sparsifier.
///
/// (3) To provide uniform handling of "defaults".  In particular
/// this means that dense-tensors should always return the same answers
/// as sparse-tensors with a default encoding.  But it additionally means
/// that the answers should be normalized, so that there's no way to
/// distinguish between non-provided data (which is filled in by default)
/// vs explicitly-provided data which equals the defaults.
///
class SparseTensorType {
public:
  // We memoize `lvlRank`, `dimToLvl`, and `lvlToDim` to avoid repeating
  // the conditionals throughout the rest of the class.
  SparseTensorType(RankedTensorType rtp)
      : rtp(rtp), enc(getSparseTensorEncoding(rtp)),
        lvlRank(enc ? enc.getLvlRank() : getDimRank()),
        dimToLvl(enc.isIdentity() ? AffineMap() : enc.getDimToLvl()),
        lvlToDim(enc.isIdentity() ? AffineMap() : enc.getLvlToDim()) {
    assert(rtp && "got null RankedTensorType");
    assert((!isIdentity() || getDimRank() == lvlRank) && "Rank mismatch");
  }

  SparseTensorType(ShapedType stp, SparseTensorEncodingAttr enc)
      : SparseTensorType(
            RankedTensorType::get(stp.getShape(), stp.getElementType(), enc)) {}

  SparseTensorType &operator=(const SparseTensorType &) = delete;
  SparseTensorType(const SparseTensorType &) = default;

  //
  // Factory methods.
  //

  /// Constructs a new `SparseTensorType` with the same dimension-shape
  /// and element type, but with the encoding replaced by the given encoding.
  SparseTensorType withEncoding(SparseTensorEncodingAttr newEnc) const {
    return SparseTensorType(rtp, newEnc);
  }

  /// Constructs a new `SparseTensorType` with the same dimension-shape
  /// and element type, but with the encoding replaced by
  /// `getEncoding().withDimToLvl(dimToLvl)`.
  SparseTensorType withDimToLvl(AffineMap dimToLvl) const {
    return withEncoding(enc.withDimToLvl(dimToLvl));
  }

  SparseTensorType withDimToLvl(SparseTensorEncodingAttr dimToLvlEnc) const {
    return withEncoding(enc.withDimToLvl(dimToLvlEnc));
  }

  SparseTensorType withDimToLvl(const SparseTensorType &dimToLvlSTT) const {
    return withDimToLvl(dimToLvlSTT.getEncoding());
  }

  /// Constructs a new `SparseTensorType` with the same dimension-shape
  /// and element type, but with the encoding replaced by
  /// `getEncoding().withoutDimToLvl()`.
  SparseTensorType withoutDimToLvl() const {
    return withEncoding(enc.withoutDimToLvl());
  }

  /// Constructs a new `SparseTensorType` with the same dimension-shape
  /// and element type, but with the encoding replaced by
  /// `getEncoding().withBitWidths(posWidth, crdWidth)`.
  SparseTensorType withBitWidths(unsigned posWidth, unsigned crdWidth) const {
    return withEncoding(enc.withBitWidths(posWidth, crdWidth));
  }

  /// Constructs a new `SparseTensorType` with the same dimension-shape
  /// and element type, but with the encoding replaced by
  /// `getEncoding().withoutBitWidths()`.
  SparseTensorType withoutBitWidths() const {
    return withEncoding(enc.withoutBitWidths());
  }

  SparseTensorType
  withDimSlices(ArrayRef<SparseTensorDimSliceAttr> dimSlices) const {
    return withEncoding(enc.withDimSlices(dimSlices));
  }

  SparseTensorType withoutDimSlices() const {
    return withEncoding(enc.withoutDimSlices());
  }

  //
  // Other methods.
  //

  /// Allow implicit conversion to `RankedTensorType`, `ShapedType`,
  /// and `Type`.  These are implicit to help alleviate the impedance
  /// mismatch for code that has not been converted to use `SparseTensorType`
  /// directly.  Once more uses have been converted to `SparseTensorType`,
  /// we may want to make these explicit instead.
  ///
  /// WARNING: This user-defined-conversion method causes overload
  /// ambiguity whenever passing a `SparseTensorType` directly to a
  /// function which is overloaded to accept either `Type` or `TypeRange`.
  /// In particular, this includes `RewriterBase::replaceOpWithNewOp<OpTy>`
  /// and `OpBuilder::create<OpTy>` whenever the `OpTy::build` is overloaded
  /// thus.  This happens because the `TypeRange<T>(T&&)` ctor is implicit
  /// as well, and there's no SFINAE we can add to this method that would
  /// block subsequent application of that ctor.  The only way to fix the
  /// overload ambiguity is to avoid *implicit* conversion at the callsite:
  /// e.g., by using `static_cast` to make the conversion explicit, by
  /// assigning the `SparseTensorType` to a temporary variable of the
  /// desired type, etc.
  //
  // NOTE: We implement this as a single templated user-defined-conversion
  // function to avoid ambiguity problems when the desired result is `Type`
  // (since both `RankedTensorType` and `ShapedType` can be implicitly
  // converted to `Type`).
  template <typename T, typename = std::enable_if_t<
                            std::is_convertible_v<RankedTensorType, T>>>
  /*implicit*/ operator T() const {
    return rtp;
  }

  /// Explicitly convert to `RankedTensorType`.  This method is
  /// a convenience for resolving overload-ambiguity issues with
  /// implicit conversion.
  RankedTensorType getRankedTensorType() const { return rtp; }

  bool operator==(const SparseTensorType &other) const {
    // All other fields are derived from `rtp` and therefore don't need
    // to be checked.
    return rtp == other.rtp;
  }

  bool operator!=(const SparseTensorType &other) const {
    return !(*this == other);
  }

  MLIRContext *getContext() const { return rtp.getContext(); }

  Type getElementType() const { return rtp.getElementType(); }

  /// Returns the encoding (or the null-attribute for dense-tensors).
  SparseTensorEncodingAttr getEncoding() const { return enc; }

  //
  // SparseTensorEncodingAttr delegators
  //

  /// Returns true for tensors which have an encoding, and false for
  /// those which do not.  Therefore tensors with an all-dense encoding
  /// return true.
  bool hasEncoding() const { return static_cast<bool>(enc); }

  /// Returns true for tensors where every level is dense.
  /// (This is always true for dense-tensors.)
  bool isAllDense() const { return enc.isAllDense(); }

  /// Returns true for tensors where every level is ordered.
  /// (This is always true for dense-tensors.)
  bool isAllOrdered() const { return enc.isAllOrdered(); }

  /// Translates between level / dimension coordinate space.
  ValueRange translateCrds(OpBuilder &builder, Location loc, ValueRange crds,
                           CrdTransDirectionKind dir) const {
    return enc.translateCrds(builder, loc, crds, dir);
  }

  /// Returns true if the dimToLvl mapping is a permutation.
  /// (This is always true for dense-tensors.)
  bool isPermutation() const { return enc.isPermutation(); }

  /// Returns true if the dimToLvl mapping is the identity.
  /// (This is always true for dense-tensors.)
  bool isIdentity() const { return enc.isIdentity(); }

  /// Returns the dimToLvl mapping (or the null-map for the identity).
  /// If you intend to compare the results of this method for equality,
  /// see `hasSameDimToLvl` instead.
  AffineMap getDimToLvl() const { return dimToLvl; }

  /// Returns the lvlToDiml mapping (or the null-map for the identity).
  AffineMap getLvlToDim() const { return lvlToDim; }

  /// Returns the dimToLvl mapping, where the identity map is expanded out
  /// into a full `AffineMap`.  This method is provided as a convenience,
  /// but for most purposes other methods (`isIdentity`, `getDimToLvl`,
  /// etc) will be more helpful.
  AffineMap getExpandedDimToLvl() const {
    return dimToLvl
               ? dimToLvl
               : AffineMap::getMultiDimIdentityMap(getDimRank(), getContext());
  }

  /// Returns true iff the two types have the same mapping.  This method
  /// takes care to handle identity maps properly, so it should be preferred
  /// over using `getDimToLvl` followed by `AffineMap::operator==`.
  bool hasSameDimToLvl(const SparseTensorType &other) const {
    // If the maps are the identity, then we need to check the rank
    // to be sure they're the same size identity.  (And since identity
    // means dimRank==lvlRank, we use lvlRank as a minor optimization.)
    return isIdentity() ? (other.isIdentity() && lvlRank == other.lvlRank)
                        : (dimToLvl == other.dimToLvl);
  }

  /// Returns the dimension-rank.
  Dimension getDimRank() const { return rtp.getRank(); }

  /// Returns the level-rank.
  Level getLvlRank() const { return lvlRank; }

  /// Returns the dimension-shape.
  ArrayRef<Size> getDimShape() const { return rtp.getShape(); }

  /// Returns the Level-shape.
  SmallVector<Size> getLvlShape() const {
    return getEncoding().tranlateShape(getDimShape(),
                                       CrdTransDirectionKind::dim2lvl);
  }

  RankedTensorType getDemappedType() const {
    auto lvlShape = getLvlShape();
    return RankedTensorType::get(lvlShape, rtp.getElementType(),
                                 enc.withoutDimToLvl());
  }

  /// Safely looks up the requested dimension-DynSize.  If you intend
  /// to check the result with `ShapedType::isDynamic`, then see the
  /// `getStaticDimSize` method instead.
  Size getDynamicDimSize(Dimension d) const {
    assert(d < getDimRank() && "Dimension is out of bounds");
    return getDimShape()[d];
  }

  /// Returns true if no dimension has dynamic size.
  bool hasStaticDimShape() const { return rtp.hasStaticShape(); }

  /// Returns true if any dimension has dynamic size.
  bool hasDynamicDimShape() const { return !hasStaticDimShape(); }

  /// Returns true if the given dimension has dynamic size.  If you
  /// intend to call `getDynamicDimSize` based on the result, then see
  /// the `getStaticDimSize` method instead.
  bool isDynamicDim(Dimension d) const {
    // We don't use `rtp.isDynamicDim(d)` because we want the
    // OOB error message to be consistent with `getDynamicDimSize`.
    return ShapedType::isDynamic(getDynamicDimSize(d));
  }

  /// Returns the number of dimensions which have dynamic sizes.
  /// The return type is `int64_t` to maintain consistency with
  /// `ShapedType::Trait<T>::getNumDynamicDims`.
  int64_t getNumDynamicDims() const { return rtp.getNumDynamicDims(); }

  ArrayRef<DimLevelType> getLvlTypes() const { return enc.getLvlTypes(); }
  DimLevelType getLvlType(Level l) const {
    // This OOB check is for dense-tensors, since this class knows
    // their lvlRank (whereas STEA::getLvlType will/can only check
    // OOB for sparse-tensors).
    assert(l < lvlRank && "Level out of bounds");
    return enc.getLvlType(l);
  }

  // We can't just delegate these, since we want to use this class's
  // `getLvlType` method instead of STEA's.
  bool isDenseLvl(Level l) const { return isDenseDLT(getLvlType(l)); }
  bool isCompressedLvl(Level l) const { return isCompressedDLT(getLvlType(l)); }
  bool isLooseCompressedLvl(Level l) const {
    return isLooseCompressedDLT(getLvlType(l));
  }
  bool isSingletonLvl(Level l) const { return isSingletonDLT(getLvlType(l)); }
  bool is2OutOf4Lvl(Level l) const { return is2OutOf4DLT(getLvlType(l)); }
  bool isOrderedLvl(Level l) const { return isOrderedDLT(getLvlType(l)); }
  bool isUniqueLvl(Level l) const { return isUniqueDLT(getLvlType(l)); }
<<<<<<< HEAD
  bool isWithPos(Level l) const { return isDLTWithPos(getLvlType(l)); }
  bool isWithCrd(Level l) const { return isDLTWithCrd(getLvlType(l)); }
=======
  bool isWithPos(Level l) const { return isWithPosDLT(getLvlType(l)); }
  bool isWithCrd(Level l) const { return isWithCrdDLT(getLvlType(l)); }
>>>>>>> 7ca33737

  /// Returns the coordinate-overhead bitwidth, defaulting to zero.
  unsigned getCrdWidth() const { return enc ? enc.getCrdWidth() : 0; }

  /// Returns the position-overhead bitwidth, defaulting to zero.
  unsigned getPosWidth() const { return enc ? enc.getPosWidth() : 0; }

  /// Returns the coordinate-overhead MLIR type, defaulting to `IndexType`.
  Type getCrdType() const {
    if (getCrdWidth())
      return IntegerType::get(getContext(), getCrdWidth());
    return IndexType::get(getContext());
  }

  /// Returns the position-overhead MLIR type, defaulting to `IndexType`.
  Type getPosType() const {
    if (getPosWidth())
      return IntegerType::get(getContext(), getPosWidth());
    return IndexType::get(getContext());
  }

private:
  // These two must be const, to ensure coherence of the memoized fields.
  const RankedTensorType rtp;
  const SparseTensorEncodingAttr enc;
  // Memoized to avoid frequent redundant conditionals.
  const Level lvlRank;
  const AffineMap dimToLvl;
  const AffineMap lvlToDim;
};

/// Convenience methods to obtain a SparseTensorType from a Value.
inline SparseTensorType getSparseTensorType(Value val) {
  return SparseTensorType(cast<RankedTensorType>(val.getType()));
}
inline std::optional<SparseTensorType> tryGetSparseTensorType(Value val) {
  if (auto rtp = dyn_cast<RankedTensorType>(val.getType()))
    return SparseTensorType(rtp);
  return std::nullopt;
}

} // namespace sparse_tensor
} // namespace mlir

#endif // MLIR_DIALECT_SPARSETENSOR_IR_SPARSETENSORTYPE_H_<|MERGE_RESOLUTION|>--- conflicted
+++ resolved
@@ -302,13 +302,8 @@
   bool is2OutOf4Lvl(Level l) const { return is2OutOf4DLT(getLvlType(l)); }
   bool isOrderedLvl(Level l) const { return isOrderedDLT(getLvlType(l)); }
   bool isUniqueLvl(Level l) const { return isUniqueDLT(getLvlType(l)); }
-<<<<<<< HEAD
-  bool isWithPos(Level l) const { return isDLTWithPos(getLvlType(l)); }
-  bool isWithCrd(Level l) const { return isDLTWithCrd(getLvlType(l)); }
-=======
   bool isWithPos(Level l) const { return isWithPosDLT(getLvlType(l)); }
   bool isWithCrd(Level l) const { return isWithCrdDLT(getLvlType(l)); }
->>>>>>> 7ca33737
 
   /// Returns the coordinate-overhead bitwidth, defaulting to zero.
   unsigned getCrdWidth() const { return enc ? enc.getCrdWidth() : 0; }
