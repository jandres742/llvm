//===- Transforms.h - Transforms Entrypoints --------------------*- C++ -*-===//
//
// Part of the LLVM Project, under the Apache License v2.0 with LLVM Exceptions.
// See https://llvm.org/LICENSE.txt for license information.
// SPDX-License-Identifier: Apache-2.0 WITH LLVM-exception
//
//===----------------------------------------------------------------------===//
//
// This header file defines a set of transforms specific for the AffineOps
// dialect.
//
//===----------------------------------------------------------------------===//

#ifndef MLIR_DIALECT_AFFINE_TRANSFORMS_TRANSFORMS_H
#define MLIR_DIALECT_AFFINE_TRANSFORMS_TRANSFORMS_H

#include "mlir/Interfaces/ValueBoundsOpInterface.h"
#include "mlir/Support/LogicalResult.h"

namespace mlir {
class AffineApplyOp;
class Location;
class OpBuilder;
class OpFoldResult;
class RewritePatternSet;
class RewriterBase;
class Value;

namespace presburger {
enum class BoundType;
} // namespace presburger

/// Populate patterns that expand affine index operations into more fundamental
/// operations (not necessarily restricted to Affine dialect).
void populateAffineExpandIndexOpsPatterns(RewritePatternSet &patterns);

/// Helper function to rewrite `op`'s affine map and reorder its operands such
/// that they are in increasing order of hoistability (i.e. the least hoistable)
/// operands come first in the operand list.
void reorderOperandsByHoistability(RewriterBase &rewriter, AffineApplyOp op);

/// Split an "affine.apply" operation into smaller ops.
/// This reassociates a large AffineApplyOp into an ordered list of smaller
/// AffineApplyOps. This can be used right before lowering affine ops to arith
/// to exhibit more opportunities for CSE and LICM.
/// Return the sink AffineApplyOp on success or failure if `op` does not
/// decompose into smaller AffineApplyOps.
/// Note that this can be undone by canonicalization which tries to
/// maximally compose chains of AffineApplyOps.
FailureOr<AffineApplyOp> decompose(RewriterBase &rewriter, AffineApplyOp op);

/// Reify a bound for the given index-typed value or shape dimension size in
/// terms of the owning op's operands. `dim` must be `nullopt` if and only if
<<<<<<< HEAD
/// `value` is index-typed. LB and EQ bounds are closed, UB bounds are open.
FailureOr<OpFoldResult> reifyValueBound(OpBuilder &b, Location loc,
                                        presburger::BoundType type, Value value,
                                        std::optional<int64_t> dim);

/// Reify a bound for the given index-typed value or shape dimension size in
/// terms of SSA values for which `stopCondition` is met. `dim` must be
/// `nullopt` if and only if `value` is index-typed. LB and EQ bounds are
/// closed, UB bounds are open.
=======
/// `value` is index-typed.
///
/// By default, lower/equal bounds are closed and upper bounds are open. If
/// `closedUB` is set to "true", upper bounds are also closed.
FailureOr<OpFoldResult> reifyValueBound(OpBuilder &b, Location loc,
                                        presburger::BoundType type, Value value,
                                        std::optional<int64_t> dim,
                                        bool closedUB = false);

/// Reify a bound for the given index-typed value or shape dimension size in
/// terms of SSA values for which `stopCondition` is met. `dim` must be
/// `nullopt` if and only if `value` is index-typed.
///
/// By default, lower/equal bounds are closed and upper bounds are open. If
/// `closedUB` is set to "true", upper bounds are also closed.
>>>>>>> 16592a3e
///
/// Example:
/// %0 = arith.addi %a, %b : index
/// %1 = arith.addi %0, %c : index
///
/// * If `stopCondition` evaluates to "true" for %0 and %c, "%0 + %c" is an EQ
///   bound for %1.
/// * If `stopCondition` evaluates to "true" for %a, %b and %c, "%a + %b + %c"
///   is an EQ bound for %1.
/// * Otherwise, if the owners of %a, %b or %c do not implement the
///   ValueBoundsOpInterface, no bound can be computed.
FailureOr<OpFoldResult>
reifyValueBound(OpBuilder &b, Location loc, presburger::BoundType type,
                Value value, std::optional<int64_t> dim,
<<<<<<< HEAD
                ValueBoundsConstraintSet::StopConditionFn stopCondition);
=======
                ValueBoundsConstraintSet::StopConditionFn stopCondition,
                bool closedUB = false);
>>>>>>> 16592a3e

} // namespace mlir

#endif // MLIR_DIALECT_AFFINE_TRANSFORMS_TRANSFORMS_H<|MERGE_RESOLUTION|>--- conflicted
+++ resolved
@@ -51,17 +51,6 @@
 
 /// Reify a bound for the given index-typed value or shape dimension size in
 /// terms of the owning op's operands. `dim` must be `nullopt` if and only if
-<<<<<<< HEAD
-/// `value` is index-typed. LB and EQ bounds are closed, UB bounds are open.
-FailureOr<OpFoldResult> reifyValueBound(OpBuilder &b, Location loc,
-                                        presburger::BoundType type, Value value,
-                                        std::optional<int64_t> dim);
-
-/// Reify a bound for the given index-typed value or shape dimension size in
-/// terms of SSA values for which `stopCondition` is met. `dim` must be
-/// `nullopt` if and only if `value` is index-typed. LB and EQ bounds are
-/// closed, UB bounds are open.
-=======
 /// `value` is index-typed.
 ///
 /// By default, lower/equal bounds are closed and upper bounds are open. If
@@ -77,7 +66,6 @@
 ///
 /// By default, lower/equal bounds are closed and upper bounds are open. If
 /// `closedUB` is set to "true", upper bounds are also closed.
->>>>>>> 16592a3e
 ///
 /// Example:
 /// %0 = arith.addi %a, %b : index
@@ -92,12 +80,8 @@
 FailureOr<OpFoldResult>
 reifyValueBound(OpBuilder &b, Location loc, presburger::BoundType type,
                 Value value, std::optional<int64_t> dim,
-<<<<<<< HEAD
-                ValueBoundsConstraintSet::StopConditionFn stopCondition);
-=======
                 ValueBoundsConstraintSet::StopConditionFn stopCondition,
                 bool closedUB = false);
->>>>>>> 16592a3e
 
 } // namespace mlir
 
