//===- PDLDialect.td - PDL dialect definition --------------*- tablegen -*-===//
//
// Part of the LLVM Project, under the Apache License v2.0 with LLVM Exceptions.
// See https://llvm.org/LICENSE.txt for license information.
// SPDX-License-Identifier: Apache-2.0 WITH LLVM-exception
//
//===----------------------------------------------------------------------===//
//
// Defines the MLIR PDL dialect.
//
//===----------------------------------------------------------------------===//

#ifndef MLIR_DIALECT_PDL_IR_PDLDIALECT
#define MLIR_DIALECT_PDL_IR_PDLDIALECT

include "mlir/IR/OpBase.td"

//===----------------------------------------------------------------------===//
// PDL Dialect
//===----------------------------------------------------------------------===//

def PDL_Dialect : Dialect {
  let summary = "High level pattern definition dialect";
  let description = [{
    PDL presents a high level abstraction for the rewrite pattern infrastructure
    available in MLIR. This abstraction allows for representing patterns
    transforming MLIR, as MLIR. This allows for applying all of the benefits
    that the general MLIR infrastructure provides, to the infrastructure itself.
    This means that pattern matching can be more easily verified for
    correctness, targeted by frontends, and optimized.

    PDL abstracts over various different aspects of patterns and core MLIR data
    structures. Patterns are specified via a `pdl.pattern` operation. These
    operations contain a region body for the "matcher" code, and terminate with
    a `pdl.rewrite` that either dispatches to an external rewriter or contains
    a region for the rewrite specified via `pdl`. The types of values in `pdl`
    are handle types to MLIR C++ types, with `!pdl.attribute`, `!pdl.operation`,
    `!pdl.value`, and `!pdl.type` directly mapping to `mlir::Attribute`,
    `mlir::Operation*`, `mlir::Value`, and `mlir::Type` respectively.

    An example pattern is shown below:

    ```mlir
    // pdl.pattern contains metadata similarly to a `RewritePattern`.
    pdl.pattern : benefit(1) {
      // External input operand values are specified via `pdl.operand` operations.
      // Result types are constrainted via `pdl.type` operations.

      %resultType = pdl.type
      %inputOperand = pdl.operand
      %root = pdl.operation "foo.op"(%inputOperand) -> %resultType
      pdl.rewrite %root {
        pdl.replace %root with (%inputOperand)
      }
    }
    ```

    The above pattern simply replaces an operation with its first operand. Note
    how the input operation is specified structurally, similarly to how it would
    look in memory. This is a simple example and pdl provides support for many
    other features such as applying external constraints or external generator
    methods. These features and more are detailed below.
  }];

  let name = "pdl";
  let cppNamespace = "::mlir::pdl";

  let useDefaultTypePrinterParser = 1;
  let extraClassDeclaration = [{
    void registerTypes();
  }];
<<<<<<< HEAD

  // FIXME: Flip to prefixed.
  let emitAccessorPrefix = kEmitAccessorPrefix_Both;
=======
>>>>>>> f788a4d7
}

#endif // MLIR_DIALECT_PDL_IR_PDLDIALECT<|MERGE_RESOLUTION|>--- conflicted
+++ resolved
@@ -69,12 +69,6 @@
   let extraClassDeclaration = [{
     void registerTypes();
   }];
-<<<<<<< HEAD
-
-  // FIXME: Flip to prefixed.
-  let emitAccessorPrefix = kEmitAccessorPrefix_Both;
-=======
->>>>>>> f788a4d7
 }
 
 #endif // MLIR_DIALECT_PDL_IR_PDLDIALECT