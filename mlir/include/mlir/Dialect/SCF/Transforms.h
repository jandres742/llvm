//===- Transforms.h - SCF dialect transformation utilities ------*- C++ -*-===//
//
// Part of the LLVM Project, under the Apache License v2.0 with LLVM Exceptions.
// See https://llvm.org/LICENSE.txt for license information.
// SPDX-License-Identifier: Apache-2.0 WITH LLVM-exception
//
//===----------------------------------------------------------------------===//
//
// This header file defines transformations on SCF operations.
//
//===----------------------------------------------------------------------===//

#ifndef MLIR_DIALECT_SCF_TRANSFORMS_H_
#define MLIR_DIALECT_SCF_TRANSFORMS_H_

#include "mlir/Support/LLVM.h"
#include "llvm/ADT/ArrayRef.h"

namespace mlir {

class AffineMap;
class ConversionTarget;
struct LogicalResult;
class MLIRContext;
class Region;
class RewriterBase;
class TypeConverter;
class RewritePatternSet;
using OwningRewritePatternList = RewritePatternSet;
class Operation;
class Value;
class ValueRange;

namespace scf {

class IfOp;
class ForOp;
class ParallelOp;
class ForOp;

/// Match "for loop"-like operations: If the first parameter is an iteration
/// variable, return lower/upper bounds via the second/third parameter and the
/// step size via the last parameter. The function should return `success` in
/// that case. If the first parameter is not an iteration variable, return
/// `failure`.
using LoopMatcherFn =
    function_ref<LogicalResult(Value, Value &, Value &, Value &)>;

/// Try to canonicalize an min/max operations in the context of for `loops` with
/// a known range.
///
/// `map` is the body of the min/max operation and `operands` are the SSA values
/// that the dimensions and symbols are bound to; dimensions are listed first.
/// If `isMin`, the operation is a min operation; otherwise, a max operation.
/// `loopMatcher` is used to retrieve loop bounds and the step size for a given
/// iteration variable.
///
/// Note: `loopMatcher` allows this function to be used with any "for loop"-like
/// operation (scf.for, scf.parallel and even ops defined in other dialects).
LogicalResult canonicalizeMinMaxOpInLoop(RewriterBase &rewriter, Operation *op,
                                         AffineMap map, ValueRange operands,
                                         bool isMin, LoopMatcherFn loopMatcher);

/// Fuses all adjacent scf.parallel operations with identical bounds and step
/// into one scf.parallel operations. Uses a naive aliasing and dependency
/// analysis.
void naivelyFuseParallelOps(Region &region);

/// Rewrite a for loop with bounds/step that potentially do not divide evenly
/// into a for loop where the step divides the iteration space evenly, followed
/// by an scf.if for the last (partial) iteration (if any; returned via `ifOp`).
/// This transformation is called "loop peeling".
///
/// This transformation is beneficial for a wide range of transformations such
/// as vectorization or loop tiling: It enables additional canonicalizations
/// inside the peeled loop body such as rewriting masked loads into unmaked
/// loads.
///
/// E.g., assuming a lower bound of 0 (for illustration purposes):
/// ```
/// scf.for %iv = %c0 to %ub step %c4 {
///   (loop body)
/// }
/// ```
/// is rewritten into the following pseudo IR:
/// ```
/// %newUb = %ub - (%ub mod %c4)
/// scf.for %iv = %c0 to %newUb step %c4 {
///   (loop body)
/// }
/// scf.if %newUb < %ub {
///   (loop body)
/// }
/// ```
///
/// After loop peeling, this function tries to simplify/canonicalize affine.min
<<<<<<< HEAD
/// operations in the body of the loop and the scf.if, taking advantage of the
/// fact that every iteration of the peeled loop is a "full" iteration. This
/// canonicalization is expected to enable further canonicalization
/// opportunities through other patterns.
///
/// The return value indicates whether the loop was rewritten or not. Loops are
/// not rewritten if:
/// * Loop step size is 1 or
/// * Loop bounds and step size are static, and step already divides the
///   iteration space evenly.
///
/// Note: This function rewrites the given scf.for loop in-place and creates a
/// new scf.if operation for the last iteration. It replaces all uses of the
/// unpeeled loop with the results of the newly generated scf.if.
LogicalResult peelAndCanonicalizeForLoop(RewriterBase &rewriter, ForOp forOp);
=======
/// and affine.max ops in the body of the loop and the scf.if, taking advantage
/// of the fact that the peeled loop has only "full" iterations and the scf.if
/// is always a partial iteration (if any). This canonicalization is expected to
/// enable further canonicalization opportunities through other patterns.
///
/// The return value indicates whether the loop was rewritten or not. Loops are
/// not rewritten if:
/// * Loop step size is 1 or
/// * Loop bounds and step size are static, and step already divides the
///   iteration space evenly.
///
/// Note: This function rewrites the given scf.for loop in-place and creates a
/// new scf.if operation for the last iteration. It replaces all uses of the
/// unpeeled loop with the results of the newly generated scf.if.
LogicalResult peelAndCanonicalizeForLoop(RewriterBase &rewriter, ForOp forOp,
                                         scf::IfOp &ifOp);
>>>>>>> ac168fe6

/// Tile a parallel loop of the form
///   scf.parallel (%i0, %i1) = (%arg0, %arg1) to (%arg2, %arg3)
///                                             step (%arg4, %arg5)
///
/// into
///   scf.parallel (%i0, %i1) = (%arg0, %arg1) to (%arg2, %arg3)
///                                             step (%arg4*tileSize[0],
///                                                   %arg5*tileSize[1])
///     scf.parallel (%j0, %j1) = (0, 0) to (min(tileSize[0], %arg2-%j0)
///                                           min(tileSize[1], %arg3-%j1))
///                                        step (%arg4, %arg5)
/// The old loop is replaced with the new one.
///
/// The function returns the resulting ParallelOps, i.e. {outer_loop_op,
/// inner_loop_op}.
std::pair<ParallelOp, ParallelOp>
tileParallelLoop(ParallelOp op, llvm::ArrayRef<int64_t> tileSizes,
                 bool noMinMaxBounds);

/// Populates patterns for SCF structural type conversions and sets up the
/// provided ConversionTarget with the appropriate legality configuration for
/// the ops to get converted properly.
///
/// A "structural" type conversion is one where the underlying ops are
/// completely agnostic to the actual types involved and simply need to update
/// their types. An example of this is scf.if -- the scf.if op and the
/// corresponding scf.yield ops need to update their types accordingly to the
/// TypeConverter, but otherwise don't care what type conversions are happening.
void populateSCFStructuralTypeConversionsAndLegality(
    TypeConverter &typeConverter, RewritePatternSet &patterns,
    ConversionTarget &target);

/// Options to dictate how loops should be pipelined.
struct PipeliningOption {
  /// Lambda returning all the operation in the forOp, with their stage, in the
  /// order picked for the pipelined loop.
  using GetScheduleFnType = std::function<void(
      scf::ForOp, std::vector<std::pair<Operation *, unsigned>> &)>;
  GetScheduleFnType getScheduleFn;
  // TODO: add option to decide if the prologue/epilogue should be peeled.
};

/// Populate patterns for SCF software pipelining transformation.
/// This transformation generates the pipelined loop and doesn't do any
/// assumptions on the schedule dictated by the option structure.
/// Software pipelining is usually done in two part. The first part of
/// pipelining is to schedule the loop and assign a stage and cycle to each
/// operations. This is highly dependent on the target and is implemented as an
/// heuristic based on operation latencies, and other hardware characteristics.
/// The second part is to take the schedule and generate the pipelined loop as
/// well as the prologue and epilogue. It is independent of the target.
/// This pattern only implement the second part.
/// For example if we break a loop into 3 stages named S0, S1, S2 we would
/// generate the following code with the number in parenthesis the iteration
/// index:
/// S0(0)                        // Prologue
/// S0(1) S1(0)                  // Prologue
/// scf.for %I = %C0 to %N - 2 {
///  S0(I+2) S1(I+1) S2(I)       // Pipelined kernel
/// }
/// S1(N) S2(N-1)                // Epilogue
/// S2(N)                        // Epilogue
void populateSCFLoopPipeliningPatterns(RewritePatternSet &patterns,
                                       const PipeliningOption &options);

/// Populate patterns for canonicalizing operations inside SCF loop bodies.
/// At the moment, only affine.min/max computations with iteration variables,
/// loop bounds and loop steps are canonicalized.
void populateSCFForLoopCanonicalizationPatterns(RewritePatternSet &patterns);

} // namespace scf
} // namespace mlir

#endif // MLIR_DIALECT_SCF_TRANSFORMS_H_<|MERGE_RESOLUTION|>--- conflicted
+++ resolved
@@ -94,23 +94,6 @@
 /// ```
 ///
 /// After loop peeling, this function tries to simplify/canonicalize affine.min
-<<<<<<< HEAD
-/// operations in the body of the loop and the scf.if, taking advantage of the
-/// fact that every iteration of the peeled loop is a "full" iteration. This
-/// canonicalization is expected to enable further canonicalization
-/// opportunities through other patterns.
-///
-/// The return value indicates whether the loop was rewritten or not. Loops are
-/// not rewritten if:
-/// * Loop step size is 1 or
-/// * Loop bounds and step size are static, and step already divides the
-///   iteration space evenly.
-///
-/// Note: This function rewrites the given scf.for loop in-place and creates a
-/// new scf.if operation for the last iteration. It replaces all uses of the
-/// unpeeled loop with the results of the newly generated scf.if.
-LogicalResult peelAndCanonicalizeForLoop(RewriterBase &rewriter, ForOp forOp);
-=======
 /// and affine.max ops in the body of the loop and the scf.if, taking advantage
 /// of the fact that the peeled loop has only "full" iterations and the scf.if
 /// is always a partial iteration (if any). This canonicalization is expected to
@@ -127,7 +110,6 @@
 /// unpeeled loop with the results of the newly generated scf.if.
 LogicalResult peelAndCanonicalizeForLoop(RewriterBase &rewriter, ForOp forOp,
                                          scf::IfOp &ifOp);
->>>>>>> ac168fe6
 
 /// Tile a parallel loop of the form
 ///   scf.parallel (%i0, %i1) = (%arg0, %arg1) to (%arg2, %arg3)
