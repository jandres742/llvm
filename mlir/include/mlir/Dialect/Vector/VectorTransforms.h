--- conflicted
+++ resolved
@@ -85,8 +85,6 @@
 LogicalResult unrollTransferWriteOp(OpBuilder &builder, Operation *op,
                                     ArrayRef<int64_t> targetShape);
 
-<<<<<<< HEAD
-=======
 /// Options that control the vector unrolling.
 struct UnrollVectorOptions {
   using FilterConstraintFnType = std::function<LogicalResult(Operation *op)>;
@@ -117,7 +115,6 @@
     return *this;
   }
 };
->>>>>>> a4eefe45
 /// Pattern to apply `unrollSingleResultVectorOp` to a `targetShape`
 /// declaratively.
 template <typename OpTy>
@@ -148,11 +145,7 @@
         llvm::all_of(*maybeShapeRatio, [](int64_t v) { return v == 1; }))
       return failure();
     if (std::is_same<OpTy, TransferWriteOp>::value) {
-<<<<<<< HEAD
-      if (failed(unrollTransferWriteOp(rewriter, op, targetShape)))
-=======
       if (failed(unrollTransferWriteOp(rewriter, op, *targetShape)))
->>>>>>> a4eefe45
         return failure();
       rewriter.eraseOp(op);
       return success();
