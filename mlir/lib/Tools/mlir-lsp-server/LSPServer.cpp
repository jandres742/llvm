//===- LSPServer.cpp - MLIR Language Server -------------------------------===//
//
// Part of the LLVM Project, under the Apache License v2.0 with LLVM Exceptions.
// See https://llvm.org/LICENSE.txt for license information.
// SPDX-License-Identifier: Apache-2.0 WITH LLVM-exception
//
//===----------------------------------------------------------------------===//

#include "LSPServer.h"
#include "MLIRServer.h"
#include "lsp/Logging.h"
#include "lsp/Protocol.h"
#include "lsp/Transport.h"
#include "llvm/ADT/FunctionExtras.h"
#include "llvm/ADT/StringMap.h"

#define DEBUG_TYPE "mlir-lsp-server"

using namespace mlir;
using namespace mlir::lsp;

//===----------------------------------------------------------------------===//
// LSPServer::Impl
//===----------------------------------------------------------------------===//

struct LSPServer::Impl {
  Impl(MLIRServer &server, JSONTransport &transport)
      : server(server), transport(transport) {}

  //===--------------------------------------------------------------------===//
  // Initialization

  void onInitialize(const InitializeParams &params,
                    Callback<llvm::json::Value> reply);
  void onInitialized(const InitializedParams &params);
  void onShutdown(const NoParams &params, Callback<std::nullptr_t> reply);

  //===--------------------------------------------------------------------===//
  // Document Change

  void onDocumentDidOpen(const DidOpenTextDocumentParams &params);
  void onDocumentDidClose(const DidCloseTextDocumentParams &params);
  void onDocumentDidChange(const DidChangeTextDocumentParams &params);

  //===--------------------------------------------------------------------===//
  // Definitions and References

  void onGoToDefinition(const TextDocumentPositionParams &params,
                        Callback<std::vector<Location>> reply);
  void onReference(const ReferenceParams &params,
                   Callback<std::vector<Location>> reply);

  //===--------------------------------------------------------------------===//
  // Hover

  void onHover(const TextDocumentPositionParams &params,
               Callback<Optional<Hover>> reply);

  MLIRServer &server;
  JSONTransport &transport;

  /// An outgoing notification used to send diagnostics to the client when they
  /// are ready to be processed.
  OutgoingNotification<PublishDiagnosticsParams> publishDiagnostics;

  /// Used to indicate that the 'shutdown' request was received from the
  /// Language Server client.
  bool shutdownRequestReceived = false;
};

//===----------------------------------------------------------------------===//
// Initialization

void LSPServer::Impl::onInitialize(const InitializeParams &params,
                                   Callback<llvm::json::Value> reply) {
  llvm::json::Object serverCaps{
      {"textDocumentSync",
       llvm::json::Object{
           {"openClose", true},
           {"change", (int)TextDocumentSyncKind::Full},
           {"save", true},
       }},
      {"definitionProvider", true},
      {"referencesProvider", true},
      {"hoverProvider", true},
  };

  llvm::json::Object result{
      {{"serverInfo",
        llvm::json::Object{{"name", "mlir-lsp-server"}, {"version", "0.0.0"}}},
       {"capabilities", std::move(serverCaps)}}};
  reply(std::move(result));
}
void LSPServer::Impl::onInitialized(const InitializedParams &) {}
void LSPServer::Impl::onShutdown(const NoParams &,
                                 Callback<std::nullptr_t> reply) {
  shutdownRequestReceived = true;
  reply(nullptr);
}

//===----------------------------------------------------------------------===//
// Document Change

void LSPServer::Impl::onDocumentDidOpen(
    const DidOpenTextDocumentParams &params) {
<<<<<<< HEAD
  PublishDiagnosticsParams diagParams(params.textDocument.uri);
  server.addOrUpdateDocument(params.textDocument.uri, params.textDocument.text,
=======
  PublishDiagnosticsParams diagParams(params.textDocument.uri,
                                      params.textDocument.version);
  server.addOrUpdateDocument(params.textDocument.uri, params.textDocument.text,
                             params.textDocument.version,
>>>>>>> 86645b40
                             diagParams.diagnostics);

  // Publish any recorded diagnostics.
  publishDiagnostics(diagParams);
}
void LSPServer::Impl::onDocumentDidClose(
    const DidCloseTextDocumentParams &params) {
<<<<<<< HEAD
  server.removeDocument(params.textDocument.uri);
=======
  Optional<int64_t> version = server.removeDocument(params.textDocument.uri);
  if (!version)
    return;
>>>>>>> 86645b40

  // Empty out the diagnostics shown for this document. This will clear out
  // anything currently displayed by the client for this document (e.g. in the
  // "Problems" pane of VSCode).
<<<<<<< HEAD
  publishDiagnostics(PublishDiagnosticsParams(params.textDocument.uri));
=======
  publishDiagnostics(
      PublishDiagnosticsParams(params.textDocument.uri, *version));
>>>>>>> 86645b40
}
void LSPServer::Impl::onDocumentDidChange(
    const DidChangeTextDocumentParams &params) {
  // TODO: We currently only support full document updates, we should refactor
  // to avoid this.
  if (params.contentChanges.size() != 1)
    return;
<<<<<<< HEAD
  PublishDiagnosticsParams diagParams(params.textDocument.uri);
  server.addOrUpdateDocument(params.textDocument.uri,
                             params.contentChanges.front().text,
                             diagParams.diagnostics);
=======
  PublishDiagnosticsParams diagParams(params.textDocument.uri,
                                      params.textDocument.version);
  server.addOrUpdateDocument(
      params.textDocument.uri, params.contentChanges.front().text,
      params.textDocument.version, diagParams.diagnostics);
>>>>>>> 86645b40

  // Publish any recorded diagnostics.
  publishDiagnostics(diagParams);
}

//===----------------------------------------------------------------------===//
// Definitions and References

void LSPServer::Impl::onGoToDefinition(const TextDocumentPositionParams &params,
                                       Callback<std::vector<Location>> reply) {
  std::vector<Location> locations;
  server.getLocationsOf(params.textDocument.uri, params.position, locations);
  reply(std::move(locations));
}

void LSPServer::Impl::onReference(const ReferenceParams &params,
                                  Callback<std::vector<Location>> reply) {
  std::vector<Location> locations;
  server.findReferencesOf(params.textDocument.uri, params.position, locations);
  reply(std::move(locations));
}

//===----------------------------------------------------------------------===//
// Hover

void LSPServer::Impl::onHover(const TextDocumentPositionParams &params,
                              Callback<Optional<Hover>> reply) {
  reply(server.findHover(params.textDocument.uri, params.position));
}

//===----------------------------------------------------------------------===//
// LSPServer
//===----------------------------------------------------------------------===//

LSPServer::LSPServer(MLIRServer &server, JSONTransport &transport)
    : impl(std::make_unique<Impl>(server, transport)) {}
LSPServer::~LSPServer() {}

LogicalResult LSPServer::run() {
  MessageHandler messageHandler(impl->transport);

  // Initialization
  messageHandler.method("initialize", impl.get(), &Impl::onInitialize);
  messageHandler.notification("initialized", impl.get(), &Impl::onInitialized);
  messageHandler.method("shutdown", impl.get(), &Impl::onShutdown);

  // Document Changes
  messageHandler.notification("textDocument/didOpen", impl.get(),
                              &Impl::onDocumentDidOpen);
  messageHandler.notification("textDocument/didClose", impl.get(),
                              &Impl::onDocumentDidClose);
  messageHandler.notification("textDocument/didChange", impl.get(),
                              &Impl::onDocumentDidChange);

  // Definitions and References
  messageHandler.method("textDocument/definition", impl.get(),
                        &Impl::onGoToDefinition);
  messageHandler.method("textDocument/references", impl.get(),
                        &Impl::onReference);

  // Hover
  messageHandler.method("textDocument/hover", impl.get(), &Impl::onHover);

  // Diagnostics
  impl->publishDiagnostics =
      messageHandler.outgoingNotification<PublishDiagnosticsParams>(
          "textDocument/publishDiagnostics");

  // Run the main loop of the transport.
  LogicalResult result = success();
  if (llvm::Error error = impl->transport.run(messageHandler)) {
    Logger::error("Transport error: {0}", error);
    llvm::consumeError(std::move(error));
    result = failure();
  } else {
    result = success(impl->shutdownRequestReceived);
  }
  return result;
}<|MERGE_RESOLUTION|>--- conflicted
+++ resolved
@@ -103,15 +103,10 @@
 
 void LSPServer::Impl::onDocumentDidOpen(
     const DidOpenTextDocumentParams &params) {
-<<<<<<< HEAD
-  PublishDiagnosticsParams diagParams(params.textDocument.uri);
-  server.addOrUpdateDocument(params.textDocument.uri, params.textDocument.text,
-=======
   PublishDiagnosticsParams diagParams(params.textDocument.uri,
                                       params.textDocument.version);
   server.addOrUpdateDocument(params.textDocument.uri, params.textDocument.text,
                              params.textDocument.version,
->>>>>>> 86645b40
                              diagParams.diagnostics);
 
   // Publish any recorded diagnostics.
@@ -119,23 +114,15 @@
 }
 void LSPServer::Impl::onDocumentDidClose(
     const DidCloseTextDocumentParams &params) {
-<<<<<<< HEAD
-  server.removeDocument(params.textDocument.uri);
-=======
   Optional<int64_t> version = server.removeDocument(params.textDocument.uri);
   if (!version)
     return;
->>>>>>> 86645b40
 
   // Empty out the diagnostics shown for this document. This will clear out
   // anything currently displayed by the client for this document (e.g. in the
   // "Problems" pane of VSCode).
-<<<<<<< HEAD
-  publishDiagnostics(PublishDiagnosticsParams(params.textDocument.uri));
-=======
   publishDiagnostics(
       PublishDiagnosticsParams(params.textDocument.uri, *version));
->>>>>>> 86645b40
 }
 void LSPServer::Impl::onDocumentDidChange(
     const DidChangeTextDocumentParams &params) {
@@ -143,18 +130,11 @@
   // to avoid this.
   if (params.contentChanges.size() != 1)
     return;
-<<<<<<< HEAD
-  PublishDiagnosticsParams diagParams(params.textDocument.uri);
-  server.addOrUpdateDocument(params.textDocument.uri,
-                             params.contentChanges.front().text,
-                             diagParams.diagnostics);
-=======
   PublishDiagnosticsParams diagParams(params.textDocument.uri,
                                       params.textDocument.version);
   server.addOrUpdateDocument(
       params.textDocument.uri, params.contentChanges.front().text,
       params.textDocument.version, diagParams.diagnostics);
->>>>>>> 86645b40
 
   // Publish any recorded diagnostics.
   publishDiagnostics(diagParams);
