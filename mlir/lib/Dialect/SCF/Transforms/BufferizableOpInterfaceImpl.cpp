--- conflicted
+++ resolved
@@ -76,25 +76,11 @@
   LogicalResult bufferize(Operation *op, RewriterBase &rewriter,
                           const BufferizationOptions &options) const {
     auto executeRegionOp = cast<scf::ExecuteRegionOp>(op);
-<<<<<<< HEAD
-
-    // Compute new result types.
-    SmallVector<Type> newResultTypes;
-    for (Type type : executeRegionOp->getResultTypes()) {
-      if (auto tensorType = type.dyn_cast<TensorType>()) {
-        // TODO: Infer the result type instead of computing it.
-        newResultTypes.push_back(getMemRefType(tensorType, options));
-      } else {
-        newResultTypes.push_back(type);
-      }
-    }
-=======
     assert(executeRegionOp.getRegion().getBlocks().size() == 1 &&
            "only 1 block supported");
     auto yieldOp =
         cast<scf::YieldOp>(executeRegionOp.getRegion().front().getTerminator());
     TypeRange newResultTypes(yieldOp.getResults());
->>>>>>> 3de04b6d
 
     // Create new op and move over region.
     auto newOp =
@@ -175,18 +161,6 @@
 
   LogicalResult bufferize(Operation *op, RewriterBase &rewriter,
                           const BufferizationOptions &options) const {
-<<<<<<< HEAD
-    auto ifOp = cast<scf::IfOp>(op);
-
-    // Compute new types of the bufferized scf.if op.
-    SmallVector<Type> newTypes;
-    for (Type returnType : ifOp->getResultTypes()) {
-      if (auto tensorType = returnType.dyn_cast<TensorType>()) {
-        // TODO: Infer the result type instead of computing it.
-        newTypes.push_back(getMemRefType(tensorType, options));
-      } else {
-        newTypes.push_back(returnType);
-=======
     OpBuilder::InsertionGuard g(rewriter);
     auto ifOp = cast<scf::IfOp>(op);
     auto thenYieldOp = cast<scf::YieldOp>(ifOp.thenBlock()->getTerminator());
@@ -203,7 +177,6 @@
         thenResults.push_back(thenValue);
         elseResults.push_back(elseValue);
         continue;
->>>>>>> 3de04b6d
       }
 
       // Type mismatch between then/else yield value. Cast both to a memref type
@@ -309,16 +282,6 @@
 
 /// Helper function for loop bufferization. Return the bufferized values of the
 /// given OpOperands. If an operand is not a tensor, return the original value.
-<<<<<<< HEAD
-static SmallVector<Value> getBuffers(RewriterBase &rewriter,
-                                     MutableArrayRef<OpOperand> operands,
-                                     const BufferizationOptions &options) {
-  SmallVector<Value> result;
-  for (OpOperand &opOperand : operands) {
-    if (opOperand.get().getType().isa<TensorType>()) {
-      Value resultBuffer = getBuffer(rewriter, opOperand.get(), options);
-      result.push_back(resultBuffer);
-=======
 static FailureOr<SmallVector<Value>>
 getBuffers(RewriterBase &rewriter, MutableArrayRef<OpOperand> operands,
            const BufferizationOptions &options) {
@@ -330,7 +293,6 @@
       if (failed(resultBuffer))
         return failure();
       result.push_back(*resultBuffer);
->>>>>>> 3de04b6d
     } else {
       result.push_back(opOperand.get());
     }
@@ -340,15 +302,6 @@
 
 /// Helper function for loop bufferization. Compute the buffer that should be
 /// yielded from a loop block (loop body or loop condition).
-<<<<<<< HEAD
-static Value getYieldedBuffer(RewriterBase &rewriter, Value tensor,
-                              BaseMemRefType type,
-                              const BufferizationOptions &options) {
-  assert(tensor.getType().isa<TensorType>() && "expected tensor");
-  ensureToMemrefOpIsValid(tensor, type);
-  Value yieldedVal = getBuffer(rewriter, tensor, options);
-  return castBuffer(rewriter, yieldedVal, type);
-=======
 static FailureOr<Value> getYieldedBuffer(RewriterBase &rewriter, Value tensor,
                                          BaseMemRefType type,
                                          const BufferizationOptions &options) {
@@ -358,7 +311,6 @@
   if (failed(yieldedVal))
     return failure();
   return castBuffer(rewriter, *yieldedVal, type);
->>>>>>> 3de04b6d
 }
 
 /// Helper function for loop bufferization. Given a range of values, apply
@@ -385,18 +337,11 @@
 
 /// Helper function for loop bufferization. Given a list of pre-bufferization
 /// yielded values, compute the list of bufferized yielded values.
-<<<<<<< HEAD
-SmallVector<Value> getYieldedValues(RewriterBase &rewriter, ValueRange values,
-                                    TypeRange bufferizedTypes,
-                                    const DenseSet<int64_t> &tensorIndices,
-                                    const BufferizationOptions &options) {
-=======
 FailureOr<SmallVector<Value>>
 getYieldedValues(RewriterBase &rewriter, ValueRange values,
                  TypeRange bufferizedTypes,
                  const DenseSet<int64_t> &tensorIndices,
                  const BufferizationOptions &options) {
->>>>>>> 3de04b6d
   return convertTensorValues(
       values, tensorIndices, [&](Value val, int64_t index) {
         return getYieldedBuffer(rewriter, val,
@@ -513,18 +458,12 @@
         yieldValues.push_back(value);
         continue;
       }
-<<<<<<< HEAD
-      Value alloc = allocateTensorForShapedValue(rewriter, yieldOp.getLoc(),
-                                                 value, /*escape=*/true);
-      yieldValues.push_back(alloc);
-=======
       FailureOr<Value> alloc =
           allocateTensorForShapedValue(rewriter, yieldOp.getLoc(), value,
                                        /*escape=*/true, state.getOptions());
       if (failed(alloc))
         return failure();
       yieldValues.push_back(*alloc);
->>>>>>> 3de04b6d
     }
 
     rewriter.updateRootInPlace(
@@ -550,16 +489,11 @@
     DenseSet<int64_t> indices = getTensorIndices(forOp.getInitArgs());
 
     // The new memref init_args of the loop.
-<<<<<<< HEAD
-    SmallVector<Value> initArgs =
-        getBuffers(rewriter, forOp.getIterOpOperands(), options);
-=======
     FailureOr<SmallVector<Value>> maybeInitArgs =
         getBuffers(rewriter, forOp.getIterOpOperands(), options);
     if (failed(maybeInitArgs))
       return failure();
     SmallVector<Value> initArgs = *maybeInitArgs;
->>>>>>> 3de04b6d
 
     // Construct a new scf.for op with memref instead of tensor values.
     auto newForOp = rewriter.create<scf::ForOp>(
@@ -580,16 +514,6 @@
     // Move loop body to new loop.
     rewriter.mergeBlocks(oldLoopBody, loopBody, iterArgs);
 
-<<<<<<< HEAD
-    // Update scf.yield of new loop.
-    auto yieldOp = cast<scf::YieldOp>(loopBody->getTerminator());
-    rewriter.setInsertionPoint(yieldOp);
-    SmallVector<Value> yieldValues = getYieldedValues(
-        rewriter, yieldOp.getResults(), initArgsTypes, indices, options);
-    yieldOp.getResultsMutable().assign(yieldValues);
-
-=======
->>>>>>> 3de04b6d
     // Replace loop results.
     replaceOpWithBufferizedValues(rewriter, op, newForOp->getResults());
 
@@ -748,18 +672,12 @@
         beforeYieldValues.push_back(value);
         continue;
       }
-<<<<<<< HEAD
-      Value alloc = allocateTensorForShapedValue(rewriter, conditionOp.getLoc(),
-                                                 value, /*escape=*/true);
-      beforeYieldValues.push_back(alloc);
-=======
       FailureOr<Value> alloc =
           allocateTensorForShapedValue(rewriter, conditionOp.getLoc(), value,
                                        /*escape=*/true, state.getOptions());
       if (failed(alloc))
         return failure();
       beforeYieldValues.push_back(*alloc);
->>>>>>> 3de04b6d
     }
     rewriter.updateRootInPlace(conditionOp, [&]() {
       conditionOp.getArgsMutable().assign(beforeYieldValues);
@@ -775,18 +693,12 @@
         afterYieldValues.push_back(value);
         continue;
       }
-<<<<<<< HEAD
-      Value alloc = allocateTensorForShapedValue(rewriter, yieldOp.getLoc(),
-                                                 value, /*escape=*/true);
-      afterYieldValues.push_back(alloc);
-=======
       FailureOr<Value> alloc =
           allocateTensorForShapedValue(rewriter, yieldOp.getLoc(), value,
                                        /*escape=*/true, state.getOptions());
       if (failed(alloc))
         return failure();
       afterYieldValues.push_back(*alloc);
->>>>>>> 3de04b6d
     }
     rewriter.updateRootInPlace(yieldOp, [&]() {
       yieldOp.getResultsMutable().assign(afterYieldValues);
@@ -815,26 +727,17 @@
         getTensorIndices(whileOp.getAfterArguments());
 
     // The new memref init_args of the loop.
-<<<<<<< HEAD
-    SmallVector<Value> initArgs =
-        getBuffers(rewriter, whileOp->getOpOperands(), options);
-=======
     FailureOr<SmallVector<Value>> maybeInitArgs =
         getBuffers(rewriter, whileOp->getOpOperands(), options);
     if (failed(maybeInitArgs))
       return failure();
     SmallVector<Value> initArgs = *maybeInitArgs;
->>>>>>> 3de04b6d
 
     // The result types of a WhileOp are the same as the "after" bbArg types.
     SmallVector<Type> argsTypesAfter = llvm::to_vector(
         llvm::map_range(whileOp.getAfterArguments(), [&](BlockArgument bbArg) {
-<<<<<<< HEAD
-          return getBufferType(bbArg, options).cast<Type>();
-=======
           // TODO: error handling
           return bufferization::getBufferType(bbArg, options)->cast<Type>();
->>>>>>> 3de04b6d
         }));
 
     // Construct a new scf.while op with memref instead of tensor values.
@@ -869,13 +772,9 @@
     FailureOr<SmallVector<Value>> newConditionArgs =
         getYieldedValues(rewriter, newConditionOp.getArgs(), argsTypesAfter,
                          indicesAfter, options);
-<<<<<<< HEAD
-    newConditionOp.getArgsMutable().assign(newConditionArgs);
-=======
     if (failed(newConditionArgs))
       return failure();
     newConditionOp.getArgsMutable().assign(*newConditionArgs);
->>>>>>> 3de04b6d
 
     // Set up new iter_args and move the loop body block to the new op.
     // The old block uses tensors, so wrap the (memref) bbArgs of the new block
@@ -894,13 +793,9 @@
     FailureOr<SmallVector<Value>> newYieldValues =
         getYieldedValues(rewriter, newYieldOp.getResults(), argsTypesBefore,
                          indicesBefore, options);
-<<<<<<< HEAD
-    newYieldOp.getResultsMutable().assign(newYieldValues);
-=======
     if (failed(newYieldValues))
       return failure();
     newYieldOp.getResultsMutable().assign(*newYieldValues);
->>>>>>> 3de04b6d
 
     // Replace loop results.
     replaceOpWithBufferizedValues(rewriter, op, newWhileOp->getResults());
@@ -1066,58 +961,6 @@
     return BufferRelation::Equivalent;
   }
 
-<<<<<<< HEAD
-  LogicalResult resolveConflicts(Operation *op, RewriterBase &rewriter,
-                                 const AnalysisState &state) const {
-    auto bufferizableOp = cast<BufferizableOpInterface>(op);
-    if (failed(bufferizableOp.resolveTensorOpOperandConflicts(rewriter, state)))
-      return failure();
-
-    OpBuilder::InsertionGuard g(rewriter);
-    auto foreachThreadOp = cast<ForeachThreadOp>(op);
-    for (OpResult opResult : foreachThreadOp->getOpResults()) {
-      SmallVector<OpOperand *> destOperands =
-          state.getAliasingOpOperand(opResult);
-      assert(destOperands.size() == 1 &&
-             "expected exactly one aliasing OpOperand");
-      assert(isa<ParallelInsertSliceOp>(destOperands.front()->getOwner()) &&
-             "expected ParallelInsertSliceOp");
-
-      // Nothing to do if there is no conflict.
-      if (state.isInPlace(*destOperands.front()))
-        continue;
-
-      // Insert tensor allocation.
-      bool isYielded = state.isTensorYielded(opResult);
-      Value alloc = allocateTensorForShapedValue(rewriter, op->getLoc(),
-                                                 destOperands.front()->get(),
-                                                 /*escape=*/isYielded);
-
-      // Update terminator operand.
-      rewriter.updateRootInPlace(destOperands.front()->getOwner(),
-                                 [&]() { destOperands.front()->set(alloc); });
-    }
-
-    return success();
-  }
-
-  LogicalResult bufferize(Operation *op, RewriterBase &b,
-                          const BufferizationOptions &options) const {
-    OpBuilder::InsertionGuard g(b);
-    auto foreachThreadOp = cast<ForeachThreadOp>(op);
-
-    // Gather new results of the ForeachThreadOp.
-    SmallVector<Value> newResults;
-    for (OpResult opResult : foreachThreadOp->getOpResults()) {
-      OpOperand *insertDest =
-          getInsertionDest(foreachThreadOp)[opResult.getResultNumber()];
-      // Insert copies right before the PerformConcurrentlyOp terminator. They
-      // should not be inside terminator (which would be the default insertion
-      // point).
-      Value buffer = getBuffer(b, insertDest->get(), options);
-      newResults.push_back(buffer);
-    }
-=======
   LogicalResult bufferize(Operation *op, RewriterBase &rewriter,
                           const BufferizationOptions &options) const {
     auto foreachThreadOp = cast<ForeachThreadOp>(op);
@@ -1128,7 +971,6 @@
       assert(opResult.getUses().empty() &&
              "expected that all uses were already replaced");
 #endif // NDEBUG
->>>>>>> 3de04b6d
 
     // Create new ForeachThreadOp without any results and drop the automatically
     // introduced terminator.
@@ -1140,41 +982,9 @@
     newForeachThreadOp.getBody()->getTerminator()->erase();
 
     // Move over block contents of the old op.
-<<<<<<< HEAD
-    b.mergeBlocks(foreachThreadOp.getBody(), newForeachThreadOp.getBody(),
-                  {newForeachThreadOp.getBody()->getArguments()});
-
-    // Bufferize terminator.
-    auto performConcurrentlyOp = cast<PerformConcurrentlyOp>(
-        newForeachThreadOp.getBody()->getTerminator());
-    b.setInsertionPoint(performConcurrentlyOp);
-    unsigned resultCounter = 0;
-    WalkResult walkResult =
-        performConcurrentlyOp.walk([&](ParallelInsertSliceOp insertOp) {
-          Location loc = insertOp.getLoc();
-          Type srcType = getMemRefType(
-              insertOp.getSource().getType().cast<RankedTensorType>(), options);
-          // ParallelInsertSliceOp bufferizes to a copy.
-          auto srcMemref = b.create<bufferization::ToMemrefOp>(
-              loc, srcType, insertOp.getSource());
-          Value destMemref = newResults[resultCounter++];
-          Value subview = b.create<memref::SubViewOp>(
-              loc, destMemref, insertOp.getMixedOffsets(),
-              insertOp.getMixedSizes(), insertOp.getMixedStrides());
-          // This memcpy will fold away if everything bufferizes in-place.
-          if (failed(options.createMemCpy(b, insertOp.getLoc(), srcMemref,
-                                          subview)))
-            return WalkResult::interrupt();
-          b.eraseOp(insertOp);
-          return WalkResult::advance();
-        });
-    if (walkResult.wasInterrupted())
-      return failure();
-=======
     rewriter.mergeBlocks(foreachThreadOp.getBody(),
                          newForeachThreadOp.getBody(),
                          {newForeachThreadOp.getBody()->getArguments()});
->>>>>>> 3de04b6d
 
     // Remove the old op.
     rewriter.eraseOp(op);
@@ -1194,176 +1004,6 @@
   }
 };
 
-<<<<<<< HEAD
-/// Return true if the (ExtractSliceOp, ParallelInsertSliceOp) pair match (i.e.
-/// equivalent operand / result and same offset/sizes/strides specification).
-static bool areEquivalentExtractSliceOps(const AnalysisState &state,
-                                         ExtractSliceOp st,
-                                         ParallelInsertSliceOp sti) {
-  if (!st || !sti)
-    return false;
-  if (st != sti &&
-      !state.areEquivalentBufferizedValues(st.getSource(), sti.getDest()))
-    return false;
-  if (!sameOffsetsSizesAndStrides(st, sti, isEqualConstantIntOrValue))
-    return false;
-  return true;
-}
-
-/// Return true if `value` is originating from an ExtractSliceOp that matches
-/// the given InsertSliceOp.
-static bool hasMatchingExtractSliceOp(const AnalysisState &state, Value value,
-                                      ParallelInsertSliceOp insertOp) {
-  auto condition = [&](Value val) {
-    if (auto extractOp = val.getDefiningOp<ExtractSliceOp>())
-      if (areEquivalentExtractSliceOps(state, extractOp, insertOp))
-        return true;
-    return false;
-  };
-
-  return llvm::all_of(state.findValueInReverseUseDefChain(value, condition),
-                      condition);
-}
-
-/// Analysis of ParallelInsertSliceOp.
-struct ParallelInsertSliceOpInterface
-    : public BufferizableOpInterface::ExternalModel<
-          ParallelInsertSliceOpInterface, ParallelInsertSliceOp> {
-  SmallVector<OpResult> getAliasingOpResult(Operation *op, OpOperand &opOperand,
-                                            const AnalysisState &state) const {
-    if (&opOperand != &op->getOpOperand(1) /*dest*/)
-      return {};
-
-    // ParallelInsertSliceOp itself has no results. Tensors are returned via
-    // the parent op.
-    auto foreachThreadOp = op->getParentOfType<ForeachThreadOp>();
-    assert(foreachThreadOp &&
-           "could not find valid owner of parallel_insert_slice");
-
-    // The i-th ParallelInsertSliceOp result is returned via the i-th OpResult
-    // of the parent ForeachThreadOp.
-    Block *block = op->getBlock();
-    unsigned int opIdx = 0;
-    for (ParallelInsertSliceOp insertOp :
-         block->getOps<ParallelInsertSliceOp>()) {
-      if (insertOp.getOperation() == op)
-        break;
-      ++opIdx;
-    }
-    assert(opIdx < foreachThreadOp->getNumResults() &&
-           "could not find op inside terminator op");
-
-    return {foreachThreadOp->getResult(opIdx)};
-  }
-
-  bool bufferizesToMemoryRead(Operation *op, OpOperand &opOperand,
-                              const AnalysisState &state) const {
-    return true;
-  }
-
-  bool bufferizesToMemoryWrite(Operation *op, OpOperand &opOperand,
-                               const AnalysisState &state) const {
-    return &opOperand == &op->getOpOperand(1) /*dest*/;
-  }
-
-  BufferRelation bufferRelation(Operation *op, OpResult opResult,
-                                const AnalysisState &state) const {
-    return BufferRelation::Equivalent;
-  }
-
-  LogicalResult resolveConflicts(Operation *op, RewriterBase &rewriter,
-                                 const AnalysisState &state) const {
-    return success();
-  }
-
-  LogicalResult bufferize(Operation *op, RewriterBase &b,
-                          const BufferizationOptions &options) const {
-    // Will be bufferized as part of ForeachThreadOp.
-    return failure();
-  }
-
-  // TODO: This is copied from TensorInterfaceImpl.cpp. Find a way to share
-  // the code.
-  bool isNotConflicting(Operation *op, OpOperand *uRead,
-                        OpOperand *uConflictingWrite,
-                        const AnalysisState &state) const {
-    Operation *readingOp = uRead->getOwner();
-    Operation *conflictingWritingOp = uConflictingWrite->getOwner();
-
-    // Special rules for matching ExtractSliceOp/InsertSliceOp pairs. If
-    // uRead is an InsertSliceOp...
-    if (auto insertSliceOp = dyn_cast<ParallelInsertSliceOp>(readingOp)) {
-      // As an example, consider the following IR.
-      //
-      // %0 = tensor.extract_slice %t[%a, %b][%c, %d][1, 1] {inplace = [true] }
-      // %1 = linalg.fill %cst, %0 {inplace= [true] }
-      // %2 = tensor.insert_slice %1 into %t[%a, %b][%c, %d][1, 1]
-      //     {inplace= [true] }
-
-      // TODO: Use insertSliceOp.getDestOpOperand etc. when available.
-      if (uRead == &insertSliceOp->getOpOperand(1) /*dest*/ &&
-          hasMatchingExtractSliceOp(state, uConflictingWrite->get(),
-                                    insertSliceOp))
-        // Case 1: The main insight is that InsertSliceOp reads only part of
-        // the destination tensor. The overwritten area is not read. If
-        // uConflictingWrite writes into exactly the memory location that is
-        // being read by uRead, this is not a conflict.
-        //
-        // In the above example:
-        // uRead             = OpOperand 1 (%t) of tensor.insert_slice
-        // uConflictingWrite = OpOperand 1 (%0) of linalg.fill
-        //
-        // The read of %t does not conflict with the write of the FillOp
-        // (same aliases!) because the area that the FillOp operates on is
-        // exactly the one that is *not* read via %t.
-        return true;
-
-      if (uRead == &insertSliceOp->getOpOperand(0) /*source*/ &&
-          uConflictingWrite == &insertSliceOp->getOpOperand(1) /*dest*/ &&
-          hasMatchingExtractSliceOp(state, uRead->get(), insertSliceOp))
-        // Case 2: The read of the source tensor and the write to the dest
-        // tensor via an InsertSliceOp is not a conflict if the read is
-        // reading exactly that part of an equivalent tensor that the
-        // InsertSliceOp is writing.
-        //
-        // In the above example:
-        // uRead             = OpOperand 0 (%1) of tensor.insert_slice
-        // uConflictingWrite = OpOperand 1 (%t) of tensor.insert_slice
-        return true;
-    }
-
-    // If uConflictingWrite is an InsertSliceOp...
-    if (auto insertSliceOp =
-            dyn_cast<ParallelInsertSliceOp>(conflictingWritingOp))
-      // As an example, consider the following IR.
-      //
-      // %0 = tensor.extract_slice %t[%a, %b][%c, %d][1, 1] {inplace = [true] }
-      // %1 = linalg.fill %cst, %0 {inplace= [true] }
-      // %2 = tensor.insert_slice %1 into %t[%a, %b][%c, %d][1, 1]
-      //     {inplace= [true] }
-      // %3 = vector.transfer_read %1, %cst
-      //
-      // In the above example:
-      // uRead             = OpOperand 0 (%1) of vector.transfer_read
-      // uConflictingWrite = OpOperand 1 (%t) of tensor.insert_slice
-      // lastWrite         = %1
-      //
-      // This is not a conflict because the InsertSliceOp overwrites the
-      // memory segment of %1 with the exact same data. (Effectively, there
-      // is no memory write here.)
-      if (uConflictingWrite == &insertSliceOp->getOpOperand(1) /*dest*/ &&
-          state.areEquivalentBufferizedValues(uRead->get(),
-                                              insertSliceOp.getSource()) &&
-          hasMatchingExtractSliceOp(state, insertSliceOp.getSource(),
-                                    insertSliceOp))
-        return true;
-
-    return false;
-  }
-};
-
-=======
->>>>>>> 3de04b6d
 } // namespace
 } // namespace scf
 } // namespace mlir
