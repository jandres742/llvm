//===-------- SplitReduction.cpp - Split reduction dimesion ---------------===//
//
// Part of the LLVM Project, under the Apache License v2.0 with LLVM Exceptions.
// See https://llvm.org/LICENSE.txt for license information.
// SPDX-License-Identifier: Apache-2.0 WITH LLVM-exception
//
//===----------------------------------------------------------------------===//
//
// This file implements linalg transformation to break a reduction dimension
// between a parallel and a reduction dimension.
//
//===----------------------------------------------------------------------===//

#include <utility>

#include "mlir/Analysis/SliceAnalysis.h"
#include "mlir/Dialect/Arith/IR/Arith.h"
#include "mlir/Dialect/Bufferization/IR/Bufferization.h"
#include "mlir/Dialect/Linalg/IR/Linalg.h"
#include "mlir/Dialect/Linalg/Transforms/Transforms.h"
#include "mlir/Dialect/Linalg/Utils/Utils.h"
#include "mlir/Dialect/Tensor/IR/Tensor.h"
#include "mlir/Dialect/Tensor/Utils/Utils.h"
#include "mlir/IR/PatternMatch.h"

using namespace mlir;
using namespace mlir::linalg;

/// Return the identity numeric value associated to the give op.
static Attribute getNeutralElement(Operation *op) {
  // Builder only used as helper for attribute creation.
  OpBuilder b(op->getContext());
  Type resultType = op->getResult(0).getType();
  if (auto floatType = resultType.dyn_cast<FloatType>()) {
    const llvm::fltSemantics &semantic = floatType.getFloatSemantics();
    if (isa<arith::AddFOp>(op))
      return b.getFloatAttr(resultType, llvm::APFloat::getZero(semantic));
    if (isa<arith::MulFOp>(op))
      return b.getFloatAttr(resultType, llvm::APFloat(semantic, 1));
    if (isa<arith::MaxFOp>(op))
      return b.getFloatAttr(resultType,
                            llvm::APFloat::getLargest(semantic, true));
    if (isa<arith::MinFOp>(op))
      return b.getFloatAttr(resultType,
                            llvm::APFloat::getLargest(semantic, true));
    return Attribute();
  }
  if (isa<arith::AddIOp, arith::OrIOp, arith::XOrIOp>(op))
    return b.getIntegerAttr(resultType, 0);
  if (isa<arith::AndIOp>(op))
    return b.getIntegerAttr(resultType, -1);
  if (isa<arith::MaxSIOp>(op))
    return b.getIntegerAttr(resultType, std::numeric_limits<int64_t>::min());
  if (isa<arith::MinSIOp>(op))
    return b.getIntegerAttr(resultType, std::numeric_limits<int64_t>::max());
  if (isa<arith::MulIOp>(op))
    return b.getIntegerAttr(resultType, 1);
  return Attribute();
}

FailureOr<SplitReductionResult> mlir::linalg::splitReduction(
    PatternRewriter &b, LinalgOp op,
    const ControlSplitReductionFn &controlSplitReductionFn, bool useAlloc) {
  OpBuilder::InsertionGuard guard(b);
  b.setInsertionPoint(op);

  SplitReductionOptions control = controlSplitReductionFn(op);
  int64_t ratio = control.ratio;
  unsigned insertSplitDimension = control.index;
  if (ratio <= 1)
    return b.notifyMatchFailure(op, "split ratio needs to be greater than 1");

  SmallVector<unsigned> dims;
  op.getReductionDims(dims);
  assert(dims.size() == 1);
  unsigned reductionDim = dims[0];
  SmallVector<int64_t, 4> loopRanges = op.getStaticLoopRanges();
  int64_t reductionDimSize = loopRanges[reductionDim];
  if (reductionDimSize == ShapedType::kDynamicSize ||
      reductionDimSize % ratio != 0 ||
      insertSplitDimension >= loopRanges.size())
    return b.notifyMatchFailure(
        op, "Reduction dimension not divisible by split ratio");

  SmallVector<Operation *, 4> combinerOps;
  if (!matchReduction(op.getRegionOutputArgs(), 0, combinerOps) ||
      combinerOps.size() != 1)
    return b.notifyMatchFailure(op, "Cannot match the reduction pattern");

  Operation *reductionOp = combinerOps[0];
  Attribute identity = getNeutralElement(reductionOp);
  if (!identity)
    return b.notifyMatchFailure(op, "Unknown identity value for the reduction");

  Location loc = op->getLoc();
  SmallVector<Value> newInputs;
  SmallVector<AffineMap> newMaps;
  // Calculate the new shapes and indexing maps of the input operands.
  for (OpOperand *operand : op.getDpsInputOperands()) {
    AffineMap map = op.getMatchingIndexingMap(operand);
    SmallVector<int64_t> newShape;
    SmallVector<AffineExpr> exprs;
    SmallVector<ReassociationIndices> reassociation;
    unsigned index = 0;
    for (unsigned idx : llvm::seq<unsigned>(0, map.getNumResults())) {
      unsigned dim = map.getDimPosition(idx);
      if (reductionDim == dim) {
        if (control.innerParallel) {
          newShape.push_back(op.getShape(operand)[idx] / ratio);
          newShape.push_back(ratio);
        } else {
          newShape.push_back(ratio);
          newShape.push_back(op.getShape(operand)[idx] / ratio);
        }
        reassociation.push_back({index++, index++});
        if (control.innerParallel) {
          exprs.push_back(b.getAffineDimExpr(reductionDim));
          exprs.push_back(b.getAffineDimExpr(reductionDim + 1));
        } else {
          exprs.push_back(b.getAffineDimExpr(insertSplitDimension));
          exprs.push_back(
              b.getAffineDimExpr(dim < insertSplitDimension ? dim : dim + 1));
        }
        continue;
      }
      newShape.push_back(op.getShape(operand)[idx]);
      if (control.innerParallel) {
        exprs.push_back(
            b.getAffineDimExpr(dim <= reductionDim ? dim : dim + 1));
      } else {
        exprs.push_back(
            b.getAffineDimExpr(dim < insertSplitDimension ? dim : dim + 1));
      }
      reassociation.push_back({index++});
    }
    newMaps.push_back(
        AffineMap::get(map.getNumDims() + 1, 0, exprs, op.getContext()));
    // If the shape is unchanged the input doesn't change.
    if (newShape == op.getShape(operand)) {
      newInputs.push_back(operand->get());
      continue;
    }
    Type newType = RankedTensorType::get(
        newShape,
        operand->get().getType().cast<RankedTensorType>().getElementType());
    Value newInput = b.create<tensor::ExpandShapeOp>(
        loc, newType, operand->get(), reassociation);
    newInputs.push_back(newInput);
  }

  // Calculate the new output map and shape, we insert the new dimension based
  // on the index returned by `controlSplitReductionFn`.
  SmallVector<int64_t> newOutputShape;
  AffineMap oldOutputMap = op.getMatchingIndexingMap(op.getDpsInitOperand(0));
  ArrayRef<int64_t> oldShape = op.getShape(op.getDpsInitOperand(0));
  SmallVector<AffineExpr> outputExpr;
  for (unsigned idx :
       llvm::seq<unsigned>(0, oldOutputMap.getNumResults() + 1)) {
    if (idx == insertSplitDimension) {
      newOutputShape.push_back(ratio);
      if (control.innerParallel) {
        outputExpr.push_back(b.getAffineDimExpr(reductionDim + 1));
      } else {
        outputExpr.push_back(b.getAffineDimExpr(insertSplitDimension));
      }
      continue;
    }
    unsigned oldIdx = idx < insertSplitDimension ? idx : idx - 1;
    newOutputShape.push_back(oldShape[oldIdx]);
    unsigned dim = oldOutputMap.getDimPosition(oldIdx);
    if (control.innerParallel) {
      outputExpr.push_back(
          b.getAffineDimExpr(dim <= reductionDim ? dim : dim + 1));
    } else {
      outputExpr.push_back(
          b.getAffineDimExpr(dim < insertSplitDimension ? dim : dim + 1));
    }
  }
  Value emptyOrAllocTensor;
  if (useAlloc) {
    emptyOrAllocTensor = b.create<bufferization::AllocTensorOp>(
        loc,
        RankedTensorType::get(newOutputShape,
                              op.getRegionOutputArgs()[0].getType()),
        ValueRange{});
  } else {
    emptyOrAllocTensor = b.create<tensor::EmptyOp>(
        loc, newOutputShape, op.getRegionOutputArgs()[0].getType());
  }
  Value constantOp = b.create<arith::ConstantOp>(loc, identity);
  Value identityTensor =
      b.create<linalg::FillOp>(op->getLoc(), constantOp, emptyOrAllocTensor)
          .getResult(0);

  newMaps.push_back(AffineMap::get(oldOutputMap.getNumDims() + 1, 0, outputExpr,
                                   op.getContext()));
  SmallVector<StringRef> newIteratorTypes;
  for (auto &it : llvm::enumerate(op.getIteratorTypesArray())) {
    if (insertSplitDimension == it.index() && !control.innerParallel)
      newIteratorTypes.push_back(getParallelIteratorTypeName());
    newIteratorTypes.push_back(it.value());
    if (insertSplitDimension == it.index() && control.innerParallel)
      newIteratorTypes.push_back(getParallelIteratorTypeName());
  }
  // Create the new op matching the original op with an extra parallel
  // dimension.
  GenericOp genericOp = b.create<GenericOp>(
      loc, TypeRange({emptyOrAllocTensor.getType()}), newInputs,
      ValueRange({identityTensor}), newMaps, newIteratorTypes);
  b.inlineRegionBefore(op->getRegion(0), genericOp.getRegion(),
                       genericOp.getRegion().begin());

  // Then create a new reduction that only reduce the newly added dimension
  // from the previous op.
  unsigned intermRank = newOutputShape.size();
  AffineMap inputMap = b.getMultiDimIdentityMap(intermRank);
  SmallVector<StringRef> reductionIteratorTypes;
  SmallVector<AffineExpr> exprs;
  for (unsigned i : llvm::seq<unsigned>(0, intermRank)) {
    if (insertSplitDimension == i) {
      reductionIteratorTypes.push_back(getReductionIteratorTypeName());
    } else {
      exprs.push_back(b.getAffineDimExpr(i));
      reductionIteratorTypes.push_back(getParallelIteratorTypeName());
    }
  }
  AffineMap outputMap = AffineMap::get(intermRank, 0, exprs, op.getContext());
  SmallVector<AffineMap> reductionMaps = {inputMap, outputMap};

  auto reduction = b.create<GenericOp>(
      loc, op->getResultTypes(), ValueRange({genericOp.getResult(0)}),
<<<<<<< HEAD
      SmallVector<Value>{op.getOutputOperands()}, reductionMaps,
=======
      SmallVector<Value>{op.getDpsInitOperands()}, reductionMaps,
>>>>>>> e7aa6127
      reductionIteratorTypes,
      [reductionOp](OpBuilder &b, Location loc, ValueRange inputs) {
        Operation *clonedReductionOp = b.clone(*reductionOp);
        clonedReductionOp->setOperand(0, inputs[0]);
        clonedReductionOp->setOperand(1, inputs[1]);
        b.create<linalg::YieldOp>(loc, clonedReductionOp->getResult(0));
      });
  b.replaceOp(op, reduction.getResults());

  return SplitReductionResult{emptyOrAllocTensor.getDefiningOp(),
                              identityTensor.getDefiningOp<FillOp>(),
                              cast<LinalgOp>(genericOp.getOperation()),
                              reduction};
}

/// Rewrite f(i, j, k, ...) into f(i, j, k * ratio + kk, ...)
/// TODO: Additional pattern to rewrite f(i, j, k * ratio + kk, ...) into
/// f(i, j, k, kk, ...) with a proper ExpandShapeOp. This is probably better
/// done as a transform to enable better vectorization.
static AffineMap scaleReductionDim(LinalgOp op, OpOperand &opOperand,
                                   unsigned reductionDimPos,
                                   int64_t reductionRatio) {
  auto reductionDim = getAffineDimExpr(reductionDimPos, op.getContext());
  auto reductionDimP1 = getAffineDimExpr(reductionDimPos + 1, op.getContext());
  AffineMap map = op.getMatchingIndexingMap(&opOperand);
  AffineMap idMap =
      AffineMap::getMultiDimIdentityMap(map.getNumDims(), op.getContext());
  AffineMap shiftedIdMap = idMap.shiftDims(1, /*offset=*/reductionDimPos + 1);
  AffineMap composeMap = shiftedIdMap.replace(
      reductionDim, reductionDim * reductionRatio + reductionDimP1,
      shiftedIdMap.getNumDims(), /*numSymbols=*/0);
  return map.compose(composeMap);
}

static AffineMap insertParallelDim(LinalgOp op, OpOperand &opOperand,
                                   unsigned reductionDimPos, int64_t size) {
  auto reductionDim = getAffineDimExpr(reductionDimPos, op.getContext());
  AffineMap map = op.getMatchingIndexingMap(&opOperand);
  AffineMap idMap =
      AffineMap::getMultiDimIdentityMap(map.getNumDims(), op.getContext());
  AffineMap shiftedIdMap = idMap.shiftDims(1, /*offset=*/reductionDimPos + 1);
  return map.compose(shiftedIdMap).insertResult(reductionDim, reductionDimPos);
}

/// Core rewrite implementation.
FailureOr<SplitReductionResult> mlir::linalg::splitReductionByScaling(
    PatternRewriter &b, LinalgOp op,
    const ControlSplitReductionFn &controlSplitReductionFn, bool useAlloc) {
  OpBuilder::InsertionGuard guard(b);
  b.setInsertionPoint(op);

  // Matcher part, enforce preconditions.
  SplitReductionOptions control = controlSplitReductionFn(op);
  if (control.innerParallel)
    return b.notifyMatchFailure(op, "innerParallel not supported");

  int64_t splitFactor = control.ratio;
  unsigned insertSplitDimension = control.index;
  if (splitFactor <= 1)
    return b.notifyMatchFailure(op, "split factor needs to be greater than 1");

  SmallVector<unsigned> dims;
  op.getReductionDims(dims);
  if (dims.empty())
    return b.notifyMatchFailure(op, "needs at least 1 reduction dimension");

  unsigned reductionDimPos = dims[0];
  SmallVector<int64_t> loopRanges = op.getStaticLoopRanges();
  int64_t reductionDimSize = loopRanges[reductionDimPos];
  if (reductionDimSize == ShapedType::kDynamicSize ||
      reductionDimSize % splitFactor != 0 ||
      insertSplitDimension >= loopRanges.size())
    return b.notifyMatchFailure(
        op, "first reduction dimension not divisible by split factor");

  SmallVector<Operation *> combinerOps;
  if (!matchReduction(op.getRegionOutputArgs(), 0, combinerOps))
    return b.notifyMatchFailure(op, "cannot match a reduction pattern");

  SmallVector<Attribute> neutralElements = llvm::to_vector<4>(
      llvm::map_range(combinerOps, [&](Operation *reductionOp) {
        return getNeutralElement(reductionOp);
      }));
  if (!llvm::all_of(neutralElements, [](Attribute attr) { return attr; }))
    return b.notifyMatchFailure(op, "unknown reduction neutral");

  // TODO: relax this when multi-reduction support is available.
  if (op.getNumDpsInits() != static_cast<int64_t>(neutralElements.size()))
    return b.notifyMatchFailure(op, "expect one reduction per output");

  // Rewrite part.
  // Step 1. Build the intermediate outputs filled with the proper
  // neutralElements. Such outputs are of the same shape with an extra dimension
  // inserted at `insertSplitDimension`.
  //
  // Consider a minimal example where `k` is reduced:
  //     O(i, j) += I(i, j, k)
  // Assume i=3, j=5, k=128, splitFactor=16 and insertSplitDimension=0.
  // The compute is rewritten as:
  //   a. O_i(kk, i, j) += I(i, j, 16 * k + kk)
  //   b. O(i, j) += O_i(kk, i, j)
  // The intermediate tensor O_i is of shape (128/16)x3x5 == 8x3x5.
  Location loc = op->getLoc();
  MLIRContext *context = op.getContext();
  // For now assume outputs are 1-1 with reduction neutralElements.
  // TODO: generalize when multi-reduction support is available.
  SmallVector<Value> newOutputs;
  newOutputs.reserve(op.getNumDpsInits());
  SmallVector<Operation *> emptyOrAllocTensorOps;
  SmallVector<linalg::FillOp> fillOps;
<<<<<<< HEAD
  fillOps.reserve(op.getNumOutputs());
  for (auto it : llvm::zip(op.getOutputOperands(), neutralElements)) {
=======
  fillOps.reserve(op.getNumDpsInits());
  for (auto it : llvm::zip(op.getDpsInitOperands(), neutralElements)) {
>>>>>>> e7aa6127
    Value rankedTensor = std::get<0>(it)->get();
    auto t = rankedTensor.getType().cast<RankedTensorType>();
    RankedTensorType newT = RankedTensorType::Builder(t).insertDim(
        reductionDimSize / splitFactor, insertSplitDimension);
    SmallVector<Value> dims =
        tensor::createDynamicDimValues(b, loc, rankedTensor);
    Value emptyOrAllocTensor;
    if (useAlloc) {
      emptyOrAllocTensor =
          b.create<bufferization::AllocTensorOp>(loc, newT, dims);
    } else {
      emptyOrAllocTensor = b.create<tensor::EmptyOp>(loc, newT.getShape(),
                                                     t.getElementType(), dims);
    }
    Value constantOp = b.create<arith::ConstantOp>(loc, std::get<1>(it));
    fillOps.push_back(
        b.create<linalg::FillOp>(op->getLoc(), constantOp, emptyOrAllocTensor));
    newOutputs.push_back(fillOps.back().getResult(0));
    emptyOrAllocTensorOps.push_back(emptyOrAllocTensor.getDefiningOp());
  }

  // Step 2. Reindex / expand indexing maps.
  // Reindex existing input indexings: k -> k * splitFactor + k'.
  SmallVector<AffineMap> newMaps;
  newMaps.reserve(op->getNumOperands() + 1);
<<<<<<< HEAD
  for (OpOperand *o : op.getInputOperands())
=======
  for (OpOperand *o : op.getDpsInputOperands())
>>>>>>> e7aa6127
    newMaps.push_back(scaleReductionDim(op, *o, reductionDimPos, splitFactor));
  // Provision a new indexing for the shape-only tensor.
  auto nDims = op.getNumLoops() + 1;
  auto redDim = getAffineDimExpr(reductionDimPos, context);
  auto redDimP1 = getAffineDimExpr(reductionDimPos + 1, context);
  newMaps.push_back(AffineMap::get(nDims, 0, {redDim, redDimP1}, context));
  // Expand existing output indexings.
  // TODO: a subset of these may not reduce along reducePos and should be
  // reindexed: k -> k * splitFactor + k', when multi-reduction support is
  // available.
  for (OpOperand *o : op.getDpsInitOperands())
    newMaps.push_back(insertParallelDim(op, *o, reductionDimPos,
                                        reductionDimSize / splitFactor));

  // Step 3. Handle operands.
  // Compute the new input tensors.
<<<<<<< HEAD
  SmallVector<Value> newInputs(op.getInputOperands());
=======
  SmallVector<Value> newInputs(op.getDpsInputOperands());
>>>>>>> e7aa6127
  // Add a single shape-only tensor to carry the dimensions without resorting to
  // more complex inversions.
  newInputs.push_back(b.create<tensor::EmptyOp>(
      loc, ArrayRef<int64_t>{reductionDimSize / splitFactor, splitFactor},
      b.getIntegerType(1)));
  // Output tensors are already good to go.

  // Step 4. Create the new op matching the original op with an extra parallel
  // dimension.
  auto iteratorTypes = op.getIteratorTypesArray();
  iteratorTypes.insert(iteratorTypes.begin() + reductionDimPos,
                       getParallelIteratorTypeName());
  GenericOp genericOp =
      b.create<GenericOp>(loc, ValueRange(newOutputs).getTypes(), newInputs,
                          newOutputs, newMaps, iteratorTypes);
  b.inlineRegionBefore(op->getRegion(0), genericOp.getRegion(),
                       genericOp.getRegion().begin());
  genericOp.getRegion().front().insertArgument(reductionDimPos,
                                               b.getIntegerType(1), loc);

  // Step 5. Create new reduction ops that only reduce the newly added
  // dimensions from the previous op.
  // For now assume outputs are 1-1 with reduction ops.
  // TODO: a subset of these may not reduce in the first place and do not
  // require a new op, when multi-reduction support is available.
  // TODO: all results can be handled in a single GenericOp, when
  // multi-reduction support is available.
  SmallVector<LinalgOp> results;
<<<<<<< HEAD
  for (auto it : llvm::zip(genericOp->getResults(), op.getOutputOperands(),
=======
  for (auto it : llvm::zip(genericOp->getResults(), op.getDpsInitOperands(),
>>>>>>> e7aa6127
                           combinerOps)) {
    Value reindexedOutput = std::get<0>(it);
    Value originalOutput = std::get<1>(it)->get();
    auto originalOutputType = originalOutput.getType().cast<RankedTensorType>();
    Operation *combinerOp = std::get<2>(it);

    AffineMap map = b.getMultiDimIdentityMap(originalOutputType.getRank() + 1);
    SmallVector<AffineMap> indexingMaps = {
        map, map.dropResult(insertSplitDimension)};
    SmallVector<StringRef> reductionIteratorTypes(
        originalOutputType.getRank() + 1, getParallelIteratorTypeName());
    reductionIteratorTypes[insertSplitDimension] =
        getReductionIteratorTypeName();

    // clang-format off
    auto reductionOp = b.create<GenericOp>(
        loc,
        originalOutputType,
        reindexedOutput,
        originalOutput,
        indexingMaps,
        reductionIteratorTypes,
        [combinerOp](OpBuilder &b, Location loc, ValueRange bbArgs) {
          Operation *clonedReductionOp = b.clone(*combinerOp);
          clonedReductionOp->setOperand(0, bbArgs[0]);
          clonedReductionOp->setOperand(1, bbArgs[1]);
          b.create<linalg::YieldOp>(loc, clonedReductionOp->getResult(0));
        });
    // clang-format on

    results.push_back(reductionOp);
  }

  // TODO: extend when multi-reduction support is available.
  assert(fillOps.size() == results.size() && results.size() == 1);
  b.replaceOp(op, results.front()->getResults());
  return SplitReductionResult{emptyOrAllocTensorOps.front(), fillOps.front(),
                              cast<LinalgOp>(genericOp.getOperation()),
                              results.front()};
}

namespace {

struct LinalgSplitReduction : public OpInterfaceRewritePattern<LinalgOp> {
  /// Construct a generic pattern applied to all LinalgOp that verify `filter`.
  LinalgSplitReduction(MLIRContext *context,
                       ControlSplitReductionFn controlSplitReductionFn,
                       bool useAlloc = false, PatternBenefit benefit = 1)
      : OpInterfaceRewritePattern<LinalgOp>(context, benefit),
        controlSplitReductionFn(std::move(controlSplitReductionFn)),
        useAlloc(useAlloc) {}

  LogicalResult matchAndRewrite(LinalgOp op,
                                PatternRewriter &rewriter) const override {
    return splitReduction(rewriter, op, controlSplitReductionFn, useAlloc);
  }

private:
  ControlSplitReductionFn controlSplitReductionFn;
  bool useAlloc;
};

} // namespace

void linalg::populateSplitReductionPattern(
    RewritePatternSet &patterns,
    const ControlSplitReductionFn &controlSplitReductionFn, bool useAlloc) {
  patterns.add<LinalgSplitReduction>(patterns.getContext(),
                                     controlSplitReductionFn, useAlloc);
}<|MERGE_RESOLUTION|>--- conflicted
+++ resolved
@@ -229,11 +229,7 @@
 
   auto reduction = b.create<GenericOp>(
       loc, op->getResultTypes(), ValueRange({genericOp.getResult(0)}),
-<<<<<<< HEAD
-      SmallVector<Value>{op.getOutputOperands()}, reductionMaps,
-=======
       SmallVector<Value>{op.getDpsInitOperands()}, reductionMaps,
->>>>>>> e7aa6127
       reductionIteratorTypes,
       [reductionOp](OpBuilder &b, Location loc, ValueRange inputs) {
         Operation *clonedReductionOp = b.clone(*reductionOp);
@@ -344,13 +340,8 @@
   newOutputs.reserve(op.getNumDpsInits());
   SmallVector<Operation *> emptyOrAllocTensorOps;
   SmallVector<linalg::FillOp> fillOps;
-<<<<<<< HEAD
-  fillOps.reserve(op.getNumOutputs());
-  for (auto it : llvm::zip(op.getOutputOperands(), neutralElements)) {
-=======
   fillOps.reserve(op.getNumDpsInits());
   for (auto it : llvm::zip(op.getDpsInitOperands(), neutralElements)) {
->>>>>>> e7aa6127
     Value rankedTensor = std::get<0>(it)->get();
     auto t = rankedTensor.getType().cast<RankedTensorType>();
     RankedTensorType newT = RankedTensorType::Builder(t).insertDim(
@@ -376,11 +367,7 @@
   // Reindex existing input indexings: k -> k * splitFactor + k'.
   SmallVector<AffineMap> newMaps;
   newMaps.reserve(op->getNumOperands() + 1);
-<<<<<<< HEAD
-  for (OpOperand *o : op.getInputOperands())
-=======
   for (OpOperand *o : op.getDpsInputOperands())
->>>>>>> e7aa6127
     newMaps.push_back(scaleReductionDim(op, *o, reductionDimPos, splitFactor));
   // Provision a new indexing for the shape-only tensor.
   auto nDims = op.getNumLoops() + 1;
@@ -397,11 +384,7 @@
 
   // Step 3. Handle operands.
   // Compute the new input tensors.
-<<<<<<< HEAD
-  SmallVector<Value> newInputs(op.getInputOperands());
-=======
   SmallVector<Value> newInputs(op.getDpsInputOperands());
->>>>>>> e7aa6127
   // Add a single shape-only tensor to carry the dimensions without resorting to
   // more complex inversions.
   newInputs.push_back(b.create<tensor::EmptyOp>(
@@ -430,11 +413,7 @@
   // TODO: all results can be handled in a single GenericOp, when
   // multi-reduction support is available.
   SmallVector<LinalgOp> results;
-<<<<<<< HEAD
-  for (auto it : llvm::zip(genericOp->getResults(), op.getOutputOperands(),
-=======
   for (auto it : llvm::zip(genericOp->getResults(), op.getDpsInitOperands(),
->>>>>>> e7aa6127
                            combinerOps)) {
     Value reindexedOutput = std::get<0>(it);
     Value originalOutput = std::get<1>(it)->get();
