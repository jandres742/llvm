//===- LinalgOps.cpp - Implementation of the linalg operations ------------===//
//
// Part of the LLVM Project, under the Apache License v2.0 with LLVM Exceptions.
// See https://llvm.org/LICENSE.txt for license information.
// SPDX-License-Identifier: Apache-2.0 WITH LLVM-exception
//
//===----------------------------------------------------------------------===//
//
// This file implements the Linalg operations.
//
//===----------------------------------------------------------------------===//

#include "mlir/Dialect/Linalg/IR/Linalg.h"

#include "mlir/AsmParser/AsmParser.h"
#include "mlir/Dialect/Affine/IR/AffineOps.h"
#include "mlir/Dialect/Arith/IR/Arith.h"
#include "mlir/Dialect/Arith/Utils/Utils.h"
#include "mlir/Dialect/Complex/IR/Complex.h"
#include "mlir/Dialect/Math/IR/Math.h"
#include "mlir/Dialect/MemRef/IR/MemRef.h"
#include "mlir/Dialect/SCF/IR/SCF.h"
#include "mlir/Dialect/SparseTensor/IR/SparseTensor.h"
#include "mlir/Dialect/Tensor/IR/Tensor.h"
#include "mlir/Dialect/Utils/ReshapeOpsUtils.h"
#include "mlir/Dialect/Utils/StaticValueUtils.h"
#include "mlir/IR/AffineExprVisitor.h"
#include "mlir/IR/AffineMap.h"
#include "mlir/IR/Matchers.h"
#include "mlir/IR/OpImplementation.h"
#include "mlir/IR/PatternMatch.h"
#include "mlir/Interfaces/InferTypeOpInterface.h"

#include "llvm/ADT/DenseMap.h"
#include "llvm/ADT/SmallSet.h"
#include "llvm/ADT/StringSet.h"
#include "llvm/ADT/TypeSwitch.h"
#include "llvm/Support/FormatVariadic.h"
#include "llvm/Support/MathExtras.h"
#include "llvm/Support/raw_ostream.h"

using namespace mlir;
using namespace mlir::linalg;

//===----------------------------------------------------------------------===//
// Support for named Linalg ops defined in ods-gen.
//===----------------------------------------------------------------------===//

using RegionBuilderFn = llvm::function_ref<void(ImplicitLocOpBuilder &, Block &,
                                                ArrayRef<NamedAttribute>)>;

/// Fills the region of a structured operation using the provided
/// `regionBuilder`. The method is used by both named structured ops created by
/// ods-gen and by manually defined C++ ops. It is called by both builders and
/// parsers and creates a block with arguments corresponding to the elemental
/// types of `inputTypes` and `outputTypes`. All output types are asserted to be
/// ShapedType.
static void fillStructuredOpRegion(OpBuilder &opBuilder, Region &region,
                                   TypeRange inputTypes, TypeRange outputTypes,
                                   ArrayRef<NamedAttribute> attrs,
                                   RegionBuilderFn regionBuilder) {
  assert(llvm::all_of(outputTypes, [](Type t) { return t.isa<ShapedType>(); }));

  // TODO: atm all operands go through getElementTypeOrSelf,
  // reconsider when we have evidence we need to.
  SmallVector<Type, 8> argTypes;
  SmallVector<Location, 8> argLocs;
  for (auto containers : {inputTypes, outputTypes}) {
    for (auto t : containers) {
      argTypes.push_back(getElementTypeOrSelf(t));

      // TODO: Pass in a proper location here.
      argLocs.push_back(opBuilder.getUnknownLoc());
    }
  }

  // RAII.
  OpBuilder::InsertionGuard guard(opBuilder);
  Block *body =
      opBuilder.createBlock(&region, /*insertPt=*/{}, argTypes, argLocs);

  opBuilder.setInsertionPointToStart(body);
  ImplicitLocOpBuilder b(opBuilder.getUnknownLoc(), opBuilder);
  regionBuilder(b, *body, attrs);

  // indexing_maps is an auto-generated method.

  // iterator_types is an auto-generated method.
}

/// Creates a structured operation given `inputs`, `outputs`, and `attributes`.
/// The result types are derived automatically if `resultTensorTypes` is none.
/// The body of the operation is filled using `regionBuilder`. All ods-gen
/// created structured operations use the method to implement their builders.
static void buildStructuredOp(OpBuilder &b, OperationState &state,
                              llvm::Optional<TypeRange> resultTensorTypes,
                              ValueRange inputs, ValueRange outputs,
                              ArrayRef<NamedAttribute> attributes,
                              RegionBuilderFn regionBuilder) {
  // Derive the result types if needed.
  SmallVector<Type> derivedResultTypes =
      resultTensorTypes.value_or(TypeRange());
  if (!resultTensorTypes)
    copy_if(outputs.getTypes(), std::back_inserter(derivedResultTypes),
            [](Type type) { return type.isa<RankedTensorType>(); });

  state.addOperands(inputs);
  state.addOperands(outputs);
  state.addTypes(derivedResultTypes);
  state.addAttributes(attributes);
  state.addAttribute(
      "operand_segment_sizes",
      b.getDenseI32ArrayAttr({static_cast<int32_t>(inputs.size()),
                              static_cast<int32_t>(outputs.size())}));

  // Create and fill the region of the structured operation.
  Region &region = *state.addRegion();
  fillStructuredOpRegion(b, region, TypeRange(inputs), TypeRange(outputs),
                         state.attributes.getAttrs(), regionBuilder);
}

/// Common parsing used for both named structured ops created by ods-gen and by
/// manually defined C++ ops. Does not handle regions.
static ParseResult
parseCommonStructuredOpParts(OpAsmParser &parser, OperationState &result,
                             SmallVectorImpl<Type> &inputTypes,
                             SmallVectorImpl<Type> &outputTypes,
                             bool addOperandSegmentSizes = true) {
  SMLoc inputsOperandsLoc, outputsOperandsLoc;
  SmallVector<OpAsmParser::UnresolvedOperand, 4> inputsOperands,
      outputsOperands;

  if (parser.parseOptionalAttrDict(result.attributes))
    return failure();

  if (succeeded(parser.parseOptionalKeyword("ins"))) {
    if (parser.parseLParen())
      return failure();

    inputsOperandsLoc = parser.getCurrentLocation();
    if (parser.parseOperandList(inputsOperands) ||
        parser.parseColonTypeList(inputTypes) || parser.parseRParen())
      return failure();
  }

  if (succeeded(parser.parseOptionalKeyword("outs"))) {
    outputsOperandsLoc = parser.getCurrentLocation();
    if (parser.parseLParen() || parser.parseOperandList(outputsOperands) ||
        parser.parseColonTypeList(outputTypes) || parser.parseRParen())
      return failure();
  }

  if (parser.resolveOperands(inputsOperands, inputTypes, inputsOperandsLoc,
                             result.operands) ||
      parser.resolveOperands(outputsOperands, outputTypes, outputsOperandsLoc,
                             result.operands))
    return failure();

  if (addOperandSegmentSizes) {
    result.addAttribute("operand_segment_sizes",
                        parser.getBuilder().getDenseI32ArrayAttr(
                            {static_cast<int32_t>(inputsOperands.size()),
                             static_cast<int32_t>(outputsOperands.size())}));
  }
  return success();
}

static void printCommonStructuredOpParts(OpAsmPrinter &p, ValueRange inputs,
                                         ValueRange outputs) {
  if (!inputs.empty())
    p << " ins(" << inputs << " : " << inputs.getTypes() << ")";
  if (!outputs.empty())
    p << " outs(" << outputs << " : " << outputs.getTypes() << ")";
}

static void printCommonStructuredOpPartsWithNewLine(OpAsmPrinter &p,
                                                    ValueRange inputs,
                                                    ValueRange outputs) {
  if (!inputs.empty()) {
    p.printNewline();
    p << "ins(" << inputs << " : " << inputs.getTypes() << ")";
  }
  if (!outputs.empty()) {
    p.printNewline();
    p << "outs(" << outputs << " : " << outputs.getTypes() << ")";
  }
}
//===----------------------------------------------------------------------===//
// Specific parsing and printing for named structured ops created by ods-gen.
//===----------------------------------------------------------------------===//

static ParseResult parseNamedStructuredOpRegion(
    OpAsmParser &parser, Region &region, unsigned numRegionArgs,
    TypeRange inputTypes, TypeRange outputTypes, ArrayRef<NamedAttribute> attrs,
    RegionBuilderFn regionBuilder) {
  if (numRegionArgs != inputTypes.size() + outputTypes.size()) {
    return parser.emitError(
        parser.getCurrentLocation(),
        llvm::formatv("[parseNamedStructuredOpRegion] ods-gen generated "
                      "region expects {0} args, got {1}",
                      numRegionArgs, inputTypes.size() + outputTypes.size()));
  }

  OpBuilder opBuilder(parser.getContext());
  fillStructuredOpRegion(opBuilder, region, inputTypes, outputTypes, attrs,
                         regionBuilder);
  return success();
}

static ParseResult
parseNamedStructuredOpResults(OpAsmParser &parser,
                              SmallVectorImpl<Type> &resultTypes) {
  if (parser.parseOptionalArrowTypeList(resultTypes))
    return failure();
  return success();
}

static ParseResult parseNamedStructuredOp(OpAsmParser &parser,
                                          OperationState &result,
                                          unsigned numRegionArgs,
                                          RegionBuilderFn regionBuilder) {
  // TODO: Enable when ods-gen supports captures.
  SmallVector<Type, 1> inputTypes, outputTypes;
  if (parseCommonStructuredOpParts(parser, result, inputTypes, outputTypes))
    return failure();

  // TODO: consider merging results parsing into region parsing.
  // Need to wait for declarative assembly resolution to decide.
  SmallVector<Type, 1> outputTensorsTypes;
  if (parseNamedStructuredOpResults(parser, outputTensorsTypes))
    return failure();
  result.addTypes(outputTensorsTypes);

  std::unique_ptr<Region> region = std::make_unique<Region>();
  if (parseNamedStructuredOpRegion(parser, *region, numRegionArgs, inputTypes,
                                   outputTypes, result.attributes.getAttrs(),
                                   regionBuilder))
    return failure();
  result.addRegion(std::move(region));

  return success();
}

static void printNamedStructuredOpResults(OpAsmPrinter &p,
                                          TypeRange resultTypes) {
  if (resultTypes.empty())
    return;
  p.printOptionalArrowTypeList(resultTypes);
}

static void printNamedStructuredOp(OpAsmPrinter &p, Operation *op,
                                   ValueRange inputs, ValueRange outputs) {
  p.printOptionalAttrDict(
      op->getAttrs(),
      /*elidedAttrs=*/{"operand_segment_sizes",
                       // See generated code in mlir-linalg-yaml-gen.cpp
                       "linalg.memoized_indexing_maps"});

  // Printing is shared with generic ops, except for the region and
  // attributes.
  printCommonStructuredOpParts(p, inputs, outputs);

  // Results printing.
  printNamedStructuredOpResults(p, op->getResultTypes());

  // Region is elided.
}

//===----------------------------------------------------------------------===//
// Region builder helper.
// TODO: Move this to a utility library.
// The public methods on this class are referenced directly from generated code.
// Helper build the unary, binary, and type conversion functions defined by the
// DSL. See mlir-linalg-ods-yaml-gen.cpp for the code that uses this class.
//
// Implementations of the math functions must be polymorphic over numeric types,
// internally performing necessary casts. If the function application makes no
// sense, then the only recourse is to assert and return nullptr. This can be
// extended later if it becomes possible to fail construction of the region. The
// invariant should be enforced at a higher level.
//
// TODO: These helpers are currently type polymorphic over the class of integer
// and floating point types, but they will not internally cast within bit
// widths of a class (mixed precision such as i8->i32) or across classes
// (i.e. mixed float and integer). Many such combinations are ambiguous or need
// to be handled with care and work is being considered to extend the op
// language to make such cases explicit. In the mean-time, violating this will
// fail verification, which is deemed acceptable.
//===----------------------------------------------------------------------===//

namespace {

class RegionBuilderHelper {
public:
  RegionBuilderHelper(MLIRContext *context, Block &block)
      : context(context), block(block) {}

  // Build the unary functions defined by OpDSL.
  Value buildUnaryFn(UnaryFn unaryFn, Value arg) {
    if (!isFloatingPoint(arg))
      llvm_unreachable("unsupported non numeric type");
    OpBuilder builder = getBuilder();
    switch (unaryFn) {
    case UnaryFn::exp:
      return builder.create<math::ExpOp>(arg.getLoc(), arg);
    case UnaryFn::log:
      return builder.create<math::LogOp>(arg.getLoc(), arg);
    case UnaryFn::abs:
      return builder.create<math::AbsFOp>(arg.getLoc(), arg);
    case UnaryFn::ceil:
      return builder.create<math::CeilOp>(arg.getLoc(), arg);
    case UnaryFn::floor:
      return builder.create<math::FloorOp>(arg.getLoc(), arg);
    case UnaryFn::negf:
      return builder.create<arith::NegFOp>(arg.getLoc(), arg);
    }
    llvm_unreachable("unsupported unary function");
  }

  // Build the binary functions defined by OpDSL.
  Value buildBinaryFn(BinaryFn binaryFn, Value arg0, Value arg1) {
    bool allComplex = isComplex(arg0) && isComplex(arg1);
    bool allFloatingPoint = isFloatingPoint(arg0) && isFloatingPoint(arg1);
    bool allInteger = isInteger(arg0) && isInteger(arg1);
    bool allBool = allInteger && arg0.getType().getIntOrFloatBitWidth() == 1 &&
                   arg1.getType().getIntOrFloatBitWidth() == 1;
    if (!allComplex && !allFloatingPoint && !allInteger)
      llvm_unreachable("unsupported non numeric type");
    OpBuilder builder = getBuilder();
    switch (binaryFn) {
    case BinaryFn::add:
      if (allComplex)
        return builder.create<complex::AddOp>(arg0.getLoc(), arg0, arg1);
      if (allFloatingPoint)
        return builder.create<arith::AddFOp>(arg0.getLoc(), arg0, arg1);
      if (allBool)
        return builder.create<arith::OrIOp>(arg0.getLoc(), arg0, arg1);
      return builder.create<arith::AddIOp>(arg0.getLoc(), arg0, arg1);
    case BinaryFn::sub:
      if (allComplex)
        return builder.create<complex::SubOp>(arg0.getLoc(), arg0, arg1);
      if (allFloatingPoint)
        return builder.create<arith::SubFOp>(arg0.getLoc(), arg0, arg1);
      if (allBool)
        llvm_unreachable("unsupported operation: sub with bools");
      return builder.create<arith::SubIOp>(arg0.getLoc(), arg0, arg1);
    case BinaryFn::mul:
      if (allComplex)
        return builder.create<complex::MulOp>(arg0.getLoc(), arg0, arg1);
      if (allFloatingPoint)
        return builder.create<arith::MulFOp>(arg0.getLoc(), arg0, arg1);
      if (allBool)
        return builder.create<arith::AndIOp>(arg0.getLoc(), arg0, arg1);
      return builder.create<arith::MulIOp>(arg0.getLoc(), arg0, arg1);
    case BinaryFn::max_signed:
      assert(!allComplex);
      if (allFloatingPoint)
        return builder.create<arith::MaxFOp>(arg0.getLoc(), arg0, arg1);
      return builder.create<arith::MaxSIOp>(arg0.getLoc(), arg0, arg1);
    case BinaryFn::min_signed:
      assert(!allComplex);
      if (allFloatingPoint)
        return builder.create<arith::MinFOp>(arg0.getLoc(), arg0, arg1);
      return builder.create<arith::MinSIOp>(arg0.getLoc(), arg0, arg1);
    case BinaryFn::max_unsigned:
      assert(!allComplex);
      if (allFloatingPoint)
        return builder.create<arith::MaxFOp>(arg0.getLoc(), arg0, arg1);
      return builder.create<arith::MaxUIOp>(arg0.getLoc(), arg0, arg1);
    case BinaryFn::min_unsigned:
      assert(!allComplex);
      if (allFloatingPoint)
        return builder.create<arith::MinFOp>(arg0.getLoc(), arg0, arg1);
      return builder.create<arith::MinUIOp>(arg0.getLoc(), arg0, arg1);
    }
    llvm_unreachable("unsupported binary function");
  }

  // Build the type functions defined by OpDSL.
  Value buildTypeFn(TypeFn typeFn, Type toType, Value operand) {
    switch (typeFn) {
    case TypeFn::cast_signed:
      return cast(toType, operand, false);
    case TypeFn::cast_unsigned:
      return cast(toType, operand, true);
    }
    llvm_unreachable("unsupported type conversion function");
  }

  void yieldOutputs(ValueRange values) {
    OpBuilder builder = getBuilder();
    Location loc = builder.getUnknownLoc();
    builder.create<YieldOp>(loc, values);
  }

  Value constant(const std::string &value) {
    OpBuilder builder = getBuilder();
    Location loc = builder.getUnknownLoc();
    Attribute valueAttr = parseAttribute(value, builder.getContext());
    Type type = NoneType::get(builder.getContext());
    if (auto typedAttr = valueAttr.dyn_cast<TypedAttr>())
      type = typedAttr.getType();
    return builder.create<arith::ConstantOp>(loc, type, valueAttr);
  }

  Value index(int64_t dim) {
    OpBuilder builder = getBuilder();
    return builder.create<IndexOp>(builder.getUnknownLoc(), dim);
  }

  Type getIntegerType(unsigned width) {
    return IntegerType::get(context, width);
  }

  Type getFloat32Type() { return Float32Type::get(context); }
  Type getFloat64Type() { return Float64Type::get(context); }

private:
  // Generates operations to cast the given operand to a specified type.
  // If the cast cannot be performed, a warning will be issued and the
  // operand returned as-is (which will presumably yield a verification
  // issue downstream).
  Value cast(Type toType, Value operand, bool isUnsignedCast) {
    OpBuilder builder = getBuilder();
    auto loc = operand.getLoc();

    if (operand.getType() == toType)
      return operand;
    if (auto toIntType = toType.dyn_cast<IntegerType>()) {
      // If operand is floating point, cast directly to the int type.
      if (operand.getType().isa<FloatType>()) {
        if (isUnsignedCast)
          return builder.create<arith::FPToUIOp>(loc, toType, operand);
        return builder.create<arith::FPToSIOp>(loc, toType, operand);
      }
      // Cast index operands directly to the int type.
      if (operand.getType().isIndex())
        return builder.create<arith::IndexCastOp>(loc, toType, operand);
      if (auto fromIntType = operand.getType().dyn_cast<IntegerType>()) {
        // Either extend or truncate.
        if (toIntType.getWidth() > fromIntType.getWidth()) {
          if (isUnsignedCast)
            return builder.create<arith::ExtUIOp>(loc, toType, operand);
          return builder.create<arith::ExtSIOp>(loc, toType, operand);
        }
        if (toIntType.getWidth() < fromIntType.getWidth())
          return builder.create<arith::TruncIOp>(loc, toType, operand);
      }
    } else if (auto toFloatType = toType.dyn_cast<FloatType>()) {
      // If operand is integer, cast directly to the float type.
      // Note that it is unclear how to cast from BF16<->FP16.
      if (operand.getType().isa<IntegerType>()) {
        if (isUnsignedCast)
          return builder.create<arith::UIToFPOp>(loc, toFloatType, operand);
        return builder.create<arith::SIToFPOp>(loc, toFloatType, operand);
      }
      if (auto fromFloatType = operand.getType().dyn_cast<FloatType>()) {
        if (toFloatType.getWidth() > fromFloatType.getWidth())
          return builder.create<arith::ExtFOp>(loc, toFloatType, operand);
        if (toFloatType.getWidth() < fromFloatType.getWidth())
          return builder.create<arith::TruncFOp>(loc, toFloatType, operand);
      }
    }

    emitWarning(operand.getLoc()) << "could not cast operand of type "
                                  << operand.getType() << " to " << toType;
    return operand;
  }

  bool isComplex(Value value) { return value.getType().isa<ComplexType>(); }
  bool isFloatingPoint(Value value) { return value.getType().isa<FloatType>(); }
  bool isInteger(Value value) { return value.getType().isa<IntegerType>(); }

  OpBuilder getBuilder() {
    OpBuilder builder(context);
    builder.setInsertionPointToEnd(&block);
    return builder;
  }

  MLIRContext *context;
  Block &block;
};

} // namespace

//===----------------------------------------------------------------------===//
// FillOp
//===----------------------------------------------------------------------===//

namespace {

/// Fold linalg.fill -> tensor.expand/collapse_shape chain.
///
/// For such op chains, we can create new linalg.fill ops with the result
/// type of the tensor.expand/collapse_shape op.
template <typename TensorReshapeOp>
struct FoldFillWithTensorReshape : OpRewritePattern<TensorReshapeOp> {
  using OpRewritePattern<TensorReshapeOp>::OpRewritePattern;
  LogicalResult matchAndRewrite(TensorReshapeOp reshapeOp,
                                PatternRewriter &rewriter) const override {
    auto oldFill = reshapeOp.getSrc().template getDefiningOp<FillOp>();
    if (!oldFill)
      return failure();

    Location loc = oldFill.getLoc();
    auto newInit = rewriter.create<TensorReshapeOp>(
        loc, reshapeOp.getResultType(), oldFill.output(),
        reshapeOp.getReassociation());
    rewriter.replaceOpWithNewOp<FillOp>(reshapeOp, ValueRange{oldFill.value()},
                                        ValueRange{newInit});

    return success();
  }
};

/// Fold tensor.pad(linalg.fill) into linalg.fill if the padding value and the
/// filling value are the same.
struct FoldFillWithPad final : public OpRewritePattern<tensor::PadOp> {
  using OpRewritePattern::OpRewritePattern;

  LogicalResult matchAndRewrite(tensor::PadOp padOp,
                                PatternRewriter &rewriter) const override {
    auto fillOp = padOp.getSource().getDefiningOp<linalg::FillOp>();
    if (!fillOp)
      return failure();

    // We can only fold if the padding value is the same as the original
    // filling value.
    Value padValue = padOp.getConstantPaddingValue();
    if (!padValue || fillOp.value() != padValue)
      return failure();

    ReifiedRankedShapedTypeDims reifiedShape;
    ReifyRankedShapedTypeOpInterface interface =
        cast<ReifyRankedShapedTypeOpInterface>(padOp.getOperation());
    if (failed(interface.reifyResultShapes(rewriter, reifiedShape)))
      return rewriter.notifyMatchFailure(
          padOp, "failed to reify tensor.pad op result shape");

    auto oldResultType = padOp.getResultType();
    SmallVector<int64_t, 4> staticShape(oldResultType.getRank(),
                                        ShapedType::kDynamicSize);
    auto emptyTensor = rewriter.create<tensor::EmptyOp>(
        padOp.getLoc(), staticShape, oldResultType.getElementType(),
        reifiedShape.front());
    auto newFillOp = rewriter.create<FillOp>(
        fillOp.getLoc(), ValueRange{padValue}, ValueRange{emptyTensor});
    rewriter.replaceOpWithNewOp<tensor::CastOp>(padOp, oldResultType,
                                                newFillOp.result());

    return success();
  }
};

/// Fold tensor.insert_slice(tensor.pad(<input>), linalg.fill) into
/// tensor.insert_slice(<input>, linalg.fill) if the padding value and the
/// filling value are the same.
struct FoldInsertPadIntoFill : public OpRewritePattern<tensor::InsertSliceOp> {
  using OpRewritePattern::OpRewritePattern;

  LogicalResult matchAndRewrite(tensor::InsertSliceOp insertOp,
                                PatternRewriter &rewriter) const override {
    auto srcPadOp = insertOp.getSource().getDefiningOp<tensor::PadOp>();
    if (!srcPadOp)
      return failure();

    if (insertOp.getType().getRank() != insertOp.getSourceType().getRank())
      return failure();

    // Walk back the tensor.insert_slice chain and find the first destination
    // value at the start of the chain.
    Value firstDest = insertOp.getDest();
    while (auto prevOp = firstDest.getDefiningOp<tensor::InsertSliceOp>()) {
      if (prevOp.getType().getRank() != prevOp.getSourceType().getRank())
        return failure();

      // Make sure the range of values accessed are disjoint. Without this, we
      // cannot fold tensor.pad away.
      bool disjoint = false;
      for (int i = 0, e = prevOp.getType().getRank(); i < e; ++i) {
        // If the dimension has dynamic offset/size, we cannot guarantee
        // disjoint. So just skip it.
        if (insertOp.isDynamicOffset(i) || insertOp.isDynamicSize(i) ||
            insertOp.isDynamicStride(i) || prevOp.isDynamicOffset(i) ||
            prevOp.isDynamicSize(i) || prevOp.isDynamicStride(i))
          continue;

        // Get the range start and end, inclusively for both.
        int64_t prevStart = prevOp.getStaticOffset(i);
        int64_t prevEnd = prevStart + (prevOp.getStaticSize(i) - 1) *
                                          prevOp.getStaticStride(i);
        int64_t nextStart = insertOp.getStaticOffset(i);
        int64_t nextEnd = nextStart + (insertOp.getStaticSize(i) - 1) *
                                          insertOp.getStaticStride(i);
        if (prevEnd < nextStart || nextEnd < prevStart) {
          disjoint = true;
          break;
        }
      }

      if (!disjoint)
        break;
      firstDest = prevOp.getDest();
    }

    // Check whether the first destination is a fill op. For overlapped cases,
    // this also cannot be true.
    auto dstFillOp = firstDest.getDefiningOp<linalg::FillOp>();
    if (!dstFillOp)
      return failure();

    // We can only fold if the padding value is the same as the original
    // filling value.
    Value padValue = srcPadOp.getConstantPaddingValue();
    if (!padValue || dstFillOp.value() != padValue)
      return failure();

    SmallVector<OpFoldResult> lowPads = srcPadOp.getMixedLowPad();
    SmallVector<OpFoldResult> oldOffsets = insertOp.getMixedOffsets();

    Location loc = insertOp.getLoc();
    MLIRContext *context = getContext();

    AffineExpr sym0, sym1;
    bindSymbols(context, sym0, sym1);
    auto addMap = AffineMap::get(0, 2, {sym0 + sym1}, context);

    // Calculate the new offsets for the insert. It should be the old offsets
    // plus low padding sizes.
    SmallVector<OpFoldResult, 4> newOffsets;
    for (const auto &p : llvm::zip(lowPads, oldOffsets)) {
      newOffsets.push_back(makeComposedFoldedAffineApply(
          rewriter, loc, addMap, {std::get<0>(p), std::get<1>(p)}));
    }

    SmallVector<OpFoldResult, 4> newSizes;
    for (int i = 0, e = srcPadOp.getSourceType().getRank(); i < e; ++i) {
      newSizes.push_back(
          rewriter.create<tensor::DimOp>(loc, srcPadOp.getSource(), i)
              .getResult());
    }

    rewriter.replaceOpWithNewOp<tensor::InsertSliceOp>(
        insertOp, srcPadOp.getSource(), insertOp.getDest(), newOffsets,
        newSizes, insertOp.getMixedStrides());
    return success();
  }
};

} // namespace

void FillOp::getCanonicalizationPatterns(RewritePatternSet &results,
                                         MLIRContext *context) {
  results
      .add<FoldFillWithPad, FoldFillWithTensorReshape<tensor::CollapseShapeOp>,
           FoldFillWithTensorReshape<tensor::ExpandShapeOp>,
           FoldInsertPadIntoFill>(context);
}

//===----------------------------------------------------------------------===//
// GenericOp
//===----------------------------------------------------------------------===//
<<<<<<< HEAD

void GenericOp::getAsmBlockArgumentNames(Region &region,
                                         OpAsmSetValueNameFn setNameFn) {
  for (Value v : getRegionInputArgs())
    setNameFn(v, "in");
  for (Value v : getRegionOutputArgs())
    setNameFn(v, "out");
}

void GenericOp::build(
    OpBuilder &builder, OperationState &result, TypeRange resultTensorTypes,
    ValueRange inputs, ValueRange outputs, ArrayAttr indexingMaps,
    ArrayAttr iteratorTypes, StringAttr doc, StringAttr libraryCall,
    function_ref<void(OpBuilder &, Location, ValueRange)> bodyBuild,
    ArrayRef<NamedAttribute> attributes) {
  build(builder, result, resultTensorTypes, inputs, outputs, indexingMaps,
        iteratorTypes, doc, libraryCall);
  result.addAttributes(attributes);
  if (!bodyBuild)
    return;
=======
>>>>>>> e7aa6127

static void buildGenericRegion(
    OpBuilder &builder, OperationState &result, ValueRange inputs,
    ValueRange outputs,
    function_ref<void(OpBuilder &, Location, ValueRange)> bodyBuild) {
  SmallVector<Type, 4> blockArgTypes;
  SmallVector<Location, 4> blockArgLocs;
  for (ValueRange container : {inputs, outputs}) {
    for (Value v : container) {
      blockArgTypes.push_back(getElementTypeOrSelf(v));
      blockArgLocs.push_back(v.getLoc());
    }
  }

  OpBuilder::InsertionGuard guard(builder);
  auto &region = *result.regions.front();
  Block *bodyBlock =
      builder.createBlock(&region, region.end(), blockArgTypes, blockArgLocs);
  bodyBuild(builder, result.location, bodyBlock->getArguments());
}

void GenericOp::getAsmBlockArgumentNames(Region &region,
                                         OpAsmSetValueNameFn setNameFn) {
  for (Value v : getRegionInputArgs())
    setNameFn(v, "in");
  for (Value v : getRegionOutputArgs())
    setNameFn(v, "out");
}

void GenericOp::build(
    OpBuilder &builder, OperationState &result, TypeRange resultTensorTypes,
    ValueRange inputs, ValueRange outputs, ArrayAttr indexingMaps,
    ArrayAttr iteratorTypes, StringAttr doc, StringAttr libraryCall,
    function_ref<void(OpBuilder &, Location, ValueRange)> bodyBuild,
    ArrayRef<NamedAttribute> attributes) {
  build(builder, result, resultTensorTypes, inputs, outputs, indexingMaps,
        iteratorTypes, doc, libraryCall);
  result.addAttributes(attributes);
  if (bodyBuild)
    buildGenericRegion(builder, result, inputs, outputs, bodyBuild);
}

void GenericOp::build(
    OpBuilder &builder, OperationState &result, TypeRange resultTensorTypes,
    ValueRange inputs, ValueRange outputs, ArrayRef<AffineMap> indexingMaps,
    ArrayRef<StringRef> iteratorTypes, StringRef doc, StringRef libraryCall,
    function_ref<void(OpBuilder &, Location, ValueRange)> bodyBuild,
    ArrayRef<NamedAttribute> attributes) {
  build(builder, result, resultTensorTypes, inputs, outputs,
        builder.getAffineMapArrayAttr(indexingMaps),
        builder.getStrArrayAttr(iteratorTypes),
        doc.empty() ? StringAttr() : builder.getStringAttr(doc),
        libraryCall.empty() ? StringAttr() : builder.getStringAttr(libraryCall),
        bodyBuild, attributes);
}

void GenericOp::build(
    OpBuilder &builder, OperationState &result, ValueRange inputs,
    ValueRange outputs, ArrayRef<AffineMap> indexingMaps,
    ArrayRef<StringRef> iteratorTypes, StringRef doc, StringRef libraryCall,
    function_ref<void(OpBuilder &, Location, ValueRange)> bodyBuild,
    ArrayRef<NamedAttribute> attributes) {
  build(builder, result, TypeRange{}, inputs, outputs, indexingMaps,
        iteratorTypes, doc, libraryCall, bodyBuild, attributes);
}

void GenericOp::build(
    OpBuilder &builder, OperationState &result, ValueRange inputs,
    ValueRange outputs, ArrayRef<AffineMap> indexingMaps,
    ArrayRef<StringRef> iteratorTypes,
    function_ref<void(OpBuilder &, Location, ValueRange)> bodyBuild,
    ArrayRef<NamedAttribute> attributes) {
  build(builder, result, inputs, outputs, indexingMaps, iteratorTypes,
        /*doc=*/"",
        /*libraryCall=*/"", bodyBuild, attributes);
}

void GenericOp::build(
    OpBuilder &builder, OperationState &result, TypeRange resultTensorTypes,
    ValueRange inputs, ValueRange outputs, ArrayRef<AffineMap> indexingMaps,
    ArrayRef<StringRef> iteratorTypes,
    function_ref<void(OpBuilder &, Location, ValueRange)> bodyBuild,
    ArrayRef<NamedAttribute> attributes) {
  build(builder, result, resultTensorTypes, inputs, outputs, indexingMaps,
        iteratorTypes,
        /*doc=*/"",
        /*libraryCall=*/"", bodyBuild, attributes);
}

void GenericOp::print(OpAsmPrinter &p) {
  p << " ";

  // Print extra attributes.
  auto genericAttrNames = linalgTraitAttrNames();

  llvm::StringSet<> genericAttrNamesSet;
  genericAttrNamesSet.insert(genericAttrNames.begin(), genericAttrNames.end());
  SmallVector<NamedAttribute, 8> genericAttrs;
  for (auto attr : (*this)->getAttrs())
    if (genericAttrNamesSet.count(attr.getName().strref()) > 0)
      genericAttrs.push_back(attr);
  if (!genericAttrs.empty()) {
    auto genericDictAttr = DictionaryAttr::get(getContext(), genericAttrs);
    p << genericDictAttr;
  }

  // Printing is shared with named ops, except for the region and attributes
<<<<<<< HEAD
  printCommonStructuredOpParts(p, SmallVector<Value>(getInputOperands()),
                               SmallVector<Value>(getOutputOperands()));
=======
  printCommonStructuredOpParts(p, SmallVector<Value>(getDpsInputOperands()),
                               SmallVector<Value>(getDpsInitOperands()));
>>>>>>> e7aa6127

  genericAttrNames.push_back("operand_segment_sizes");
  genericAttrNamesSet.insert(genericAttrNames.back());

  bool hasExtraAttrs = false;
  for (NamedAttribute n : (*this)->getAttrs()) {
    if ((hasExtraAttrs = !genericAttrNamesSet.contains(n.getName().strref())))
      break;
  }
  if (hasExtraAttrs) {
    p << " attrs = ";
    p.printOptionalAttrDict((*this)->getAttrs(),
                            /*elidedAttrs=*/genericAttrNames);
  }

  // Print region.
  if (!getRegion().empty()) {
    p << ' ';
    p.printRegion(getRegion());
  }

  // Print results.
  printNamedStructuredOpResults(p, getResultTensors().getTypes());
}

ParseResult GenericOp::parse(OpAsmParser &parser, OperationState &result) {
  DictionaryAttr dictAttr;
  // Parse the core linalg traits that must check into a dictAttr.
  // The name is unimportant as we will overwrite result.attributes.
  // The core linalg traits must contain the information necessary to pass the
  // verifier.
  if (parser.parseAttribute(dictAttr, "_", result.attributes))
    return failure();
  result.attributes.assign(dictAttr.getValue().begin(),
                           dictAttr.getValue().end());

  // Parsing is shared with named ops, except for the region.
  SmallVector<Type, 1> inputTypes, outputTypes;
  if (parseCommonStructuredOpParts(parser, result, inputTypes, outputTypes))
    return failure();

  // Optional attributes may be added.
  if (succeeded(parser.parseOptionalKeyword("attrs")))
    if (failed(parser.parseEqual()) ||
        failed(parser.parseOptionalAttrDict(result.attributes)))
      return failure();

  std::unique_ptr<Region> region = std::make_unique<Region>();
  if (parser.parseRegion(*region, {}))
    return failure();
  result.addRegion(std::move(region));

  // Generic ops may specify that a subset of its outputs are tensors. Such
  // outputs are specified in the result type.
  // TODO: may need to move output parsing before region parsing.
  // Need to wait for declarative assembly resolution to decide.
  SmallVector<Type, 1> outputTensorsTypes;
  if (parseNamedStructuredOpResults(parser, outputTensorsTypes))
    return failure();
  result.addTypes(outputTensorsTypes);

  return success();
}

static void getGenericEffectsImpl(
    SmallVectorImpl<SideEffects::EffectInstance<MemoryEffects::Effect>>
        &effects,
    ValueRange results, OpOperandVector inputOperands,
    OpOperandVector outputOperands) {
  for (auto *operand : inputOperands) {
    if (!operand->get().getType().isa<MemRefType>())
      continue;
    effects.emplace_back(MemoryEffects::Read::get(), operand->get(),
                         SideEffects::DefaultResource::get());
  }
  for (auto *operand : outputOperands) {
    if (!operand->get().getType().isa<MemRefType>())
      continue;
    effects.emplace_back(MemoryEffects::Read::get(), operand->get(),
                         SideEffects::DefaultResource::get());
    effects.emplace_back(MemoryEffects::Write::get(), operand->get(),
                         SideEffects::DefaultResource::get());
  }
}

void GenericOp::getEffects(
    SmallVectorImpl<SideEffects::EffectInstance<MemoryEffects::Effect>>
        &effects) {
  getGenericEffectsImpl(effects, getOperation()->getResults(),
<<<<<<< HEAD
                        getInputOperands(), getOutputOperands());
=======
                        getDpsInputOperands(), getDpsInitOperands());
>>>>>>> e7aa6127
}

static bool isResultValueDead(linalg::GenericOp genericOp, OpResult result) {
  if (!result.use_empty())
    return false;
  // If out operand not used in payload, we can drop it.
  OpOperand *outputOpOperand =
<<<<<<< HEAD
      genericOp.getOutputOperand(result.getResultNumber());
=======
      genericOp.getDpsInitOperand(result.getResultNumber());
>>>>>>> e7aa6127
  if (!genericOp.payloadUsesValueFromOperand(outputOpOperand))
    return true;

  // The out operand that is part of a payload can be dropped if
  // these conditions are met:
  // - Result from out operand is dead.
  // - User of arg is yield.
  // - outArg data is not being used by other outArgs.

  // Check block arg and cycle from out operand has a single use.
  BlockArgument outputArg =
      genericOp.getRegionOutputArgs()[result.getResultNumber()];
  if (!outputArg.hasOneUse())
    return false;
  Operation *argUserOp = *outputArg.user_begin();

  // Check argUser has no other use.
  if (!argUserOp->use_empty())
    return false;

  // Check that argUser is a yield.
  auto yieldOp = dyn_cast<linalg::YieldOp>(argUserOp);
  if (!yieldOp)
    return false;

  // Check outArg data is not being used by other outArgs.
  if (yieldOp.getOperand(result.getResultNumber()) != outputArg)
    return false;

  return true;
}

LogicalResult GenericOp::verify() { return success(); }

namespace {

struct DeduplicateAndRemoveDeadOperandsAndResults
    : public OpRewritePattern<GenericOp> {
  using OpRewritePattern<GenericOp>::OpRewritePattern;

  LogicalResult matchAndRewrite(GenericOp genericOp,
                                PatternRewriter &rewriter) const override {
    // Create a map from argument position in the original op to the argument
    // position in the new op. If the argument is dropped it wont have an entry.
    SmallVector<OpOperand *> droppedOpOperands;

    // Information needed to build the new op.
    SmallVector<Value> newInputOperands, newOutputOperands;
    SmallVector<AffineMap> newIndexingMaps;

    // Gather information about duplicate input operands.
    llvm::SmallDenseMap<unsigned, unsigned> origInsToNewInsPos =
        deduplicateInputOperands(genericOp, droppedOpOperands, newInputOperands,
                                 newIndexingMaps);

    // Gather information about the dropped outputs.
    llvm::SmallDenseMap<unsigned, unsigned> origOutsToNewOutsPos =
        deduplicateOutputOperands(genericOp, droppedOpOperands,
                                  newOutputOperands, newIndexingMaps);

    // Check if there is any change to operands.
    if (newInputOperands.size() + newOutputOperands.size() ==
        genericOp->getNumOperands())
      return failure();

    // Create the new op with the body being empty.
    Location loc = genericOp.getLoc();
    SmallVector<Type> newResultTypes;
    if (genericOp.hasTensorSemantics()) {
      newResultTypes = llvm::to_vector(llvm::map_range(
          newOutputOperands, [](Value v) { return v.getType(); }));
    }
    auto newOp = rewriter.create<GenericOp>(
        loc, newResultTypes, newInputOperands, newOutputOperands,
        rewriter.getAffineMapArrayAttr(newIndexingMaps),
        genericOp.getIteratorTypes(), genericOp.getDocAttr(),
        genericOp.getLibraryCallAttr(),
        [](OpBuilder & /*builder*/, Location /*loc*/, ValueRange /*args*/) {
          return;
        });
    // Copy over unknown attributes. They might be load bearing for some flow.
    ArrayRef<StringRef> odsAttrs = genericOp.getAttributeNames();
    for (NamedAttribute kv : genericOp->getAttrs())
      if (!llvm::is_contained(odsAttrs, kv.getName().getValue()))
        newOp->setAttr(kv.getName(), kv.getValue());

    // Fix up the payload of the canonicalized operation.
    populateOpPayload(genericOp, newOp, origInsToNewInsPos,
                      origOutsToNewOutsPos, rewriter);

    // Replace all live uses of the op.
    SmallVector<Value> replacementsVals(genericOp->getNumResults(), nullptr);
    for (const auto &result : llvm::enumerate(genericOp.getResults())) {
      auto it = origOutsToNewOutsPos.find(result.index());
      if (it == origOutsToNewOutsPos.end())
        continue;
      replacementsVals[result.index()] = newOp.getResult(it->second);
    }
    rewriter.replaceOp(genericOp, replacementsVals);
    return success();
  }

private:
  // Deduplicate input operands, and return the
  // - Mapping from operand position in the original op, to operand position in
  // the canonicalized op.
  // - The preserved input operands list (by reference).
  llvm::SmallDenseMap<unsigned, unsigned>
  deduplicateInputOperands(GenericOp genericOp,
                           SmallVector<OpOperand *> &droppedOpOperands,
                           SmallVector<Value> &newInputOperands,
                           SmallVector<AffineMap> &newIndexingMaps) const {
    llvm::SmallDenseMap<unsigned, unsigned> origToNewPos;
    llvm::SmallDenseMap<std::pair<Value, AffineMap>, unsigned> dedupedInputs;
<<<<<<< HEAD
    for (const auto &en : llvm::enumerate(genericOp.getInputOperands())) {
=======
    for (const auto &en : llvm::enumerate(genericOp.getDpsInputOperands())) {
>>>>>>> e7aa6127
      OpOperand *inputOpOperand = en.value();
      // Check if operand is dead and if dropping the indexing map makes the
      // loops to shape computation invalid.
      if (!genericOp.payloadUsesValueFromOperand(inputOpOperand)) {
        // Add the current operands to the list of potentially droppable
        // operands. If it cannot be dropped, this needs to be popped back.
        droppedOpOperands.push_back(inputOpOperand);
        if (genericOp.canOpOperandsBeDropped(droppedOpOperands))
          continue;
        droppedOpOperands.pop_back();
      }

      // Check if this operand is a duplicate.
      AffineMap indexingMap = genericOp.getMatchingIndexingMap(inputOpOperand);
      auto it = dedupedInputs.find(
          std::make_pair(inputOpOperand->get(), indexingMap));
      if (it != dedupedInputs.end()) {
        origToNewPos[en.index()] = it->second;
        droppedOpOperands.push_back(inputOpOperand);
        continue;
      }

      // This is a preserved argument.
      origToNewPos[en.index()] = newInputOperands.size();
      dedupedInputs[{inputOpOperand->get(), indexingMap}] =
          newInputOperands.size();
      newInputOperands.push_back(inputOpOperand->get());
      newIndexingMaps.push_back(indexingMap);
    }
    return origToNewPos;
  }

  // Deduplicate output operands, and return the
  // - Mapping from operand position in the original op, to operand position in
  // the canonicalized op.
  // - The preserved output operands list (by reference).
  llvm::SmallDenseMap<unsigned, unsigned>
  deduplicateOutputOperands(GenericOp genericOp,
                            SmallVector<OpOperand *> &droppedOpOperands,
                            SmallVector<Value> &newOutputOperands,
                            SmallVector<AffineMap> &newIndexingMaps) const {
    llvm::SmallDenseMap<unsigned, unsigned> origToNewPos;
    llvm::SmallDenseMap<std::tuple<Value, AffineMap, Value>, unsigned>
        dedupedOutpts;
    // If the op doesnt have tensor semantics, keep all the outputs as
    // preserved.
    if (!genericOp.hasTensorSemantics()) {
<<<<<<< HEAD
      for (const auto &en : llvm::enumerate(genericOp.getOutputOperands())) {
=======
      for (const auto &en : llvm::enumerate(genericOp.getDpsInitOperands())) {
>>>>>>> e7aa6127
        origToNewPos[en.index()] = newOutputOperands.size();
        newOutputOperands.push_back(en.value()->get());
        newIndexingMaps.push_back(genericOp.getMatchingIndexingMap(en.value()));
      }
      return origToNewPos;
    }
    // Output argument can be dropped if the result has
    // - no users, and
    // - it is not used in the payload, and
    // - the corresponding indexing maps are not needed for loop bound
    //   computation.
    auto yieldOp = cast<YieldOp>(genericOp.getBody()->getTerminator());
    for (const auto &outputOpOperand :
<<<<<<< HEAD
         llvm::enumerate(genericOp.getOutputOperands())) {
=======
         llvm::enumerate(genericOp.getDpsInitOperands())) {
>>>>>>> e7aa6127
      OpResult result = genericOp.getTiedOpResult(outputOpOperand.value());
      AffineMap indexingMap =
          genericOp.getMatchingIndexingMap(outputOpOperand.value());
      auto key = std::make_tuple(outputOpOperand.value()->get(), indexingMap,
                                 yieldOp->getOperand(outputOpOperand.index()));
      if (isResultValueDead(genericOp, result)) {
        // Check if the opoperand can be dropped without affecting loop
        // bound computation. Add the operand to the list of dropped op
        // operand for checking. If it cannot be dropped, need to pop the
        // value back.
        droppedOpOperands.push_back(outputOpOperand.value());
        if (genericOp.canOpOperandsBeDropped(droppedOpOperands)) {
          continue;
        }
        droppedOpOperands.pop_back();
      }

      if (!genericOp.payloadUsesValueFromOperand(outputOpOperand.value())) {
        // The out operand can also be dropped if it is computed redundantly
        // by another result, the conditions for that are
        // - The same operand is used as the out operand
        // - The same indexing map is used
        // - The same yield value is used.
        auto it = dedupedOutpts.find(key);
        if (it != dedupedOutpts.end()) {
          origToNewPos[outputOpOperand.index()] = it->second;
          droppedOpOperands.push_back(outputOpOperand.value());
          continue;
        }
      }

      origToNewPos[outputOpOperand.index()] = newOutputOperands.size();
      dedupedOutpts[key] = newOutputOperands.size();
      newOutputOperands.push_back(outputOpOperand.value()->get());
      newIndexingMaps.push_back(
          genericOp.getMatchingIndexingMap(outputOpOperand.value()));
    }
    return origToNewPos;
  }

  // Populate the body of the canonicalized operation.
  void populateOpPayload(
      GenericOp genericOp, GenericOp newOp,
      const llvm::SmallDenseMap<unsigned, unsigned> &origInsToNewInsPos,
      const llvm::SmallDenseMap<unsigned, unsigned> &origOutsToNewOutsPos,
      PatternRewriter &rewriter) const {
    // Merge the body of the original op with the new op.
    Block *newOpBlock = &newOp.getRegion().front();
    assert(newOpBlock->empty() && "expected new op to have an empty payload");
    Block *origOpBlock = &genericOp.getRegion().front();
    SmallVector<Value> replacements(origOpBlock->getNumArguments(), nullptr);

    // Replace all arguments in the original op, with arguments from the
    // canonicalized op.
    auto updateReplacements =
        [&](OpOperandVector &origOperands, OpOperandVector &newOperands,
            const llvm::SmallDenseMap<unsigned, unsigned> &map) {
          for (const auto &origOperand : llvm::enumerate(origOperands)) {
            auto it = map.find(origOperand.index());
            if (it == map.end())
              continue;
            OpOperand *newOperand = newOperands[it->second];
            replacements[origOperand.value()->getOperandNumber()] =
                newOpBlock->getArgument(newOperand->getOperandNumber());
          }
        };

    OpOperandVector origInputOperands = genericOp.getDpsInputOperands();
    OpOperandVector newInputOperands = newOp.getDpsInputOperands();
    updateReplacements(origInputOperands, newInputOperands, origInsToNewInsPos);

    OpOperandVector origOutputOperands = genericOp.getDpsInitOperands();
    OpOperandVector newOutputOperands = newOp.getDpsInitOperands();
    updateReplacements(origOutputOperands, newOutputOperands,
                       origOutsToNewOutsPos);

    // Drop the unused yield args.
    if (newOp.getNumDpsInits() != genericOp.getNumDpsInits()) {
      OpBuilder::InsertionGuard g(rewriter);
      YieldOp origYieldOp = cast<YieldOp>(origOpBlock->getTerminator());
      rewriter.setInsertionPoint(origYieldOp);

      SmallVector<Value> newYieldVals(newOp.getNumDpsInits(), nullptr);
      for (const auto &yieldOpOperands :
           llvm::enumerate(origYieldOp.getValues())) {
        auto it = origOutsToNewOutsPos.find(yieldOpOperands.index());
        if (it == origOutsToNewOutsPos.end())
          continue;
        newYieldVals[it->second] = yieldOpOperands.value();
      }
      rewriter.replaceOpWithNewOp<YieldOp>(origYieldOp, newYieldVals);
    }

    rewriter.mergeBlocks(origOpBlock, newOpBlock, replacements);
  }
};

/// Remove generic operations (on tensors) that are just copying
/// the values from inputs to the results. Requirements are
/// 1) All iterator types are parallel
/// 2) The body contains just a yield operation with the yielded values being
///    the arguments corresponding to the operands.
struct EraseIdentityGenericOp : public OpRewritePattern<GenericOp> {
  using OpRewritePattern<GenericOp>::OpRewritePattern;

  LogicalResult matchAndRewrite(GenericOp genericOp,
                                PatternRewriter &rewriter) const override {
    // Check all indexing maps are identity.
    if (llvm::any_of(genericOp.getIndexingMapsArray(),
                     [](AffineMap map) { return !map.isIdentity(); }))
      return failure();

    // Check that the body of the linalg operation is just a linalg.yield
    // operation.
    Block &body = genericOp.getRegion().front();
    if (!llvm::hasSingleElement(body))
      return failure();
    auto yieldOp = dyn_cast<linalg::YieldOp>(body.getTerminator());
    if (!yieldOp)
      return failure();

    // In the buffer case, we need to check exact buffer equality.
    if (genericOp.hasBufferSemantics()) {
      if (genericOp.getNumDpsInputs() == 1 && genericOp.getNumDpsInits() == 1 &&
          genericOp.getDpsInputOperand(0)->get() ==
              genericOp.getDpsInitOperand(0)->get()) {
        rewriter.eraseOp(genericOp);
        return success();
      }
      return failure();
    }

    // Mixed semantics is not supported yet.
    if (!genericOp.hasTensorSemantics())
      return failure();

    // Get the argument number of the returned values. That is the operand
    // number to use for replacing uses of this operation.
    SmallVector<Value> returnedArgs;
    for (const auto &yieldVal : llvm::enumerate(yieldOp.getValues())) {
      auto yieldArg = yieldVal.value().dyn_cast<BlockArgument>();
      if (!yieldArg || yieldArg.getOwner() != &body)
        return failure();
      unsigned argumentNumber = yieldArg.getArgNumber();
      Value returnedArg = genericOp->getOperand(argumentNumber);
      Type resultType = genericOp->getResult(yieldVal.index()).getType();
      // The input can have a different type than the result, e.g. a dynamic
      // input dimension can be turned into a static output dimension.
      Type returnType = returnedArg.getType();
      if (returnType != resultType) {
        // Distinguish between sparse conversion or dense tensor casting.
        // TODO: unify the two ops?
        if (sparse_tensor::getSparseTensorEncoding(returnType) ||
            sparse_tensor::getSparseTensorEncoding(resultType))
          returnedArg = rewriter.create<sparse_tensor::ConvertOp>(
              genericOp.getLoc(), resultType, returnedArg);
        else {
          if (!tensor::CastOp::areCastCompatible(returnedArg.getType(),
                                                 resultType))
            return failure();
          returnedArg = rewriter.create<tensor::CastOp>(
              genericOp.getLoc(), resultType, returnedArg);
        }
      }
      returnedArgs.push_back(returnedArg);
    }

    if (returnedArgs.size() != genericOp->getNumResults())
      return failure();
    rewriter.replaceOp(genericOp, returnedArgs);
    return success();
  }
};

/// Remove unused cycles.
/// We can remove unused cycle within a payload of generic region
/// if these conditions are met:
/// - Result from out operand is dead.
/// - Block arg from out operand has a single use in the %cycle
/// instruction.
/// - Cycle has a single use and it is in yield.
struct RemoveUnusedCycleInGenericOp : public OpRewritePattern<GenericOp> {
  using OpRewritePattern<GenericOp>::OpRewritePattern;

  LogicalResult matchAndRewrite(GenericOp genericOp,
                                PatternRewriter &rewriter) const override {

    // If the op doesnt have tensor semantics, preserve the outputs as is.
    if (!genericOp.hasTensorSemantics())
      return failure();

    bool hasRemovedCycles = false;
    // Iterate over output operands and remove any unused cycles.
    for (const auto &outputOpOperand :
<<<<<<< HEAD
         llvm::enumerate(genericOp.getOutputOperands())) {
=======
         llvm::enumerate(genericOp.getDpsInitOperands())) {
>>>>>>> e7aa6127

      // Check that result from out operand is dead.
      Value result = genericOp.getResult(outputOpOperand.index());
      if (!result.use_empty())
        continue;

      // Check that outputArg has one use in cycle.
      BlockArgument outputArg =
          genericOp.getRegionOutputArgs()[outputOpOperand.index()];
      if (!outputArg.hasOneUse())
        continue;

      // Check cycle has at most one use.
      Operation *cycleOp = *outputArg.user_begin();
      if (!cycleOp->hasOneUse())
        continue;

      // Check that the cycleUser is a yield.
      Operation *cycleUserOp = *cycleOp->user_begin();
      if (!isa<linalg::YieldOp>(cycleUserOp))
        continue;

      // Check that argIndex matches yieldIndex, else data is being used.
      if (cycleUserOp->getOperand(outputOpOperand.index()) !=
          cycleOp->getResult(0))
        continue;

      // Directly replace the cycle with the blockArg such that
      // Deduplicate pattern can eliminate it along with unused yield.
      rewriter.replaceOp(cycleOp, outputArg);
      rewriter.updateRootInPlace(genericOp, [] {});
      hasRemovedCycles = true;
    }

    if (hasRemovedCycles) {
      return success();
    }

    return failure();
  }
};
} // namespace

void GenericOp::getCanonicalizationPatterns(RewritePatternSet &results,
                                            MLIRContext *context) {
  results.add<DeduplicateAndRemoveDeadOperandsAndResults,
              EraseIdentityGenericOp, RemoveUnusedCycleInGenericOp>(context);
}

LogicalResult GenericOp::fold(ArrayRef<Attribute>,
                              SmallVectorImpl<OpFoldResult> &) {
  return memref::foldMemRefCast(*this);
<<<<<<< HEAD
}

//===----------------------------------------------------------------------===//
// MapOp
//===----------------------------------------------------------------------===//

static ParseResult parseDstStyleOp(
    OpAsmParser &parser, OperationState &result,
    function_ref<ParseResult(OpAsmParser &, NamedAttrList &)> parseAttrsFn =
        nullptr) {
  // Parse `ins` and `outs`.
  SmallVector<Type, 4> inputTypes, outputTypes;
  if (parseCommonStructuredOpParts(parser, result, inputTypes, outputTypes,
                                   /*addOperandSegmentSizes=*/false))
    return failure();

  // Add result types.
  for (Type outputType : outputTypes) {
    if (outputType.isa<RankedTensorType>())
      result.addTypes(outputType);
  }

  // Parse required attributes.
  if (parseAttrsFn && failed(parseAttrsFn(parser, result.attributes)))
    return failure();

  // Parse optional attributes.
  if (parser.parseOptionalAttrDict(result.attributes))
    return failure();
  return success();
}

void MapOp::getAsmBlockArgumentNames(Region &region,
                                     OpAsmSetValueNameFn setNameFn) {
  for (Value v : getRegionInputArgs())
    setNameFn(v, "in");
}

void MapOp::getAsmResultNames(function_ref<void(Value, StringRef)> setNameFn) {
  if (!getResults().empty())
    setNameFn(getResults().front(), "mapped");
}

ParseResult MapOp::parse(OpAsmParser &parser, OperationState &result) {
  if (parseDstStyleOp(parser, result))
    return failure();

  SmallVector<OpAsmParser::Argument> regionArgs;
  if (parser.parseArgumentList(regionArgs, OpAsmParser::Delimiter::Paren,
                               /*allowType=*/true, /*allowAttrs=*/true)) {
    return failure();
  }

  Region *body = result.addRegion();
  if (parser.parseRegion(*body, regionArgs))
    return failure();

  return success();
}

void MapOp::print(OpAsmPrinter &p) {
  printCommonStructuredOpParts(p, SmallVector<Value>(getInputOperands()),
                               SmallVector<Value>(getOutputOperands()));
  p.printOptionalAttrDict((*this)->getAttrs());

  p << "(";
  llvm::interleaveComma(getMapper().getArguments(), p,
                        [&](auto arg) { p.printRegionArgument(arg); });
  p << ") ";

  p.printRegion(getMapper(), /*printEntryBlockArgs=*/false);
}

LogicalResult MapOp::verify() {
  auto *bodyBlock = getBody();
  auto blockArgs = bodyBlock->getArguments();

  // Checks if the number of `inputs` match the arity of the `mapper` region.
  if (getInputs().size() != blockArgs.size())
    return emitOpError() << "expects number of operands to match the arity of "
                            "mapper, but got: "
                         << getInputs().size() << " and " << blockArgs.size();

  // The parameters of mapper should all match the element type // of inputs.
  for (const auto &[bbArgType, inputArg] :
       llvm::zip(bodyBlock->getArgumentTypes(), getInputs())) {
    auto inputElemType = inputArg.getType().cast<ShapedType>().getElementType();
    if (bbArgType != inputElemType) {
      return emitOpError() << "expected element type of input " << inputElemType
                           << " to match bbArg type " << bbArgType;
    }
  }

  // The shape of each input must match the shape of the output.
  auto outputShape =
      getOutputOperand(0)->get().getType().cast<ShapedType>().getShape();
  for (Type inputArgType : TypeRange{getInputs()}) {
    auto inputElemShape = inputArgType.cast<ShapedType>().getShape();
    if (inputElemShape != outputShape) {
      return emitOpError() << "expected shape of input (" << inputElemShape
                           << ") to match shape of output (" << outputShape
                           << ")";
    }
  }

  return success();
}

SmallVector<StringRef> MapOp::getIteratorTypesArray() {
  int64_t rank = getInit().getType().getRank();
  return SmallVector<StringRef>(rank, getParallelIteratorTypeName());
}

ArrayAttr MapOp::getIndexingMaps() {
  Builder builder(getContext());
  int64_t rank = getInit().getType().getRank();
  int64_t numIndexingMaps = getOperands().size();
  return builder.getAffineMapArrayAttr(SmallVector<AffineMap>(
      numIndexingMaps, builder.getMultiDimIdentityMap(rank)));
}

void MapOp::getEffects(
    SmallVectorImpl<SideEffects::EffectInstance<MemoryEffects::Effect>>
        &effects) {
  getGenericEffectsImpl(effects, getOperation()->getResults(),
                        getInputOperands(), getOutputOperands());
=======
>>>>>>> e7aa6127
}

//===----------------------------------------------------------------------===//
// MapOp
//===----------------------------------------------------------------------===//

<<<<<<< HEAD
void ReduceOp::getAsmBlockArgumentNames(Region &region,
                                        OpAsmSetValueNameFn setNameFn) {
  for (Value v : getRegionInputArgs())
    setNameFn(v, "in");
  for (Value v : getRegionOutputArgs())
    setNameFn(v, "init");
}

void ReduceOp::getAsmResultNames(
    function_ref<void(Value, StringRef)> setNameFn) {
  if (!getResults().empty())
    setNameFn(getResults().front(), "reduced");
}

SmallVector<StringRef> ReduceOp::getIteratorTypesArray() {
  int64_t inputRank = getInputs()[0].getType().cast<ShapedType>().getRank();
  SmallVector<StringRef> iteratorTypes(inputRank,
                                       getParallelIteratorTypeName());
  for (int64_t reductionDim : getDimensions())
    iteratorTypes[reductionDim] = getReductionIteratorTypeName();
  return iteratorTypes;
}

ArrayAttr ReduceOp::getIndexingMaps() {
  int64_t inputRank = getInputs()[0].getType().cast<ShapedType>().getRank();
  SmallVector<AffineMap> affineMaps(
      getNumInputs(),
      AffineMap::getMultiDimIdentityMap(inputRank, getContext()));
  AffineMap resultMap =
      AffineMap::getMultiDimIdentityMap(inputRank, getContext())
          .dropResults(getDimensions());
  for (int64_t i = 0, e = getNumOutputs(); i < e; ++i)
    affineMaps.push_back(resultMap);
  return Builder(getContext()).getAffineMapArrayAttr(affineMaps);
}

void ReduceOp::getEffects(
    SmallVectorImpl<SideEffects::EffectInstance<MemoryEffects::Effect>>
        &effects) {
  getGenericEffectsImpl(effects, getOperation()->getResults(),
                        getInputOperands(), getOutputOperands());
=======
static ParseResult parseDstStyleOp(
    OpAsmParser &parser, OperationState &result,
    function_ref<ParseResult(OpAsmParser &, NamedAttrList &)> parseAttrsFn =
        nullptr) {
  // Parse `ins` and `outs`.
  SmallVector<Type, 4> inputTypes, outputTypes;
  if (parseCommonStructuredOpParts(parser, result, inputTypes, outputTypes,
                                   /*addOperandSegmentSizes=*/false))
    return failure();

  // Add result types.
  for (Type outputType : outputTypes) {
    if (outputType.isa<RankedTensorType>())
      result.addTypes(outputType);
  }

  // Parse required attributes.
  if (parseAttrsFn && failed(parseAttrsFn(parser, result.attributes)))
    return failure();

  // Parse optional attributes.
  if (parser.parseOptionalAttrDict(result.attributes))
    return failure();
  return success();
>>>>>>> e7aa6127
}

void MapOp::getAsmBlockArgumentNames(Region &region,
                                     OpAsmSetValueNameFn setNameFn) {
  for (Value v : getRegionInputArgs())
    setNameFn(v, "in");
}

void MapOp::getAsmResultNames(function_ref<void(Value, StringRef)> setNameFn) {
  if (!getResults().empty())
    setNameFn(getResults().front(), "mapped");
}

void MapOp::build(
    OpBuilder &builder, OperationState &result, ValueRange inputs, Value init,
    function_ref<void(OpBuilder &, Location, ValueRange)> bodyBuild,
    ArrayRef<NamedAttribute> attributes) {
  build(builder, result, TypeRange{}, inputs, init);
  result.addAttributes(attributes);

  // Add output types for `RankedTensorType` output arguments.
  Type initType = init.getType();
  if (initType.isa<RankedTensorType>())
    result.addTypes(initType);

  if (bodyBuild)
    buildGenericRegion(builder, result, inputs, /*outputs=*/{}, bodyBuild);
}

ParseResult MapOp::parse(OpAsmParser &parser, OperationState &result) {
  if (parseDstStyleOp(parser, result))
    return failure();

  SmallVector<OpAsmParser::Argument> regionArgs;
  if (parser.parseArgumentList(regionArgs, OpAsmParser::Delimiter::Paren,
                               /*allowType=*/true, /*allowAttrs=*/true)) {
    return failure();
  }

  Region *body = result.addRegion();
  if (parser.parseRegion(*body, regionArgs))
    return failure();

  return success();
}

void MapOp::print(OpAsmPrinter &p) {
  p.increaseIndent();
  printCommonStructuredOpPartsWithNewLine(
      p, SmallVector<Value>(getDpsInputOperands()),
      SmallVector<Value>(getDpsInitOperands()));
  p.printOptionalAttrDict((*this)->getAttrs());

  p.printNewline();
  p << "(";
  llvm::interleaveComma(getMapper().getArguments(), p,
                        [&](auto arg) { p.printRegionArgument(arg); });
  p << ") ";

  p.printRegion(getMapper(), /*printEntryBlockArgs=*/false);
  p.decreaseIndent();
}

LogicalResult MapOp::verify() {
  auto *bodyBlock = getBody();
  auto blockArgs = bodyBlock->getArguments();

  // Checks if the number of `inputs` match the arity of the `mapper` region.
  if (getInputs().size() != blockArgs.size())
    return emitOpError() << "expects number of operands to match the arity of "
                            "mapper, but got: "
                         << getInputs().size() << " and " << blockArgs.size();

  // The parameters of mapper should all match the element type // of inputs.
  for (const auto &[bbArgType, inputArg] :
       llvm::zip(bodyBlock->getArgumentTypes(), getInputs())) {
    auto inputElemType = inputArg.getType().cast<ShapedType>().getElementType();
    if (bbArgType != inputElemType) {
      return emitOpError() << "expected element type of input " << inputElemType
                           << " to match bbArg type " << bbArgType;
    }
  }

  // The shape of each input must match the shape of the output.
  auto outputShape = getInit().getType().cast<ShapedType>().getShape();
  for (Type inputArgType : TypeRange{getInputs()}) {
    auto inputElemShape = inputArgType.cast<ShapedType>().getShape();
    if (inputElemShape != outputShape) {
      return emitOpError() << "expected shape of input (" << inputElemShape
                           << ") to match shape of output (" << outputShape
                           << ")";
    }
  }

  return success();
}

SmallVector<StringRef> MapOp::getIteratorTypesArray() {
  int64_t rank = getInit().getType().getRank();
  return SmallVector<StringRef>(rank, getParallelIteratorTypeName());
}

ArrayAttr MapOp::getIndexingMaps() {
  Builder builder(getContext());
  int64_t rank = getInit().getType().getRank();
  int64_t numIndexingMaps = getOperands().size();
  return builder.getAffineMapArrayAttr(SmallVector<AffineMap>(
      numIndexingMaps, builder.getMultiDimIdentityMap(rank)));
}

void MapOp::getEffects(
    SmallVectorImpl<SideEffects::EffectInstance<MemoryEffects::Effect>>
        &effects) {
  getGenericEffectsImpl(effects, getOperation()->getResults(),
                        getDpsInputOperands(), getDpsInitOperands());
}

//===----------------------------------------------------------------------===//
// ReduceOp
//===----------------------------------------------------------------------===//

void ReduceOp::getAsmBlockArgumentNames(Region &region,
                                        OpAsmSetValueNameFn setNameFn) {
  for (Value v : getRegionInputArgs())
    setNameFn(v, "in");
  for (Value v : getRegionOutputArgs())
    setNameFn(v, "init");
}

void ReduceOp::getAsmResultNames(
    function_ref<void(Value, StringRef)> setNameFn) {
  if (!getResults().empty())
    setNameFn(getResults().front(), "reduced");
}

void ReduceOp::build(
    OpBuilder &builder, OperationState &result, ValueRange inputs,
    ValueRange inits, ArrayRef<int64_t> dimensions,
    function_ref<void(OpBuilder &, Location, ValueRange)> bodyBuild,
    ArrayRef<NamedAttribute> attributes) {
  build(builder, result, TypeRange{}, inputs, inits, dimensions);
  result.addAttributes(attributes);

  // Add output types for `RankedTensorType` output arguments.
  for (Value init : inits) {
    Type initType = init.getType();
    if (initType.isa<RankedTensorType>())
      result.addTypes(initType);
  }

  if (bodyBuild)
    buildGenericRegion(builder, result, inputs, inits, bodyBuild);
}

SmallVector<StringRef> ReduceOp::getIteratorTypesArray() {
  int64_t inputRank = getInputs()[0].getType().cast<ShapedType>().getRank();
  SmallVector<StringRef> iteratorTypes(inputRank,
                                       getParallelIteratorTypeName());
  for (int64_t reductionDim : getDimensions())
    iteratorTypes[reductionDim] = getReductionIteratorTypeName();
  return iteratorTypes;
}

ArrayAttr ReduceOp::getIndexingMaps() {
  int64_t inputRank = getInputs()[0].getType().cast<ShapedType>().getRank();
  SmallVector<AffineMap> affineMaps(
      getNumDpsInputs(),
      AffineMap::getMultiDimIdentityMap(inputRank, getContext()));
  AffineMap resultMap =
      AffineMap::getMultiDimIdentityMap(inputRank, getContext())
          .dropResults(getDimensions());
  for (int64_t i = 0, e = getNumDpsInits(); i < e; ++i)
    affineMaps.push_back(resultMap);
  return Builder(getContext()).getAffineMapArrayAttr(affineMaps);
}

void ReduceOp::getEffects(
    SmallVectorImpl<SideEffects::EffectInstance<MemoryEffects::Effect>>
        &effects) {
  getGenericEffectsImpl(effects, getOperation()->getResults(),
                        getDpsInputOperands(), getDpsInitOperands());
}

static ParseResult parseDenseI64ArrayAttr(OpAsmParser &parser,
                                          NamedAttrList &attributes,
                                          StringRef attributeName) {
  if (parser.parseKeyword(attributeName) || parser.parseEqual())
    return failure();

  attributes.set(attributeName, DenseI64ArrayAttr::parse(parser, Type{}));
  return success();
}

ParseResult ReduceOp::parse(OpAsmParser &parser, OperationState &result) {
  if (parseDstStyleOp(
          parser, result, [&](OpAsmParser &parser, NamedAttrList &attributes) {
            return parseDenseI64ArrayAttr(parser, attributes, "dimensions");
          }))
    return failure();

  SmallVector<OpAsmParser::Argument> regionArgs;
  if (parser.parseArgumentList(regionArgs, OpAsmParser::Delimiter::Paren,
                               /*allowType=*/true, /*allowAttrs=*/true)) {
    return failure();
  }

  Region *body = result.addRegion();
  if (parser.parseRegion(*body, regionArgs))
    return failure();

  return success();
}

static void printDenseI64ArrayAttr(OpAsmPrinter &p, StringRef attributeName,
                                   ArrayRef<int64_t> attributeValue) {
  p << attributeName << " = [" << attributeValue << "] ";
}

void ReduceOp::print(OpAsmPrinter &p) {
<<<<<<< HEAD
  printCommonStructuredOpParts(p, SmallVector<Value>(getInputOperands()),
                               SmallVector<Value>(getOutputOperands()));
=======
  p.increaseIndent();
  printCommonStructuredOpPartsWithNewLine(
      p, SmallVector<Value>(getDpsInputOperands()),
      SmallVector<Value>(getDpsInitOperands()));
  p.printNewline();

>>>>>>> e7aa6127
  printDenseI64ArrayAttr(p, getDimensionsAttrName(), getDimensions());
  p.printOptionalAttrDict((*this)->getAttrs(), {getDimensionsAttrName()});

  p.printNewline();
  p << "(";
  llvm::interleaveComma(getCombiner().getArguments(), p,
                        [&](auto arg) { p.printRegionArgument(arg); });
  p << ") ";

  p.printRegion(getCombiner(), /*printEntryBlockArgs=*/false);
  p.decreaseIndent();
}

LogicalResult ReduceOp::verify() {
  ArrayRef<int64_t> dimensionsRef = getDimensions();

  for (int64_t i = 1; i < getNumDpsInputs(); ++i) {
    if (getInputs()[i].getType().cast<ShapedType>().getShape() !=
        getInputs()[0].getType().cast<ShapedType>().getShape()) {
      return emitOpError() << "expects all inputs to have the same shapes. "
                              "Shape at input-index "
                           << i
                           << " is not equal to the shape at input-index 0.";
    }
  }
  for (int64_t i = 1; i < getNumDpsInits(); ++i) {
    if (getInits()[i].getType().cast<ShapedType>().getShape() !=
        getInits()[0].getType().cast<ShapedType>().getShape()) {
      return emitOpError() << "expects all outputs to have the same shapes. "
                              "Shape at output-index "
                           << i
                           << " is not equal to the shape at output-index 0.";
    }
  }
  auto inputType = getInputs()[0].getType().cast<ShapedType>();
  auto initType = getInits()[0].getType().cast<ShapedType>();

  DenseSet<int64_t> dimensionsToReduce;
  for (int64_t dimension : dimensionsRef) {
    if (dimension < 0 || dimension >= inputType.getRank()) {
      return emitOpError()
             << "dimensions for reduction should be in the range [0, "
             << inputType.getRank() - 1 << "].";
    }
    dimensionsToReduce.insert(dimension);
  }

  auto inputDims = inputType.getShape();
  auto initDims = initType.getShape();

  // Input dimensions that will be left after the reduction.
  SmallVector<int64_t> reducedInputDims;
  for (const auto &en : llvm::enumerate(inputDims)) {
    if (!dimensionsToReduce.count(en.index()))
      reducedInputDims.push_back(en.value());
  }

  if (reducedInputDims.size() != static_cast<size_t>(initType.getRank())) {
    return emitOpError() << "number of dimensions after reduction "
                         << reducedInputDims.size()
                         << " doesn't match the init rank "
                         << initType.getRank();
  }

  if (reducedInputDims != initDims)
    return emitOpError() << "init dimensions [" << initDims
                         << "] doesn't match input dimensions after reduction ["
                         << reducedInputDims << "]";

  Block *block = getBody();
  if (block->getNumArguments() != this->getNumOperands())
    return emitOpError()
           << "mismatching number of operands and block arguments";

  // Check that the first block arguments match the element type of the inputs.
  for (auto [input, bbArg] : llvm::zip(getInputs(), block->getArguments())) {
    Type inputElementType = input.getType().cast<ShapedType>().getElementType();
    if (inputElementType != bbArg.getType())
      return emitOpError()
             << "input element type " << inputElementType
             << " does not match corresponding block argument type "
             << bbArg.getType();
  }

  // Check that the last block arguments match the element type of the outputs.
  for (auto [output, bbArg] :
<<<<<<< HEAD
       llvm::zip(getOutputOperands(),
                 block->getArguments().take_back(getNumOutputs()))) {
=======
       llvm::zip(getDpsInitOperands(),
                 block->getArguments().take_back(getNumDpsInits()))) {
>>>>>>> e7aa6127
    auto outputElementType =
        output->get().getType().cast<ShapedType>().getElementType();
    if (outputElementType != bbArg.getType())
      return emitOpError()
             << "output element type " << outputElementType
             << " does not match corresponding block argument type "
             << bbArg.getType();
  }
  return success();
}

//===----------------------------------------------------------------------===//
// TransposeOp
//===----------------------------------------------------------------------===//

std::function<void(mlir::ImplicitLocOpBuilder &, mlir::Block &,
                   mlir::ArrayRef<mlir::NamedAttribute>)>
TransposeOp::getRegionBuilder() {
  return [](mlir::ImplicitLocOpBuilder &b, mlir::Block &block,
            mlir::ArrayRef<mlir::NamedAttribute>) {
<<<<<<< HEAD
    b.create<linalg::YieldOp>(block.getArguments().back());
  };
}

void TransposeOp::createRegion(::mlir::OpBuilder &opBuilder,
                               ::mlir::OperationState &odsState) {
  Region *region = odsState.addRegion();

  SmallVector<Type> argTypes;
  SmallVector<Location> argLocs;
  for (auto t : odsState.operands) {
    argTypes.push_back(getElementTypeOrSelf(t));
    argLocs.push_back(opBuilder.getUnknownLoc());
  }

  // RAII.
  OpBuilder::InsertionGuard guard(opBuilder);
  Block *body =
      opBuilder.createBlock(region, /*insertPt=*/{}, argTypes, argLocs);

  ImplicitLocOpBuilder b(opBuilder.getUnknownLoc(), opBuilder);
  getRegionBuilder()(b, *body, odsState.attributes.getAttrs());
}

void TransposeOp::build(::mlir::OpBuilder &odsBuilder,
                        ::mlir::OperationState &odsState, Value input,
                        Value init, DenseI64ArrayAttr permutation,
                        ArrayRef<NamedAttribute> attributes) {
  odsState.addOperands(input);
  odsState.addOperands(init);
  odsState.addAttribute(getPermutationAttrName(odsState.name), permutation);
  odsState.addAttributes(attributes);
  odsState.addTypes(init.getType());

  createRegion(odsBuilder, odsState);
}

void TransposeOp::build(::mlir::OpBuilder &odsBuilder,
                        ::mlir::OperationState &odsState, Value input,
                        Value init, ArrayRef<int64_t> permutation,
                        ArrayRef<NamedAttribute> attributes) {
  build(odsBuilder, odsState, input, init,
        odsBuilder.getDenseI64ArrayAttr(permutation), attributes);
=======
    b.create<linalg::YieldOp>(block.getArguments().front());
  };
}

void TransposeOp::build(::mlir::OpBuilder &builder,
                        ::mlir::OperationState &result, Value input, Value init,
                        DenseI64ArrayAttr permutation,
                        ArrayRef<NamedAttribute> attributes) {
  result.addOperands(input);
  result.addOperands(init);
  result.addAttribute(getPermutationAttrName(result.name), permutation);
  result.addAttributes(attributes);

  // Add output types for `RankedTensorType` output arguments.
  Type initType = init.getType();
  if (initType.isa<RankedTensorType>())
    result.addTypes(initType);

  (void)result.addRegion();
  buildGenericRegion(builder, result, input, init,
                     [&](OpBuilder &b, Location loc, ValueRange args) {
                       b.create<linalg::YieldOp>(loc, args[0]);
                     });
}

void TransposeOp::build(::mlir::OpBuilder &builder,
                        ::mlir::OperationState &result, Value input, Value init,
                        ArrayRef<int64_t> permutation,
                        ArrayRef<NamedAttribute> attributes) {
  build(builder, result, input, init, builder.getDenseI64ArrayAttr(permutation),
        attributes);
>>>>>>> e7aa6127
}

ParseResult TransposeOp::parse(OpAsmParser &parser, OperationState &result) {
  if (failed(parseDstStyleOp(
          parser, result, [&](OpAsmParser &parser, NamedAttrList &attributes) {
            return parseDenseI64ArrayAttr(parser, attributes, "permutation");
          })))
    return failure();

<<<<<<< HEAD
  OpBuilder opBuilder(parser.getContext());
  createRegion(opBuilder, result);
=======
  (void)result.addRegion();
  OpBuilder builder(parser.getContext());
  buildGenericRegion(builder, result, /*inputs=*/result.operands,
                     /*outputs=*/{},
                     [&](OpBuilder &b, Location loc, ValueRange args) {
                       b.create<linalg::YieldOp>(loc, args[0]);
                     });
>>>>>>> e7aa6127
  return success();
}

void TransposeOp::getAsmResultNames(
    function_ref<void(Value, StringRef)> setNameFn) {
  if (!getResults().empty())
    setNameFn(getResults().front(), "transposed");
}

void TransposeOp::print(OpAsmPrinter &p) {
<<<<<<< HEAD
  printCommonStructuredOpParts(p, SmallVector<Value>(getInputOperands()),
                               SmallVector<Value>(getOutputOperands()));
  printDenseI64ArrayAttr(p, getPermutationAttrName(), getPermutation());
  p.printOptionalAttrDict((*this)->getAttrs(), {getPermutationAttrName()});
=======
  p.increaseIndent();
  printCommonStructuredOpPartsWithNewLine(
      p, SmallVector<Value>(getDpsInputOperands()),
      SmallVector<Value>(getDpsInitOperands()));
  p.printNewline();

  printDenseI64ArrayAttr(p, getPermutationAttrName(), getPermutation());
  p.printOptionalAttrDict((*this)->getAttrs(), {getPermutationAttrName()});
  p.decreaseIndent();
>>>>>>> e7aa6127
}

LogicalResult TransposeOp::verify() {
  ArrayRef<int64_t> permutationRef = getPermutation();

  if (!isPermutation(permutationRef))
    return emitOpError("permutation is not valid");

  auto inputType = getInput().getType();
  auto initType = getInit().getType();

  int64_t rank = inputType.getRank();

  if (rank != initType.getRank())
    return emitOpError() << "input rank " << rank
                         << " does not match init rank " << initType.getRank();

  if (rank != static_cast<int64_t>(permutationRef.size()))
    return emitOpError() << "size of permutation " << permutationRef.size()
                         << " does not match the argument rank " << rank;

  auto inputDims = inputType.getShape();
  auto initDims = initType.getShape();

  for (int64_t i = 0; i < rank; ++i) {
    int64_t inputDim = inputDims[permutationRef[i]];
    int64_t initDim = initDims[i];

    if (inputDim != initDim) {
      return emitOpError() << "dim(result, " << i << ") = " << initDim
                           << " doesn't match dim(input, permutation[" << i
                           << "]) = " << inputDim;
    }
  }

  return success();
}

SmallVector<StringRef> TransposeOp::getIteratorTypesArray() {
  int64_t rank = getInit().getType().getRank();
  return SmallVector<StringRef>(rank, getParallelIteratorTypeName());
}

ArrayAttr TransposeOp::getIndexingMaps() {
  Builder builder(getContext());
  int64_t rank = getInit().getType().getRank();
  return builder.getAffineMapArrayAttr(
      {builder.getMultiDimIdentityMap(rank),
       AffineMap::getPermutationMap(
           llvm::to_vector_of<unsigned>(getPermutation()), getContext())});
}

void TransposeOp::getEffects(
    SmallVectorImpl<SideEffects::EffectInstance<MemoryEffects::Effect>>
        &effects) {
  getGenericEffectsImpl(effects, getOperation()->getResults(),
<<<<<<< HEAD
                        getInputOperands(), getOutputOperands());
=======
                        getDpsInputOperands(), getDpsInitOperands());
>>>>>>> e7aa6127
}

//===----------------------------------------------------------------------===//
// YieldOp
//===----------------------------------------------------------------------===//

void linalg::YieldOp::print(OpAsmPrinter &p) {
  if (getNumOperands() > 0)
    p << ' ' << getOperands();
  p.printOptionalAttrDict((*this)->getAttrs());
  if (getNumOperands() > 0)
    p << " : " << getOperandTypes();
}

ParseResult YieldOp::parse(OpAsmParser &parser, OperationState &result) {
  SmallVector<OpAsmParser::UnresolvedOperand, 2> opInfo;
  SmallVector<Type, 2> types;
  SMLoc loc = parser.getCurrentLocation();
  return failure(parser.parseOperandList(opInfo) ||
                 parser.parseOptionalAttrDict(result.attributes) ||
                 (!opInfo.empty() && parser.parseColonTypeList(types)) ||
                 parser.resolveOperands(opInfo, types, loc, result.operands));
}

// Check the operand number and types must match the element types of the
// LinalgOp interface's shaped operands.
static LogicalResult verifyYield(linalg::YieldOp op, LinalgOp linalgOp) {
  if (op.getNumOperands() != linalgOp.getNumDpsInits())
    return op.emitOpError("expected number of yield values (")
           << linalgOp.getNumDpsInits()
           << ") to match the number of operands of the enclosing "
           << "LinalgOp (" << op.getNumOperands() << ")";

  for (OpOperand &opOperand : op->getOpOperands()) {
    OpOperand *outputOperand =
        linalgOp.getDpsInitOperand(opOperand.getOperandNumber());
    Type elementType = getElementTypeOrSelf(outputOperand->get().getType());
    if (opOperand.get().getType() != elementType)
      return op.emitOpError("type of yield operand ")
             << (opOperand.getOperandNumber() + 1) << " ("
             << opOperand.get().getType() << ") doesn't match "
             << "the element type of the enclosing linalg.generic op ("
             << elementType << ")";
  }
  return success();
}

LogicalResult linalg::YieldOp::verify() {
  auto *parentOp = (*this)->getParentOp();
  if (parentOp->getNumRegions() != 1 || parentOp->getRegion(0).empty())
    return emitOpError("expected single non-empty parent region");

  if (auto linalgOp = dyn_cast<LinalgOp>(parentOp))
    return verifyYield(*this, linalgOp);

  return emitOpError("expected parent op with LinalgOp interface");
}

//===----------------------------------------------------------------------===//
// IndexOp
//===----------------------------------------------------------------------===//

LogicalResult IndexOp::verify() {
  auto linalgOp = dyn_cast<LinalgOp>((*this)->getParentOp());
  if (!linalgOp)
    return emitOpError("expected parent op with LinalgOp interface");
  if (linalgOp.getNumLoops() <= getDim())
    return emitOpError("expected dim (")
           << getDim() << ") to be lower than the number of loops ("
           << linalgOp.getNumLoops() << ") of the enclosing LinalgOp";
  return success();
}

/////// Operations corresponding to library calls defined with Tablegen ////////

#include "mlir/Dialect/Linalg/IR/LinalgNamedStructuredOps.yamlgen.cpp.inc"

#define GET_OP_CLASSES
#include "mlir/Dialect/Linalg/IR/LinalgOps.cpp.inc"

#define GET_OP_CLASSES
#include "mlir/Dialect/Linalg/IR/LinalgStructuredOps.cpp.inc"

AffineMap mlir::linalg::extractOrIdentityMap(Optional<AffineMap> maybeMap,
                                             unsigned rank,
                                             MLIRContext *context) {
  if (maybeMap)
    return *maybeMap;
  if (rank == 0)
    return AffineMap::get(context);
  return AffineMap::getMultiDimIdentityMap(rank, context);
}

SmallVector<AffineExpr, 4>
mlir::linalg::makeAffineDimExprs(unsigned num, unsigned &startIdx,
                                 MLIRContext *context) {
  SmallVector<AffineExpr, 4> res;
  res.reserve(num);
  for (unsigned i = 0; i < num; ++i)
    res.push_back(getAffineDimExpr(startIdx++, context));
  return res;
}

SmallVector<AffineExpr, 4> mlir::linalg::concat(ArrayRef<AffineExpr> a,
                                                ArrayRef<AffineExpr> b) {
  auto rangeA = llvm::make_range(a.begin(), a.end());
  auto rangeB = llvm::make_range(b.begin(), b.end());
  auto concatRanges = llvm::concat<const AffineExpr>(rangeA, rangeB);
  return llvm::to_vector<4>(concatRanges);
}

bool mlir::linalg::isPermutation(ArrayRef<int64_t> permutation) {
  // Count the number of appearances for all indices.
  SmallVector<int64_t> indexCounts(permutation.size(), 0);
  for (auto index : permutation) {
    // Exit if the index is out-of-range.
    if (index < 0 || index >= static_cast<int64_t>(permutation.size()))
      return false;
    ++indexCounts[index];
  }
  // Return true if all indices appear once.
  return count(indexCounts, 1) == static_cast<int64_t>(permutation.size());
}

static void appendMangledType(llvm::raw_string_ostream &ss, Type t) {
  if (auto memref = t.dyn_cast<MemRefType>()) {
    ss << "view";
    for (auto size : memref.getShape())
      if (size < 0)
        ss << "sx";
      else
        ss << size << "x";
    appendMangledType(ss, memref.getElementType());
  } else if (auto vec = t.dyn_cast<VectorType>()) {
    ss << "vector";
    llvm::interleave(
        vec.getShape(), [&](int64_t i) { ss << i; }, [&]() { ss << "x"; });
    appendMangledType(ss, vec.getElementType());
  } else if (t.isSignlessIntOrIndexOrFloat()) {
    ss << t;
  } else {
    llvm_unreachable("Invalid type for linalg library name mangling");
  }
}

std::string mlir::linalg::generateLibraryCallName(Operation *op) {
  assert(isa<LinalgOp>(op));
  std::string name(op->getName().getStringRef().str());
  name.reserve(128);
  std::replace(name.begin(), name.end(), '.', '_');
  llvm::raw_string_ostream ss(name);
  ss << "_";
  auto types = op->getOperandTypes();
  llvm::interleave(
      types.begin(), types.end(), [&](Type t) { appendMangledType(ss, t); },
      [&]() { ss << "_"; });
  return ss.str();
}

//===----------------------------------------------------------------------===//
// Canonicalizers and Folders.
//===----------------------------------------------------------------------===//

namespace {
struct EraseDeadLinalgOp : public OpInterfaceRewritePattern<LinalgOp> {
  using OpInterfaceRewritePattern<LinalgOp>::OpInterfaceRewritePattern;

  LogicalResult matchAndRewrite(LinalgOp op,
                                PatternRewriter &rewriter) const override {
    for (OpOperand &opOperand : op->getOpOperands()) {
      // Linalg "inputs" may be either tensor or memref type.
      // tensor<0xelt_type> is a convention that may not always mean
      // "0 iterations". Only erase in cases we see memref<...x0x...>.
      auto mt = opOperand.get().getType().dyn_cast<MemRefType>();
      if (!mt)
        continue;
      if (llvm::is_contained(op.getShape(&opOperand), 0)) {
        rewriter.eraseOp(op);
        return success();
      }
    }
    return failure();
  }
};

struct FoldTensorCastProducerOp : public OpInterfaceRewritePattern<LinalgOp> {
  using OpInterfaceRewritePattern<LinalgOp>::OpInterfaceRewritePattern;

  LogicalResult matchAndRewrite(LinalgOp op,
                                PatternRewriter &rewriter) const override {
    // If no operand comes from a tensor::CastOp and can be folded then fail.
    bool hasTensorCastOperand =
        llvm::any_of(op->getOpOperands(), [&](OpOperand &opOperand) {
          if (opOperand.get().isa<BlockArgument>())
            return false;
          auto castOp = opOperand.get().getDefiningOp<tensor::CastOp>();
          return castOp && canFoldIntoConsumerOp(castOp);
        });
    if (!hasTensorCastOperand)
      return failure();

    SmallVector<Type, 4> newResultTypes;
    newResultTypes.reserve(op->getNumResults());
    SmallVector<Value, 4> newOperands;
    newOperands.reserve(op->getNumOperands());
    // Inputs may fold.
<<<<<<< HEAD
    for (auto *input : op.getInputOperands()) {
=======
    for (auto *input : op.getDpsInputOperands()) {
>>>>>>> e7aa6127
      auto tensorCastOp = input->get().getDefiningOp<tensor::CastOp>();
      newOperands.push_back(canFoldIntoConsumerOp(tensorCastOp)
                                ? tensorCastOp.getSource()
                                : input->get());
    }
    // Init tensors may fold, in which case the resultType must also change.
<<<<<<< HEAD
    for (auto *output : op.getOutputOperands()) {
=======
    for (auto *output : op.getDpsInitOperands()) {
>>>>>>> e7aa6127
      auto tensorCastOp = output->get().getDefiningOp<tensor::CastOp>();
      bool fold = canFoldIntoConsumerOp(tensorCastOp);
      newOperands.push_back(fold ? tensorCastOp.getOperand() : output->get());
      newResultTypes.push_back(newOperands.back().getType());
    }
    // Clone op.
    Operation *newOp =
        op.clone(rewriter, op->getLoc(), newResultTypes, newOperands);
    SmallVector<Value, 4> replacements;
    replacements.reserve(newOp->getNumResults());
    for (auto result : llvm::zip(op->getResults(), newOp->getResults())) {
      Value oldResult = std::get<0>(result);
      Value newResult = std::get<1>(result);
      if (newResult.getType() != oldResult.getType()) {
        replacements.push_back(rewriter.create<tensor::CastOp>(
            op->getLoc(), oldResult.getType(), newResult));
      } else {
        replacements.push_back(newResult);
      }
    }
    rewriter.replaceOp(op, replacements);

    return success();
  }
};

/// Fold LinalgOps with `tensor.cast` consumer if the `tensor.cast` has
/// result that is more static than the linalg op.
struct FoldTensorCastConsumerOp : public OpRewritePattern<tensor::CastOp> {
  using OpRewritePattern<tensor::CastOp>::OpRewritePattern;

  LogicalResult matchAndRewrite(tensor::CastOp castOp,
                                PatternRewriter &rewriter) const override {
    if (!tensor::canFoldIntoProducerOp(castOp))
      return failure();

    auto linalgOp = castOp.getSource().getDefiningOp<LinalgOp>();
    if (!linalgOp)
      return failure();

    // Cast can be in conditionally reachable region, if which case folding will
    // generate invalid code. Only conservatively fold ops in same block for
    // now.
    if (castOp->getBlock() != linalgOp->getBlock())
      return failure();

    OpBuilder::InsertionGuard guard(rewriter);
    rewriter.setInsertionPoint(linalgOp);

    Location loc = linalgOp.getLoc();
    OpResult resultValue = castOp.getSource().cast<OpResult>();
    unsigned resultNumber = resultValue.getResultNumber();
    auto resultType = castOp->getResult(0).getType().cast<RankedTensorType>();
    // Replace the `outs` for the result with a `tensor.cast`. This cast is now
    // going from a more dynamic shape to a less dynamic shape. If the producer
    // for this cast, i.e. producer of the out operand, is also an operation
    // that folds with tensor.cast consumer (like this pattern), the cast will
    // continue to propagate as far up the stack as it can go.
    OpOperand *outOperand = linalgOp.getDpsInitOperand(resultNumber);
    Value newOperand =
        rewriter.create<tensor::CastOp>(loc, resultType, outOperand->get());
<<<<<<< HEAD
    SmallVector<Value> newOperands{linalgOp.getInputOperands()};
    SmallVector<Value> outputOperands{linalgOp.getOutputOperands()};
=======
    SmallVector<Value> newOperands{linalgOp.getDpsInputOperands()};
    SmallVector<Value> outputOperands{linalgOp.getDpsInitOperands()};
>>>>>>> e7aa6127
    outputOperands[resultNumber] = newOperand;
    newOperands.append(outputOperands.begin(), outputOperands.end());

    SmallVector<Type> resultTypes(linalgOp->result_type_begin(),
                                  linalgOp->result_type_end());
    resultTypes[resultNumber] = resultType;
    Operation *newOp = linalgOp.clone(rewriter, loc, resultTypes, newOperands);

    // Create a tensor.cast operation back to the original type.
    Value castBack = rewriter.create<tensor::CastOp>(
        loc, resultValue.getType(), newOp->getResult(resultNumber));

    SmallVector<Value> results(newOp->result_begin(), newOp->result_end());
    results[resultNumber] = castBack;
    rewriter.replaceOp(linalgOp, results);
    rewriter.replaceOp(castOp, newOp->getResult(resultNumber));
    return success();
  }
};

/// For each of the operand in `operands` this function maps the static sizes of
/// dimensions to their affine dim expressions.
static void populateMap(LinalgOp linalgOp, MutableArrayRef<OpOperand> operands,
                        llvm::DenseMap<AffineExpr, int64_t> &affineExprToSize) {
  for (OpOperand &opOperand : operands) {
    if (linalgOp.isScalar(&opOperand))
      continue;
    Value src = opOperand.get();
    auto sourceType = src.getType().cast<RankedTensorType>();
    auto sourceMap = linalgOp.getMatchingIndexingMap(&opOperand);

    // Get the `sourceShape` of the `sourceType`. If the operand is a result of
    // `tensor.cast` operation and source of the cast operation has a static
    // shape, then assign it to the `sourceShape`.
    auto *parentOp = src.getDefiningOp();
    ArrayRef<int64_t> sourceShape = sourceType.getShape();
    if (parentOp) {
      if (auto castOp = dyn_cast<tensor::CastOp>(parentOp)) {
        Value castSource = castOp.getSource();
        auto castSourceType = castSource.getType().cast<RankedTensorType>();
        if (castSourceType.hasStaticShape())
          sourceShape = castSourceType.getShape();
      }
    }

    // If the source shape's dimension has a static shape, map the affine dim
    // expression to the known static size.
    for (unsigned i = 0; i < sourceShape.size(); i++) {
      if (sourceType.isDynamicDim(i))
        continue;
      if (auto affineDimExpr = sourceMap.getResult(i).dyn_cast<AffineDimExpr>())
        affineExprToSize.try_emplace(affineDimExpr, sourceShape[i]);
    }
  }
}

/// Creates new operand w.r.t 'opOperand' of `linalgOp` with static sizes
/// mapped in `affineExprToSize`. New operands are created in `newOperands` and
/// their result types is stored in `resultTypes`. If `opOperand` requires no
/// change then `changeNeeded` is false and same operand is added in the
/// `newOperands` list.
static void createNewOperandWithStaticSizes(
    Location loc, PatternRewriter &rewriter, OpOperand *opOperand,
    llvm::DenseMap<AffineExpr, int64_t> &affineExprToSize, LinalgOp linalgOp,
    SmallVector<Value> &newOperands, SmallVector<Type> &resultTypes,
    bool &changeNeeded) {
  Value src = opOperand->get();
  newOperands.push_back(src);
  if (linalgOp.isScalar(opOperand))
    return;
  auto sourceType = src.getType().cast<RankedTensorType>();
  Type resultType = sourceType;
<<<<<<< HEAD
  if (sourceType.hasStaticShape() && linalgOp.isOutput(opOperand)) {
=======
  if (sourceType.hasStaticShape() && linalgOp.isDpsInit(opOperand)) {
>>>>>>> e7aa6127
    resultTypes.push_back(resultType);
    return;
  }
  ArrayRef<int64_t> sourceShape = sourceType.getShape();
  AffineMap sourceMap = linalgOp.getMatchingIndexingMap(opOperand);
  SmallVector<int64_t> newShape;
  // If operand is updated with new shape, `newOperandNeeded` will be
  // true.
  bool newOperandNeeded = false;
  for (unsigned i = 0; i < sourceShape.size(); i++) {
    int64_t dimShape = sourceShape[i];
    AffineExpr dimExpr = sourceMap.getResult(i);
    if (affineExprToSize.find(dimExpr) == affineExprToSize.end() ||
        !sourceType.isDynamicDim(i)) {
      newShape.push_back(dimShape);
      continue;
    }
    // Dimension has a dynamic shape and corresponding affine dim
    // expression is present in the map. So assign the size for the
    // given affine dim expression to the dimension.
    newShape.push_back(affineExprToSize[dimExpr]);
    newOperandNeeded = true;
  }
  resultType = RankedTensorType::get(newShape, sourceType.getElementType());
  if (newOperandNeeded) {
    changeNeeded = true;
    // Get the new operand value given its size and element type by
    // casting it.
    Value newOperand = rewriter.create<tensor::CastOp>(loc, resultType, src);
    unsigned index = opOperand->getOperandNumber();
    newOperands[index] = newOperand;
  }
<<<<<<< HEAD
  if (linalgOp.isOutput(opOperand))
=======
  if (linalgOp.isDpsInit(opOperand))
>>>>>>> e7aa6127
    resultTypes.push_back(resultType);
}

/// Static shapes for the operands can be inferred if any one of the operands
/// have a static shape. This can be done by referring to the affine dim
/// expressions for the operand.
struct InferStaticShapeOfOperands : public OpInterfaceRewritePattern<LinalgOp> {
  using OpInterfaceRewritePattern<LinalgOp>::OpInterfaceRewritePattern;

  LogicalResult matchAndRewrite(LinalgOp linalgOp,
                                PatternRewriter &rewriter) const override {
    if (!linalgOp.hasTensorSemantics())
      return failure();

    // Maps must be projected permutations.
    if (llvm::any_of(linalgOp.getIndexingMapsArray(), [](AffineMap map) {
          return !map.isProjectedPermutation();
        }))
      return failure();

    // Maps affine dim expressions to the static size of that dimension.
    llvm::DenseMap<AffineExpr, int64_t> affineExprToSize;
    Location loc = linalgOp.getLoc();

    // For each of the affine dim expression, check if the size is known. If
    // known add that in the map.
    populateMap(linalgOp, linalgOp->getOpOperands(), affineExprToSize);

    SmallVector<Value> newOperands;
    SmallVector<Type> resultTypes;

    // `changeNeeded` is `false` if the operands of `linalgOp` require no
    // change in their types.
    bool changeNeeded = false;
    newOperands.reserve(linalgOp->getNumOperands());
<<<<<<< HEAD
    resultTypes.reserve(linalgOp.getNumOutputs());
=======
    resultTypes.reserve(linalgOp.getNumDpsInits());
>>>>>>> e7aa6127

    // Iterate over all the operands and update the static sizes.
    for (OpOperand &opOperand : linalgOp->getOpOperands()) {
      createNewOperandWithStaticSizes(loc, rewriter, &opOperand,
                                      affineExprToSize, linalgOp, newOperands,
                                      resultTypes, changeNeeded);
    }

    // If the generic op has all the required static information, no
    // canonicalization needed.
    if (!changeNeeded)
      return failure();

    // Clone op.
    Operation *newOp =
        linalgOp.clone(rewriter, linalgOp->getLoc(), resultTypes, newOperands);
    SmallVector<Value> replacements;
    replacements.reserve(newOp->getNumResults());
    for (auto it : llvm::zip(linalgOp->getResults(), newOp->getResults())) {
      Value newResult = std::get<1>(it);
      Value oldResult = std::get<0>(it);
      Type newType = newResult.getType();
      Type oldType = oldResult.getType();
      replacements.push_back(
          (newType != oldType)
              ? rewriter.create<tensor::CastOp>(loc, oldType, newResult)
              : newResult);
    }
    rewriter.replaceOp(linalgOp, replacements);
    return success();
  }
};

} // namespace

// All named ops canonicalizers and folders are auto-generated in the
// .cpp.inc.

//===----------------------------------------------------------------------===//
// LinalgDialect
//===----------------------------------------------------------------------===//

void LinalgDialect::getCanonicalizationPatterns(
    RewritePatternSet &results) const {
  results.add<EraseDeadLinalgOp, FoldTensorCastConsumerOp,
              FoldTensorCastProducerOp, InferStaticShapeOfOperands>(
      getContext());
}

Operation *LinalgDialect::materializeConstant(OpBuilder &builder,
                                              Attribute value, Type type,
                                              Location loc) {
  return builder.create<arith::ConstantOp>(loc, type, value);
}<|MERGE_RESOLUTION|>--- conflicted
+++ resolved
@@ -660,29 +660,6 @@
 //===----------------------------------------------------------------------===//
 // GenericOp
 //===----------------------------------------------------------------------===//
-<<<<<<< HEAD
-
-void GenericOp::getAsmBlockArgumentNames(Region &region,
-                                         OpAsmSetValueNameFn setNameFn) {
-  for (Value v : getRegionInputArgs())
-    setNameFn(v, "in");
-  for (Value v : getRegionOutputArgs())
-    setNameFn(v, "out");
-}
-
-void GenericOp::build(
-    OpBuilder &builder, OperationState &result, TypeRange resultTensorTypes,
-    ValueRange inputs, ValueRange outputs, ArrayAttr indexingMaps,
-    ArrayAttr iteratorTypes, StringAttr doc, StringAttr libraryCall,
-    function_ref<void(OpBuilder &, Location, ValueRange)> bodyBuild,
-    ArrayRef<NamedAttribute> attributes) {
-  build(builder, result, resultTensorTypes, inputs, outputs, indexingMaps,
-        iteratorTypes, doc, libraryCall);
-  result.addAttributes(attributes);
-  if (!bodyBuild)
-    return;
-=======
->>>>>>> e7aa6127
 
 static void buildGenericRegion(
     OpBuilder &builder, OperationState &result, ValueRange inputs,
@@ -790,13 +767,8 @@
   }
 
   // Printing is shared with named ops, except for the region and attributes
-<<<<<<< HEAD
-  printCommonStructuredOpParts(p, SmallVector<Value>(getInputOperands()),
-                               SmallVector<Value>(getOutputOperands()));
-=======
   printCommonStructuredOpParts(p, SmallVector<Value>(getDpsInputOperands()),
                                SmallVector<Value>(getDpsInitOperands()));
->>>>>>> e7aa6127
 
   genericAttrNames.push_back("operand_segment_sizes");
   genericAttrNamesSet.insert(genericAttrNames.back());
@@ -886,11 +858,7 @@
     SmallVectorImpl<SideEffects::EffectInstance<MemoryEffects::Effect>>
         &effects) {
   getGenericEffectsImpl(effects, getOperation()->getResults(),
-<<<<<<< HEAD
-                        getInputOperands(), getOutputOperands());
-=======
                         getDpsInputOperands(), getDpsInitOperands());
->>>>>>> e7aa6127
 }
 
 static bool isResultValueDead(linalg::GenericOp genericOp, OpResult result) {
@@ -898,11 +866,7 @@
     return false;
   // If out operand not used in payload, we can drop it.
   OpOperand *outputOpOperand =
-<<<<<<< HEAD
-      genericOp.getOutputOperand(result.getResultNumber());
-=======
       genericOp.getDpsInitOperand(result.getResultNumber());
->>>>>>> e7aa6127
   if (!genericOp.payloadUsesValueFromOperand(outputOpOperand))
     return true;
 
@@ -1017,11 +981,7 @@
                            SmallVector<AffineMap> &newIndexingMaps) const {
     llvm::SmallDenseMap<unsigned, unsigned> origToNewPos;
     llvm::SmallDenseMap<std::pair<Value, AffineMap>, unsigned> dedupedInputs;
-<<<<<<< HEAD
-    for (const auto &en : llvm::enumerate(genericOp.getInputOperands())) {
-=======
     for (const auto &en : llvm::enumerate(genericOp.getDpsInputOperands())) {
->>>>>>> e7aa6127
       OpOperand *inputOpOperand = en.value();
       // Check if operand is dead and if dropping the indexing map makes the
       // loops to shape computation invalid.
@@ -1069,11 +1029,7 @@
     // If the op doesnt have tensor semantics, keep all the outputs as
     // preserved.
     if (!genericOp.hasTensorSemantics()) {
-<<<<<<< HEAD
-      for (const auto &en : llvm::enumerate(genericOp.getOutputOperands())) {
-=======
       for (const auto &en : llvm::enumerate(genericOp.getDpsInitOperands())) {
->>>>>>> e7aa6127
         origToNewPos[en.index()] = newOutputOperands.size();
         newOutputOperands.push_back(en.value()->get());
         newIndexingMaps.push_back(genericOp.getMatchingIndexingMap(en.value()));
@@ -1087,11 +1043,7 @@
     //   computation.
     auto yieldOp = cast<YieldOp>(genericOp.getBody()->getTerminator());
     for (const auto &outputOpOperand :
-<<<<<<< HEAD
-         llvm::enumerate(genericOp.getOutputOperands())) {
-=======
          llvm::enumerate(genericOp.getDpsInitOperands())) {
->>>>>>> e7aa6127
       OpResult result = genericOp.getTiedOpResult(outputOpOperand.value());
       AffineMap indexingMap =
           genericOp.getMatchingIndexingMap(outputOpOperand.value());
@@ -1286,11 +1238,7 @@
     bool hasRemovedCycles = false;
     // Iterate over output operands and remove any unused cycles.
     for (const auto &outputOpOperand :
-<<<<<<< HEAD
-         llvm::enumerate(genericOp.getOutputOperands())) {
-=======
          llvm::enumerate(genericOp.getDpsInitOperands())) {
->>>>>>> e7aa6127
 
       // Check that result from out operand is dead.
       Value result = genericOp.getResult(outputOpOperand.index());
@@ -1343,7 +1291,6 @@
 LogicalResult GenericOp::fold(ArrayRef<Attribute>,
                               SmallVectorImpl<OpFoldResult> &) {
   return memref::foldMemRefCast(*this);
-<<<<<<< HEAD
 }
 
 //===----------------------------------------------------------------------===//
@@ -1374,178 +1321,6 @@
   if (parser.parseOptionalAttrDict(result.attributes))
     return failure();
   return success();
-}
-
-void MapOp::getAsmBlockArgumentNames(Region &region,
-                                     OpAsmSetValueNameFn setNameFn) {
-  for (Value v : getRegionInputArgs())
-    setNameFn(v, "in");
-}
-
-void MapOp::getAsmResultNames(function_ref<void(Value, StringRef)> setNameFn) {
-  if (!getResults().empty())
-    setNameFn(getResults().front(), "mapped");
-}
-
-ParseResult MapOp::parse(OpAsmParser &parser, OperationState &result) {
-  if (parseDstStyleOp(parser, result))
-    return failure();
-
-  SmallVector<OpAsmParser::Argument> regionArgs;
-  if (parser.parseArgumentList(regionArgs, OpAsmParser::Delimiter::Paren,
-                               /*allowType=*/true, /*allowAttrs=*/true)) {
-    return failure();
-  }
-
-  Region *body = result.addRegion();
-  if (parser.parseRegion(*body, regionArgs))
-    return failure();
-
-  return success();
-}
-
-void MapOp::print(OpAsmPrinter &p) {
-  printCommonStructuredOpParts(p, SmallVector<Value>(getInputOperands()),
-                               SmallVector<Value>(getOutputOperands()));
-  p.printOptionalAttrDict((*this)->getAttrs());
-
-  p << "(";
-  llvm::interleaveComma(getMapper().getArguments(), p,
-                        [&](auto arg) { p.printRegionArgument(arg); });
-  p << ") ";
-
-  p.printRegion(getMapper(), /*printEntryBlockArgs=*/false);
-}
-
-LogicalResult MapOp::verify() {
-  auto *bodyBlock = getBody();
-  auto blockArgs = bodyBlock->getArguments();
-
-  // Checks if the number of `inputs` match the arity of the `mapper` region.
-  if (getInputs().size() != blockArgs.size())
-    return emitOpError() << "expects number of operands to match the arity of "
-                            "mapper, but got: "
-                         << getInputs().size() << " and " << blockArgs.size();
-
-  // The parameters of mapper should all match the element type // of inputs.
-  for (const auto &[bbArgType, inputArg] :
-       llvm::zip(bodyBlock->getArgumentTypes(), getInputs())) {
-    auto inputElemType = inputArg.getType().cast<ShapedType>().getElementType();
-    if (bbArgType != inputElemType) {
-      return emitOpError() << "expected element type of input " << inputElemType
-                           << " to match bbArg type " << bbArgType;
-    }
-  }
-
-  // The shape of each input must match the shape of the output.
-  auto outputShape =
-      getOutputOperand(0)->get().getType().cast<ShapedType>().getShape();
-  for (Type inputArgType : TypeRange{getInputs()}) {
-    auto inputElemShape = inputArgType.cast<ShapedType>().getShape();
-    if (inputElemShape != outputShape) {
-      return emitOpError() << "expected shape of input (" << inputElemShape
-                           << ") to match shape of output (" << outputShape
-                           << ")";
-    }
-  }
-
-  return success();
-}
-
-SmallVector<StringRef> MapOp::getIteratorTypesArray() {
-  int64_t rank = getInit().getType().getRank();
-  return SmallVector<StringRef>(rank, getParallelIteratorTypeName());
-}
-
-ArrayAttr MapOp::getIndexingMaps() {
-  Builder builder(getContext());
-  int64_t rank = getInit().getType().getRank();
-  int64_t numIndexingMaps = getOperands().size();
-  return builder.getAffineMapArrayAttr(SmallVector<AffineMap>(
-      numIndexingMaps, builder.getMultiDimIdentityMap(rank)));
-}
-
-void MapOp::getEffects(
-    SmallVectorImpl<SideEffects::EffectInstance<MemoryEffects::Effect>>
-        &effects) {
-  getGenericEffectsImpl(effects, getOperation()->getResults(),
-                        getInputOperands(), getOutputOperands());
-=======
->>>>>>> e7aa6127
-}
-
-//===----------------------------------------------------------------------===//
-// MapOp
-//===----------------------------------------------------------------------===//
-
-<<<<<<< HEAD
-void ReduceOp::getAsmBlockArgumentNames(Region &region,
-                                        OpAsmSetValueNameFn setNameFn) {
-  for (Value v : getRegionInputArgs())
-    setNameFn(v, "in");
-  for (Value v : getRegionOutputArgs())
-    setNameFn(v, "init");
-}
-
-void ReduceOp::getAsmResultNames(
-    function_ref<void(Value, StringRef)> setNameFn) {
-  if (!getResults().empty())
-    setNameFn(getResults().front(), "reduced");
-}
-
-SmallVector<StringRef> ReduceOp::getIteratorTypesArray() {
-  int64_t inputRank = getInputs()[0].getType().cast<ShapedType>().getRank();
-  SmallVector<StringRef> iteratorTypes(inputRank,
-                                       getParallelIteratorTypeName());
-  for (int64_t reductionDim : getDimensions())
-    iteratorTypes[reductionDim] = getReductionIteratorTypeName();
-  return iteratorTypes;
-}
-
-ArrayAttr ReduceOp::getIndexingMaps() {
-  int64_t inputRank = getInputs()[0].getType().cast<ShapedType>().getRank();
-  SmallVector<AffineMap> affineMaps(
-      getNumInputs(),
-      AffineMap::getMultiDimIdentityMap(inputRank, getContext()));
-  AffineMap resultMap =
-      AffineMap::getMultiDimIdentityMap(inputRank, getContext())
-          .dropResults(getDimensions());
-  for (int64_t i = 0, e = getNumOutputs(); i < e; ++i)
-    affineMaps.push_back(resultMap);
-  return Builder(getContext()).getAffineMapArrayAttr(affineMaps);
-}
-
-void ReduceOp::getEffects(
-    SmallVectorImpl<SideEffects::EffectInstance<MemoryEffects::Effect>>
-        &effects) {
-  getGenericEffectsImpl(effects, getOperation()->getResults(),
-                        getInputOperands(), getOutputOperands());
-=======
-static ParseResult parseDstStyleOp(
-    OpAsmParser &parser, OperationState &result,
-    function_ref<ParseResult(OpAsmParser &, NamedAttrList &)> parseAttrsFn =
-        nullptr) {
-  // Parse `ins` and `outs`.
-  SmallVector<Type, 4> inputTypes, outputTypes;
-  if (parseCommonStructuredOpParts(parser, result, inputTypes, outputTypes,
-                                   /*addOperandSegmentSizes=*/false))
-    return failure();
-
-  // Add result types.
-  for (Type outputType : outputTypes) {
-    if (outputType.isa<RankedTensorType>())
-      result.addTypes(outputType);
-  }
-
-  // Parse required attributes.
-  if (parseAttrsFn && failed(parseAttrsFn(parser, result.attributes)))
-    return failure();
-
-  // Parse optional attributes.
-  if (parser.parseOptionalAttrDict(result.attributes))
-    return failure();
-  return success();
->>>>>>> e7aa6127
 }
 
 void MapOp::getAsmBlockArgumentNames(Region &region,
@@ -1765,17 +1540,12 @@
 }
 
 void ReduceOp::print(OpAsmPrinter &p) {
-<<<<<<< HEAD
-  printCommonStructuredOpParts(p, SmallVector<Value>(getInputOperands()),
-                               SmallVector<Value>(getOutputOperands()));
-=======
   p.increaseIndent();
   printCommonStructuredOpPartsWithNewLine(
       p, SmallVector<Value>(getDpsInputOperands()),
       SmallVector<Value>(getDpsInitOperands()));
   p.printNewline();
 
->>>>>>> e7aa6127
   printDenseI64ArrayAttr(p, getDimensionsAttrName(), getDimensions());
   p.printOptionalAttrDict((*this)->getAttrs(), {getDimensionsAttrName()});
 
@@ -1862,13 +1632,8 @@
 
   // Check that the last block arguments match the element type of the outputs.
   for (auto [output, bbArg] :
-<<<<<<< HEAD
-       llvm::zip(getOutputOperands(),
-                 block->getArguments().take_back(getNumOutputs()))) {
-=======
        llvm::zip(getDpsInitOperands(),
                  block->getArguments().take_back(getNumDpsInits()))) {
->>>>>>> e7aa6127
     auto outputElementType =
         output->get().getType().cast<ShapedType>().getElementType();
     if (outputElementType != bbArg.getType())
@@ -1889,51 +1654,6 @@
 TransposeOp::getRegionBuilder() {
   return [](mlir::ImplicitLocOpBuilder &b, mlir::Block &block,
             mlir::ArrayRef<mlir::NamedAttribute>) {
-<<<<<<< HEAD
-    b.create<linalg::YieldOp>(block.getArguments().back());
-  };
-}
-
-void TransposeOp::createRegion(::mlir::OpBuilder &opBuilder,
-                               ::mlir::OperationState &odsState) {
-  Region *region = odsState.addRegion();
-
-  SmallVector<Type> argTypes;
-  SmallVector<Location> argLocs;
-  for (auto t : odsState.operands) {
-    argTypes.push_back(getElementTypeOrSelf(t));
-    argLocs.push_back(opBuilder.getUnknownLoc());
-  }
-
-  // RAII.
-  OpBuilder::InsertionGuard guard(opBuilder);
-  Block *body =
-      opBuilder.createBlock(region, /*insertPt=*/{}, argTypes, argLocs);
-
-  ImplicitLocOpBuilder b(opBuilder.getUnknownLoc(), opBuilder);
-  getRegionBuilder()(b, *body, odsState.attributes.getAttrs());
-}
-
-void TransposeOp::build(::mlir::OpBuilder &odsBuilder,
-                        ::mlir::OperationState &odsState, Value input,
-                        Value init, DenseI64ArrayAttr permutation,
-                        ArrayRef<NamedAttribute> attributes) {
-  odsState.addOperands(input);
-  odsState.addOperands(init);
-  odsState.addAttribute(getPermutationAttrName(odsState.name), permutation);
-  odsState.addAttributes(attributes);
-  odsState.addTypes(init.getType());
-
-  createRegion(odsBuilder, odsState);
-}
-
-void TransposeOp::build(::mlir::OpBuilder &odsBuilder,
-                        ::mlir::OperationState &odsState, Value input,
-                        Value init, ArrayRef<int64_t> permutation,
-                        ArrayRef<NamedAttribute> attributes) {
-  build(odsBuilder, odsState, input, init,
-        odsBuilder.getDenseI64ArrayAttr(permutation), attributes);
-=======
     b.create<linalg::YieldOp>(block.getArguments().front());
   };
 }
@@ -1965,7 +1685,6 @@
                         ArrayRef<NamedAttribute> attributes) {
   build(builder, result, input, init, builder.getDenseI64ArrayAttr(permutation),
         attributes);
->>>>>>> e7aa6127
 }
 
 ParseResult TransposeOp::parse(OpAsmParser &parser, OperationState &result) {
@@ -1975,10 +1694,6 @@
           })))
     return failure();
 
-<<<<<<< HEAD
-  OpBuilder opBuilder(parser.getContext());
-  createRegion(opBuilder, result);
-=======
   (void)result.addRegion();
   OpBuilder builder(parser.getContext());
   buildGenericRegion(builder, result, /*inputs=*/result.operands,
@@ -1986,7 +1701,6 @@
                      [&](OpBuilder &b, Location loc, ValueRange args) {
                        b.create<linalg::YieldOp>(loc, args[0]);
                      });
->>>>>>> e7aa6127
   return success();
 }
 
@@ -1997,12 +1711,6 @@
 }
 
 void TransposeOp::print(OpAsmPrinter &p) {
-<<<<<<< HEAD
-  printCommonStructuredOpParts(p, SmallVector<Value>(getInputOperands()),
-                               SmallVector<Value>(getOutputOperands()));
-  printDenseI64ArrayAttr(p, getPermutationAttrName(), getPermutation());
-  p.printOptionalAttrDict((*this)->getAttrs(), {getPermutationAttrName()});
-=======
   p.increaseIndent();
   printCommonStructuredOpPartsWithNewLine(
       p, SmallVector<Value>(getDpsInputOperands()),
@@ -2012,7 +1720,6 @@
   printDenseI64ArrayAttr(p, getPermutationAttrName(), getPermutation());
   p.printOptionalAttrDict((*this)->getAttrs(), {getPermutationAttrName()});
   p.decreaseIndent();
->>>>>>> e7aa6127
 }
 
 LogicalResult TransposeOp::verify() {
@@ -2069,11 +1776,7 @@
     SmallVectorImpl<SideEffects::EffectInstance<MemoryEffects::Effect>>
         &effects) {
   getGenericEffectsImpl(effects, getOperation()->getResults(),
-<<<<<<< HEAD
-                        getInputOperands(), getOutputOperands());
-=======
                         getDpsInputOperands(), getDpsInitOperands());
->>>>>>> e7aa6127
 }
 
 //===----------------------------------------------------------------------===//
@@ -2280,22 +1983,14 @@
     SmallVector<Value, 4> newOperands;
     newOperands.reserve(op->getNumOperands());
     // Inputs may fold.
-<<<<<<< HEAD
-    for (auto *input : op.getInputOperands()) {
-=======
     for (auto *input : op.getDpsInputOperands()) {
->>>>>>> e7aa6127
       auto tensorCastOp = input->get().getDefiningOp<tensor::CastOp>();
       newOperands.push_back(canFoldIntoConsumerOp(tensorCastOp)
                                 ? tensorCastOp.getSource()
                                 : input->get());
     }
     // Init tensors may fold, in which case the resultType must also change.
-<<<<<<< HEAD
-    for (auto *output : op.getOutputOperands()) {
-=======
     for (auto *output : op.getDpsInitOperands()) {
->>>>>>> e7aa6127
       auto tensorCastOp = output->get().getDefiningOp<tensor::CastOp>();
       bool fold = canFoldIntoConsumerOp(tensorCastOp);
       newOperands.push_back(fold ? tensorCastOp.getOperand() : output->get());
@@ -2357,13 +2052,8 @@
     OpOperand *outOperand = linalgOp.getDpsInitOperand(resultNumber);
     Value newOperand =
         rewriter.create<tensor::CastOp>(loc, resultType, outOperand->get());
-<<<<<<< HEAD
-    SmallVector<Value> newOperands{linalgOp.getInputOperands()};
-    SmallVector<Value> outputOperands{linalgOp.getOutputOperands()};
-=======
     SmallVector<Value> newOperands{linalgOp.getDpsInputOperands()};
     SmallVector<Value> outputOperands{linalgOp.getDpsInitOperands()};
->>>>>>> e7aa6127
     outputOperands[resultNumber] = newOperand;
     newOperands.append(outputOperands.begin(), outputOperands.end());
 
@@ -2436,11 +2126,7 @@
     return;
   auto sourceType = src.getType().cast<RankedTensorType>();
   Type resultType = sourceType;
-<<<<<<< HEAD
-  if (sourceType.hasStaticShape() && linalgOp.isOutput(opOperand)) {
-=======
   if (sourceType.hasStaticShape() && linalgOp.isDpsInit(opOperand)) {
->>>>>>> e7aa6127
     resultTypes.push_back(resultType);
     return;
   }
@@ -2473,11 +2159,7 @@
     unsigned index = opOperand->getOperandNumber();
     newOperands[index] = newOperand;
   }
-<<<<<<< HEAD
-  if (linalgOp.isOutput(opOperand))
-=======
   if (linalgOp.isDpsInit(opOperand))
->>>>>>> e7aa6127
     resultTypes.push_back(resultType);
 }
 
@@ -2513,11 +2195,7 @@
     // change in their types.
     bool changeNeeded = false;
     newOperands.reserve(linalgOp->getNumOperands());
-<<<<<<< HEAD
-    resultTypes.reserve(linalgOp.getNumOutputs());
-=======
     resultTypes.reserve(linalgOp.getNumDpsInits());
->>>>>>> e7aa6127
 
     // Iterate over all the operands and update the static sizes.
     for (OpOperand &opOperand : linalgOp->getOpOperands()) {
