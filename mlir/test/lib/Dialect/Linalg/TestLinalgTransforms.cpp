--- conflicted
+++ resolved
@@ -552,12 +552,6 @@
           .addOpFilter<ContractionOpInterface, FillOp, CopyOp, GenericOp>());
   populatePadTensorOpVectorizationPatterns(patterns);
   populateConvolutionVectorizationPatterns(patterns);
-  (void)applyPatternsAndFoldGreedily(funcOp, std::move(patterns));
-}
-
-static void applyDecomposeConvolutionPatterns(FuncOp funcOp) {
-  RewritePatternSet patterns(funcOp.getContext());
-  populateDecomposeConvolutionPatterns(patterns);
   (void)applyPatternsAndFoldGreedily(funcOp, std::move(patterns));
 }
 
@@ -734,15 +728,6 @@
     if (failed(runPipeline(dynamicPM, getFunction())))
       return signalPassFailure();
   }
-<<<<<<< HEAD
-  if (testPadPattern)
-    return applyPadPattern(getFunction(), packPaddings, hoistPaddings);
-  if (testInterchangePattern.hasValue())
-    return applyInterchangePattern(getFunction(), testInterchangePattern);
-  if (testDecomposeConvolutionPattern)
-    return applyDecomposeConvolutionPatterns(getFunction());
-=======
->>>>>>> f7105d88
 }
 
 namespace mlir {
