// RUN: mlir-opt %s | mlir-opt | FileCheck %s
// RUN: mlir-opt %s --mlir-print-op-generic | mlir-opt | FileCheck %s

// TODO: Re-enable LLVM lowering test.
//
// Test that we can lower all the way to LLVM without crashing, don't check results here.
// DISABLED: mlir-opt %s --convert-linalg-to-llvm -o=/dev/null 2>&1

func.func @views(%arg0: index) {
  %c0 = arith.constant 0 : index
  %0 = arith.muli %arg0, %arg0 : index
  %1 = memref.alloc (%0) : memref<?xi8>
  %3 = memref.view %1[%c0][%arg0, %arg0] : memref<?xi8> to memref<?x?xf32>
  %4 = memref.view %1[%c0][%arg0, %arg0] : memref<?xi8> to memref<?x?xvector<4x4xf32>>
  memref.dealloc %1 : memref<?xi8>
  return
}
// CHECK-LABEL: func @views
//  CHECK:  arith.muli %{{.*}}, %{{.*}} : index
//  CHECK-NEXT:  memref.alloc(%{{.*}}) : memref<?xi8>
//  CHECK-NEXT:  memref.view %{{.*}}[%{{.*}}][%{{.*}}] :
//  CHECK-SAME:     memref<?xi8> to memref<?x?xf32>
//  CHECK-NEXT:  memref.view %{{.*}}[%{{.*}}][%{{.*}}] :
//  CHECK-SAME:     memref<?xi8> to memref<?x?xvector<4x4xf32>>
//  CHECK-NEXT:  memref.dealloc %{{.*}} : memref<?xi8>

// -----

func.func @ops(%arg0: memref<?x?xf32, strided<[?, 1], offset: ?>>,
          %arg1: memref<?xf32, strided<[1], offset: ?>>,
          %arg2: memref<?xf32, strided<[1], offset: ?>>,
          %arg3: memref<f32>) {
  linalg.matmul ins(%arg0, %arg0 : memref<?x?xf32, strided<[?, 1], offset: ?>>,
                                   memref<?x?xf32, strided<[?, 1], offset: ?>>)
               outs(%arg0 : memref<?x?xf32, strided<[?, 1], offset: ?>>)
  linalg.matvec ins(%arg0, %arg1: memref<?x?xf32, strided<[?, 1], offset: ?>>,
                                  memref<?xf32, strided<[1], offset: ?>>)
               outs(%arg2: memref<?xf32, strided<[1], offset: ?>>)
  linalg.dot ins(%arg1, %arg2: memref<?xf32, strided<[1], offset: ?>>,
                               memref<?xf32, strided<[1], offset: ?>>)
            outs(%arg3: memref<f32>)
  return
}
// CHECK-LABEL: func @ops(%
// CHECK: linalg.matmul
// CHECK-SAME:   ins(%{{.*}}, %{{.*}} : memref<?x?xf32, strided<[?, 1], offset: ?>>,
// CHECK-SAME:                          memref<?x?xf32, strided<[?, 1], offset: ?>>)
// CHECK-SAME:  outs(%{{.*}} : memref<?x?xf32, strided<[?, 1], offset: ?>>)
// CHECK: linalg.matvec
// CHECK-SAME:   ins(%{{.*}}, %{{.*}}: memref<?x?xf32, strided<[?, 1], offset: ?>>,
// CHECK-SAME:                         memref<?xf32, strided<[1], offset: ?>>)
// CHECK-SAME:  outs(%{{.*}}: memref<?xf32, strided<[1], offset: ?>>)
// CHECK: linalg.dot
// CHECK-SAME:   ins(%{{.*}}, %{{.*}}: memref<?xf32, strided<[1], offset: ?>>,
// CHECK-SAME:                         memref<?xf32, strided<[1], offset: ?>>)
// CHECK-SAME:  outs(%{{.*}}: memref<f32>)

// -----

func.func @fill_view(%arg0: memref<?xf32, strided<[1], offset: ?>>, %arg1: f32) {
  linalg.fill ins(%arg1 : f32) outs(%arg0 : memref<?xf32, strided<[1], offset: ?>>)
  return
}
// CHECK-LABEL: func @fill_view(
//       CHECK:  %{{.*}}: memref<?xf32, strided<[1], offset: ?>>, %{{.*}}: f32) {
//       CHECK:   linalg.fill ins(%{{.*}} : f32) outs(%{{.*}} : memref<?xf32, strided<[1], offset: ?>>)

// -----

func.func @memref_transpose(%arg0: memref<?x?x?xf32, strided<[?, ?, 1], offset: ?>>) {
  %0 = memref.transpose %arg0 (i, j, k) -> (k, j, i) : memref<?x?x?xf32, strided<[?, ?, 1], offset: ?>> to memref<?x?x?xf32, strided<[1, ?, ?], offset: ?>>
  return
}
// CHECK-LABEL: func @memref_transpose
//       CHECK:   memref.transpose %{{.*}} ([[i:.*]], [[j:.*]], [[k:.*]]) -> ([[k]], [[j]], [[i]]) :
//  CHECK-SAME:      memref<?x?x?xf32, strided<[?, ?, 1], offset: ?>> to memref<?x?x?xf32, strided<[1, ?, ?], offset: ?>>

// -----


func.func @fill_view3(%arg0: memref<?x?x?xf32, strided<[?, ?, 1], offset: ?>>, %arg1: f32) {
  linalg.fill ins(%arg1 : f32) outs(%arg0 : memref<?x?x?xf32, strided<[?, ?, 1], offset: ?>>)
  return
}
// CHECK-LABEL: func @fill_view3(
//       CHECK:  %{{.*}}: memref<?x?x?xf32, strided<[?, ?, 1], offset: ?>>, %{{.*}}: f32) {
//       CHECK:   linalg.fill ins(%{{.*}} : f32) outs(%{{.*}} : memref<?x?x?xf32, strided<[?, ?, 1], offset: ?>>)

// -----

#accesses_0 = [
  affine_map<(i, j, k) -> (j, i)>,
  affine_map<(i, j, k) -> ()>,
  affine_map<(i, j, k) -> (i, k, i + j)>
]

#trait_0 = {
  indexing_maps = #accesses_0,
  iterator_types = ["parallel", "parallel", "parallel"],
  library_call = "some_external_function_name_1"
}

func.func @generic(%arg0: memref<?x?xvector<3x4xi4>, strided<[?, 1], offset: ?>>,
              %arg1: memref<?x?x?xf32, strided<[?, ?, 1], offset: ?>>) {
  %cst = arith.constant 0.0 : f32
  linalg.generic #trait_0
       ins(%arg0, %cst : memref<?x?xvector<3x4xi4>, strided<[?, 1], offset: ?>>, f32)
      outs(%arg1 : memref<?x?x?xf32, strided<[?, ?, 1], offset: ?>>)
      attrs = {foo = 1} {
    ^bb(%0: vector<3x4xi4>, %1: f32, %2: f32) :
      linalg.yield %1 : f32
  }
  return
}
// CHECK-LABEL: func @generic
//       CHECK:   linalg.generic {
//  CHECK-SAME:     indexing_maps = [#{{[0-9a-z]*}}, #{{[0-9a-z]*}}, #{{[0-9a-z]*}}],
//  CHECK-SAME:     iterator_types = ["parallel", "parallel", "parallel"],
//  CHECK-SAME:     library_call = "some_external_function_name_1"}
//  CHECK-SAME:      ins({{.*}}, {{.*}} : memref<?x?xvector<3x4xi4>, strided<[?, 1], offset: ?>>, f32)
//  CHECK-SAME:     outs({{.*}} : memref<?x?x?xf32, strided<[?, ?, 1], offset: ?>>)
//  CHECK-SAME:     {foo = 1 : i64}

// -----

#map0 = affine_map<(d0, d1, d2) -> (d0, d1, d2)>
func.func @generic_without_inputs(%arg0 : memref<?x?x?xf32>) {
  linalg.generic  {indexing_maps = [#map0],
                   iterator_types = ["parallel", "parallel", "parallel"]}
                  outs(%arg0 : memref<?x?x?xf32>) {
   ^bb0(%arg3: f32):
      %cst = arith.constant 0.000000e+00 : f32
      linalg.yield %cst : f32
    }
  return
}

// CHECK-LABEL: func @generic_without_inputs
//       CHECK:   linalg.generic
//   CHECK-NOT:     ins

// -----

#accesses_1 = [
  affine_map<(i, j, k) -> (j, i)>,
  affine_map<(i, j, k) -> (i, k, i + j)>,
  affine_map<(i, j, k) -> (i, k, i + j)>
]

#trait_1 = {
  indexing_maps = #accesses_1,
  iterator_types = ["parallel", "parallel", "parallel"],
  library_call = "some_external_function_name_1"
}

func.func @generic_with_tensor_input_and_output(
    %arg0: tensor<?x?xvector<3x4xi4>>, %arg1: tensor<?x?x?xf32>)
    -> (tensor<?x?x?xf32>) {
  %0 = linalg.generic #trait_1
       ins(%arg0, %arg1 : tensor<?x?xvector<3x4xi4>>, tensor<?x?x?xf32>)
      outs(%arg1 : tensor<?x?x?xf32>)
      attrs = {foo = 1} {
    ^bb(%0: vector<3x4xi4>, %1: f32, %2: f32) :
      %f0 = arith.constant 0.0 : f32
      linalg.yield %f0 : f32
  } -> tensor<?x?x?xf32>
  return %0 : tensor<?x?x?xf32>
}
// CHECK-LABEL: func @generic_with_tensor_input_and_output
//       CHECK:   linalg.generic {
//  CHECK-SAME:     indexing_maps = [#{{.*}}, #{{.*}}], iterator_types = ["parallel", "parallel", "parallel"],
//  CHECK-SAME:     library_call = "some_external_function_name_1"}
//  CHECK-SAME:      ins({{.*}} : tensor<?x?xvector<3x4xi4>>, tensor<?x?x?xf32>)
//  CHECK-SAME:     outs({{.*}} : tensor<?x?x?xf32>)
//  CHECK-SAME:     {foo = 1 : i64}
//       CHECK:     -> tensor<?x?x?xf32>
//       CHECK:   return {{.*}} : tensor<?x?x?xf32>

// -----

func.func @generic_with_multiple_tensor_outputs(
    %arg0: tensor<?xi32>, %arg1: tensor<?xi32>, %arg2: i32)
    -> (tensor<i32>, tensor<i32>) {
  %c0 = arith.constant 0 : index
  %0 = tensor.empty() : tensor<i32>
  %1 = linalg.fill ins(%arg2 : i32) outs(%0 : tensor<i32>) -> tensor<i32>
  %2 = tensor.empty() : tensor<i32>
  %3 = linalg.fill ins(%arg2 : i32) outs(%2 : tensor<i32>) -> tensor<i32>
  %4:2 = linalg.generic {
    indexing_maps = [affine_map<(d0) -> (d0)>, affine_map<(d0) -> (d0)>, affine_map<(d0) -> ()>, affine_map<(d0) -> ()>],
    iterator_types = ["reduction"]}
    ins(%arg0, %arg1 : tensor<?xi32>, tensor<?xi32>)
    outs(%1, %3 : tensor<i32>, tensor<i32>) {
  ^bb0(%arg3: i32, %arg4: i32, %arg5: i32, %arg6: i32):
    %5 = arith.cmpi sge, %arg3, %arg5 : i32
    %6 = arith.select %5, %arg3, %arg5 : i32
    %7 = arith.cmpi eq, %arg3, %arg5 : i32
    %8 = arith.cmpi slt, %arg4, %arg6 : i32
    %9 = arith.select %8, %arg4, %arg6 : i32
    %10 = arith.select %5, %arg4, %arg6 : i32
    %11 = arith.select %7, %9, %10 : i32
    linalg.yield %6, %11 : i32, i32
  } -> (tensor<i32>, tensor<i32>)
  return %4#0, %4#1 : tensor<i32>, tensor<i32>
}
// CHECK-LABEL: func @generic_with_multiple_tensor_outputs
//       CHECK:   %{{.*}} = linalg.generic {
//  CHECK-SAME:      ins({{.*}} : tensor<?xi32>, tensor<?xi32>)
//  CHECK-SAME:     outs({{.*}} : tensor<i32>, tensor<i32>)
//       CHECK:   } -> (tensor<i32>, tensor<i32>)

// -----

#broadcast_access = [
  affine_map<(i, j) -> ()>,
  affine_map<(i, j) -> (i, j)>
]

#trait_broadcast = {
  indexing_maps = #broadcast_access,
  iterator_types = ["parallel", "parallel"],
  library_call = "some_broadcast_external_fn"
}

func.func @generic_op_zero_rank(%arg0: tensor<f32>, %arg1 : tensor<3x4xf32>) -> (tensor<3x4xf32>)
{
  %0 = linalg.generic #trait_broadcast
       ins(%arg0 : tensor<f32>)
      outs(%arg1 : tensor<3x4xf32>) {
    ^bb(%a: f32, %b: f32) :
      linalg.yield %a : f32
  } -> tensor<3x4xf32>
  return %0 : tensor<3x4xf32>
}

// -----


#accesses_3 = [
  affine_map<(i, j, k) -> (j, i)>,
  affine_map<(i, j, k) -> (i, k, i + j)>
]

#trait_3 = {
  indexing_maps = #accesses_3,
  iterator_types = ["parallel", "parallel", "parallel"],
  library_call = "some_external_function_name_2"
}

func.func @generic_region(%arg0: memref<?x?xvector<3x4xi4>, strided<[?, 1], offset: ?>>,
                     %arg1: memref<?x?x?xf32, strided<[?, ?, 1], offset: ?>>) {
  linalg.generic #trait_3
       ins(%arg0 : memref<?x?xvector<3x4xi4>, strided<[?, 1], offset: ?>>)
      outs(%arg1 : memref<?x?x?xf32, strided<[?, ?, 1], offset: ?>>)
      attrs = {foo = 1} {
    ^bb(%a: vector<3x4xi4>, %b: f32) :
      %0 = linalg.index 0 : index
      %1 = linalg.index 1 : index
      %2 = linalg.index 2 : index
      linalg.yield %b : f32
  }
  return
}
// CHECK-LABEL: func @generic_region
//       CHECK:   linalg.generic {
//  CHECK-SAME:     indexing_maps = [#{{[0-9a-z]*}}, #{{[0-9a-z]*}}],
//  CHECK-SAME:     iterator_types = ["parallel", "parallel", "parallel"],
//  CHECK-SAME:     library_call = "some_external_function_name_2"
//  CHECK-SAME:      ins({{.*}} : memref<?x?xvector<3x4xi4>, strided<[?, 1], offset: ?>>)
//  CHECK-SAME:     outs({{.*}} : memref<?x?x?xf32, strided<[?, ?, 1], offset: ?>>)
//  CHECK-SAME:     attrs = {foo = 1 : i64} {
//       CHECK:  ^{{.*}}(%{{.*}}: vector<3x4xi4>, %{{.*}}: f32):
//       CHECK:    %{{.*}} = linalg.index 0 : index
//       CHECK:    %{{.*}} = linalg.index 1 : index
//       CHECK:    %{{.*}} = linalg.index 2 : index
//       CHECK:    linalg.yield %{{.*}} : f32

// -----


func.func @named_ops(%a3: memref<?x?x?xf32>, %b3: memref<?x?x?xf32>, %c3: memref<?x?x?xf32>,
                %ta3: tensor<?x?x?xf32>, %tb3: tensor<?x?x?xf32>, %tc3: tensor<?x?x?xf32>)
  -> (tensor<?x?x?xf32>)
{
  linalg.batch_matmul ins(%a3, %b3: memref<?x?x?xf32>, memref<?x?x?xf32>)
                     outs(%c3: memref<?x?x?xf32>)
  %res1 = linalg.batch_matmul
                      ins(%ta3, %tb3: tensor<?x?x?xf32>, tensor<?x?x?xf32>)
                     outs(%tc3: tensor<?x?x?xf32>)
                  -> tensor<?x?x?xf32>
  return %res1 : tensor<?x?x?xf32>
}
// CHECK-LABEL: func @named_ops
//       CHECK:   linalg.batch_matmul
//       CHECK:   linalg.batch_matmul

// -----

func.func @fill_tensor(%arg0 : index, %arg1 : index, %arg2 : f32) -> tensor<?x?xf32> {
  %0 = tensor.empty(%arg0, %arg1) : tensor<?x?xf32>
  %1 = linalg.fill ins(%arg2 : f32) outs(%0 : tensor<?x?xf32>) -> tensor<?x?xf32>
  return %1 : tensor<?x?xf32>
}
// CHECK: %{{.+}} = linalg.fill ins(%{{.+}} : f32) outs(%{{.+}} : tensor<?x?xf32>) -> tensor<?x?xf32>

// -----

func.func @mixed_parallel_reduced_results(%arg0 : tensor<?x?x?xf32>,
    %arg1 : tensor<?x?xf32>, %arg2 : tensor<?x?x?xf32>, %arg3 : tensor<?x?xf32>) ->
    (tensor<?x?x?xf32>, tensor<?x?xf32>) {
  %0:2 = linalg.generic {
      indexing_maps = [affine_map<(d0, d1, d2) -> (d0, d1, d2)>, affine_map<(d0, d1, d2) -> (d0, d1)>,
                       affine_map<(d0, d1, d2) -> (d0, d1, d2)>, affine_map<(d0, d1, d2) -> (d0, d1)>],
      iterator_types = ["parallel", "parallel", "reduction"]}
      ins(%arg0, %arg1 : tensor<?x?x?xf32>, tensor<?x?xf32>)
      outs(%arg2, %arg3 : tensor<?x?x?xf32>, tensor<?x?xf32>) {
    ^bb0(%b0 : f32, %b1 : f32, %b2 : f32, %b3 : f32):
      %1 = arith.mulf %b0, %b1 : f32
      %2 = arith.addf %1, %b3 : f32
      linalg.yield %1, %2 : f32, f32
  } -> (tensor<?x?x?xf32>, tensor<?x?xf32>)
  return %0#0, %0#1 : tensor<?x?x?xf32>, tensor<?x?xf32>
}
// CHECK-LABEL: func @mixed_parallel_reduced_results
//       CHECK:     linalg.generic

// -----

<<<<<<< HEAD
=======
func.func @map_no_inputs(%init: tensor<64xf32>) -> tensor<64xf32> {
   %add = linalg.map
      outs(%init:tensor<64xf32>)
      () {
        %0 = arith.constant 0.0: f32
        linalg.yield %0: f32
      }
  func.return %add : tensor<64xf32>
}
// CHECK-LABEL: func @map_no_inputs
//       CHECK:   linalg.map
//  CHECK-NEXT:   outs
//  CHECK-NEXT:   () {
//  CHECK-NEXT:     arith.constant
//  CHECK-NEXT:     linalg.yield
//  CHECK-NEXT:   }

// -----

>>>>>>> e7aa6127
func.func @map_binary(%lhs: tensor<64xf32>, %rhs: tensor<64xf32>,
                      %init: tensor<64xf32>) -> tensor<64xf32> {
   %add = linalg.map
          ins(%lhs, %rhs: tensor<64xf32>, tensor<64xf32>)
          outs(%init:tensor<64xf32>)
          (%lhs_elem: f32, %rhs_elem: f32) {
            %0 = arith.addf %lhs_elem, %rhs_elem: f32
            linalg.yield %0: f32
          }
  func.return %add : tensor<64xf32>
}
// CHECK-LABEL: func @map_binary
<<<<<<< HEAD
//       CHECK:     linalg.map
=======
//       CHECK:   linalg.map
//  CHECK-NEXT:   ins
//  CHECK-NEXT:   outs
//  CHECK-NEXT:   (%{{.*}}: f32, %{{.*}}: f32) {
//  CHECK-NEXT:     arith.addf
//  CHECK-NEXT:     linalg.yield
//  CHECK-NEXT:   }
>>>>>>> e7aa6127

// -----

func.func @map_binary_memref(%lhs: memref<64xf32>, %rhs: memref<64xf32>,
                      %init: memref<64xf32>) {
   linalg.map
      ins(%lhs, %rhs: memref<64xf32>, memref<64xf32>)
      outs(%init:memref<64xf32>)
      (%lhs_elem: f32, %rhs_elem: f32) {
        %0 = arith.addf %lhs_elem, %rhs_elem: f32
        linalg.yield %0: f32
      }
  func.return
}
// CHECK-LABEL: func @map_binary_memref
//       CHECK:     linalg.map

// -----

func.func @map_unary(%input: tensor<64xf32>, %init: tensor<64xf32>) -> tensor<64xf32> {
   %abs = linalg.map
          ins(%input:tensor<64xf32>)
          outs(%init:tensor<64xf32>)
          (%input_elem: f32) {
            %0 = math.absf %input_elem: f32
            linalg.yield %0: f32
          }
  func.return %abs : tensor<64xf32>
}
// CHECK-LABEL: func @map_unary
//       CHECK:     linalg.map

// -----

func.func @map_unary_memref(%input: memref<64xf32>, %init: memref<64xf32>) {
   linalg.map
      ins(%input:memref<64xf32>)
      outs(%init:memref<64xf32>)
      (%input_elem: f32) {
        %0 = math.absf %input_elem: f32
        linalg.yield %0: f32
      }
  func.return
}
// CHECK-LABEL: func @map_unary_memref
//       CHECK:     linalg.map

// -----

func.func @reduce(%input: tensor<16x32x64xf32>,
                  %init: tensor<16x64xf32>) -> tensor<16x64xf32> {
  %reduce = linalg.reduce
      ins(%input:tensor<16x32x64xf32>)
      outs(%init:tensor<16x64xf32>)
      dimensions = [1]
      (%in: f32, %out: f32) {
        %0 = arith.addf %in, %out: f32
        linalg.yield %0: f32
      }
  func.return %reduce : tensor<16x64xf32>
}
// CHECK-LABEL: func @reduce
//       CHECK:   linalg.reduce
//  CHECK-NEXT:   ins
//  CHECK-NEXT:   outs
//  CHECK-NEXT:   dimensions = [1]
//  CHECK-NEXT:   (%{{.*}}: f32, %{{.*}}: f32) {
//  CHECK-NEXT:     arith.addf
//  CHECK-NEXT:     linalg.yield
//  CHECK-NEXT:   }

// -----

func.func @reduce_memref(%input: memref<16x32x64xf32>,
                         %init: memref<16x64xf32>) {
  linalg.reduce
      ins(%input:memref<16x32x64xf32>)
      outs(%init:memref<16x64xf32>)
      dimensions = [1]
      (%in: f32, %out: f32) {
        %0 = arith.addf %in, %out: f32
        linalg.yield %0: f32
      }
  func.return
}
// CHECK-LABEL: func @reduce_memref
//       CHECK:     linalg.reduce

// -----

func.func @reduce_memref(%input: memref<16x32x64xf32>,
                         %init: memref<16x64xf32>) {
  linalg.reduce
      ins(%input:memref<16x32x64xf32>)
      outs(%init:memref<16x64xf32>)
      dimensions = [1]
      (%in: f32, %out: f32) {
        %0 = arith.addf %in, %out: f32
        linalg.yield %0: f32
      }
  func.return
}
// CHECK-LABEL: func @reduce_memref
//       CHECK:     linalg.reduce

// -----

func.func @variadic_reduce(%input1: tensor<16x32x64xf32>,
    %init1: tensor<16x64xf32>, %input2: tensor<16x32x64xi64>,
    %init2: tensor<16x64xi64>)  -> (tensor<16x64xf32>, tensor<16x64xi64>) {
  %reduce, %reduce2 = linalg.reduce
      ins(%input1, %input2 : tensor<16x32x64xf32>, tensor<16x32x64xi64>)
      outs(%init1, %init2 : tensor<16x64xf32>, tensor<16x64xi64>)
      dimensions = [1]
      (%in1: f32, %in2: i64, %out1: f32, %out2: i64) {
        %0 = arith.addf %in1, %out1: f32
        %1 = arith.addi %in2, %out2: i64
        linalg.yield %0, %1: f32, i64
      }
  func.return %reduce, %reduce2 : tensor<16x64xf32>, tensor<16x64xi64>
}
// CHECK-LABEL: func @variadic_reduce
//       CHECK:     linalg.reduce

// -----

func.func @variadic_reduce_memref(%input1: memref<16x32x64xf32>,
    %init1: memref<16x64xf32>, %input2: memref<16x32x64xi64>,
    %init2: memref<16x64xi64>) {
  linalg.reduce
      ins(%input1, %input2 : memref<16x32x64xf32>, memref<16x32x64xi64>)
      outs(%init1, %init2 : memref<16x64xf32>, memref<16x64xi64>)
      dimensions = [1]
      (%in1: f32, %in2: i64, %out1: f32, %out2: i64) {
        %0 = arith.addf %in1, %out1: f32
        %1 = arith.addi %in2, %out2: i64
        linalg.yield %0, %1: f32, i64
      }
  func.return
}
// CHECK-LABEL: func @variadic_reduce_memref
//       CHECK:     linalg.reduce

// -----

func.func @transpose(%input: tensor<16x32x64xf32>,
                     %init: tensor<32x64x16xf32>) -> tensor<32x64x16xf32> {
  %transpose = linalg.transpose
      ins(%input:tensor<16x32x64xf32>)
      outs(%init:tensor<32x64x16xf32>)
      permutation = [1, 2, 0]
  func.return %transpose : tensor<32x64x16xf32>
}
// CHECK-LABEL: func @transpose
<<<<<<< HEAD
=======
//      CHECK:    linalg.transpose
// CHECK-NEXT:    ins
// CHECK-NEXT:    outs
// CHECK-NEXT:    permutation
>>>>>>> e7aa6127

// -----

func.func @transpose_memref(%input: memref<16x32x64xf32>,
                            %init: memref<32x64x16xf32>) {
  linalg.transpose
      ins(%input:memref<16x32x64xf32>)
      outs(%init:memref<32x64x16xf32>)
      permutation = [1, 2, 0]
  func.return
}
// CHECK-LABEL: func @transpose_memref<|MERGE_RESOLUTION|>--- conflicted
+++ resolved
@@ -326,8 +326,6 @@
 
 // -----
 
-<<<<<<< HEAD
-=======
 func.func @map_no_inputs(%init: tensor<64xf32>) -> tensor<64xf32> {
    %add = linalg.map
       outs(%init:tensor<64xf32>)
@@ -347,7 +345,6 @@
 
 // -----
 
->>>>>>> e7aa6127
 func.func @map_binary(%lhs: tensor<64xf32>, %rhs: tensor<64xf32>,
                       %init: tensor<64xf32>) -> tensor<64xf32> {
    %add = linalg.map
@@ -360,9 +357,6 @@
   func.return %add : tensor<64xf32>
 }
 // CHECK-LABEL: func @map_binary
-<<<<<<< HEAD
-//       CHECK:     linalg.map
-=======
 //       CHECK:   linalg.map
 //  CHECK-NEXT:   ins
 //  CHECK-NEXT:   outs
@@ -370,7 +364,6 @@
 //  CHECK-NEXT:     arith.addf
 //  CHECK-NEXT:     linalg.yield
 //  CHECK-NEXT:   }
->>>>>>> e7aa6127
 
 // -----
 
@@ -441,23 +434,6 @@
 //  CHECK-NEXT:     arith.addf
 //  CHECK-NEXT:     linalg.yield
 //  CHECK-NEXT:   }
-
-// -----
-
-func.func @reduce_memref(%input: memref<16x32x64xf32>,
-                         %init: memref<16x64xf32>) {
-  linalg.reduce
-      ins(%input:memref<16x32x64xf32>)
-      outs(%init:memref<16x64xf32>)
-      dimensions = [1]
-      (%in: f32, %out: f32) {
-        %0 = arith.addf %in, %out: f32
-        linalg.yield %0: f32
-      }
-  func.return
-}
-// CHECK-LABEL: func @reduce_memref
-//       CHECK:     linalg.reduce
 
 // -----
 
@@ -525,13 +501,10 @@
   func.return %transpose : tensor<32x64x16xf32>
 }
 // CHECK-LABEL: func @transpose
-<<<<<<< HEAD
-=======
 //      CHECK:    linalg.transpose
 // CHECK-NEXT:    ins
 // CHECK-NEXT:    outs
 // CHECK-NEXT:    permutation
->>>>>>> e7aa6127
 
 // -----
 
