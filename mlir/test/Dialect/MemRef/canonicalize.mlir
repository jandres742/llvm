// RUN: mlir-opt %s -canonicalize --split-input-file -allow-unregistered-dialect | FileCheck %s

// CHECK-LABEL: func @subview_of_size_memcast
//  CHECK-SAME:   %[[ARG0:.[a-z0-9A-Z_]+]]: memref<4x6x16x32xi8>
//       CHECK:   %[[S:.+]] = memref.subview %[[ARG0]][0, 1, 0, 0] [1, 1, 16, 32] [1, 1, 1, 1] : memref<4x6x16x32xi8> to memref<16x32xi8, strided{{.*}}>
//       CHECK:   %[[M:.+]] = memref.cast %[[S]] : memref<16x32xi8, {{.*}}> to memref<16x32xi8, strided{{.*}}>
//       CHECK:   return %[[M]] : memref<16x32xi8, strided{{.*}}>
func.func @subview_of_size_memcast(%arg : memref<4x6x16x32xi8>) ->
  memref<16x32xi8, strided<[32, 1], offset: ?>>{
  %0 = memref.cast %arg : memref<4x6x16x32xi8> to memref<?x?x16x32xi8>
  %1 = memref.subview %0[0, 1, 0, 0] [1, 1, 16, 32] [1, 1, 1, 1] :
    memref<?x?x16x32xi8> to
    memref<16x32xi8, strided<[32, 1], offset: ?>>
  return %1 : memref<16x32xi8, strided<[32, 1], offset: ?>>
}

// -----

//       CHECK: func @subview_of_strides_memcast
//  CHECK-SAME:   %[[ARG0:.[a-z0-9A-Z_]+]]: memref<1x1x?xf32, strided{{.*}}>
//       CHECK:   %[[S:.+]] = memref.subview %[[ARG0]][0, 0, 0] [1, 1, 4]
//  CHECK-SAME:                    to memref<1x4xf32, strided<[7, 1], offset: ?>>
//       CHECK:   %[[M:.+]] = memref.cast %[[S]]
//  CHECK-SAME:                    to memref<1x4xf32, strided<[?, ?], offset: ?>>
//       CHECK:   return %[[M]]
func.func @subview_of_strides_memcast(%arg : memref<1x1x?xf32, strided<[35, 7, 1], offset: ?>>) -> memref<1x4xf32, strided<[?, ?], offset: ?>> {
  %0 = memref.cast %arg : memref<1x1x?xf32, strided<[35, 7, 1], offset: ?>> to memref<1x1x?xf32, strided<[?, ?, ?], offset: ?>>
  %1 = memref.subview %0[0, 0, 0] [1, 1, 4] [1, 1, 1] : memref<1x1x?xf32, strided<[?, ?, ?], offset: ?>> to memref<1x4xf32, strided<[?, ?], offset: ?>>
  return %1 : memref<1x4xf32, strided<[?, ?], offset: ?>>
}

// -----

// CHECK-LABEL: func @subview_of_static_full_size
// CHECK-SAME: %[[ARG0:.+]]: memref<4x6x16x32xi8>
// CHECK-NOT: memref.subview
// CHECK: return %[[ARG0]] : memref<4x6x16x32xi8>
func.func @subview_of_static_full_size(%arg0 : memref<4x6x16x32xi8>) -> memref<4x6x16x32xi8> {
  %0 = memref.subview %arg0[0, 0, 0, 0] [4, 6, 16, 32] [1, 1, 1, 1] : memref<4x6x16x32xi8> to memref<4x6x16x32xi8>
  return %0 : memref<4x6x16x32xi8>
}

// -----

func.func @subview_canonicalize(%arg0 : memref<?x?x?xf32>, %arg1 : index,
    %arg2 : index) -> memref<?x?x?xf32, strided<[?, ?, ?], offset: ?>>
{
  %c0 = arith.constant 0 : index
  %c1 = arith.constant 1 : index
  %c4 = arith.constant 4 : index
  %0 = memref.subview %arg0[%c0, %arg1, %c1] [%c4, %c1, %arg2] [%c1, %c1, %c1] : memref<?x?x?xf32> to memref<?x?x?xf32, strided<[?, ?, ?], offset: ?>>
  return %0 : memref<?x?x?xf32, strided<[?, ?, ?], offset: ?>>
}
// CHECK-LABEL: func @subview_canonicalize
//  CHECK-SAME:   %[[ARG0:.+]]: memref<?x?x?xf32>
//       CHECK:   %[[SUBVIEW:.+]] = memref.subview %[[ARG0]][0, %{{[a-zA-Z0-9_]+}}, 1]
//  CHECK-SAME:      [4, 1, %{{[a-zA-Z0-9_]+}}] [1, 1, 1]
//  CHECK-SAME:      : memref<?x?x?xf32> to memref<4x1x?xf32
//       CHECK:   %[[RESULT:.+]] = memref.cast %[[SUBVIEW]]
//       CHEKC:   return %[[RESULT]]

// -----

func.func @rank_reducing_subview_canonicalize(%arg0 : memref<?x?x?xf32>, %arg1 : index,
  %arg2 : index) -> memref<?x?xf32, strided<[?, 1], offset: ?>>
{
  %c0 = arith.constant 0 : index
  %c1 = arith.constant 1 : index
  %c4 = arith.constant 4 : index
  %0 = memref.subview %arg0[%c0, %arg1, %c1] [%c4, 1, %arg2] [%c1, %c1, %c1] : memref<?x?x?xf32> to memref<?x?xf32, strided<[?, 1], offset: ?>>
  return %0 : memref<?x?xf32, strided<[?, 1], offset: ?>>
}
// CHECK-LABEL: func @rank_reducing_subview_canonicalize
//  CHECK-SAME:   %[[ARG0:.+]]: memref<?x?x?xf32>
//       CHECK:   %[[SUBVIEW:.+]] = memref.subview %[[ARG0]][0, %{{[a-zA-Z0-9_]+}}, 1]
//  CHECK-SAME:      [4, 1, %{{[a-zA-Z0-9_]+}}] [1, 1, 1]
//  CHECK-SAME:      : memref<?x?x?xf32> to memref<4x?xf32
//       CHECK:   %[[RESULT:.+]] = memref.cast %[[SUBVIEW]]
//       CHECK:   return %[[RESULT]]

// -----

func.func @multiple_reducing_dims(%arg0 : memref<1x384x384xf32>,
    %arg1 : index, %arg2 : index, %arg3 : index) -> memref<?xf32, strided<[1], offset: ?>>
{
  %c1 = arith.constant 1 : index
  %0 = memref.subview %arg0[0, %arg1, %arg2] [1, %c1, %arg3] [1, 1, 1] : memref<1x384x384xf32> to memref<?x?xf32, strided<[384, 1], offset: ?>>
  %1 = memref.subview %0[0, 0] [1, %arg3] [1, 1] : memref<?x?xf32, strided<[384, 1], offset: ?>> to memref<?xf32, strided<[1], offset: ?>>
  return %1 : memref<?xf32, strided<[1], offset: ?>>
}
//       CHECK: func @multiple_reducing_dims
//       CHECK:   %[[REDUCED1:.+]] = memref.subview %{{.+}}[0, %{{.+}}, %{{.+}}] [1, 1, %{{.+}}] [1, 1, 1]
//  CHECK-SAME:       : memref<1x384x384xf32> to memref<1x?xf32, strided<[384, 1], offset: ?>>
//       CHECK:   %[[REDUCED2:.+]] = memref.subview %[[REDUCED1]][0, 0] [1, %{{.+}}] [1, 1]
//  CHECK-SAME:       : memref<1x?xf32, strided<[384, 1], offset: ?>> to memref<?xf32, strided<[1], offset: ?>>

// -----

func.func @multiple_reducing_dims_dynamic(%arg0 : memref<?x?x?xf32>,
    %arg1 : index, %arg2 : index, %arg3 : index) -> memref<?xf32, strided<[1], offset: ?>>
{
  %c1 = arith.constant 1 : index
  %0 = memref.subview %arg0[0, %arg1, %arg2] [1, %c1, %arg3] [1, 1, 1] : memref<?x?x?xf32> to memref<?x?xf32, strided<[?, 1], offset: ?>>
  %1 = memref.subview %0[0, 0] [1, %arg3] [1, 1] : memref<?x?xf32, strided<[?, 1], offset: ?>> to memref<?xf32, strided<[1], offset: ?>>
  return %1 : memref<?xf32, strided<[1], offset: ?>>
}
//       CHECK: func @multiple_reducing_dims_dynamic
//       CHECK:   %[[REDUCED1:.+]] = memref.subview %{{.+}}[0, %{{.+}}, %{{.+}}] [1, 1, %{{.+}}] [1, 1, 1]
//  CHECK-SAME:       : memref<?x?x?xf32> to memref<1x?xf32, strided<[?, 1], offset: ?>>
//       CHECK:   %[[REDUCED2:.+]] = memref.subview %[[REDUCED1]][0, 0] [1, %{{.+}}] [1, 1]
//  CHECK-SAME:       : memref<1x?xf32, strided<[?, 1], offset: ?>> to memref<?xf32, strided<[1], offset: ?>>

// -----

func.func @multiple_reducing_dims_all_dynamic(%arg0 : memref<?x?x?xf32, strided<[?, ?, ?], offset: ?>>,
    %arg1 : index, %arg2 : index, %arg3 : index) -> memref<?xf32, strided<[?], offset: ?>>
{
  %c1 = arith.constant 1 : index
  %0 = memref.subview %arg0[0, %arg1, %arg2] [1, %c1, %arg3] [1, 1, 1]
      : memref<?x?x?xf32, strided<[?, ?, ?], offset: ?>> to memref<?x?xf32, strided<[?, ?], offset: ?>>
  %1 = memref.subview %0[0, 0] [1, %arg3] [1, 1] : memref<?x?xf32, strided<[?, ?], offset: ?>> to memref<?xf32, strided<[?], offset: ?>>
  return %1 : memref<?xf32, strided<[?], offset: ?>>
}
//       CHECK: func @multiple_reducing_dims_all_dynamic
//       CHECK:   %[[REDUCED1:.+]] = memref.subview %{{.+}}[0, %{{.+}}, %{{.+}}] [1, 1, %{{.+}}] [1, 1, 1]
//  CHECK-SAME:       : memref<?x?x?xf32, strided<[?, ?, ?], offset: ?>> to memref<1x?xf32, strided<[?, ?], offset: ?>>
//       CHECK:   %[[REDUCED2:.+]] = memref.subview %[[REDUCED1]][0, 0] [1, %{{.+}}] [1, 1]
//  CHECK-SAME:       : memref<1x?xf32, strided<[?, ?], offset: ?>> to memref<?xf32, strided<[?], offset: ?>>
<<<<<<< HEAD

// -----

func.func @subview_negative_stride1(%arg0 : memref<?xf32>) -> memref<?xf32, strided<[?], offset: ?>>
{
  %c0 = arith.constant 0 : index
  %c1 = arith.constant -1 : index
  %1 = memref.dim %arg0, %c0 : memref<?xf32>
  %2 = arith.addi %1, %c1 : index
  %3 = memref.subview %arg0[%2] [%1] [%c1] : memref<?xf32> to memref<?xf32, strided<[?], offset: ?>>
  return %3 : memref<?xf32, strided<[?], offset: ?>>
}
//       CHECK: func @subview_negative_stride1
//  CHECK-SAME:   (%[[ARG0:.*]]: memref<?xf32>)
//       CHECK:   %[[C1:.*]] = arith.constant 0
//       CHECK:   %[[C2:.*]] = arith.constant -1
//       CHECK:   %[[DIM1:.*]] = memref.dim %[[ARG0]], %[[C1]] : memref<?xf32>
//       CHECK:   %[[DIM2:.*]] = arith.addi %[[DIM1]], %[[C2]] : index
//       CHECK:   %[[RES1:.*]] = memref.subview %[[ARG0]][%[[DIM2]]] [%[[DIM1]]] [-1] : memref<?xf32> to memref<?xf32, strided<[-1], offset: ?>>
//       CHECK:   %[[RES2:.*]] = memref.cast %[[RES1]] : memref<?xf32, strided<[-1], offset: ?>> to memref<?xf32, strided<[?], offset: ?>>
//       CHECK:   return %[[RES2]] : memref<?xf32, strided<[?], offset: ?>>

// -----

=======

// -----

func.func @subview_negative_stride1(%arg0 : memref<?xf32>) -> memref<?xf32, strided<[?], offset: ?>>
{
  %c0 = arith.constant 0 : index
  %c1 = arith.constant -1 : index
  %1 = memref.dim %arg0, %c0 : memref<?xf32>
  %2 = arith.addi %1, %c1 : index
  %3 = memref.subview %arg0[%2] [%1] [%c1] : memref<?xf32> to memref<?xf32, strided<[?], offset: ?>>
  return %3 : memref<?xf32, strided<[?], offset: ?>>
}
//       CHECK: func @subview_negative_stride1
//  CHECK-SAME:   (%[[ARG0:.*]]: memref<?xf32>)
//       CHECK:   %[[C1:.*]] = arith.constant 0
//       CHECK:   %[[C2:.*]] = arith.constant -1
//       CHECK:   %[[DIM1:.*]] = memref.dim %[[ARG0]], %[[C1]] : memref<?xf32>
//       CHECK:   %[[DIM2:.*]] = arith.addi %[[DIM1]], %[[C2]] : index
//       CHECK:   %[[RES1:.*]] = memref.subview %[[ARG0]][%[[DIM2]]] [%[[DIM1]]] [-1] : memref<?xf32> to memref<?xf32, strided<[-1], offset: ?>>
//       CHECK:   %[[RES2:.*]] = memref.cast %[[RES1]] : memref<?xf32, strided<[-1], offset: ?>> to memref<?xf32, strided<[?], offset: ?>>
//       CHECK:   return %[[RES2]] : memref<?xf32, strided<[?], offset: ?>>

// -----

>>>>>>> f788a4d7
func.func @subview_negative_stride2(%arg0 : memref<7xf32>) -> memref<?xf32, strided<[?], offset: ?>>
{
  %c0 = arith.constant 0 : index
  %c1 = arith.constant -1 : index
  %1 = memref.dim %arg0, %c0 : memref<7xf32>
  %2 = arith.addi %1, %c1 : index
  %3 = memref.subview %arg0[%2] [%1] [%c1] : memref<7xf32> to memref<?xf32, strided<[?], offset: ?>>
  return %3 : memref<?xf32, strided<[?], offset: ?>>
}
//       CHECK: func @subview_negative_stride2
//  CHECK-SAME:   (%[[ARG0:.*]]: memref<7xf32>)
//       CHECK:   %[[RES1:.*]] = memref.subview %[[ARG0]][6] [7] [-1] : memref<7xf32> to memref<7xf32, strided<[-1], offset: 6>>
//       CHECK:   %[[RES2:.*]] = memref.cast %[[RES1]] : memref<7xf32, strided<[-1], offset: 6>> to memref<?xf32, strided<[?], offset: ?>>
//       CHECK:   return %[[RES2]] : memref<?xf32, strided<[?], offset: ?>>

// -----

// CHECK-LABEL: func @dim_of_sized_view
//  CHECK-SAME:   %{{[a-z0-9A-Z_]+}}: memref<?xi8>
//  CHECK-SAME:   %[[SIZE:.[a-z0-9A-Z_]+]]: index
//       CHECK:   return %[[SIZE]] : index
func.func @dim_of_sized_view(%arg : memref<?xi8>, %size: index) -> index {
  %c0 = arith.constant 0 : index
  %0 = memref.reinterpret_cast %arg to offset: [0], sizes: [%size], strides: [1] : memref<?xi8> to memref<?xi8>
  %1 = memref.dim %0, %c0 : memref<?xi8>
  return %1 : index
}

// -----

// CHECK-LABEL: func @no_fold_of_store
//  CHECK:   %[[cst:.+]] = memref.cast %arg
//  CHECK:   memref.store %[[cst]]
func.func @no_fold_of_store(%arg : memref<32xi8>, %holder: memref<memref<?xi8>>) {
  %0 = memref.cast %arg : memref<32xi8> to memref<?xi8>
  memref.store %0, %holder[] : memref<memref<?xi8>>
  return
}

// -----

// Test case: Folding of memref.dim(memref.alloca(%size), %idx) -> %size
// CHECK-LABEL: func @dim_of_alloca(
//  CHECK-SAME:     %[[SIZE:[0-9a-z]+]]: index
//  CHECK-NEXT:   return %[[SIZE]] : index
func.func @dim_of_alloca(%size: index) -> index {
  %0 = memref.alloca(%size) : memref<?xindex>
  %c0 = arith.constant 0 : index
  %1 = memref.dim %0, %c0 : memref<?xindex>
  return %1 : index
}

// -----

// Test case: Folding of memref.dim(memref.alloca(rank(%v)), %idx) -> rank(%v)
// CHECK-LABEL: func @dim_of_alloca_with_dynamic_size(
//  CHECK-SAME:     %[[MEM:[0-9a-z]+]]: memref<*xf32>
//  CHECK-NEXT:   %[[RANK:.*]] = memref.rank %[[MEM]] : memref<*xf32>
//  CHECK-NEXT:   return %[[RANK]] : index
func.func @dim_of_alloca_with_dynamic_size(%arg0: memref<*xf32>) -> index {
  %0 = memref.rank %arg0 : memref<*xf32>
  %1 = memref.alloca(%0) : memref<?xindex>
  %c0 = arith.constant 0 : index
  %2 = memref.dim %1, %c0 : memref<?xindex>
  return %2 : index
}

// -----

// Test case: Folding of memref.dim(memref.reshape %v %shp, %idx) -> memref.load %shp[%idx]
// CHECK-LABEL: func @dim_of_memref_reshape(
//  CHECK-SAME:     %[[MEM:[0-9a-z]+]]: memref<*xf32>,
//  CHECK-SAME:     %[[SHP:[0-9a-z]+]]: memref<?xindex>
//  CHECK-NEXT:   %[[IDX:.*]] = arith.constant 3
//  CHECK-NEXT:   %[[DIM:.*]] = memref.load %[[SHP]][%[[IDX]]]
//  CHECK-NEXT:   memref.store
//   CHECK-NOT:   memref.dim
//       CHECK:   return %[[DIM]] : index
func.func @dim_of_memref_reshape(%arg0: memref<*xf32>, %arg1: memref<?xindex>)
    -> index {
  %c3 = arith.constant 3 : index
  %0 = memref.reshape %arg0(%arg1)
      : (memref<*xf32>, memref<?xindex>) -> memref<*xf32>
  // Update the shape to test that he load ends up in the right place.
  memref.store %c3, %arg1[%c3] : memref<?xindex>
  %1 = memref.dim %0, %c3 : memref<*xf32>
  return %1 : index
}

// -----

// Test case: Folding of memref.dim(memref.reshape %v %shp, %idx) -> memref.load %shp[%idx]
// CHECK-LABEL: func @dim_of_memref_reshape_i32(
//  CHECK-SAME:     %[[MEM:[0-9a-z]+]]: memref<*xf32>,
//  CHECK-SAME:     %[[SHP:[0-9a-z]+]]: memref<?xi32>
//  CHECK-NEXT:   %[[IDX:.*]] = arith.constant 3
//  CHECK-NEXT:   %[[DIM:.*]] = memref.load %[[SHP]][%[[IDX]]]
//  CHECK-NEXT:   %[[CAST:.*]] = arith.index_cast %[[DIM]]
//   CHECK-NOT:   memref.dim
//       CHECK:   return %[[CAST]] : index
func.func @dim_of_memref_reshape_i32(%arg0: memref<*xf32>, %arg1: memref<?xi32>)
    -> index {
  %c3 = arith.constant 3 : index
  %0 = memref.reshape %arg0(%arg1)
      : (memref<*xf32>, memref<?xi32>) -> memref<*xf32>
  %1 = memref.dim %0, %c3 : memref<*xf32>
  return %1 : index
}

// -----

// CHECK-LABEL: func @alloc_const_fold
func.func @alloc_const_fold() -> memref<?xf32> {
  // CHECK-NEXT: memref.alloc() : memref<4xf32>
  %c4 = arith.constant 4 : index
  %a = memref.alloc(%c4) : memref<?xf32>

  // CHECK-NEXT: memref.cast %{{.*}} : memref<4xf32> to memref<?xf32>
  // CHECK-NEXT: return %{{.*}} : memref<?xf32>
  return %a : memref<?xf32>
}

// -----

// CHECK-LABEL: func @alloc_alignment_const_fold
func.func @alloc_alignment_const_fold() -> memref<?xf32> {
  // CHECK-NEXT: memref.alloc() {alignment = 4096 : i64} : memref<4xf32>
  %c4 = arith.constant 4 : index
  %a = memref.alloc(%c4) {alignment = 4096 : i64} : memref<?xf32>

  // CHECK-NEXT: memref.cast %{{.*}} : memref<4xf32> to memref<?xf32>
  // CHECK-NEXT: return %{{.*}} : memref<?xf32>
  return %a : memref<?xf32>
}

// -----

// CHECK-LABEL: func @alloc_const_fold_with_symbols1(
//  CHECK: %[[c1:.+]] = arith.constant 1 : index
//  CHECK: %[[mem1:.+]] = memref.alloc({{.*}})[%[[c1]], %[[c1]]] : memref<?xi32, strided{{.*}}>
//  CHECK: return %[[mem1]] : memref<?xi32, strided{{.*}}>
func.func @alloc_const_fold_with_symbols1(%arg0 : index) -> memref<?xi32, strided<[?], offset: ?>> {
  %c1 = arith.constant 1 : index
  %0 = memref.alloc(%arg0)[%c1, %c1] : memref<?xi32, strided<[?], offset: ?>>
  return %0 : memref<?xi32, strided<[?], offset: ?>>
}

// -----

// CHECK-LABEL: func @alloc_const_fold_with_symbols2(
//  CHECK: %[[c1:.+]] = arith.constant 1 : index
//  CHECK: %[[mem1:.+]] = memref.alloc()[%[[c1]], %[[c1]]] : memref<1xi32, strided{{.*}}>
//  CHECK: %[[mem2:.+]] = memref.cast %[[mem1]] : memref<1xi32, strided{{.*}}> to memref<?xi32, strided{{.*}}>
//  CHECK: return %[[mem2]] : memref<?xi32, strided{{.*}}>
func.func @alloc_const_fold_with_symbols2() -> memref<?xi32, strided<[?], offset: ?>> {
  %c1 = arith.constant 1 : index
  %0 = memref.alloc(%c1)[%c1, %c1] : memref<?xi32, strided<[?], offset: ?>>
  return %0 : memref<?xi32, strided<[?], offset: ?>>
}

// -----
// CHECK-LABEL: func @allocator
// CHECK:   %[[alloc:.+]] = memref.alloc
// CHECK:   memref.store %[[alloc:.+]], %arg0
func.func @allocator(%arg0 : memref<memref<?xi32>>, %arg1 : index)  {
  %0 = memref.alloc(%arg1) : memref<?xi32>
  memref.store %0, %arg0[] : memref<memref<?xi32>>
  return
}

// -----

func.func @compose_collapse_of_collapse_zero_dim(%arg0 : memref<1x1x1xf32>)
    -> memref<f32> {
  %0 = memref.collapse_shape %arg0 [[0, 1, 2]]
      : memref<1x1x1xf32> into memref<1xf32>
  %1 = memref.collapse_shape %0 [] : memref<1xf32> into memref<f32>
  return %1 : memref<f32>
}
// CHECK-LABEL: func @compose_collapse_of_collapse_zero_dim
//       CHECK:   memref.collapse_shape %{{.*}} []
//  CHECK-SAME:     memref<1x1x1xf32> into memref<f32>

// -----

func.func @compose_collapse_of_collapse(%arg0 : memref<?x?x?x?x?xf32>)
    -> memref<?x?xf32> {
  %0 = memref.collapse_shape %arg0 [[0, 1], [2], [3, 4]]
      : memref<?x?x?x?x?xf32> into memref<?x?x?xf32>
  %1 = memref.collapse_shape %0 [[0, 1], [2]]
      : memref<?x?x?xf32> into memref<?x?xf32>
  return %1 : memref<?x?xf32>
}
// CHECK-LABEL: func @compose_collapse_of_collapse
//       CHECK:   memref.collapse_shape %{{.*}} {{\[}}[0, 1, 2], [3, 4]]
//   CHECK-NOT:   memref.collapse_shape

// -----

func.func @do_not_compose_collapse_of_expand_non_identity_layout(
    %arg0: memref<?x?xf32, strided<[?, 1], offset: 0>>)
    -> memref<?xf32, strided<[?], offset: 0>> {
  %1 = memref.expand_shape %arg0 [[0, 1], [2]] :
    memref<?x?xf32, strided<[?, 1], offset: 0>> into
    memref<?x4x?xf32, strided<[?, ?, 1], offset: 0>>
  %2 = memref.collapse_shape %1 [[0, 1, 2]] :
    memref<?x4x?xf32, strided<[?, ?, 1], offset: 0>> into
    memref<?xf32, strided<[?], offset: 0>>
  return %2 : memref<?xf32, strided<[?], offset: 0>>
}
// CHECK-LABEL: func @do_not_compose_collapse_of_expand_non_identity_layout
// CHECK: expand
// CHECK: collapse

// -----

func.func @compose_expand_of_expand(%arg0 : memref<?x?xf32>)
    -> memref<?x6x4x5x?xf32> {
  %0 = memref.expand_shape %arg0 [[0, 1], [2]]
      : memref<?x?xf32> into memref<?x4x?xf32>
  %1 = memref.expand_shape %0 [[0, 1], [2], [3, 4]]
      : memref<?x4x?xf32> into memref<?x6x4x5x?xf32>
  return %1 : memref<?x6x4x5x?xf32>
}
// CHECK-LABEL: func @compose_expand_of_expand
//       CHECK:   memref.expand_shape %{{.*}} {{\[}}[0, 1, 2], [3, 4]]
//   CHECK-NOT:   memref.expand_shape

// -----

func.func @compose_expand_of_expand_of_zero_dim(%arg0 : memref<f32>)
    -> memref<1x1x1xf32> {
  %0 = memref.expand_shape %arg0 [] : memref<f32> into memref<1xf32>
  %1 = memref.expand_shape %0 [[0, 1, 2]]
      : memref<1xf32> into memref<1x1x1xf32>
  return %1 : memref<1x1x1xf32>
}
// CHECK-LABEL: func @compose_expand_of_expand_of_zero_dim
//       CHECK:   memref.expand_shape %{{.*}} []
//  CHECK-SAME:     memref<f32> into memref<1x1x1xf32>

// -----

func.func @fold_collapse_of_expand(%arg0 : memref<12x4xf32>) -> memref<12x4xf32> {
  %0 = memref.expand_shape %arg0 [[0, 1], [2]]
      : memref<12x4xf32> into memref<3x4x4xf32>
  %1 = memref.collapse_shape %0 [[0, 1], [2]]
      : memref<3x4x4xf32> into memref<12x4xf32>
  return %1 : memref<12x4xf32>
}
// CHECK-LABEL: func @fold_collapse_of_expand
//   CHECK-NOT:   linalg.{{.*}}_shape

// -----

func.func @fold_collapse_collapse_of_expand(%arg0 : memref<?x?xf32>)
    -> memref<?x?xf32> {
  %0 = memref.expand_shape %arg0 [[0, 1], [2]]
      : memref<?x?xf32> into memref<?x4x?xf32>
  %1 = memref.collapse_shape %0 [[0, 1], [2]]
      : memref<?x4x?xf32> into memref<?x?xf32>
  return %1 : memref<?x?xf32>
}
// CHECK-LABEL: @fold_collapse_collapse_of_expand
//   CHECK-NOT:   linalg.{{.*}}_shape

// -----

func.func @fold_memref_expand_cast(%arg0 : memref<?x?xf32>) -> memref<2x4x4xf32> {
  %0 = memref.cast %arg0 : memref<?x?xf32> to memref<8x4xf32>
  %1 = memref.expand_shape %0 [[0, 1], [2]]
      : memref<8x4xf32> into memref<2x4x4xf32>
  return %1 : memref<2x4x4xf32>
}

// CHECK-LABEL: @fold_memref_expand_cast
// CHECK: memref.expand_shape

// -----

// CHECK-LABEL:   func @collapse_after_memref_cast_type_change(
// CHECK-SAME:      %[[INPUT:.*]]: memref<?x512x1x1xf32>) -> memref<?x?xf32> {
// CHECK:           %[[COLLAPSED:.*]] = memref.collapse_shape %[[INPUT]]
// CHECK-SAME:         {{\[\[}}0], [1, 2, 3]] : memref<?x512x1x1xf32> into memref<?x512xf32>
// CHECK:           %[[DYNAMIC:.*]] = memref.cast %[[COLLAPSED]] :
// CHECK-SAME:         memref<?x512xf32> to memref<?x?xf32>
// CHECK:           return %[[DYNAMIC]] : memref<?x?xf32>
// CHECK:         }
func.func @collapse_after_memref_cast_type_change(%arg0 : memref<?x512x1x1xf32>) -> memref<?x?xf32> {
  %dynamic = memref.cast %arg0: memref<?x512x1x1xf32> to memref<?x?x?x?xf32>
  %collapsed = memref.collapse_shape %dynamic [[0], [1, 2, 3]] : memref<?x?x?x?xf32> into memref<?x?xf32>
  return %collapsed : memref<?x?xf32>
}

// -----

// CHECK-LABEL:   func @collapse_after_memref_cast(
// CHECK-SAME:      %[[INPUT:.*]]: memref<?x512x1x?xf32>) -> memref<?x?xf32> {
// CHECK:           %[[COLLAPSED:.*]] = memref.collapse_shape %[[INPUT]]
// CHECK-SAME:        {{\[\[}}0], [1, 2, 3]] : memref<?x512x1x?xf32> into memref<?x?xf32>
// CHECK:           return %[[COLLAPSED]] : memref<?x?xf32>
func.func @collapse_after_memref_cast(%arg0 : memref<?x512x1x?xf32>) -> memref<?x?xf32> {
  %dynamic = memref.cast %arg0: memref<?x512x1x?xf32> to memref<?x?x?x?xf32>
  %collapsed = memref.collapse_shape %dynamic [[0], [1, 2, 3]] : memref<?x?x?x?xf32> into memref<?x?xf32>
  return %collapsed : memref<?x?xf32>
}

// -----

// CHECK-LABEL:   func @collapse_after_memref_cast_type_change_dynamic(
// CHECK-SAME:      %[[INPUT:.*]]: memref<1x1x1x?xi64>) -> memref<?x?xi64> {
// CHECK:           %[[COLLAPSED:.*]] = memref.collapse_shape %[[INPUT]]
// CHECK-SAME:        {{\[\[}}0, 1, 2], [3]] : memref<1x1x1x?xi64> into memref<1x?xi64>
// CHECK:           %[[DYNAMIC:.*]] = memref.cast %[[COLLAPSED]] :
// CHECK-SAME:         memref<1x?xi64> to memref<?x?xi64>
// CHECK:           return %[[DYNAMIC]] : memref<?x?xi64>
func.func @collapse_after_memref_cast_type_change_dynamic(%arg0: memref<1x1x1x?xi64>) -> memref<?x?xi64> {
  %casted = memref.cast %arg0 : memref<1x1x1x?xi64> to memref<1x1x?x?xi64>
  %collapsed = memref.collapse_shape %casted [[0, 1, 2], [3]] : memref<1x1x?x?xi64> into memref<?x?xi64>
  return %collapsed : memref<?x?xi64>
}

// -----

func.func @reduced_memref(%arg0: memref<2x5x7x1xf32>, %arg1 :index)
    -> memref<1x4x1xf32, strided<[35, 7, 1], offset: ?>> {
  %c0 = arith.constant 0 : index
  %c5 = arith.constant 5 : index
  %c4 = arith.constant 4 : index
  %c2 = arith.constant 2 : index
  %c1 = arith.constant 1 : index
  %0 = memref.subview %arg0[%arg1, %arg1, %arg1, 0] [%c1, %c4, %c1, 1] [1, 1, 1, 1]
      : memref<2x5x7x1xf32> to memref<?x?x?xf32, strided<[35, 7, 1], offset: ?>>
  %1 = memref.cast %0
      : memref<?x?x?xf32, strided<[35, 7, 1], offset: ?>> to
        memref<1x4x1xf32, strided<[35, 7, 1], offset: ?>>
  return %1 : memref<1x4x1xf32, strided<[35, 7, 1], offset: ?>>
}

// CHECK-LABEL: func @reduced_memref
//       CHECK:   %[[RESULT:.+]] = memref.subview
//  CHECK-SAME:       memref<2x5x7x1xf32> to memref<1x4x1xf32, strided{{.+}}>
//       CHECK:   return %[[RESULT]]

// -----

// CHECK-LABEL: func @fold_rank_memref
func.func @fold_rank_memref(%arg0 : memref<?x?xf32>) -> (index) {
  // Fold a rank into a constant
  // CHECK-NEXT: [[C2:%.+]] = arith.constant 2 : index
  %rank_0 = memref.rank %arg0 : memref<?x?xf32>

  // CHECK-NEXT: return [[C2]]
  return %rank_0 : index
}

// -----

func.func @fold_no_op_subview(%arg0 : memref<20x42xf32>) -> memref<20x42xf32, strided<[42, 1]>> {
  %0 = memref.subview %arg0[0, 0] [20, 42] [1, 1] : memref<20x42xf32> to memref<20x42xf32, strided<[42, 1]>>
  return %0 : memref<20x42xf32, strided<[42, 1]>>
}
// CHECK-LABEL: func @fold_no_op_subview(
//       CHECK:   %[[ARG0:.+]]: memref<20x42xf32>)
//       CHECK:   %[[CAST:.+]] = memref.cast %[[ARG0]]
//       CHECK:   return %[[CAST]]

// -----

func.func @no_fold_subview_with_non_zero_offset(%arg0 : memref<20x42xf32>) -> memref<20x42xf32, strided<[42, 1], offset: 1>> {
  %0 = memref.subview %arg0[0, 1] [20, 42] [1, 1] : memref<20x42xf32> to memref<20x42xf32, strided<[42, 1], offset: 1>>
  return %0 : memref<20x42xf32, strided<[42, 1], offset: 1>>
}
// CHECK-LABEL: func @no_fold_subview_with_non_zero_offset(
//       CHECK:   %[[SUBVIEW:.+]] = memref.subview
//       CHECK:    return %[[SUBVIEW]]

// -----

func.func @no_fold_subview_with_non_unit_stride(%arg0 : memref<20x42xf32>) -> memref<20x42xf32, strided<[42, 2]>> {
  %0 = memref.subview %arg0[0, 0] [20, 42] [1, 2] : memref<20x42xf32> to memref<20x42xf32, strided<[42, 2]>>
  return %0 : memref<20x42xf32, strided<[42, 2]>>
}
// CHECK-LABEL: func @no_fold_subview_with_non_unit_stride(
//       CHECK:   %[[SUBVIEW:.+]] = memref.subview
//       CHECK:    return %[[SUBVIEW]]

// -----

func.func @no_fold_dynamic_no_op_subview(%arg0 : memref<?x?xf32>) -> memref<?x?xf32, strided<[?, 1], offset: ?>> {
  %c0 = arith.constant 0 : index
  %c1 = arith.constant 1 : index
  %0 = memref.dim %arg0, %c0 : memref<?x?xf32>
  %1 = memref.dim %arg0, %c1 : memref<?x?xf32>
  %2 = memref.subview %arg0[0, 0] [%0, %1] [1, 1] : memref<?x?xf32> to memref<?x?xf32, strided<[?, 1], offset: ?>>
  return %2 : memref<?x?xf32, strided<[?, 1], offset: ?>>
}
// CHECK-LABEL: func @no_fold_dynamic_no_op_subview(
//       CHECK:   %[[SUBVIEW:.+]] = memref.subview
//       CHECK:    return %[[SUBVIEW]]

// -----

func.func @atomicrmw_cast_fold(%arg0 : f32, %arg1 : memref<4xf32>, %c : index) {
  %v = memref.cast %arg1 : memref<4xf32> to memref<?xf32>
  %a = memref.atomic_rmw addf %arg0, %v[%c] : (f32, memref<?xf32>) -> f32
  return
}

// CHECK-LABEL: func @atomicrmw_cast_fold
// CHECK-NEXT: memref.atomic_rmw addf %arg0, %arg1[%arg2] : (f32, memref<4xf32>) -> f32

// -----

func.func @copy_of_cast(%m1: memref<?xf32>, %m2: memref<*xf32>) {
  %casted1 = memref.cast %m1 : memref<?xf32> to memref<?xf32, strided<[?], offset: ?>>
  %casted2 = memref.cast %m2 : memref<*xf32> to memref<?xf32, strided<[?], offset: ?>>
  memref.copy %casted1, %casted2 : memref<?xf32, strided<[?], offset: ?>> to memref<?xf32, strided<[?], offset: ?>>
  return
}

// CHECK-LABEL: func @copy_of_cast(
//  CHECK-SAME:     %[[m1:.*]]: memref<?xf32>, %[[m2:.*]]: memref<*xf32>
//       CHECK:   %[[casted2:.*]] = memref.cast %[[m2]]
//       CHECK:   memref.copy %[[m1]], %[[casted2]]

// -----

func.func @self_copy(%m1: memref<?xf32>) {
  memref.copy %m1, %m1 : memref<?xf32> to memref<?xf32>
  return
}

// CHECK-LABEL: func @self_copy
//  CHECK-NEXT:   return

// -----

func.func @scopeMerge() {
  memref.alloca_scope {
    %cnt = "test.count"() : () -> index
    %a = memref.alloca(%cnt) : memref<?xi64>
    "test.use"(%a) : (memref<?xi64>) -> ()
  }
  return
}
// CHECK:   func @scopeMerge() {
// CHECK-NOT: alloca_scope
// CHECK:     %[[cnt:.+]] = "test.count"() : () -> index
// CHECK:     %[[alloc:.+]] = memref.alloca(%[[cnt]]) : memref<?xi64>
// CHECK:     "test.use"(%[[alloc]]) : (memref<?xi64>) -> ()
// CHECK:     return

func.func @scopeMerge2() {
  "test.region"() ({
    memref.alloca_scope {
      %cnt = "test.count"() : () -> index
      %a = memref.alloca(%cnt) : memref<?xi64>
      "test.use"(%a) : (memref<?xi64>) -> ()
    }
    "test.terminator"() : () -> ()
  }) : () -> ()
  return
}

// CHECK:   func @scopeMerge2() {
// CHECK:     "test.region"() ({
// CHECK:       memref.alloca_scope {
// CHECK:         %[[cnt:.+]] = "test.count"() : () -> index
// CHECK:         %[[alloc:.+]] = memref.alloca(%[[cnt]]) : memref<?xi64>
// CHECK:         "test.use"(%[[alloc]]) : (memref<?xi64>) -> ()
// CHECK:       }
// CHECK:       "test.terminator"() : () -> ()
// CHECK:     }) : () -> ()
// CHECK:     return
// CHECK:   }

func.func @scopeMerge3() {
  %cnt = "test.count"() : () -> index
  "test.region"() ({
    memref.alloca_scope {
      %a = memref.alloca(%cnt) : memref<?xi64>
      "test.use"(%a) : (memref<?xi64>) -> ()
    }
    "test.terminator"() : () -> ()
  }) : () -> ()
  return
}

// CHECK:   func @scopeMerge3() {
// CHECK:     %[[cnt:.+]] = "test.count"() : () -> index
// CHECK:     %[[alloc:.+]] = memref.alloca(%[[cnt]]) : memref<?xi64>
// CHECK:     "test.region"() ({
// CHECK:       memref.alloca_scope {
// CHECK:         "test.use"(%[[alloc]]) : (memref<?xi64>) -> ()
// CHECK:       }
// CHECK:       "test.terminator"() : () -> ()
// CHECK:     }) : () -> ()
// CHECK:     return
// CHECK:   }

func.func @scopeMerge4() {
  %cnt = "test.count"() : () -> index
  "test.region"() ({
    memref.alloca_scope {
      %a = memref.alloca(%cnt) : memref<?xi64>
      "test.use"(%a) : (memref<?xi64>) -> ()
    }
    "test.op"() : () -> ()
    "test.terminator"() : () -> ()
  }) : () -> ()
  return
}

// CHECK:   func @scopeMerge4() {
// CHECK:     %[[cnt:.+]] = "test.count"() : () -> index
// CHECK:     "test.region"() ({
// CHECK:       memref.alloca_scope {
// CHECK:         %[[alloc:.+]] = memref.alloca(%[[cnt]]) : memref<?xi64>
// CHECK:         "test.use"(%[[alloc]]) : (memref<?xi64>) -> ()
// CHECK:       }
// CHECK:       "test.op"() : () -> ()
// CHECK:       "test.terminator"() : () -> ()
// CHECK:     }) : () -> ()
// CHECK:     return
// CHECK:   }

func.func @scopeMerge5() {
  "test.region"() ({
    memref.alloca_scope {
      affine.parallel (%arg) = (0) to (64) {
        %a = memref.alloca(%arg) : memref<?xi64>
        "test.use"(%a) : (memref<?xi64>) -> ()
      }
    }
    "test.op"() : () -> ()
    "test.terminator"() : () -> ()
  }) : () -> ()
  return
}

// CHECK:   func @scopeMerge5() {
// CHECK:     "test.region"() ({
// CHECK:       affine.parallel (%[[cnt:.+]]) = (0) to (64) {
// CHECK:         %[[alloc:.+]] = memref.alloca(%[[cnt]]) : memref<?xi64>
// CHECK:         "test.use"(%[[alloc]]) : (memref<?xi64>) -> ()
// CHECK:       }
// CHECK:       "test.op"() : () -> ()
// CHECK:       "test.terminator"() : () -> ()
// CHECK:     }) : () -> ()
// CHECK:     return
// CHECK:   }

func.func @scopeInline(%arg : memref<index>) {
  %cnt = "test.count"() : () -> index
  "test.region"() ({
    memref.alloca_scope {
      memref.store %cnt, %arg[] : memref<index>
    }
    "test.terminator"() : () -> ()
  }) : () -> ()
  return
}

// CHECK:   func @scopeInline
// CHECK-NOT:  memref.alloca_scope

// -----

// CHECK-LABEL: func @reinterpret_of_reinterpret
//  CHECK-SAME: (%[[ARG:.*]]: memref<?xi8>, %[[SIZE1:.*]]: index, %[[SIZE2:.*]]: index)
//       CHECK: %[[RES:.*]] = memref.reinterpret_cast %[[ARG]] to offset: [0], sizes: [%[[SIZE2]]], strides: [1]
//       CHECK: return %[[RES]]
func.func @reinterpret_of_reinterpret(%arg : memref<?xi8>, %size1: index, %size2: index) -> memref<?xi8> {
  %0 = memref.reinterpret_cast %arg to offset: [0], sizes: [%size1], strides: [1] : memref<?xi8> to memref<?xi8>
  %1 = memref.reinterpret_cast %0 to offset: [0], sizes: [%size2], strides: [1] : memref<?xi8> to memref<?xi8>
  return %1 : memref<?xi8>
}

// -----

// CHECK-LABEL: func @reinterpret_of_cast
//  CHECK-SAME: (%[[ARG:.*]]: memref<?xi8>, %[[SIZE:.*]]: index)
//       CHECK: %[[RES:.*]] = memref.reinterpret_cast %[[ARG]] to offset: [0], sizes: [%[[SIZE]]], strides: [1]
//       CHECK: return %[[RES]]
func.func @reinterpret_of_cast(%arg : memref<?xi8>, %size: index) -> memref<?xi8> {
  %0 = memref.cast %arg : memref<?xi8> to memref<5xi8>
  %1 = memref.reinterpret_cast %0 to offset: [0], sizes: [%size], strides: [1] : memref<5xi8> to memref<?xi8>
  return %1 : memref<?xi8>
}

// -----

// CHECK-LABEL: func @reinterpret_of_subview
//  CHECK-SAME: (%[[ARG:.*]]: memref<?xi8>, %[[SIZE1:.*]]: index, %[[SIZE2:.*]]: index)
//       CHECK: %[[RES:.*]] = memref.reinterpret_cast %[[ARG]] to offset: [0], sizes: [%[[SIZE2]]], strides: [1]
//       CHECK: return %[[RES]]
func.func @reinterpret_of_subview(%arg : memref<?xi8>, %size1: index, %size2: index) -> memref<?xi8> {
  %0 = memref.subview %arg[0] [%size1] [1] : memref<?xi8> to memref<?xi8>
  %1 = memref.reinterpret_cast %0 to offset: [0], sizes: [%size2], strides: [1] : memref<?xi8> to memref<?xi8>
  return %1 : memref<?xi8>
}

// -----

// Check that a reinterpret cast of an equivalent extract strided metadata
// is canonicalized to a plain cast when the destination type is different
// than the type of the original memref.
// CHECK-LABEL: func @reinterpret_of_extract_strided_metadata_w_type_mistach
//  CHECK-SAME: (%[[ARG:.*]]: memref<8x2xf32>)
//       CHECK: %[[CAST:.*]] = memref.cast %[[ARG]] : memref<8x2xf32> to memref<?x?xf32,
//       CHECK: return %[[CAST]]
func.func @reinterpret_of_extract_strided_metadata_w_type_mistach(%arg0 : memref<8x2xf32>) -> memref<?x?xf32, strided<[?, ?], offset: ?>> {
  %base, %offset, %sizes:2, %strides:2 = memref.extract_strided_metadata %arg0 : memref<8x2xf32> -> memref<f32>, index, index, index, index, index
  %m2 = memref.reinterpret_cast %base to offset: [%offset], sizes: [%sizes#0, %sizes#1], strides: [%strides#0, %strides#1] : memref<f32> to memref<?x?xf32, strided<[?, ?], offset: ?>>
  return %m2 : memref<?x?xf32, strided<[?, ?], offset: ?>>
}

// -----

// Check that a reinterpret cast of an equivalent extract strided metadata
// is completely removed when the original memref has the same type.
// CHECK-LABEL: func @reinterpret_of_extract_strided_metadata_same_type
//  CHECK-SAME: (%[[ARG:.*]]: memref<8x2xf32>)
//       CHECK: return %[[ARG]]
func.func @reinterpret_of_extract_strided_metadata_same_type(%arg0 : memref<8x2xf32>) -> memref<8x2xf32> {
  %base, %offset, %sizes:2, %strides:2 = memref.extract_strided_metadata %arg0 : memref<8x2xf32> -> memref<f32>, index, index, index, index, index
  %m2 = memref.reinterpret_cast %base to offset: [%offset], sizes: [%sizes#0, %sizes#1], strides: [%strides#0, %strides#1] : memref<f32> to memref<8x2xf32>
  return %m2 : memref<8x2xf32>
}

// -----

// Check that we don't simplify reinterpret cast of extract strided metadata
// when the strides don't match.
// CHECK-LABEL: func @reinterpret_of_extract_strided_metadata_w_different_stride
//  CHECK-SAME: (%[[ARG:.*]]: memref<8x2xf32>)
//       CHECK: %[[BASE:.*]], %[[OFFSET:.*]], %[[SIZES:.*]]:2, %[[STRIDES:.*]]:2 = memref.extract_strided_metadata %[[ARG]]
//       CHECK: %[[RES:.*]] = memref.reinterpret_cast %[[BASE]] to offset: [%[[OFFSET]]], sizes: [4, 2, 2], strides: [1, 1, %[[STRIDES]]#1]
//       CHECK: return %[[RES]]
func.func @reinterpret_of_extract_strided_metadata_w_different_stride(%arg0 : memref<8x2xf32>) -> memref<?x?x?xf32, strided<[?, ?, ?], offset: ?>> {
  %base, %offset, %sizes:2, %strides:2 = memref.extract_strided_metadata %arg0 : memref<8x2xf32> -> memref<f32>, index, index, index, index, index
  %m2 = memref.reinterpret_cast %base to offset: [%offset], sizes: [4, 2, 2], strides: [1, 1, %strides#1] : memref<f32> to memref<?x?x?xf32, strided<[?, ?, ?], offset: ?>>
  return %m2 : memref<?x?x?xf32, strided<[?, ?, ?], offset: ?>>
}
// -----

// Check that we don't simplify reinterpret cast of extract strided metadata
// when the offset doesn't match.
// CHECK-LABEL: func @reinterpret_of_extract_strided_metadata_w_different_offset
//  CHECK-SAME: (%[[ARG:.*]]: memref<8x2xf32>)
//       CHECK: %[[BASE:.*]], %[[OFFSET:.*]], %[[SIZES:.*]]:2, %[[STRIDES:.*]]:2 = memref.extract_strided_metadata %[[ARG]]
//       CHECK: %[[RES:.*]] = memref.reinterpret_cast %[[BASE]] to offset: [1], sizes: [%[[SIZES]]#0, %[[SIZES]]#1], strides: [%[[STRIDES]]#0, %[[STRIDES]]#1]
//       CHECK: return %[[RES]]
func.func @reinterpret_of_extract_strided_metadata_w_different_offset(%arg0 : memref<8x2xf32>) -> memref<?x?xf32, strided<[?, ?], offset: ?>> {
  %base, %offset, %sizes:2, %strides:2 = memref.extract_strided_metadata %arg0 : memref<8x2xf32> -> memref<f32>, index, index, index, index, index
  %m2 = memref.reinterpret_cast %base to offset: [1], sizes: [%sizes#0, %sizes#1], strides: [%strides#0, %strides#1] : memref<f32> to memref<?x?xf32, strided<[?, ?], offset: ?>>
  return %m2 : memref<?x?xf32, strided<[?, ?], offset: ?>>
}

// -----

func.func @canonicalize_rank_reduced_subview(%arg0 : memref<8x?xf32>,
    %arg1 : index) -> memref<?xf32, strided<[?], offset: ?>> {
  %c0 = arith.constant 0 : index
  %c1 = arith.constant 1 : index
  %0 = memref.subview %arg0[%c0, %c0] [1, %arg1] [%c1, %c1] : memref<8x?xf32> to memref<?xf32, strided<[?], offset: ?>>
  return %0 :  memref<?xf32, strided<[?], offset: ?>>
}
//      CHECK: func @canonicalize_rank_reduced_subview
// CHECK-SAME:     %[[ARG0:.+]]: memref<8x?xf32>
// CHECK-SAME:     %[[ARG1:.+]]: index
//      CHECK:   %[[SUBVIEW:.+]] = memref.subview %[[ARG0]][0, 0] [1, %[[ARG1]]] [1, 1]
// CHECK-SAME:       memref<8x?xf32> to memref<?xf32, strided<[1], offset: ?>>

<<<<<<< HEAD
// ----
=======
// -----
>>>>>>> f788a4d7

// CHECK-LABEL: func @memref_realloc_dead
// CHECK-SAME: %[[SRC:[0-9a-z]+]]: memref<2xf32>
// CHECK-NOT: memref.realloc
// CHECK: return %[[SRC]]
func.func @memref_realloc_dead(%src : memref<2xf32>, %v : f32) -> memref<2xf32>{
  %0 = memref.realloc %src : memref<2xf32> to memref<4xf32>
  %i2 = arith.constant 2 : index
  memref.store %v, %0[%i2] : memref<4xf32>
  return %src : memref<2xf32>
}<|MERGE_RESOLUTION|>--- conflicted
+++ resolved
@@ -126,7 +126,6 @@
 //  CHECK-SAME:       : memref<?x?x?xf32, strided<[?, ?, ?], offset: ?>> to memref<1x?xf32, strided<[?, ?], offset: ?>>
 //       CHECK:   %[[REDUCED2:.+]] = memref.subview %[[REDUCED1]][0, 0] [1, %{{.+}}] [1, 1]
 //  CHECK-SAME:       : memref<1x?xf32, strided<[?, ?], offset: ?>> to memref<?xf32, strided<[?], offset: ?>>
-<<<<<<< HEAD
 
 // -----
 
@@ -151,32 +150,6 @@
 
 // -----
 
-=======
-
-// -----
-
-func.func @subview_negative_stride1(%arg0 : memref<?xf32>) -> memref<?xf32, strided<[?], offset: ?>>
-{
-  %c0 = arith.constant 0 : index
-  %c1 = arith.constant -1 : index
-  %1 = memref.dim %arg0, %c0 : memref<?xf32>
-  %2 = arith.addi %1, %c1 : index
-  %3 = memref.subview %arg0[%2] [%1] [%c1] : memref<?xf32> to memref<?xf32, strided<[?], offset: ?>>
-  return %3 : memref<?xf32, strided<[?], offset: ?>>
-}
-//       CHECK: func @subview_negative_stride1
-//  CHECK-SAME:   (%[[ARG0:.*]]: memref<?xf32>)
-//       CHECK:   %[[C1:.*]] = arith.constant 0
-//       CHECK:   %[[C2:.*]] = arith.constant -1
-//       CHECK:   %[[DIM1:.*]] = memref.dim %[[ARG0]], %[[C1]] : memref<?xf32>
-//       CHECK:   %[[DIM2:.*]] = arith.addi %[[DIM1]], %[[C2]] : index
-//       CHECK:   %[[RES1:.*]] = memref.subview %[[ARG0]][%[[DIM2]]] [%[[DIM1]]] [-1] : memref<?xf32> to memref<?xf32, strided<[-1], offset: ?>>
-//       CHECK:   %[[RES2:.*]] = memref.cast %[[RES1]] : memref<?xf32, strided<[-1], offset: ?>> to memref<?xf32, strided<[?], offset: ?>>
-//       CHECK:   return %[[RES2]] : memref<?xf32, strided<[?], offset: ?>>
-
-// -----
-
->>>>>>> f788a4d7
 func.func @subview_negative_stride2(%arg0 : memref<7xf32>) -> memref<?xf32, strided<[?], offset: ?>>
 {
   %c0 = arith.constant 0 : index
@@ -852,11 +825,7 @@
 //      CHECK:   %[[SUBVIEW:.+]] = memref.subview %[[ARG0]][0, 0] [1, %[[ARG1]]] [1, 1]
 // CHECK-SAME:       memref<8x?xf32> to memref<?xf32, strided<[1], offset: ?>>
 
-<<<<<<< HEAD
-// ----
-=======
-// -----
->>>>>>> f788a4d7
+// -----
 
 // CHECK-LABEL: func @memref_realloc_dead
 // CHECK-SAME: %[[SRC:[0-9a-z]+]]: memref<2xf32>
