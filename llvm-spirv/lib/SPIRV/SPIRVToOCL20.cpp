--- conflicted
+++ resolved
@@ -97,10 +97,6 @@
 
 void SPIRVToOCL20Base::visitCallSPIRVControlBarrier(CallInst *CI) {
   AttributeList Attrs = CI->getCalledFunction()->getAttributes();
-<<<<<<< HEAD
-  Attrs = Attrs.addFnAttribute(CI->getContext(), Attribute::Convergent);
-=======
->>>>>>> 5342ec11
   mutateCallInstOCL(
       M, CI,
       [=](CallInst *, std::vector<Value *> &Args) {
