--- conflicted
+++ resolved
@@ -454,11 +454,6 @@
   in.igotPlt = std::make_unique<IgotPltSection>();
   add(*in.igotPlt);
 
-  if (config->emachine == EM_ARM) {
-    in.armCmseSGSection = std::make_unique<ArmCmseSGSection>();
-    add(*in.armCmseSGSection);
-  }
-
   // _GLOBAL_OFFSET_TABLE_ is defined relative to either .got.plt or .got. Treat
   // it as a relocation and ensure the referenced section is created.
   if (ElfSym::globalOffsetTable && config->emachine != EM_MIPS) {
@@ -600,9 +595,6 @@
     if (auto e = buffer->commit())
       fatal("failed to write output '" + buffer->getPath() +
             "': " + toString(std::move(e)));
-
-    if (!config->cmseOutputLib.empty())
-      writeARMCmseImportLib<ELFT>();
   }
 }
 
@@ -1991,7 +1983,6 @@
 
   removeUnusedSyntheticSections();
   script->diagnoseOrphanHandling();
-  script->diagnoseMissingSGSectionAddress();
 
   sortSections();
 
@@ -2143,7 +2134,6 @@
     // static symbol table.
     finalizeSynthetic(in.symTab.get());
     finalizeSynthetic(in.ppc64LongBranchTarget.get());
-    finalizeSynthetic(in.armCmseSGSection.get());
   }
 
   // Relaxation to delete inter-basic block jumps created by basic block
@@ -2159,14 +2149,11 @@
     sec->finalize();
 
   script->checkMemoryRegions();
-<<<<<<< HEAD
 
   if (config->emachine == EM_ARM && !config->isLE && config->armBe8) {
     addArmInputSectionMappingSymbols();
     sortArmMappingSymbols();
   }
-=======
->>>>>>> d3b5b597
 }
 
 // Ensure data sections are not mixed with executable sections when
