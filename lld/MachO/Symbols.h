//===- Symbols.h ------------------------------------------------*- C++ -*-===//
//
// Part of the LLVM Project, under the Apache License v2.0 with LLVM Exceptions.
// See https://llvm.org/LICENSE.txt for license information.
// SPDX-License-Identifier: Apache-2.0 WITH LLVM-exception
//
//===----------------------------------------------------------------------===//

#ifndef LLD_MACHO_SYMBOLS_H
#define LLD_MACHO_SYMBOLS_H

#include "InputFiles.h"
#include "InputSection.h"
#include "Target.h"
#include "lld/Common/ErrorHandler.h"
#include "lld/Common/Strings.h"
#include "llvm/Object/Archive.h"
#include "llvm/Support/MathExtras.h"

namespace lld {
namespace macho {

class InputSection;
class MachHeaderSection;

struct StringRefZ {
  StringRefZ(const char *s) : data(s), size(-1) {}
  StringRefZ(StringRef s) : data(s.data()), size(s.size()) {}

  const char *data;
  const uint32_t size;
};

class Symbol {
public:
  enum Kind {
    DefinedKind,
    UndefinedKind,
    CommonKind,
    DylibKind,
    LazyKind,
  };

  virtual ~Symbol() {}

  Kind kind() const { return symbolKind; }

  StringRef getName() const {
    if (nameSize == (uint32_t)-1)
      nameSize = strlen(nameData);
    return {nameData, nameSize};
  }

  virtual uint64_t getVA() const { return 0; }

  virtual uint64_t getFileOffset() const {
    llvm_unreachable("attempt to get an offset from a non-defined symbol");
  }

  virtual bool isWeakDef() const { llvm_unreachable("cannot be weak def"); }

  // Only undefined or dylib symbols can be weak references. A weak reference
  // need not be satisfied at runtime, e.g. due to the symbol not being
  // available on a given target platform.
  virtual bool isWeakRef() const { llvm_unreachable("cannot be a weak ref"); }

  virtual bool isTlv() const { llvm_unreachable("cannot be TLV"); }

  // Whether this symbol is in the GOT or TLVPointer sections.
  bool isInGot() const { return gotIndex != UINT32_MAX; }

  // Whether this symbol is in the StubsSection.
  bool isInStubs() const { return stubsIndex != UINT32_MAX; }

  uint64_t getStubVA() const;
  uint64_t getGotVA() const;
  uint64_t getTlvVA() const;
  uint64_t resolveBranchVA() const {
    assert(isa<Defined>(this) || isa<DylibSymbol>(this));
    return isInStubs() ? getStubVA() : getVA();
  }
  uint64_t resolveGotVA() const { return isInGot() ? getGotVA() : getVA(); }
  uint64_t resolveTlvVA() const { return isInGot() ? getTlvVA() : getVA(); }

  // The index of this symbol in the GOT or the TLVPointer section, depending
  // on whether it is a thread-local. A given symbol cannot be referenced by
  // both these sections at once.
  uint32_t gotIndex = UINT32_MAX;

  uint32_t stubsIndex = UINT32_MAX;

  uint32_t symtabIndex = UINT32_MAX;

  InputFile *getFile() const { return file; }

protected:
  Symbol(Kind k, StringRefZ name, InputFile *file)
      : symbolKind(k), nameData(name.data), nameSize(name.size), file(file),
        isUsedInRegularObj(!file || isa<ObjFile>(file)) {}

  Kind symbolKind;
  const char *nameData;
  mutable uint32_t nameSize;
  InputFile *file;

public:
  // True if this symbol was referenced by a regular (non-bitcode) object.
  bool isUsedInRegularObj;
};

class Defined : public Symbol {
public:
  Defined(StringRefZ name, InputFile *file, InputSection *isec, uint64_t value,
          uint64_t size, bool isWeakDef, bool isExternal, bool isPrivateExtern,
          bool isThumb, bool isReferencedDynamically)
      : Symbol(DefinedKind, name, file), isec(isec), value(value), size(size),
        overridesWeakDef(false), privateExtern(isPrivateExtern),
<<<<<<< HEAD
        includeInSymtab(true), thumb(isThumb), weakDef(isWeakDef),
=======
        includeInSymtab(true), thumb(isThumb),
        referencedDynamically(isReferencedDynamically), weakDef(isWeakDef),
>>>>>>> 86645b40
        external(isExternal) {
    if (isec)
      isec->numRefs++;
  }

  bool isWeakDef() const override { return weakDef; }
  bool isExternalWeakDef() const {
    return isWeakDef() && isExternal() && !privateExtern;
  }
  bool isTlv() const override {
    return !isAbsolute() && isThreadLocalVariables(isec->flags);
  }

  bool isExternal() const { return external; }
  bool isAbsolute() const { return isec == nullptr; }

  uint64_t getVA() const override;
  uint64_t getFileOffset() const override;

  static bool classof(const Symbol *s) { return s->kind() == DefinedKind; }

  InputSection *isec;
  // Contains the offset from the containing subsection. Note that this is
  // different from nlist::n_value, which is the absolute address of the symbol.
  uint64_t value;
  // size is only calculated for regular (non-bitcode) symbols.
  uint64_t size;

  bool overridesWeakDef : 1;
  // Whether this symbol should appear in the output binary's export trie.
  bool privateExtern : 1;
  // Whether this symbol should appear in the output symbol table.
  bool includeInSymtab : 1;
  // Only relevant when compiling for Thumb-supporting arm32 archs.
  bool thumb : 1;
  // Symbols marked referencedDynamically won't be removed from the output's
  // symbol table by tools like strip. In theory, this could be set on arbitrary
  // symbols in input object files. In practice, it's used solely for the
  // synthetic __mh_execute_header symbol.
  bool referencedDynamically : 1;

private:
  const bool weakDef : 1;
  const bool external : 1;
};

// This enum does double-duty: as a symbol property, it indicates whether & how
// a dylib symbol is referenced. As a DylibFile property, it indicates the kind
// of referenced symbols contained within the file. If there are both weak
// and strong references to the same file, we will count the file as
// strongly-referenced.
enum class RefState : uint8_t { Unreferenced = 0, Weak = 1, Strong = 2 };

class Undefined : public Symbol {
public:
  Undefined(StringRefZ name, InputFile *file, RefState refState)
      : Symbol(UndefinedKind, name, file), refState(refState) {
    assert(refState != RefState::Unreferenced);
  }

  bool isWeakRef() const override { return refState == RefState::Weak; }

  static bool classof(const Symbol *s) { return s->kind() == UndefinedKind; }

  RefState refState : 2;
};

// On Unix, it is traditionally allowed to write variable definitions without
// initialization expressions (such as "int foo;") to header files. These are
// called tentative definitions.
//
// Using tentative definitions is usually considered a bad practice; you should
// write only declarations (such as "extern int foo;") to header files.
// Nevertheless, the linker and the compiler have to do something to support
// bad code by allowing duplicate definitions for this particular case.
//
// The compiler creates common symbols when it sees tentative definitions.
// (You can suppress this behavior and let the compiler create a regular
// defined symbol by passing -fno-common. -fno-common is the default in clang
// as of LLVM 11.0.) When linking the final binary, if there are remaining
// common symbols after name resolution is complete, the linker converts them
// to regular defined symbols in a __common section.
class CommonSymbol : public Symbol {
public:
  CommonSymbol(StringRefZ name, InputFile *file, uint64_t size, uint32_t align,
               bool isPrivateExtern)
      : Symbol(CommonKind, name, file), size(size),
        align(align != 1 ? align : llvm::PowerOf2Ceil(size)),
        privateExtern(isPrivateExtern) {
    // TODO: cap maximum alignment
  }

  static bool classof(const Symbol *s) { return s->kind() == CommonKind; }

  const uint64_t size;
  const uint32_t align;
  const bool privateExtern;
};

class DylibSymbol : public Symbol {
public:
  DylibSymbol(DylibFile *file, StringRefZ name, bool isWeakDef,
              RefState refState, bool isTlv)
      : Symbol(DylibKind, name, file), refState(refState), weakDef(isWeakDef),
        tlv(isTlv) {}

  uint64_t getVA() const override;
  bool isWeakDef() const override { return weakDef; }
  bool isWeakRef() const override { return refState == RefState::Weak; }
  bool isReferenced() const { return refState != RefState::Unreferenced; }
  bool isTlv() const override { return tlv; }
  bool isDynamicLookup() const { return file == nullptr; }
  bool hasStubsHelper() const { return stubsHelperIndex != UINT32_MAX; }

  DylibFile *getFile() const {
    assert(!isDynamicLookup());
    return cast<DylibFile>(file);
  }

  static bool classof(const Symbol *s) { return s->kind() == DylibKind; }

  uint32_t stubsHelperIndex = UINT32_MAX;
  uint32_t lazyBindOffset = UINT32_MAX;

  RefState refState : 2;

private:
  const bool weakDef : 1;
  const bool tlv : 1;
};

class LazySymbol : public Symbol {
public:
  LazySymbol(ArchiveFile *file, const llvm::object::Archive::Symbol &sym)
      : Symbol(LazyKind, sym.getName(), file), sym(sym) {}

  ArchiveFile *getFile() const { return cast<ArchiveFile>(file); }
  void fetchArchiveMember();

  static bool classof(const Symbol *s) { return s->kind() == LazyKind; }

private:
  const llvm::object::Archive::Symbol sym;
};

union SymbolUnion {
  alignas(Defined) char a[sizeof(Defined)];
  alignas(Undefined) char b[sizeof(Undefined)];
  alignas(CommonSymbol) char c[sizeof(CommonSymbol)];
  alignas(DylibSymbol) char d[sizeof(DylibSymbol)];
  alignas(LazySymbol) char e[sizeof(LazySymbol)];
};

template <typename T, typename... ArgT>
T *replaceSymbol(Symbol *s, ArgT &&...arg) {
  static_assert(sizeof(T) <= sizeof(SymbolUnion), "SymbolUnion too small");
  static_assert(alignof(T) <= alignof(SymbolUnion),
                "SymbolUnion not aligned enough");
  assert(static_cast<Symbol *>(static_cast<T *>(nullptr)) == nullptr &&
         "Not a Symbol");

  bool isUsedInRegularObj = s->isUsedInRegularObj;
  T *sym = new (s) T(std::forward<ArgT>(arg)...);
  sym->isUsedInRegularObj |= isUsedInRegularObj;
  return sym;
}

} // namespace macho

std::string toString(const macho::Symbol &);
std::string toMachOString(const llvm::object::Archive::Symbol &);

} // namespace lld

#endif<|MERGE_RESOLUTION|>--- conflicted
+++ resolved
@@ -115,12 +115,8 @@
           bool isThumb, bool isReferencedDynamically)
       : Symbol(DefinedKind, name, file), isec(isec), value(value), size(size),
         overridesWeakDef(false), privateExtern(isPrivateExtern),
-<<<<<<< HEAD
-        includeInSymtab(true), thumb(isThumb), weakDef(isWeakDef),
-=======
         includeInSymtab(true), thumb(isThumb),
         referencedDynamically(isReferencedDynamically), weakDef(isWeakDef),
->>>>>>> 86645b40
         external(isExternal) {
     if (isec)
       isec->numRefs++;
